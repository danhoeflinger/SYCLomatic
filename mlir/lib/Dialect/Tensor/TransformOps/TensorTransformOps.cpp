//===- TensorTransformOps.cpp - Implementation of tensor transform ops ----===//
//
// Part of the LLVM Project, under the Apache License v2.0 with LLVM Exceptions.
// See https://llvm.org/LICENSE.txt for license information.
// SPDX-License-Identifier: Apache-2.0 WITH LLVM-exception
//
//===----------------------------------------------------------------------===//

#include "mlir/Dialect/Tensor/TransformOps/TensorTransformOps.h"

#include "mlir/Dialect/Affine/IR/AffineOps.h"
#include "mlir/Dialect/SCF/IR/SCF.h"
#include "mlir/Dialect/Tensor/IR/Tensor.h"
#include "mlir/Dialect/Tensor/Transforms/Transforms.h"
#include "mlir/Dialect/Tensor/Utils/Utils.h"
#include "mlir/Dialect/Transform/IR/TransformDialect.h"
#include "mlir/Dialect/Transform/IR/TransformInterfaces.h"
<<<<<<< HEAD
#include "mlir/Interfaces/ValueBoundsOpInterface.h"
#include "llvm/ADT/TypeSwitch.h"
=======
>>>>>>> cd92bbcb

using namespace mlir;
using namespace tensor;

//===----------------------------------------------------------------------===//
// FindPayloadReplacementOpInterface implementations
//===----------------------------------------------------------------------===//

<<<<<<< HEAD
/// A tensor.insert_slice is a cast-like operation if it merely rank-extends the
/// source tensor or inserts the source tensor into a destination tensor with
/// the same shape.
static bool isCastLikeInsertSliceOp(InsertSliceOp op) {
  llvm::SmallBitVector droppedDims = op.getDroppedDims();
  int64_t srcDim = 0;
  // Source dims and destination dims (apart from dropped dims) must have the
  // same size.
  for (int64_t resultDim = 0; resultDim < op.getDestType().getRank();
       ++resultDim) {
    if (droppedDims.test(resultDim)) {
      continue;
    }
    FailureOr<bool> equalDimSize = ValueBoundsConstraintSet::areEqual(
        op.getSource(), op.getResult(), srcDim, resultDim);
    if (failed(equalDimSize) || !*equalDimSize)
      return false;
    ++srcDim;
  }

  return true;
}

Operation *
tensor::TrackingListener::findReplacementOp(Operation *op,
                                            ValueRange newValues) const {
  SmallVector<Value> values(newValues.begin(), newValues.end());
  do {
    if (Operation *replacement =
            transform::TrackingListener::findReplacementOp(op, values))
      return replacement;

    Operation *defOp = getCommonDefiningOp(values);
    if (!defOp)
      return nullptr;

    // Skip cast-like operations.
    // TODO: CastOpInterface could be used if CollapseShapeOp and ExpandShapeOp
    // implement that interface
    values.clear();
    llvm::TypeSwitch<Operation *>(defOp)
        .Case<CastOp>([&](CastOp op) { values.push_back(op.getSource()); })
        .Case<CollapseShapeOp>(
            [&](CollapseShapeOp op) { values.push_back(op.getSrc()); })
        .Case<ExpandShapeOp>(
            [&](ExpandShapeOp op) { values.push_back(op.getSrc()); })
        .Case<ReshapeOp>(
            [&](ReshapeOp op) { values.push_back(op.getSource()); })
        .Case<InsertSliceOp>([&](InsertSliceOp op) {
          if (isCastLikeInsertSliceOp(op))
            values.push_back(op.getSource());
        })
        .Default([](Operation *op) {});
  } while (!values.empty());

  return nullptr;
=======
namespace {
struct ExtractSliceOpReplacementInterface
    : public transform::FindPayloadReplacementOpInterface::ExternalModel<
          ExtractSliceOpReplacementInterface, tensor::ExtractSliceOp> {
  SmallVector<Value> getNextOperands(Operation *op) const {
    auto extractSliceOp = cast<tensor::ExtractSliceOp>(op);
    if (!isCastLikeExtractSliceOp(extractSliceOp))
      return {};
    return {extractSliceOp.getSource()};
  }
};

struct InsertSliceOpReplacementInterface
    : public transform::FindPayloadReplacementOpInterface::ExternalModel<
          InsertSliceOpReplacementInterface, tensor::InsertSliceOp> {
  SmallVector<Value> getNextOperands(Operation *op) const {
    auto insertSliceOp = cast<tensor::InsertSliceOp>(op);
    if (!isCastLikeInsertSliceOp(insertSliceOp))
      return {};
    return {insertSliceOp.getSource()};
  }
};

struct ReshapeOpReplacementInterface
    : public transform::FindPayloadReplacementOpInterface::ExternalModel<
          ReshapeOpReplacementInterface, tensor::ReshapeOp> {
  SmallVector<Value> getNextOperands(Operation *op) const {
    auto reshapeOp = cast<tensor::ReshapeOp>(op);
    return {reshapeOp.getSource()};
  }
};

template <typename ConcreteOp>
struct ReassociativeReshapeOpReplacementInterface
    : public transform::FindPayloadReplacementOpInterface::ExternalModel<
          ReassociativeReshapeOpReplacementInterface<ConcreteOp>, ConcreteOp> {
  SmallVector<Value> getNextOperands(Operation *op) const {
    auto reshapeOp = cast<ConcreteOp>(op);
    return {reshapeOp.getSrc()};
  }
};
} // namespace

void tensor::registerFindPayloadReplacementOpInterfaceExternalModels(
    DialectRegistry &registry) {
  registry.addExtension(+[](MLIRContext *ctx, tensor::TensorDialect *dialect) {
    CollapseShapeOp::attachInterface<
        ReassociativeReshapeOpReplacementInterface<CollapseShapeOp>>(*ctx);
    ExpandShapeOp::attachInterface<
        ReassociativeReshapeOpReplacementInterface<ExpandShapeOp>>(*ctx);
    ExtractSliceOp::attachInterface<ExtractSliceOpReplacementInterface>(*ctx);
    InsertSliceOp::attachInterface<InsertSliceOpReplacementInterface>(*ctx);
    ReshapeOp::attachInterface<ReshapeOpReplacementInterface>(*ctx);
  });
}

//===----------------------------------------------------------------------===//
// Apply...PatternsOp
//===----------------------------------------------------------------------===//

void transform::ApplyDropRedundantInsertSliceRankExpansionPatternsOp::
    populatePatterns(RewritePatternSet &patterns) {
  tensor::populateDropRedundantInsertSliceRankExpansionPatterns(patterns);
}

void transform::ApplyFoldTensorEmptyPatternsOp::populatePatterns(
    RewritePatternSet &patterns) {
  tensor::populateFoldTensorEmptyPatterns(patterns);
}

void transform::ApplyFoldIntoPackAndUnpackPatternsOp::populatePatterns(
    RewritePatternSet &patterns) {
  tensor::populateFoldIntoPackAndUnpackPatterns(patterns);
}

void transform::ApplyFoldTensorSubsetOpsPatternsOp::populatePatterns(
    RewritePatternSet &patterns) {
  tensor::populateFoldTensorSubsetOpPatterns(patterns);
}

void transform::ApplyMergeConsecutiveInsertExtractSlicePatternsOp::
    populatePatterns(RewritePatternSet &patterns) {
  tensor::populateMergeConsecutiveInsertExtractSlicePatterns(patterns);
}

void transform::ApplyReassociativeReshapeFoldingPatternsOp::populatePatterns(
    RewritePatternSet &patterns) {
  tensor::populateReassociativeReshapeFoldingPatterns(patterns);
>>>>>>> cd92bbcb
}

//===----------------------------------------------------------------------===//
// MakeLoopIndependentOp
//===----------------------------------------------------------------------===//

DiagnosedSilenceableFailure transform::MakeLoopIndependentOp::applyToOne(
    Operation *target, transform::ApplyToEachResultList &results,
    transform::TransformState &state) {
  // Gather IVs.
  SmallVector<Value> ivs;
  Operation *nextOp = target;
  for (uint64_t i = 0, e = getNumLoops(); i < e; ++i) {
    nextOp = nextOp->getParentOfType<scf::ForOp>();
    if (!nextOp) {
      DiagnosedSilenceableFailure diag = emitSilenceableError()
                                         << "could not find " << i
                                         << "-th enclosing loop";
      diag.attachNote(target->getLoc()) << "target op";
      return diag;
    }
    ivs.push_back(cast<scf::ForOp>(nextOp).getInductionVar());
  }

  // Rewrite IR.
  IRRewriter rewriter(target->getContext());
  FailureOr<Value> replacement = failure();
  if (auto padOp = dyn_cast<tensor::PadOp>(target)) {
    replacement = tensor::buildIndependentOp(rewriter, padOp, ivs);
  } else if (auto emptyOp = dyn_cast<tensor::EmptyOp>(target)) {
    replacement = tensor::buildIndependentOp(rewriter, emptyOp, ivs);
  } else {
    DiagnosedSilenceableFailure diag = emitSilenceableError()
                                       << "unsupported target op";
    diag.attachNote(target->getLoc()) << "target op";
    return diag;
  }
  if (failed(replacement)) {
    DiagnosedSilenceableFailure diag =
        emitSilenceableError() << "could not make target op loop-independent";
    diag.attachNote(target->getLoc()) << "target op";
    return diag;
  }
  rewriter.replaceOp(target, *replacement);
  results.push_back(replacement->getDefiningOp());
  return DiagnosedSilenceableFailure::success();
}

//===----------------------------------------------------------------------===//
// Transform op registration
//===----------------------------------------------------------------------===//

namespace {
class TensorTransformDialectExtension
    : public transform::TransformDialectExtension<
          TensorTransformDialectExtension> {
public:
  using Base::Base;

  void init() {
    declareGeneratedDialect<affine::AffineDialect>();
    declareGeneratedDialect<tensor::TensorDialect>();

    registerTransformOps<
#define GET_OP_LIST
#include "mlir/Dialect/Tensor/TransformOps/TensorTransformOps.cpp.inc"
        >();
  }
};
} // namespace

#define GET_OP_CLASSES
#include "mlir/Dialect/Tensor/TransformOps/TensorTransformOps.cpp.inc"

void mlir::tensor::registerTransformDialectExtension(
    DialectRegistry &registry) {
  registry.addExtensions<TensorTransformDialectExtension>();
}<|MERGE_RESOLUTION|>--- conflicted
+++ resolved
@@ -15,11 +15,6 @@
 #include "mlir/Dialect/Tensor/Utils/Utils.h"
 #include "mlir/Dialect/Transform/IR/TransformDialect.h"
 #include "mlir/Dialect/Transform/IR/TransformInterfaces.h"
-<<<<<<< HEAD
-#include "mlir/Interfaces/ValueBoundsOpInterface.h"
-#include "llvm/ADT/TypeSwitch.h"
-=======
->>>>>>> cd92bbcb
 
 using namespace mlir;
 using namespace tensor;
@@ -28,64 +23,6 @@
 // FindPayloadReplacementOpInterface implementations
 //===----------------------------------------------------------------------===//
 
-<<<<<<< HEAD
-/// A tensor.insert_slice is a cast-like operation if it merely rank-extends the
-/// source tensor or inserts the source tensor into a destination tensor with
-/// the same shape.
-static bool isCastLikeInsertSliceOp(InsertSliceOp op) {
-  llvm::SmallBitVector droppedDims = op.getDroppedDims();
-  int64_t srcDim = 0;
-  // Source dims and destination dims (apart from dropped dims) must have the
-  // same size.
-  for (int64_t resultDim = 0; resultDim < op.getDestType().getRank();
-       ++resultDim) {
-    if (droppedDims.test(resultDim)) {
-      continue;
-    }
-    FailureOr<bool> equalDimSize = ValueBoundsConstraintSet::areEqual(
-        op.getSource(), op.getResult(), srcDim, resultDim);
-    if (failed(equalDimSize) || !*equalDimSize)
-      return false;
-    ++srcDim;
-  }
-
-  return true;
-}
-
-Operation *
-tensor::TrackingListener::findReplacementOp(Operation *op,
-                                            ValueRange newValues) const {
-  SmallVector<Value> values(newValues.begin(), newValues.end());
-  do {
-    if (Operation *replacement =
-            transform::TrackingListener::findReplacementOp(op, values))
-      return replacement;
-
-    Operation *defOp = getCommonDefiningOp(values);
-    if (!defOp)
-      return nullptr;
-
-    // Skip cast-like operations.
-    // TODO: CastOpInterface could be used if CollapseShapeOp and ExpandShapeOp
-    // implement that interface
-    values.clear();
-    llvm::TypeSwitch<Operation *>(defOp)
-        .Case<CastOp>([&](CastOp op) { values.push_back(op.getSource()); })
-        .Case<CollapseShapeOp>(
-            [&](CollapseShapeOp op) { values.push_back(op.getSrc()); })
-        .Case<ExpandShapeOp>(
-            [&](ExpandShapeOp op) { values.push_back(op.getSrc()); })
-        .Case<ReshapeOp>(
-            [&](ReshapeOp op) { values.push_back(op.getSource()); })
-        .Case<InsertSliceOp>([&](InsertSliceOp op) {
-          if (isCastLikeInsertSliceOp(op))
-            values.push_back(op.getSource());
-        })
-        .Default([](Operation *op) {});
-  } while (!values.empty());
-
-  return nullptr;
-=======
 namespace {
 struct ExtractSliceOpReplacementInterface
     : public transform::FindPayloadReplacementOpInterface::ExternalModel<
@@ -174,7 +111,6 @@
 void transform::ApplyReassociativeReshapeFoldingPatternsOp::populatePatterns(
     RewritePatternSet &patterns) {
   tensor::populateReassociativeReshapeFoldingPatterns(patterns);
->>>>>>> cd92bbcb
 }
 
 //===----------------------------------------------------------------------===//
