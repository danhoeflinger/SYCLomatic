add_mlir_dialect_library(MLIRStandardOps
  IR/Ops.cpp
  EDSC/Builders.cpp
  EDSC/Intrinsics.cpp

  ADDITIONAL_HEADER_DIRS
  ${MLIR_MAIN_INCLUDE_DIR}/mlir/Dialect/StandardOps

  DEPENDS
  MLIRStandardOpsIncGen

  LINK_LIBS PUBLIC
  MLIRCallInterfaces
  MLIRControlFlowInterfaces
  MLIREDSC
  MLIRIR
  MLIRSideEffects
  MLIRViewLikeInterface
<<<<<<< HEAD
  LLVMSupport
  )
=======
  )

add_subdirectory(Transforms)
>>>>>>> 918d599f
<|MERGE_RESOLUTION|>--- conflicted
+++ resolved
@@ -16,11 +16,6 @@
   MLIRIR
   MLIRSideEffects
   MLIRViewLikeInterface
-<<<<<<< HEAD
-  LLVMSupport
-  )
-=======
   )
 
-add_subdirectory(Transforms)
->>>>>>> 918d599f
+add_subdirectory(Transforms)