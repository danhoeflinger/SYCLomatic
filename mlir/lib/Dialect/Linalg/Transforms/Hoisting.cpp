//===- Hoisting.cpp - Linalg hoisting transformations ---------------------===//
//
// Part of the LLVM Project, under the Apache License v2.0 with LLVM Exceptions.
// See https://llvm.org/LICENSE.txt for license information.
// SPDX-License-Identifier: Apache-2.0 WITH LLVM-exception
//
//===----------------------------------------------------------------------===//
//
// This file implements functions concerned with hoisting invariant operations
// in the context of Linalg transformations.
//
//===----------------------------------------------------------------------===//

#include "mlir/Dialect/Linalg/Transforms/Hoisting.h"
#include "mlir/Analysis/AffineStructures.h"
#include "mlir/Analysis/SliceAnalysis.h"
#include "mlir/Dialect/Affine/IR/AffineValueMap.h"
#include "mlir/Dialect/Affine/Utils.h"
#include "mlir/Dialect/Linalg/IR/LinalgOps.h"
#include "mlir/Dialect/Linalg/Transforms/Transforms.h"
#include "mlir/Dialect/SCF/SCF.h"
#include "mlir/Dialect/SCF/Utils.h"
#include "mlir/Dialect/StandardOps/IR/Ops.h"
#include "mlir/Dialect/Tensor/IR/Tensor.h"
#include "mlir/Dialect/Vector/VectorOps.h"
#include "mlir/Dialect/Vector/VectorUtils.h"
#include "mlir/IR/BuiltinOps.h"
#include "mlir/IR/Dominance.h"
#include "mlir/Transforms/GreedyPatternRewriteDriver.h"
#include "mlir/Transforms/LoopUtils.h"
#include "llvm/ADT/StringRef.h"
#include "llvm/Support/Debug.h"

using llvm::dbgs;

#define DEBUG_TYPE "linalg-hoisting"

#define DBGS() (dbgs() << '[' << DEBUG_TYPE << "] ")

using namespace mlir;
using namespace mlir::linalg;

namespace {
/// Represents a unit of hoistable TransferWriteOp. This may comprise other
/// instructions that need to be hoisted too.
struct HoistableWrite {
  vector::TransferWriteOp transferWriteOp;
  tensor::InsertSliceOp insertSliceOp;
};
/// Represents a unit of hoistable TransferReadOp. This may comprise other
/// instructions that need to be hoisted too.
struct HoistableRead {
  vector::TransferReadOp transferReadOp;
  tensor::ExtractSliceOp extractSliceOp;
};
} // namespace

/// Return true if op1 and op2 are the same constant or the same SSA value.
static bool isEqualOffsetSizeOrStride(OpFoldResult op1, OpFoldResult op2) {
  auto getConstantIntValue = [](OpFoldResult ofr) -> llvm::Optional<int64_t> {
    Attribute attr = ofr.dyn_cast<Attribute>();
    // Note: isa+cast-like pattern allows writing the condition below as 1 line.
    if (!attr && ofr.get<Value>().getDefiningOp<ConstantOp>())
      attr = ofr.get<Value>().getDefiningOp<ConstantOp>().getValue();
    if (auto intAttr = attr.dyn_cast_or_null<IntegerAttr>())
      return intAttr.getValue().getSExtValue();
    return llvm::None;
  };
  auto cst1 = getConstantIntValue(op1), cst2 = getConstantIntValue(op2);
  if (cst1 && cst2 && *cst1 == *cst2)
    return true;
  auto v1 = op1.dyn_cast<Value>(), v2 = op2.dyn_cast<Value>();
  return v1 && v2 && v1 == v2;
}

/// Return true is all offsets, sizes and strides are equal.
static bool sameOffsetsSizesAndStrides(tensor::ExtractSliceOp s,
                                       tensor::InsertSliceOp si) {
  if (s.static_offsets().size() != si.static_offsets().size())
    return false;
  if (s.static_sizes().size() != si.static_sizes().size())
    return false;
  if (s.static_strides().size() != si.static_strides().size())
    return false;
  for (auto it : llvm::zip(s.getMixedOffsets(), si.getMixedOffsets()))
    if (!isEqualOffsetSizeOrStride(std::get<0>(it), std::get<1>(it)))
      return false;
  for (auto it : llvm::zip(s.getMixedSizes(), si.getMixedSizes()))
    if (!isEqualOffsetSizeOrStride(std::get<0>(it), std::get<1>(it)))
      return false;
  for (auto it : llvm::zip(s.getMixedStrides(), si.getMixedStrides()))
    if (!isEqualOffsetSizeOrStride(std::get<0>(it), std::get<1>(it)))
      return false;
  return true;
}

/// Look for a HoistableRead, in the given tensor uses, accessing the same
/// offset as the HoistableWrite.
static HoistableRead findMatchingTransferRead(HoistableWrite write,
                                              Value srcTensor) {
  assert(write.transferWriteOp &&
         "expected hoistable write to have a .transfer_write");

  LLVM_DEBUG(DBGS() << "findMatchingTransferRead for: "
                    << *write.transferWriteOp.getOperation() << "\n");
  if (write.insertSliceOp)
    LLVM_DEBUG(DBGS() << "findMatchingTransferRead inserSliceOp: "
                      << *write.insertSliceOp.getOperation() << "\n");

  for (Operation *user : srcTensor.getUsers()) {
    LLVM_DEBUG(DBGS() << "findMatchingTransferRead inspect user: " << *user
                      << "\n");

    // If HoistableWrite involves a InsertSliceOp, we need to find a
    // matching ExtractSliceOp.
    tensor::ExtractSliceOp sliceOp;
    Operation *maybeTransferReadUser = user;
    if (write.insertSliceOp) {
      sliceOp = dyn_cast<tensor::ExtractSliceOp>(user);
      if (!sliceOp || sliceOp.getResult().getType() !=
                          write.insertSliceOp.source().getType())
        continue;

      LLVM_DEBUG(DBGS() << "check whether sameOffsetsSizesAndStrides: "
                        << *sliceOp << " vs " << *write.insertSliceOp << "\n");
      if (!sameOffsetsSizesAndStrides(sliceOp, write.insertSliceOp))
        continue;

      LLVM_DEBUG(DBGS() << "sameOffsetsSizesAndStrides: SUCCESS\n");
      // If we got here, sliceOp is hoistable iff it has exactly 2 uses:
      //   1. the transfer_write we want to hoist.
      //   2. a matching transfer_read.
      // Anything else, we skip.
      bool skip = false;
      Operation *otherUser = nullptr;
      for (Operation *u : sliceOp->getUsers()) {
        if (u == write.transferWriteOp)
          continue;
        if (otherUser) {
          skip = true;
          break;
        }
        otherUser = u;
      }
      if (skip || !otherUser)
        continue;
      maybeTransferReadUser = otherUser;
    }

    LLVM_DEBUG(DBGS() << "maybeTransferReadUser: " << *maybeTransferReadUser
                      << "\n");
    auto read = dyn_cast<vector::TransferReadOp>(maybeTransferReadUser);
    if (read && read.indices() == write.transferWriteOp.indices() &&
        read.getVectorType() == write.transferWriteOp.getVectorType())
      return HoistableRead{read, sliceOp};
  }
  return HoistableRead();
}

/// Check if the chunk of data inserted by the HoistableWrite are read by any
/// other op than the HoistableRead candidate.
static bool tensorChunkAccessedByUnknownOp(HoistableWrite write,
                                           HoistableRead candidateRead,
                                           BlockArgument tensorArg) {
  // Make sure none of the other uses read the part of the tensor modified
  // by the transfer_write.
  llvm::SmallVector<Value::use_range, 1> uses;
  uses.push_back(tensorArg.getUses());
  while (!uses.empty()) {
    for (OpOperand &use : uses.pop_back_val()) {
      Operation *user = use.getOwner();
      // Skip the candidate use, only inspect the "other" uses.
      if (user == candidateRead.transferReadOp ||
          user == candidateRead.extractSliceOp ||
          user == write.transferWriteOp || user == write.insertSliceOp)
        continue;
      // Consider all transitive uses through a extract_slice / insert_slice.
      // TODO: atm we just bail because a stronger analysis is needed for these
      // cases.
      if (isa<tensor::ExtractSliceOp, tensor::InsertSliceOp>(user))
        return true;
      // Consider all transitive uses through a vector.transfer_write.
      if (auto writeUser = dyn_cast<vector::TransferWriteOp>(user)) {
        uses.push_back(writeUser->getResult(0).getUses());
        continue;
      }
      // Consider all nested uses through an scf::ForOp. We may have
      // pass-through tensor arguments left from previous level of
      // hoisting.
      if (auto forUser = dyn_cast<scf::ForOp>(user)) {
        Value arg = forUser.getLoopBody().getArgument(
            use.getOperandNumber() - forUser.getNumControlOperands() +
            /*iv value*/ 1);
        uses.push_back(arg.getUses());
        continue;
      }
      // Follow the use yield as long as it doesn't escape the original
      // region.
      scf::YieldOp yieldUser = dyn_cast<scf::YieldOp>(user);
      if (yieldUser && write.transferWriteOp->getParentOp()->isAncestor(
                           yieldUser->getParentOp())) {
        Value ret = yieldUser->getParentOp()->getResult(use.getOperandNumber());
        uses.push_back(ret.getUses());
        continue;
      }
      auto read = dyn_cast<vector::TransferReadOp>(user);
      if (!read || !isDisjointTransferIndices(
                       cast<VectorTransferOpInterface>(read.getOperation()),
                       cast<VectorTransferOpInterface>(
                           write.transferWriteOp.getOperation()))) {
        return true;
      }
    }
  }
  return false;
}

/// Return the `forOp`-invariant HoistableWrite that produces `yieldOperand`.
/// Return the null HoistableWrite() if it is not comprised of a
/// vector.transfer_write + optional insert_slice or if any of the indexings
/// is `forOp`-dependent.
static HoistableWrite
getLoopInvariantTransferWriteOpDefining(scf::ForOp forOp,
                                        OpOperand &yieldOperand) {
  Value v = yieldOperand.get();
  if (auto write = v.getDefiningOp<vector::TransferWriteOp>()) {
    // Indexing must not depend on `forOp`.
    for (Value operand : write.indices())
      if (!forOp.isDefinedOutsideOfLoop(operand))
        return HoistableWrite();

    return HoistableWrite{write, nullptr};
  }

  if (auto insertSliceOp = v.getDefiningOp<tensor::InsertSliceOp>()) {
    // Inserted slice must come from vector.transfer_write.
    auto write =
        insertSliceOp.source().getDefiningOp<vector::TransferWriteOp>();
    if (!write)
      return HoistableWrite();

    // Tensor inserted into must be a BBArg at position matching yieldOperand's.
    auto bbArg = insertSliceOp.dest().dyn_cast<BlockArgument>();
    if (!bbArg || bbArg.getOwner()->getParentOp() != forOp ||
        bbArg.getArgNumber() != /*num iv=*/1 + yieldOperand.getOperandNumber())
      return HoistableWrite();

    // Indexing inserted into must not depend on `forOp`.
    for (Value operand : insertSliceOp->getOperands().drop_front(
             tensor::InsertSliceOp::getOffsetSizeAndStrideStartOperandIndex()))
      if (!forOp.isDefinedOutsideOfLoop(operand))
        return HoistableWrite();

    return HoistableWrite{write, insertSliceOp};
  }

  return HoistableWrite();
}

/// Mechanical hoisting of a matching HoistableRead / HoistableWrite pair.
static void hoistReadWrite(HoistableRead read, HoistableWrite write,
                           BlockArgument tensorBBArg) {
  scf::ForOp forOp = cast<scf::ForOp>(tensorBBArg.getOwner()->getParentOp());
  assert(read.transferReadOp && write.transferWriteOp &&
         "expected transfer_read and transfer_write ops to be set");
  assert(((read.extractSliceOp && write.insertSliceOp) ||
          (!read.extractSliceOp && !write.insertSliceOp)) &&
         "expected matching extract_slice / insert_slice");
  LLVM_DEBUG(DBGS() << "In forOp:\n"
                    << *forOp.getOperation()
                    << "\nHoist: " << *read.transferReadOp.getOperation()
                    << "\nHoist: " << *write.transferWriteOp.getOperation()
                    << "\nInvolving: " << tensorBBArg << "\n");

  // If a read slice is present, hoist it.
  if (read.extractSliceOp && failed(forOp.moveOutOfLoop({read.extractSliceOp})))
    llvm_unreachable("Unexpected failure moving extract_slice out of loop");

  // Hoist the transfer_read op.
  if (failed(forOp.moveOutOfLoop({read.transferReadOp})))
    llvm_unreachable("Unexpected failure moving transfer read out of loop");

  // TODO: don't hardcode /*numIvs=*/1.
  assert(tensorBBArg.getArgNumber() >= /*numIvs=*/1);
  unsigned initArgNumber = tensorBBArg.getArgNumber() - /*numIvs=*/1;

  // Update the source tensor.
  if (read.extractSliceOp)
    read.extractSliceOp.sourceMutable().assign(forOp.initArgs()[initArgNumber]);
  else
    read.transferReadOp.sourceMutable().assign(forOp.initArgs()[initArgNumber]);

  // Hoist write after.
  if (write.insertSliceOp)
    write.insertSliceOp->moveAfter(forOp);
  write.transferWriteOp->moveAfter(forOp);

  // Update the yield.
  auto yieldOp = cast<scf::YieldOp>(forOp.region().front().getTerminator());
  if (write.insertSliceOp)
    yieldOp->setOperand(initArgNumber, write.insertSliceOp.dest());
  else
    yieldOp->setOperand(initArgNumber, write.transferWriteOp.source());

  // Rewrite `loop` with additional new yields.
  OpBuilder b(read.transferReadOp);
  auto newForOp = cloneWithNewYields(b, forOp, read.transferReadOp.vector(),
                                     write.transferWriteOp.vector());
  // Transfer write has been hoisted, need to update the vector and tensor
  // source. Replace the result of the loop to use the new tensor created
  // outside the loop.
  // Depending on whether a insert_slice is present or not, it carries the
  // update on the tensor operands.
  if (write.insertSliceOp) {
    newForOp.getResult(initArgNumber)
        .replaceAllUsesWith(write.insertSliceOp.getResult());
    write.transferWriteOp.sourceMutable().assign(read.extractSliceOp.result());
    write.insertSliceOp.destMutable().assign(read.extractSliceOp.source());
  } else {
    newForOp.getResult(initArgNumber)
        .replaceAllUsesWith(write.transferWriteOp.getResult(0));
    write.transferWriteOp.sourceMutable().assign(
        newForOp.getResult(initArgNumber));
  }

  // Always update with the newly yield tensor and vector.
  write.transferWriteOp.vectorMutable().assign(newForOp.getResults().back());
}

// To hoist transfer op on tensor the logic can be significantly simplified
// compared to the case on buffer. The transformation follows this logic:
// 1. Look for transfer_write with a single use from ForOp yield
// 2. Check the uses of the matching block argument and look for a transfer_read
// with the same indices.
// 3. Check that all the other uses of the tensor argument are either disjoint
// tensor_read or transfer_write. For transfer_write uses recurse to make sure
// the new tensor has the same restrictions on its uses.
// 4. Hoist the tensor_read/tensor_write and update the tensor SSA links.
// After this transformation the scf.forOp may have unused arguments that can be
// remove by the canonicalization pass.
void mlir::linalg::hoistRedundantVectorTransfersOnTensor(FuncOp func) {
  bool changed = true;
  while (changed) {
    changed = false;
    func.walk([&](scf::ForOp forOp) {
      Operation *yield = forOp.getBody()->getTerminator();
      for (auto it : llvm::enumerate(forOp.getRegionIterArgs())) {
        OpOperand &ret = yield->getOpOperand(it.index());
        HoistableWrite write =
            getLoopInvariantTransferWriteOpDefining(forOp, ret);
        if (!write.transferWriteOp || !write.transferWriteOp->hasOneUse())
          continue;
        LLVM_DEBUG(dbgs() << "\n";
                   DBGS() << "Candidate write for hoisting: "
                          << *write.transferWriteOp.getOperation() << "\n");
        if (write.insertSliceOp)
          LLVM_DEBUG(DBGS() << "Candidate insert_slice for hoisting: "
                            << *write.insertSliceOp.getOperation() << "\n");
        if (llvm::any_of(write.transferWriteOp.indices(),
                         [&forOp](Value index) {
                           return !forOp.isDefinedOutsideOfLoop(index);
                         }))
          continue;
        // Find a read with the same type and indices.
        HoistableRead matchingRead =
            findMatchingTransferRead(write, it.value());
        // Make sure none of the other uses read the part of the tensor modified
        // by the transfer_write.
        if (!matchingRead.transferReadOp ||
            tensorChunkAccessedByUnknownOp(write, matchingRead, it.value()))
          continue;

        LLVM_DEBUG(DBGS() << "Start hoisting\n");
        hoistReadWrite(matchingRead, write, it.value());
        changed = true;
        forOp.erase();

        // Need to interrupt and restart: erasing the loop messes up the walk.
        return WalkResult::interrupt();
      }
      return WalkResult::advance();
    });
    // Apply canonicalization so the newForOp + yield folds immediately, thus
    // cleaning up the IR and potentially enabling more hoisting.
    if (changed) {
      RewritePatternSet patterns(func->getContext());
      scf::ForOp::getCanonicalizationPatterns(patterns, func->getContext());
      (void)applyPatternsAndFoldGreedily(func, std::move(patterns));
    }
  }
}

void mlir::linalg::hoistRedundantVectorTransfers(FuncOp func) {
  bool changed = true;
  while (changed) {
    changed = false;

    func.walk([&](vector::TransferReadOp transferRead) {
      if (!transferRead.getShapedType().isa<MemRefType>())
        return WalkResult::advance();

      LLVM_DEBUG(DBGS() << "Candidate for hoisting: "
                        << *transferRead.getOperation() << "\n");
      auto loop = dyn_cast<scf::ForOp>(transferRead->getParentOp());
      LLVM_DEBUG(DBGS() << "Parent op: " << *transferRead->getParentOp()
                        << "\n");
      if (!loop)
        return WalkResult::advance();

      if (failed(moveLoopInvariantCode(
              cast<LoopLikeOpInterface>(loop.getOperation()))))
        llvm_unreachable(
            "Unexpected failure to move invariant code out of loop");

      LLVM_DEBUG(DBGS() << "Candidate read: " << *transferRead.getOperation()
                        << "\n");

      SetVector<Operation *> forwardSlice;
      getForwardSlice(transferRead.getOperation(), &forwardSlice);

      // Look for the last TransferWriteOp in the forwardSlice of
      // `transferRead` that operates on the same memref.
      vector::TransferWriteOp transferWrite;
      for (auto *sliceOp : llvm::reverse(forwardSlice)) {
        auto candidateWrite = dyn_cast<vector::TransferWriteOp>(sliceOp);
        if (!candidateWrite || candidateWrite.source() != transferRead.source())
          continue;
        transferWrite = candidateWrite;
      }

      // All operands of the TransferRead must be defined outside of the loop.
      for (auto operand : transferRead.getOperands())
        if (!loop.isDefinedOutsideOfLoop(operand))
          return WalkResult::advance();

      // Only hoist transfer_read / transfer_write pairs for now.
      if (!transferWrite)
        return WalkResult::advance();

      LLVM_DEBUG(DBGS() << "Candidate: " << *transferWrite.getOperation()
                        << "\n");

      // Approximate aliasing by checking that:
      //   1. indices are the same,
      //   2. no other operations in the loop access the same memref except
      //      for transfer_read/transfer_write accessing statically disjoint
      //      slices.
      if (transferRead.indices() != transferWrite.indices() &&
          transferRead.getVectorType() == transferWrite.getVectorType())
        return WalkResult::advance();

      // TODO: may want to memoize this information for performance but it
      // likely gets invalidated often.
      DominanceInfo dom(loop);
      if (!dom.properlyDominates(transferRead.getOperation(), transferWrite))
        return WalkResult::advance();
      for (auto &use : transferRead.source().getUses()) {
        if (!dom.properlyDominates(loop, use.getOwner()))
          continue;
        if (use.getOwner() == transferRead.getOperation() ||
            use.getOwner() == transferWrite.getOperation())
          continue;
        if (auto transferWriteUse =
                dyn_cast<vector::TransferWriteOp>(use.getOwner())) {
          if (!isDisjointTransferSet(
                  cast<VectorTransferOpInterface>(transferWrite.getOperation()),
                  cast<VectorTransferOpInterface>(
                      transferWriteUse.getOperation())))
            return WalkResult::advance();
        } else if (auto transferReadUse =
                       dyn_cast<vector::TransferReadOp>(use.getOwner())) {
          if (!isDisjointTransferSet(
                  cast<VectorTransferOpInterface>(transferWrite.getOperation()),
                  cast<VectorTransferOpInterface>(
                      transferReadUse.getOperation())))
            return WalkResult::advance();
        } else {
          // Unknown use, we cannot prove that it doesn't alias with the
          // transferRead/transferWrite operations.
          return WalkResult::advance();
        }
      }

      // Hoist read before.
      if (failed(loop.moveOutOfLoop({transferRead})))
        llvm_unreachable(
            "Unexpected failure to move transfer read out of loop");

      // Hoist write after.
      transferWrite->moveAfter(loop);

      // Rewrite `loop` with new yields by cloning and erase the original loop.
      OpBuilder b(transferRead);
      auto newForOp = cloneWithNewYields(b, loop, transferRead.vector(),
                                         transferWrite.vector());

      // Transfer write has been hoisted, need to update the written value to
      // the value yielded by the newForOp.
      transferWrite.vector().replaceAllUsesWith(
          newForOp.getResults().take_back()[0]);

      changed = true;
      loop.erase();
      // Need to interrupt and restart because erasing the loop messes up the
      // walk.
      return WalkResult::interrupt();
    });
  }
}

/// Return success if `v` is a value that is only transitively defined by ops of
/// type in `OpTypeList`.
template <typename... OpTypeList>
static bool backwardsSliceOnlyHasOpsOfType(scf::ForOp outerLimit, Value v) {
  // Compute a backward slice up to, but not including, `outerLimit`.
  SetVector<Operation *> backwardSlice;
  getBackwardSlice(v, &backwardSlice, [&](Operation *op) {
    return outerLimit->isProperAncestor(op);
  });
  // Traverse the backward slice and ensure we can perform the computation to
  // hoist.
  for (Operation *op : backwardSlice) {
    if (isa<OpTypeList...>(op))
      continue;
    LLVM_DEBUG(DBGS() << "Abort: unadmissible op in slice " << *op << "\n");
    return false;
  }
  return true;
}

bool isDefinedOutsideOrConstant(scf::ForOp outer, Value v) {
  return outer.isDefinedOutsideOfLoop(v) || v.getDefiningOp<ConstantOp>();
}

/// Return the current iteration number in the loop (iv - lb).ceilDiv(step).
/// The returned Value is guaranteed not to depend on any loop comprised in
/// [`outer`, `forOp`].
/// Return null if such a loop-independent quantity cannot be computed.
static Value buildLoopIterationCount(OpBuilder &b, scf::ForOp outer,
                                     scf::ForOp forOp) {
  MLIRContext *ctx = forOp->getContext();
  AffineExpr iv, lb, step;
  bindDims(ctx, iv, lb);
  bindSymbols(ctx, step);
  if (!isDefinedOutsideOrConstant(outer, forOp.lowerBound()) ||
      !isDefinedOutsideOrConstant(outer, forOp.step()))
    return Value();
  Value ivVal = forOp.getInductionVar(), lbVal = forOp.lowerBound(),
        stepVal = forOp.step();
  auto loc = forOp->getLoc();
  return b.createOrFold<AffineApplyOp>(loc, (iv - lb).ceilDiv(step),
                                       ValueRange{ivVal, lbVal, stepVal});
}

/// Given a set of loops, assumed to be scf::ForOp, create a constraint set
/// containing the inequalities `iv - lb >= 0` and `-iv + ub - 1 >= 0` for each
/// loop.
static FlatAffineValueConstraints
initLoopIvsAndBounds(ArrayRef<Operation *> loops) {
  FlatAffineValueConstraints constraints;
  for (Operation *op : loops)
    constraints.appendDimId(cast<scf::ForOp>(op).getInductionVar());
  for (Operation *op : loops)
    constraints.appendDimId(cast<scf::ForOp>(op).lowerBound());
  for (Operation *op : loops)
    constraints.appendDimId(cast<scf::ForOp>(op).upperBound());
  unsigned numLoops = loops.size();
  for (unsigned ivIdx = 0, e = numLoops; ivIdx < e; ++ivIdx) {
    // iv - lb >= 0
    SmallVector<int64_t, 8> ineqLb(constraints.getNumCols(), 0);
    ineqLb[ivIdx] = 1;
    ineqLb[ivIdx + numLoops] = -1;
    // -iv + ub >= 0
    SmallVector<int64_t, 8> ineqUb(constraints.getNumCols(), 0);
    ineqUb[ivIdx] = -1;
    ineqUb[ivIdx + 2 * numLoops] = 1;
    ineqUb[constraints.getNumCols() - 1] = -1;
    constraints.addInequality(ineqLb);
    constraints.addInequality(ineqUb);
  }
  return constraints;
}

/// For each loop in `loops`, determine the ops involved in the construction of
/// its upper bound---up to the outerLimit loop--- and fold them as new
/// inequalities in the constraint set.
/// This is achieved by computing the backwardSlice of the loop's upper bound
/// and iteratively folding each op in reverse topological order to guarantee
/// use-def ordering.
/// As operations are folded in, their result is projected out of the
/// constraints set.
/// The following operations are supported:
///   - scf::ForOp are simply skipped.
///   - AffineApplyOp are composed to replace the result by an equality.
///   - AffineMinOp are composed by adding each entry as an upper bound.
/// If any other operation is met, return failure.
// TODO: extend on a per-need basis.
static LogicalResult
foldUpperBoundsIntoConstraintsSet(FlatAffineValueConstraints &constraints,
                                  scf::ForOp outerLimit,
                                  ArrayRef<Operation *> loops) {
  SetVector<Value> toProjectOut;
  for (Operation *loop : loops) {
    auto ub = cast<scf::ForOp>(loop).upperBound();
    if (isDefinedOutsideOrConstant(outerLimit, ub))
      continue;

    // Compute a backward slice up to, but not including, `outerLimit`.
    SetVector<Operation *> backwardSlice;
    getBackwardSlice(ub, &backwardSlice, [&](Operation *op) {
      return outerLimit->isProperAncestor(op);
    });
    backwardSlice.insert(ub.getDefiningOp());

    // Iterate over all ops in the slice and compose them in the constraints.
    for (Operation *op : llvm::reverse(backwardSlice)) {
      if (!isa<scf::ForOp, AffineApplyOp, AffineMinOp>(op))
        return failure();
      if (isa<scf::ForOp>(op))
        continue;
      // Ensure there is a
      auto ensureIdFailed = [&](Value v) {
        if (constraints.containsId(v)) {
          unsigned pos;
          constraints.findId(v, &pos);
          return pos >= constraints.getNumDimIds();
        }
<<<<<<< HEAD
        constraints.addDimId(constraints.getNumDimIds(), v);
=======
        constraints.appendDimId(v);
>>>>>>> ac168fe6
        return false;
      };

      // Ensure all ids exist and add results for later projection.
      if (llvm::any_of(op->getResults(), ensureIdFailed) ||
          llvm::any_of(op->getOperands(), ensureIdFailed))
        return failure();

      // All supported ops have 1 result.
      // TODO: extend when needed.
      toProjectOut.insert(op->getResult(0));

      // Compose supported ops.
      if (auto affineApplyOp = dyn_cast<AffineApplyOp>(op)) {
        AffineValueMap avm(affineApplyOp.getAffineMap(),
                           affineApplyOp.getOperands(),
                           affineApplyOp.getResult());
        if (failed(constraints.composeMap(&avm)))
          return failure();
        continue;
      }
      auto affineMinOp = cast<AffineMinOp>(op);
      unsigned pos;
      bool foundMinOp = constraints.findId(affineMinOp.getResult(), &pos);
      (void)foundMinOp;
      assert(foundMinOp);
      AffineMap alignedMap = constraints.computeAlignedMap(
          affineMinOp.getAffineMap(), affineMinOp.getOperands());
      if (failed(
              constraints.addBound(FlatAffineConstraints::UB, pos, alignedMap)))
        return failure();
    }
  }
  for (Value v : toProjectOut)
    constraints.projectOut(v);
  return success();
}

/// Ensure prerequisites that guarantee pad op hoisting can occur.
/// Return failure in the cases when we cannot perform hoisting; i.e. if either:
///   1. There exists a use of `padTensorOp` that is not a linalg input operand.
///   2. There isn't an enclosing `outermostEnclosingForOp` loop.
///   3. There exists an op with a region that is dominated by
///   `outermostEnclosingForOp` and that isn't a LoopLikeInterface or a
///    LinalgOp.
///   4. There exists an op with side effects that is dominated by
///   `outermostEnclosingForOp` and that isn't a LoopLikeInterface.
///   5. The lower bound, upper bound and step of all the loops involved in the
///   hoisting can be
///
/// While ensuring prerequisites:
///   1. Fill the `backwardSlice` to contain the topologically sorted ops
///   dominated by `outermostEnclosingForOp`.
///   2. Fill the `packingLoops` to contain only the enclosing loops of
///   `backwardSlice` whose IV is actually used in computing padding. Loops that
///   remain in `backwardSlice` but that are not in `packingLoops` are
///   dimensions of reuse.
static LogicalResult
hoistPaddingOnTensorsPrerequisites(linalg::PadTensorOp padTensorOp, int nLevels,
                                   SetVector<Operation *> &backwardSlice,
                                   SetVector<Operation *> &packingLoops,
                                   SmallVector<Value> &dynamicTensorSizes) {
  // Bail on any use that isn't an input of a Linalg op.
  // Hoisting of inplace updates happens after vectorization.
  for (OpOperand &use : padTensorOp.result().getUses()) {
    auto linalgUser = dyn_cast<linalg::LinalgOp>(use.getOwner());
    if (!linalgUser || !linalgUser.isInputTensor(&use))
      return failure();
  }

  // Get at most nLevels of enclosing loops.
  SmallVector<LoopLikeOpInterface> reverseEnclosingLoops;
  Operation *outermostEnclosingForOp = nullptr,
            *nextEnclosingForOp =
                padTensorOp->getParentOfType<LoopLikeOpInterface>();
  while (nLevels-- > 0 && nextEnclosingForOp) {
    outermostEnclosingForOp = nextEnclosingForOp;
    reverseEnclosingLoops.push_back(outermostEnclosingForOp);
    nextEnclosingForOp =
        nextEnclosingForOp->getParentOfType<LoopLikeOpInterface>();
  }
  if (!outermostEnclosingForOp)
    return failure();

  // Get the backwards slice from `padTensorOp` that is dominated by the
  // outermost enclosing loop.
  DominanceInfo domInfo(outermostEnclosingForOp);
  getBackwardSlice(padTensorOp.getOperation(), &backwardSlice,
                   [&](Operation *op) {
                     return domInfo.dominates(outermostEnclosingForOp, op);
                   });

  // Bail on any op with a region that is not a LoopLikeInterface or a LinalgOp.
  if (llvm::any_of(backwardSlice, [](Operation *op) {
        return op->getNumRegions() > 0 && !isa<LoopLikeOpInterface>(op) &&
               !isa<LinalgOp>(op);
      }))
    return failure();

  // Filter out the loops whose induction variable is not used to compute the
  // padded result. As a first approximation, just look for IVs that have no use
  // in the backwardSlice.
  // These are the dimensions of reuse that we can exploit to reduce the amount
  // of work / memory.
  // TODO: would this optimization compose better as a canonicalization?
  for (LoopLikeOpInterface loop : llvm::reverse(reverseEnclosingLoops)) {
    auto forOp = dyn_cast<scf::ForOp>(loop.getOperation());
    if (!forOp)
      continue;
    for (Operation *user : forOp.getInductionVar().getUsers()) {
      if (backwardSlice.contains(user)) {
        packingLoops.insert(forOp);
        break;
      }
    }
  }

  // Backward slice is a topologically sorted list of ops starting at
  // `outermostEnclosingForOp`.
  assert(outermostEnclosingForOp == backwardSlice.front());

  scf::ForOp outer = cast<scf::ForOp>(outermostEnclosingForOp);

  FlatAffineValueConstraints constraints =
      initLoopIvsAndBounds(packingLoops.getArrayRef());
  if (failed(foldUpperBoundsIntoConstraintsSet(constraints, outer,
                                               packingLoops.getArrayRef())))
    return failure();

  unsigned numLoops = packingLoops.size();
  SmallVector<AffineMap> lbs(numLoops), ubs(numLoops);
  // Compute the bounds of the first positions, assuming the others are fixed.
  constraints.getSliceBounds(/*pos=*/0, /*num=*/packingLoops.size(),
                             outer->getContext(), &lbs, &ubs);

  SmallVector<Value> allValues;
  constraints.getAllValues(&allValues);
  SmallVector<Value> allNonLoopValues(allValues.begin() + numLoops,
                                      allValues.end());

  // For each packingLoop, create the extent by (ub - lb).ceilDiv(step).
  // IP just before the outermost loop considered that we hoist above.
  ImplicitLocOpBuilder b(outer->getLoc(), outer);
  assert(packingLoops.size() == lbs.size() && "expected matching lb sizes");
  assert(packingLoops.size() == ubs.size() && "expected matching ub sizes");
  for (auto it : llvm::zip(packingLoops, lbs, ubs)) {
    scf::ForOp loop = cast<scf::ForOp>(std::get<0>(it));
    AffineMap lbMap = std::get<1>(it);
    AffineMap ubMap = std::get<2>(it);
    SmallVector<Value> lbOperands(allNonLoopValues);
    canonicalizeMapAndOperands(&lbMap, &lbOperands);
    Value lbVal = b.createOrFold<AffineMaxOp>(lbMap, lbOperands);

    SmallVector<Value> ubOperands(allNonLoopValues);
    canonicalizeMapAndOperands(&ubMap, &ubOperands);
    Value ubVal = b.createOrFold<AffineMinOp>(ubMap, ubOperands);

    AffineExpr lb, ub, step;
    bindDims(b.getContext(), lb, ub);
    bindSymbols(b.getContext(), step);
    Value res = b.createOrFold<AffineApplyOp>(
        (ub - lb).ceilDiv(step),
        ValueRange{lbVal, ubVal, cast<scf::ForOp>(loop).step()});

    dynamicTensorSizes.push_back(res);
  }

  return success();
}

LogicalResult mlir::linalg::hoistPaddingOnTensors(PadTensorOp &padTensorOp,
                                                  unsigned nLoops) {
  SmallVector<Value> dynamicTensorSizes;
  SetVector<Operation *> backwardSlice, packingLoops;
  if (failed(hoistPaddingOnTensorsPrerequisites(padTensorOp, nLoops,
                                                backwardSlice, packingLoops,
                                                dynamicTensorSizes)))
    return failure();

  // Update actual number of loops, which may be smaller.
  nLoops = packingLoops.size();

  Location loc = padTensorOp->getLoc();
  RankedTensorType paddedTensorType = padTensorOp.getResultType();
  unsigned paddedRank = paddedTensorType.getRank();

  // Backward slice is a topologically sorted list of ops starting at
  // `outermostEnclosingForOp`.
  Operation *outermostEnclosingForOp = backwardSlice.front();
  // IP just before the outermost loop considered that we hoist above.
  OpBuilder b(outermostEnclosingForOp);

  // Create the packed tensor<?x?x..?xpadded_shape> into which we amortize
  // padding.
  SmallVector<int64_t> packedShape(nLoops, ShapedType::kDynamicSize);
  // TODO: go grab dims when necessary, for now PadTensorOp returns a static
  // tensor.
  llvm::append_range(packedShape, paddedTensorType.getShape());
  auto packedTensorType =
      RankedTensorType::get(packedShape, paddedTensorType.getElementType());
  Value packedTensor = b.create<linalg::InitTensorOp>(
      loc, dynamicTensorSizes, packedTensorType.getShape(),
      packedTensorType.getElementType());

  // Clone the operations involved in the backward slice, iteratively stepping
  // into the loops that we encounter.
  // The implementation proceeds in a stack-like fashion:
  //   1. Iteratively clone and step into the loops, pushing the `packedTensor`
  //      deeper in the stack.
  //   2. Create a InsertSliceOp at the top of the stack.
  //   3. Iteratively pop and yield the result of the InsertSliceOp across
  //     the cloned loops.
  SmallVector<Value> clonedLoopIvs, leadingPackedTensorIndexings;
  clonedLoopIvs.reserve(nLoops);
  leadingPackedTensorIndexings.reserve(nLoops);
  BlockAndValueMapping bvm;
  // Insert `padTensorOp` into the backwardSlice so we clone it too.
  backwardSlice.insert(padTensorOp);
  // Stack step 1. iteratively clone loops and push `packedTensor`.
  for (Operation *op : backwardSlice) {
    // Specifically sit out in the extract_slice(packedTensor) case: this is the
    // piece we seek to replace.
    if (auto sliceOp = dyn_cast<tensor::ExtractSliceOp>(op))
      if (bvm.lookupOrDefault(sliceOp.source()) == packedTensor)
        continue;
    auto effects = dyn_cast<MemoryEffectOpInterface>(op);
    bool hasNoEffects = !effects || effects.hasNoEffect();
    if (hasNoEffects &&
        (op->getNumRegions() == 0 || isa<linalg::PadTensorOp>(op))) {
      b.clone(*op, bvm);
      continue;
    }
    // TODO: support more cases as they appear.
    auto forOp = dyn_cast<scf::ForOp>(op);
    assert(forOp && "Expected scf::ForOp when hoisting pad ops");
    // Unused loop, just skip it.
    if (!packingLoops.contains(forOp))
      continue;

    auto clonedForOp =
        b.create<scf::ForOp>(loc, bvm.lookupOrDefault(forOp.lowerBound()),
                             bvm.lookupOrDefault(forOp.upperBound()),
                             bvm.lookupOrDefault(forOp.step()), packedTensor);
    // Map the induction var, region args and results to the `clonedForOp`.
    bvm.map(forOp.getInductionVar(), clonedForOp.getInductionVar());
    bvm.map(forOp.getRegionIterArgs(), clonedForOp.getRegionIterArgs());
    bvm.map(forOp.getResults(), clonedForOp.getResults());
    assert(clonedForOp->getNumRegions() == 1);
    clonedLoopIvs.push_back(clonedForOp.getInductionVar());

    b.setInsertionPointToStart(&clonedForOp->getRegion(0).front());
    Value loopIndependentIterationCount = buildLoopIterationCount(
        b, cast<scf::ForOp>(outermostEnclosingForOp), clonedForOp);
    // Assert the loop-independent iteration count can be computed.
    if (!loopIndependentIterationCount)
      llvm_unreachable("loop independence prerequisite not met");
    leadingPackedTensorIndexings.push_back(loopIndependentIterationCount);
    packedTensor = clonedForOp.getRegionIterArgs().front();
  }

  // Stack step 2. create InsertSliceOp at the top of the stack.
  // offsets = [clonedLoopIvs, 0 .. 0].
  SmallVector<OpFoldResult> offsets(leadingPackedTensorIndexings.begin(),
                                    leadingPackedTensorIndexings.end());
  offsets.append(paddedRank, b.getIndexAttr(0));
  // sizes = [1 .. 1, paddedShape].
  SmallVector<OpFoldResult> sizes(nLoops, b.getIndexAttr(1));
  for (int64_t sz : paddedTensorType.getShape()) {
    // TODO: go grab dims when necessary, for now PadTensorOp returns a static
    // tensor.
    assert(!ShapedType::isDynamic(sz) && "padded tensor needs static sizes");
    sizes.push_back(b.getIndexAttr(sz));
  }
  // strides = [1 .. 1].
  SmallVector<OpFoldResult> strides(nLoops + paddedRank, b.getIndexAttr(1));

  Value inserted =
      b.create<tensor::InsertSliceOp>(loc, bvm.lookup(padTensorOp.result()),
                                      packedTensor, offsets, sizes, strides);

  // Stack step 3. iteratively pop the stack and propagate the yield.
  Value valueToYield = inserted;
  for (Value iv : llvm::reverse(clonedLoopIvs)) {
    auto forOp = scf::getForInductionVarOwner(iv);
    b.setInsertionPointToEnd(&forOp.getRegion().front());
    b.create<scf::YieldOp>(loc, valueToYield);
    valueToYield = forOp.getResult(0);
  }

  // Now the packed tensor is ready, replace the original padding op by a
  // 1x..x1 slice [originalLoopIvs, 0 .. 0][1 .. 1, paddedShape][1 .. 1].
  b.setInsertionPoint(padTensorOp);
  SmallVector<Value> loopIterationCounts =
      llvm::to_vector<4>(llvm::map_range(packingLoops, [&](Operation *loop) {
        return buildLoopIterationCount(
            b, cast<scf::ForOp>(outermostEnclosingForOp),
            cast<scf::ForOp>(loop));
      }));
  // Assert all loop iteration counts can be computed.
  if (llvm::any_of(loopIterationCounts, [](Value v) { return !v; }))
    llvm_unreachable("loop independence prerequisite not met");
  // offsets = [originalLoopIvs, 0 .. 0].
  offsets.assign(loopIterationCounts.begin(), loopIterationCounts.end());
  offsets.append(paddedRank, b.getIndexAttr(0));
  // sizes = [1 .. 1, paddedShape] (definedabove).
  // strides = [1 .. 1] (defined above)
  packedTensor =
      scf::getForInductionVarOwner(clonedLoopIvs.front())->getResult(0);
  padTensorOp.replaceAllUsesWith(
      b.create<tensor::ExtractSliceOp>(loc, padTensorOp.getResultType(),
                                       packedTensor, offsets, sizes, strides)
          ->getResult(0));

  Operation *toErase = padTensorOp;

  // Make the newly cloned `padTensorOp` available to the caller.
  padTensorOp =
      cast<PadTensorOp>(bvm.lookup(padTensorOp.result()).getDefiningOp());

  toErase->erase();

  return success();
}<|MERGE_RESOLUTION|>--- conflicted
+++ resolved
@@ -625,11 +625,7 @@
           constraints.findId(v, &pos);
           return pos >= constraints.getNumDimIds();
         }
-<<<<<<< HEAD
-        constraints.addDimId(constraints.getNumDimIds(), v);
-=======
         constraints.appendDimId(v);
->>>>>>> ac168fe6
         return false;
       };
 
