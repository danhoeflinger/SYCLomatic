--- conflicted
+++ resolved
@@ -88,8 +88,6 @@
 static int compareNamedAttributes(const NamedAttribute *lhs,
                                   const NamedAttribute *rhs) {
   return strcmp(lhs->first.data(), rhs->first.data());
-<<<<<<< HEAD
-=======
 }
 
 /// Returns if the name of the given attribute precedes that of 'name'.
@@ -101,7 +99,6 @@
   // reading both buffers if one is shorter than the other, even if there is
   // a difference.
   return strncmp(attr.first.data(), name.data(), name.size()) < 0;
->>>>>>> a34309b7
 }
 
 DictionaryAttr DictionaryAttr::get(ArrayRef<NamedAttribute> value,
@@ -184,19 +181,7 @@
 /// Return the specified attribute if present, null otherwise.
 Attribute DictionaryAttr::get(StringRef name) const {
   ArrayRef<NamedAttribute> values = getValue();
-<<<<<<< HEAD
-  auto compare = [](NamedAttribute attr, StringRef name) -> bool {
-    // This is correct even when attr.first.data()[name.size()] is not a zero
-    // string terminator, because we only care about a less than comparison.
-    // This can't use memcmp, because it doesn't guarantee that it will stop
-    // reading both buffers if one is shorter than the other, even if there is
-    // a difference.
-    return strncmp(attr.first.data(), name.data(), name.size()) < 0;
-  };
-  auto it = llvm::lower_bound(values, name, compare);
-=======
   auto it = llvm::lower_bound(values, name, compareNamedAttributeWithName);
->>>>>>> a34309b7
   return it != values.end() && it->first == name ? it->second : Attribute();
 }
 Attribute DictionaryAttr::get(Identifier name) const {
