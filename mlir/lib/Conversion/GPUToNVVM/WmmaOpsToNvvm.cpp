--- conflicted
+++ resolved
@@ -339,14 +339,9 @@
         extractedOperands.push_back(rewriter.create<LLVM::ExtractValueOp>(
             loc, adaptor.getOperands()[opIdx], i));
       }
-<<<<<<< HEAD
-      Value element = createScalarOp(
-          rewriter, loc, subgroupMmaElementwiseOp.opType(), extractedOperands);
-=======
       Value element =
           createScalarOp(rewriter, loc, subgroupMmaElementwiseOp.getOpType(),
                          extractedOperands);
->>>>>>> f788a4d7
       matrixStruct =
           rewriter.create<LLVM::InsertValueOp>(loc, matrixStruct, element, i);
     }
