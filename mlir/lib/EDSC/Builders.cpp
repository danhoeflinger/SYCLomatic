//===- Builders.cpp - MLIR Declarative Builder Classes --------------------===//
//
// Part of the LLVM Project, under the Apache License v2.0 with LLVM Exceptions.
// See https://llvm.org/LICENSE.txt for license information.
// SPDX-License-Identifier: Apache-2.0 WITH LLVM-exception
//
//===----------------------------------------------------------------------===//

#include "mlir/EDSC/Builders.h"
#include "mlir/IR/AffineExpr.h"
#include "mlir/IR/AffineMap.h"

#include "llvm/ADT/Optional.h"

using namespace mlir;
using namespace mlir::edsc;

mlir::edsc::ScopedContext::ScopedContext(OpBuilder &b, Location location)
    : builder(b), guard(builder), location(location),
      enclosingScopedContext(ScopedContext::getCurrentScopedContext()) {
  getCurrentScopedContext() = this;
}

/// Sets the insertion point of the builder to 'newInsertPt' for the duration
/// of the scope. The existing insertion point of the builder is restored on
/// destruction.
mlir::edsc::ScopedContext::ScopedContext(OpBuilder &b,
                                         OpBuilder::InsertPoint newInsertPt,
                                         Location location)
    : builder(b), guard(builder), location(location),
      enclosingScopedContext(ScopedContext::getCurrentScopedContext()) {
  getCurrentScopedContext() = this;
  builder.restoreInsertionPoint(newInsertPt);
}

mlir::edsc::ScopedContext::~ScopedContext() {
  getCurrentScopedContext() = enclosingScopedContext;
}

ScopedContext *&mlir::edsc::ScopedContext::getCurrentScopedContext() {
  thread_local ScopedContext *context = nullptr;
  return context;
}

OpBuilder &mlir::edsc::ScopedContext::getBuilderRef() {
  assert(ScopedContext::getCurrentScopedContext() &&
         "Unexpected Null ScopedContext");
  return ScopedContext::getCurrentScopedContext()->builder;
}

Location mlir::edsc::ScopedContext::getLocation() {
  assert(ScopedContext::getCurrentScopedContext() &&
         "Unexpected Null ScopedContext");
  return ScopedContext::getCurrentScopedContext()->location;
}

MLIRContext *mlir::edsc::ScopedContext::getContext() {
<<<<<<< HEAD
  return getBuilder().getContext();
}

OperationHandle OperationHandle::create(StringRef name,
                                        ArrayRef<Value> operands,
                                        ArrayRef<Type> resultTypes,
                                        ArrayRef<NamedAttribute> attributes) {
  OperationState state(ScopedContext::getLocation(), name);
  SmallVector<Value, 4> ops(operands.begin(), operands.end());
  state.addOperands(ops);
  state.addTypes(resultTypes);
  for (const auto &attr : attributes) {
    state.addAttribute(attr.first, attr.second);
  }
  return OperationHandle(ScopedContext::getBuilder().createOperation(state));
=======
  return getBuilderRef().getContext();
>>>>>>> 918d599f
}

BlockHandle mlir::edsc::BlockHandle::create(ArrayRef<Type> argTypes) {
  auto &currentB = ScopedContext::getBuilderRef();
  auto *ib = currentB.getInsertionBlock();
  auto ip = currentB.getInsertionPoint();
  BlockHandle res;
  res.block = ScopedContext::getBuilderRef().createBlock(ib->getParent());
  // createBlock sets the insertion point inside the block.
  // We do not want this behavior when using declarative builders with nesting.
  currentB.setInsertionPoint(ib, ip);
  for (auto t : argTypes) {
    res.block->addArgument(t);
  }
  return res;
}

BlockHandle mlir::edsc::BlockHandle::createInRegion(Region &region,
                                                    ArrayRef<Type> argTypes) {
  BlockHandle res;
  region.push_back(new Block);
  res.block = &region.back();
  // createBlock sets the insertion point inside the block.
  // We do not want this behavior when using declarative builders with nesting.
  OpBuilder::InsertionGuard g(ScopedContext::getBuilderRef());
  ScopedContext::getBuilderRef().setInsertionPoint(res.block,
                                                   res.block->begin());
  res.block->addArguments(argTypes);
  return res;
}

void mlir::edsc::LoopBuilder::operator()(function_ref<void(void)> fun) {
  // Call to `exit` must be explicit and asymmetric (cannot happen in the
  // destructor) because of ordering wrt comma operator.
  /// The particular use case concerns nested blocks:
  ///
  /// ```c++
  ///    For (&i, lb, ub, 1)({
  ///      /--- destructor for this `For` is not always called before ...
  ///      V
  ///      For (&j1, lb, ub, 1)({
  ///        some_op_1,
  ///      }),
  ///      /--- ... this scope is entered, resulting in improperly nested IR.
  ///      V
  ///      For (&j2, lb, ub, 1)({
  ///        some_op_2,
  ///      }),
  ///    });
  /// ```
  if (fun)
    fun();
  exit();
}

mlir::edsc::BlockBuilder::BlockBuilder(BlockHandle bh, Append) {
  assert(bh && "Expected already captured BlockHandle");
  enter(bh.getBlock());
}

mlir::edsc::BlockBuilder::BlockBuilder(BlockHandle *bh, ArrayRef<Type> types,
                                       MutableArrayRef<Value> args) {
  assert(!*bh && "BlockHandle already captures a block, use "
                 "the explicit BockBuilder(bh, Append())({}) syntax instead.");
  assert((args.empty() || args.size() == types.size()) &&
         "if args captures are specified, their number must match the number "
         "of types");
  *bh = BlockHandle::create(types);
  if (!args.empty())
    for (auto it : llvm::zip(args, bh->getBlock()->getArguments()))
      std::get<0>(it) = Value(std::get<1>(it));
  enter(bh->getBlock());
}

mlir::edsc::BlockBuilder::BlockBuilder(BlockHandle *bh, Region &region,
                                       ArrayRef<Type> types,
                                       MutableArrayRef<Value> args) {
  assert(!*bh && "BlockHandle already captures a block, use "
                 "the explicit BockBuilder(bh, Append())({}) syntax instead.");
  assert((args.empty() || args.size() == types.size()) &&
         "if args captures are specified, their number must match the number "
         "of types");
  *bh = BlockHandle::createInRegion(region, types);
  if (!args.empty())
    for (auto it : llvm::zip(args, bh->getBlock()->getArguments()))
      std::get<0>(it) = Value(std::get<1>(it));
  enter(bh->getBlock());
}

/// Only serves as an ordering point between entering nested block and creating
/// stmts.
void mlir::edsc::BlockBuilder::operator()(function_ref<void(void)> fun) {
  // Call to `exit` must be explicit and asymmetric (cannot happen in the
  // destructor) because of ordering wrt comma operator.
  if (fun)
    fun();
  exit();
}<|MERGE_RESOLUTION|>--- conflicted
+++ resolved
@@ -55,25 +55,7 @@
 }
 
 MLIRContext *mlir::edsc::ScopedContext::getContext() {
-<<<<<<< HEAD
-  return getBuilder().getContext();
-}
-
-OperationHandle OperationHandle::create(StringRef name,
-                                        ArrayRef<Value> operands,
-                                        ArrayRef<Type> resultTypes,
-                                        ArrayRef<NamedAttribute> attributes) {
-  OperationState state(ScopedContext::getLocation(), name);
-  SmallVector<Value, 4> ops(operands.begin(), operands.end());
-  state.addOperands(ops);
-  state.addTypes(resultTypes);
-  for (const auto &attr : attributes) {
-    state.addAttribute(attr.first, attr.second);
-  }
-  return OperationHandle(ScopedContext::getBuilder().createOperation(state));
-=======
   return getBuilderRef().getContext();
->>>>>>> 918d599f
 }
 
 BlockHandle mlir::edsc::BlockHandle::create(ArrayRef<Type> argTypes) {
