--- conflicted
+++ resolved
@@ -350,34 +350,6 @@
   return %0 : tensor<32xf64>
 }
 
-<<<<<<< HEAD
-// CHECK-LABEL: func @zero_preserving_math(
-// CHECK-SAME:    %[[VAL_0:.*]]: tensor<32xf64, #sparse_tensor.encoding<{{{.*}}}>> {
-// CHECK-DAG:     %[[VAL_1:.*]] = arith.constant 0 : index
-// CHECK-DAG:     %[[VAL_2:.*]] = arith.constant 1 : index
-// CHECK:         %[[VAL_4:.*]] = bufferization.alloc_tensor() : tensor<32xf64, #sparse_tensor.encoding<{{{.*}}}>>
-// CHECK:         %[[VAL_5:.*]] = sparse_tensor.pointers %[[VAL_0]] {dimension = 0 : index} : tensor<32xf64, #sparse_tensor.encoding<{{{.*}}}>> to memref<?xindex>
-// CHECK:         %[[VAL_6:.*]] = sparse_tensor.indices %[[VAL_0]] {dimension = 0 : index} : tensor<32xf64, #sparse_tensor.encoding<{{{.*}}}>> to memref<?xindex>
-// CHECK:         %[[VAL_7:.*]] = sparse_tensor.values %[[VAL_0]] : tensor<32xf64, #sparse_tensor.encoding<{{{.*}}}>> to memref<?xf64>
-// CHECK:         %[[VAL_8:.*]] = memref.alloca(%[[VAL_2]]) : memref<?xindex>
-// CHECK:         %[[BUF:.*]] = memref.alloca() : memref<f64>
-// CHECK:         %[[VAL_9:.*]] = memref.load %[[VAL_5]]{{\[}}%[[VAL_1]]] : memref<?xindex>
-// CHECK:         %[[VAL_10:.*]] = memref.load %[[VAL_5]]{{\[}}%[[VAL_2]]] : memref<?xindex>
-// CHECK:         scf.for %[[VAL_11:.*]] = %[[VAL_9]] to %[[VAL_10]] step %[[VAL_2]] {
-// CHECK:           %[[VAL_12:.*]] = memref.load %[[VAL_6]]{{\[}}%[[VAL_11]]] : memref<?xindex>
-// CHECK:           memref.store %[[VAL_12]], %[[VAL_8]]{{\[}}%[[VAL_1]]] : memref<?xindex>
-// CHECK:           %[[VAL_13:.*]] = memref.load %[[VAL_7]]{{\[}}%[[VAL_11]]] : memref<?xf64>
-// CHECK:           %[[VAL_14:.*]] = math.absf %[[VAL_13]] : f64
-// CHECK:           %[[VAL_15:.*]] = math.ceil %[[VAL_14]] : f64
-// CHECK:           %[[VAL_16:.*]] = math.floor %[[VAL_15]] : f64
-// CHECK:           %[[VAL_17:.*]] = math.sqrt %[[VAL_16]] : f64
-// CHECK:           %[[VAL_18:.*]] = math.expm1 %[[VAL_17]] : f64
-// CHECK:           %[[VAL_19:.*]] = math.log1p %[[VAL_18]] : f64
-// CHECK:           %[[VAL_20:.*]] = math.sin %[[VAL_19]] : f64
-// CHECK:           %[[VAL_21:.*]] = math.tanh %[[VAL_20]] : f64
-// CHECK:           memref.store %[[VAL_21]], %[[BUF]][] : memref<f64>
-// CHECK:           sparse_tensor.insert %[[VAL_4]], %[[VAL_8]], %[[BUF]] : tensor<32xf64, #sparse_tensor.encoding<{{{.*}}}>>, memref<?xindex>, memref<f64>
-=======
 // CHECK-LABEL:   func.func @zero_preserving_math(
 // CHECK-SAME:      %[[VAL_0:.*]]: tensor<32xf64, #sparse_tensor.encoding<{ dimLevelType = [ "compressed" ] }>>) -> tensor<32xf64, #sparse_tensor.encoding<{ dimLevelType = [ "compressed" ] }>> {
 // CHECK-DAG:       %[[VAL_1:.*]] = arith.constant 0 : index
@@ -403,7 +375,6 @@
 // CHECK:           }
 // CHECK:           %[[VAL_20:.*]] = sparse_tensor.load %[[VAL_3]] hasInserts : tensor<32xf64, #sparse_tensor.encoding<{ dimLevelType = [ "compressed" ] }>>
 // CHECK:           return %[[VAL_20]] : tensor<32xf64, #sparse_tensor.encoding<{ dimLevelType = [ "compressed" ] }>>
->>>>>>> f788a4d7
 // CHECK:         }
 func.func @zero_preserving_math(%arga: tensor<32xf64, #SV>) -> tensor<32xf64, #SV> {
   %c32 = arith.constant 32 : index
@@ -425,28 +396,6 @@
   return %0 : tensor<32xf64, #SV>
 }
 
-<<<<<<< HEAD
-// CHECK-LABEL: func.func @complex_divbyc(
-// CHECK-SAME:    %[[VAL_0:.*]]: tensor<32xcomplex<f64>, #sparse_tensor.encoding<{{.*}}>> {
-// CHECK-DAG:     %[[VAL_1:.*]] = arith.constant 0 : index
-// CHECK-DAG:     %[[VAL_2:.*]] = arith.constant 1 : index
-// CHECK-DAG:     %[[VAL_3:.*]] = complex.constant [0.000000e+00, 1.000000e+00] : complex<f64>
-// CHECK:         %[[VAL_4:.*]] = bufferization.alloc_tensor() : tensor<32xcomplex<f64>, #sparse_tensor.encoding<{{.*}}>>
-// CHECK:         %[[VAL_5:.*]] = sparse_tensor.pointers %[[VAL_0]] {dimension = 0 : index} : tensor<32xcomplex<f64>, #sparse_tensor.encoding<{{.*}}>> to memref<?xindex>
-// CHECK:         %[[VAL_6:.*]] = sparse_tensor.indices %[[VAL_0]] {dimension = 0 : index} : tensor<32xcomplex<f64>, #sparse_tensor.encoding<{{.*}}>> to memref<?xindex>
-// CHECK:         %[[VAL_7:.*]] = sparse_tensor.values %[[VAL_0]] : tensor<32xcomplex<f64>, #sparse_tensor.encoding<{{.*}}>> to memref<?xcomplex<f64>>
-// CHECK:         %[[VAL_8:.*]] = memref.alloca(%[[VAL_2]]) : memref<?xindex>
-// CHECK:         %[[VAL_9:.*]] = memref.alloca() : memref<complex<f64>>
-// CHECK:         %[[VAL_10:.*]] = memref.load %[[VAL_5]]{{\[}}%[[VAL_1]]] : memref<?xindex>
-// CHECK:         %[[VAL_11:.*]] = memref.load %[[VAL_5]]{{\[}}%[[VAL_2]]] : memref<?xindex>
-// CHECK:         scf.for %[[VAL_12:.*]] = %[[VAL_10]] to %[[VAL_11]] step %[[VAL_2]] {
-// CHECK:           %[[VAL_13:.*]] = memref.load %[[VAL_6]]{{\[}}%[[VAL_12]]] : memref<?xindex>
-// CHECK:           memref.store %[[VAL_13]], %[[VAL_8]]{{\[}}%[[VAL_1]]] : memref<?xindex>
-// CHECK:           %[[VAL_14:.*]] = memref.load %[[VAL_7]]{{\[}}%[[VAL_12]]] : memref<?xcomplex<f64>>
-// CHECK:           %[[VAL_15:.*]] = complex.div %[[VAL_14]], %[[VAL_3]] : complex<f64>
-// CHECK:           memref.store %[[VAL_15]], %[[VAL_9]][] : memref<complex<f64>>
-// CHECK:           sparse_tensor.insert %[[VAL_4]], %[[VAL_8]], %[[VAL_9]] : tensor<32xcomplex<f64>, #sparse_tensor.encoding<{{.*}}>>, memref<?xindex>, memref<complex<f64>>
-=======
 // CHECK-LABEL:   func.func @complex_divbyc(
 // CHECK-SAME:      %[[VAL_0:.*]]: tensor<32xcomplex<f64>, #sparse_tensor.encoding<{ dimLevelType = [ "compressed" ] }>>) -> tensor<32xcomplex<f64>, #sparse_tensor.encoding<{ dimLevelType = [ "compressed" ] }>> {
 // CHECK-DAG:       %[[VAL_1:.*]] = arith.constant 0 : index
@@ -466,7 +415,6 @@
 // CHECK:           }
 // CHECK:           %[[VAL_14:.*]] = sparse_tensor.load %[[VAL_4]] hasInserts : tensor<32xcomplex<f64>, #sparse_tensor.encoding<{ dimLevelType = [ "compressed" ] }>>
 // CHECK:           return %[[VAL_14]] : tensor<32xcomplex<f64>, #sparse_tensor.encoding<{ dimLevelType = [ "compressed" ] }>>
->>>>>>> f788a4d7
 // CHECK:         }
 func.func @complex_divbyc(%arg0: tensor<32xcomplex<f64>, #SV>) -> tensor<32xcomplex<f64>, #SV> {
   %c = complex.constant [0.0, 1.0] : complex<f64>
