--- conflicted
+++ resolved
@@ -752,10 +752,6 @@
 func @entry(%A : tensor<?xf32> {linalg.buffer_layout = affine_map<(i)[s0, s1] -> (i)>, linalg.inplaceable = false},
             %B : tensor<?xf32> {linalg.buffer_layout = affine_map<(i)[s0, s1] -> (i)>, linalg.inplaceable = false},
             %C : tensor<?xf32> {linalg.inplaceable = false}) {
-<<<<<<< HEAD
-// CHECK-NEXT: %[[CASTED_B:.*]] = memref.cast %[[B]] : memref<?xf32> to memref<?xf32, #[[$DYNAMIC]]>
-// CHECK-NEXT: call @callee(%[[A]], %[[CASTED_B]], %[[C]])
-=======
 // Note: `callee` does not write to its bbArg directly, but `external_func`
 // does. Inside `callee`, the writes via `external_func` do not cause a
 // conflict. However, inside `entry`, the writes do cause a conflict because
@@ -771,7 +767,6 @@
 //      CHECK: linalg.copy(%[[C]], %[[ALLOC_C]])
 //      CHECK: %[[CASTED_A:.*]] = memref.cast %[[ALLOC_A]]
 // CHECK-NEXT: call @callee(%[[CASTED_A]], %[[CASTED_B]], %[[CASTED_C]])
->>>>>>> 1e8336c5
   call @callee(%A, %B, %C) : (tensor<?xf32>, tensor<?xf32>, tensor<?xf32>) -> ()
   return
 }
@@ -893,72 +888,6 @@
 
 // -----
 
-<<<<<<< HEAD
-//      CHECK: func @buffer_forwarding_conflict(
-// CHECK-SAME:   %[[FUNC_ARG:[0-9a-zA-Z]*]]: memref<?xf32>
-// CHECK-SAME:   %[[sz:[0-9a-zA-Z]*]]: index
-func @buffer_forwarding_conflict(
-  %t: tensor<?xf32> {linalg.buffer_layout = affine_map<(d0) -> (d0)>, linalg.inplaceable = true},
-  %sz: index)
-    -> (tensor<?xf32>, tensor<?xf32>)
-{
-  %f0 = arith.constant 0.0: f32
-  // Alloc is needed for the **first** insert_slice (due to backward traversal during analysis).
-  //     CHECK: %[[DIM:.*]] = memref.dim %[[FUNC_ARG]]
-  // This allocs the whole dim to allow for a full clone of t.
-  //     CHECK: %[[ALLOC:.*]] = memref.alloc(%[[DIM]])
-
-  // init_tensor itself does not alloc but forwards to the **second**
-  // insert_slice. InitTensorOp replaces the init_tensor with an out-of-place
-  // extract_slice.
-  //     CHECK: %[[EXTRACT_SLICE_ALLOC:.*]] = memref.alloc(%[[sz]])
-  //     CHECK: %[[T_SUBVIEW:.*]] =  memref.subview %[[FUNC_ARG]][42] [%[[sz]]] [1]
-  %a = linalg.init_tensor[%sz] : tensor<?xf32>
-
-  //     CHECK: linalg.fill({{.*}}, %[[EXTRACT_SLICE_ALLOC]]) : f32, memref<?xf32>
-  %f = linalg.fill(%f0, %a) : f32, tensor<?xf32> -> tensor<?xf32>
-
-  //     CHECK: linalg.copy(%[[FUNC_ARG]], %[[ALLOC]]) : memref<?xf32>, memref<?xf32>
-  //     CHECK: %[[SV0_ALLOC:.*]] = memref.subview %[[ALLOC]][0] [%[[sz]]] [1] : memref<?xf32> to memref<?xf32>
-  //     CHECK: linalg.copy(%[[EXTRACT_SLICE_ALLOC]], %[[SV0_ALLOC]]) : memref<?xf32>, memref<?xf32>
-  %r0 = tensor.insert_slice %f into %t[0][%sz][1]: tensor<?xf32> into tensor<?xf32>
-
-  //     CHECK: linalg.copy(%[[EXTRACT_SLICE_ALLOC]], %[[T_SUBVIEW]])
-  %r1 = tensor.insert_slice %f into %t[42][%sz][1]: tensor<?xf32> into tensor<?xf32>
-
-  return %r0, %r1: tensor<?xf32>, tensor<?xf32>
-}
-
-// -----
-
-//      CHECK: func @buffer_forwarding_no_conflict(
-// CHECK-SAME:   %[[FUNC_ARG:[0-9a-zA-Z]*]]: memref<?xf32>
-// CHECK-SAME:   %[[sz:[0-9a-zA-Z]*]]: index
-func @buffer_forwarding_no_conflict(
-  %t: tensor<?xf32> {linalg.buffer_layout = affine_map<(d0) -> (d0)>, linalg.inplaceable = true},
-  %sz: index)
-    -> (tensor<?xf32>)
-{
-  %f0 = arith.constant 0.0: f32
-
-  // init_tensor itself does not alloc but forwards to the insert_slice.
-  // InitTensorOp replaces the init_tensor with an inplace extract_slice.
-  // CHECK: %[[T_SUBVIEW:.*]] =  memref.subview %[[FUNC_ARG]][42] [%[[sz]]] [1]
-  %a = linalg.init_tensor[%sz] : tensor<?xf32>
-
-  // CHECK: linalg.fill({{.*}}, %[[T_SUBVIEW]]) : f32, memref<?xf32
-  %f = linalg.fill(%f0, %a) : f32, tensor<?xf32> -> tensor<?xf32>
-
-  // Self-copy canonicalizes away later.
-  %r1 = tensor.insert_slice %f into %t[42][%sz][1]: tensor<?xf32> into tensor<?xf32>
-
-  return %r1: tensor<?xf32>
-}
-
-// -----
-
-=======
->>>>>>> 1e8336c5
 // CHECK-LABEL: func @scf_if_inplace(
 //  CHECK-SAME:     %[[cond:.*]]: i1, %[[t1:.*]]: memref<?xf32{{.*}}>, %[[v:.*]]: vector
 func @scf_if_inplace(%cond: i1,
@@ -1290,8 +1219,6 @@
 
   // CHECK: return %[[ALLOC]]
   return %r1 : tensor<?xf32>
-<<<<<<< HEAD
-=======
 }
 
 // -----
@@ -1366,5 +1293,4 @@
 
   // CHECK: return %[[f]], %[[select]]
   return %f, %w : f32, tensor<?xf32>
->>>>>>> 1e8336c5
 }