--- conflicted
+++ resolved
@@ -23,15 +23,8 @@
 
   DEPENDS
   MLIRTestOpsIncGen
-<<<<<<< HEAD
-)
-target_link_libraries(MLIRTestDialect
-  PUBLIC
-  LLVMSupport
-=======
 
   LINK_LIBS PUBLIC
->>>>>>> 918d599f
   MLIRControlFlowInterfaces
   MLIRDerivedAttributeOpInterface
   MLIRDialect
