--- conflicted
+++ resolved
@@ -1,8 +1,4 @@
-<<<<<<< HEAD
-// RUN: mlir-opt %s -pass-pipeline="builtin.func(test-diagnostic-filter{filters=mysource1})" -split-input-file -o - 2>&1 | FileCheck %s
-=======
 // RUN: mlir-opt %s -pass-pipeline="func.func(test-diagnostic-filter{filters=mysource1})" -split-input-file -o - 2>&1 | FileCheck %s
->>>>>>> 7f962794
 // This test verifies that diagnostic handler can emit the call stack successfully.
 
 // CHECK-LABEL: Test 'test1'
