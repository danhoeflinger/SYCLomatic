--- conflicted
+++ resolved
@@ -529,11 +529,6 @@
   if (!config->implicitDylibs)
     return false;
 
-<<<<<<< HEAD
-  return path::parent_path(path) == "/usr/lib";
-  // TODO: check for public frameworks too. We'll need to implement
-  // -sub_umbrella first to write a test case.
-=======
   if (path::parent_path(path) == "/usr/lib")
     return true;
 
@@ -544,17 +539,12 @@
   }
 
   return false;
->>>>>>> e1e3308f
 }
 
 void loadReexport(StringRef path, DylibFile *umbrella) {
   Optional<DylibFile *> reexport = loadReexportHelper(path, umbrella);
   if (reexport && isImplicitlyLinked(path))
-<<<<<<< HEAD
-    inputFiles.push_back(*reexport);
-=======
     inputFiles.insert(*reexport);
->>>>>>> e1e3308f
 }
 
 DylibFile::DylibFile(MemoryBufferRef mb, DylibFile *umbrella)
@@ -616,11 +606,8 @@
     umbrella = this;
 
   dylibName = saver.save(interface.getInstallName());
-<<<<<<< HEAD
-=======
   compatibilityVersion = interface.getCompatibilityVersion().rawValue();
   currentVersion = interface.getCurrentVersion().rawValue();
->>>>>>> e1e3308f
   DylibFile *exportingFile = isImplicitlyLinked(dylibName) ? this : umbrella;
   auto addSymbol = [&](const Twine &name) -> void {
     symbols.push_back(symtab->addDylib(saver.save(name), exportingFile,
@@ -715,11 +702,7 @@
           " has unhandled file type");
     return;
   }
-<<<<<<< HEAD
-  inputFiles.push_back(file);
-=======
   inputFiles.insert(file);
->>>>>>> e1e3308f
 
   // ld64 doesn't demangle sym here even with -demangle. Match that, so
   // intentionally no call to toMachOString() here.
