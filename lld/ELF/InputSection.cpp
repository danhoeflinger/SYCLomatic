//===- InputSection.cpp ---------------------------------------------------===//
//
// Part of the LLVM Project, under the Apache License v2.0 with LLVM Exceptions.
// See https://llvm.org/LICENSE.txt for license information.
// SPDX-License-Identifier: Apache-2.0 WITH LLVM-exception
//
//===----------------------------------------------------------------------===//

#include "InputSection.h"
#include "Config.h"
#include "EhFrame.h"
#include "InputFiles.h"
#include "LinkerScript.h"
#include "OutputSections.h"
#include "Relocations.h"
#include "SymbolTable.h"
#include "Symbols.h"
#include "SyntheticSections.h"
#include "Target.h"
#include "Thunks.h"
#include "lld/Common/ErrorHandler.h"
#include "lld/Common/Memory.h"
#include "llvm/Support/Compiler.h"
#include "llvm/Support/Compression.h"
#include "llvm/Support/Endian.h"
#include "llvm/Support/Threading.h"
#include "llvm/Support/xxhash.h"
#include <algorithm>
#include <mutex>
#include <set>
#include <unordered_set>
#include <vector>

using namespace llvm;
using namespace llvm::ELF;
using namespace llvm::object;
using namespace llvm::support;
using namespace llvm::support::endian;
using namespace llvm::sys;
using namespace lld;
using namespace lld::elf;

SmallVector<InputSectionBase *, 0> elf::inputSections;
DenseSet<std::pair<const Symbol *, uint64_t>> elf::ppc64noTocRelax;

// Returns a string to construct an error message.
std::string lld::toString(const InputSectionBase *sec) {
  return (toString(sec->file) + ":(" + sec->name + ")").str();
}

template <class ELFT>
static ArrayRef<uint8_t> getSectionContents(ObjFile<ELFT> &file,
                                            const typename ELFT::Shdr &hdr) {
  if (hdr.sh_type == SHT_NOBITS)
    return makeArrayRef<uint8_t>(nullptr, hdr.sh_size);
  return check(file.getObj().getSectionContents(hdr));
}

InputSectionBase::InputSectionBase(InputFile *file, uint64_t flags,
                                   uint32_t type, uint64_t entsize,
                                   uint32_t link, uint32_t info,
                                   uint32_t alignment, ArrayRef<uint8_t> data,
                                   StringRef name, Kind sectionKind)
    : SectionBase(sectionKind, name, flags, entsize, alignment, type, info,
                  link),
      file(file), rawData(data) {
  // In order to reduce memory allocation, we assume that mergeable
  // sections are smaller than 4 GiB, which is not an unreasonable
  // assumption as of 2017.
  if (sectionKind == SectionBase::Merge && rawData.size() > UINT32_MAX)
    error(toString(this) + ": section too large");

  // The ELF spec states that a value of 0 means the section has
  // no alignment constraints.
  uint32_t v = std::max<uint32_t>(alignment, 1);
  if (!isPowerOf2_64(v))
    fatal(toString(this) + ": sh_addralign is not a power of 2");
  this->alignment = v;

  // In ELF, each section can be compressed by zlib, and if compressed,
  // section name may be mangled by appending "z" (e.g. ".zdebug_info").
  // If that's the case, demangle section name so that we can handle a
  // section as if it weren't compressed.
  if ((flags & SHF_COMPRESSED) || name.startswith(".zdebug")) {
    if (!zlib::isAvailable())
      error(toString(file) + ": contains a compressed section, " +
            "but zlib is not available");
    switch (config->ekind) {
    case ELF32LEKind:
      parseCompressedHeader<ELF32LE>();
      break;
    case ELF32BEKind:
      parseCompressedHeader<ELF32BE>();
      break;
    case ELF64LEKind:
      parseCompressedHeader<ELF64LE>();
      break;
    case ELF64BEKind:
      parseCompressedHeader<ELF64BE>();
      break;
    default:
      llvm_unreachable("unknown ELFT");
    }
  }
}

// Drop SHF_GROUP bit unless we are producing a re-linkable object file.
// SHF_GROUP is a marker that a section belongs to some comdat group.
// That flag doesn't make sense in an executable.
static uint64_t getFlags(uint64_t flags) {
  flags &= ~(uint64_t)SHF_INFO_LINK;
  if (!config->relocatable)
    flags &= ~(uint64_t)SHF_GROUP;
  return flags;
}

template <class ELFT>
InputSectionBase::InputSectionBase(ObjFile<ELFT> &file,
                                   const typename ELFT::Shdr &hdr,
                                   StringRef name, Kind sectionKind)
    : InputSectionBase(&file, getFlags(hdr.sh_flags), hdr.sh_type,
                       hdr.sh_entsize, hdr.sh_link, hdr.sh_info,
                       hdr.sh_addralign, getSectionContents(file, hdr), name,
                       sectionKind) {
  // We reject object files having insanely large alignments even though
  // they are allowed by the spec. I think 4GB is a reasonable limitation.
  // We might want to relax this in the future.
  if (hdr.sh_addralign > UINT32_MAX)
    fatal(toString(&file) + ": section sh_addralign is too large");
}

size_t InputSectionBase::getSize() const {
  if (auto *s = dyn_cast<SyntheticSection>(this))
    return s->getSize();
  if (uncompressedSize >= 0)
    return uncompressedSize;
  return rawData.size() - bytesDropped;
}

void InputSectionBase::uncompress() const {
  size_t size = uncompressedSize;
  char *uncompressedBuf;
  {
    static std::mutex mu;
    std::lock_guard<std::mutex> lock(mu);
    uncompressedBuf = bAlloc.Allocate<char>(size);
  }

  if (Error e = zlib::uncompress(toStringRef(rawData), uncompressedBuf, size))
    fatal(toString(this) +
          ": uncompress failed: " + llvm::toString(std::move(e)));
  rawData = makeArrayRef((uint8_t *)uncompressedBuf, size);
  uncompressedSize = -1;
}

template <class ELFT> RelsOrRelas<ELFT> InputSectionBase::relsOrRelas() const {
  if (relSecIdx == 0)
    return {};
  RelsOrRelas<ELFT> ret;
  typename ELFT::Shdr shdr =
      cast<ELFFileBase>(file)->getELFShdrs<ELFT>()[relSecIdx];
  if (shdr.sh_type == SHT_REL) {
    ret.rels = makeArrayRef(reinterpret_cast<const typename ELFT::Rel *>(
                                file->mb.getBufferStart() + shdr.sh_offset),
                            shdr.sh_size / sizeof(typename ELFT::Rel));
  } else {
    assert(shdr.sh_type == SHT_RELA);
    ret.relas = makeArrayRef(reinterpret_cast<const typename ELFT::Rela *>(
                                 file->mb.getBufferStart() + shdr.sh_offset),
                             shdr.sh_size / sizeof(typename ELFT::Rela));
  }
  return ret;
}

uint64_t SectionBase::getOffset(uint64_t offset) const {
  switch (kind()) {
  case Output: {
    auto *os = cast<OutputSection>(this);
    // For output sections we treat offset -1 as the end of the section.
    return offset == uint64_t(-1) ? os->size : offset;
  }
  case Regular:
  case Synthetic:
    return cast<InputSection>(this)->outSecOff + offset;
  case EHFrame:
    // The file crtbeginT.o has relocations pointing to the start of an empty
    // .eh_frame that is known to be the first in the link. It does that to
    // identify the start of the output .eh_frame.
    return offset;
  case Merge:
    const MergeInputSection *ms = cast<MergeInputSection>(this);
    if (InputSection *isec = ms->getParent())
      return isec->outSecOff + ms->getParentOffset(offset);
    return ms->getParentOffset(offset);
  }
  llvm_unreachable("invalid section kind");
}

uint64_t SectionBase::getVA(uint64_t offset) const {
  const OutputSection *out = getOutputSection();
  return (out ? out->addr : 0) + getOffset(offset);
}

OutputSection *SectionBase::getOutputSection() {
  InputSection *sec;
  if (auto *isec = dyn_cast<InputSection>(this))
    sec = isec;
  else if (auto *ms = dyn_cast<MergeInputSection>(this))
    sec = ms->getParent();
  else if (auto *eh = dyn_cast<EhInputSection>(this))
    sec = eh->getParent();
  else
    return cast<OutputSection>(this);
  return sec ? sec->getParent() : nullptr;
}

// When a section is compressed, `rawData` consists with a header followed
// by zlib-compressed data. This function parses a header to initialize
// `uncompressedSize` member and remove the header from `rawData`.
template <typename ELFT> void InputSectionBase::parseCompressedHeader() {
  // Old-style header
  if (name.startswith(".zdebug")) {
    if (!toStringRef(rawData).startswith("ZLIB")) {
      error(toString(this) + ": corrupted compressed section header");
      return;
    }
    rawData = rawData.slice(4);

    if (rawData.size() < 8) {
      error(toString(this) + ": corrupted compressed section header");
      return;
    }

    uncompressedSize = read64be(rawData.data());
    rawData = rawData.slice(8);

    // Restore the original section name.
    // (e.g. ".zdebug_info" -> ".debug_info")
    name = saver.save("." + name.substr(2));
    return;
  }

  assert(flags & SHF_COMPRESSED);
  flags &= ~(uint64_t)SHF_COMPRESSED;

  // New-style header
  if (rawData.size() < sizeof(typename ELFT::Chdr)) {
    error(toString(this) + ": corrupted compressed section");
    return;
  }

  auto *hdr = reinterpret_cast<const typename ELFT::Chdr *>(rawData.data());
  if (hdr->ch_type != ELFCOMPRESS_ZLIB) {
    error(toString(this) + ": unsupported compression type");
    return;
  }

  uncompressedSize = hdr->ch_size;
  alignment = std::max<uint32_t>(hdr->ch_addralign, 1);
  rawData = rawData.slice(sizeof(*hdr));
}

InputSection *InputSectionBase::getLinkOrderDep() const {
  assert(flags & SHF_LINK_ORDER);
  if (!link)
    return nullptr;
  return cast<InputSection>(file->getSections()[link]);
}

// Find a function symbol that encloses a given location.
Defined *InputSectionBase::getEnclosingFunction(uint64_t offset) {
  for (Symbol *b : file->getSymbols())
    if (Defined *d = dyn_cast<Defined>(b))
      if (d->section == this && d->type == STT_FUNC && d->value <= offset &&
          offset < d->value + d->size)
        return d;
  return nullptr;
}

// Returns an object file location string. Used to construct an error message.
template <class ELFT>
std::string InputSectionBase::getLocation(uint64_t offset) {
  std::string secAndOffset =
      (name + "+0x" + Twine::utohexstr(offset) + ")").str();

  // We don't have file for synthetic sections.
  if (getFile<ELFT>() == nullptr)
    return (config->outputFile + ":(" + secAndOffset).str();

  std::string file = toString(getFile<ELFT>());
  if (Defined *d = getEnclosingFunction(offset))
    return file + ":(function " + toString(*d) + ": " + secAndOffset;

  return file + ":(" + secAndOffset;
}

// This function is intended to be used for constructing an error message.
// The returned message looks like this:
//
//   foo.c:42 (/home/alice/possibly/very/long/path/foo.c:42)
//
//  Returns an empty string if there's no way to get line info.
std::string InputSectionBase::getSrcMsg(const Symbol &sym, uint64_t offset) {
  return file->getSrcMsg(sym, *this, offset);
}

// Returns a filename string along with an optional section name. This
// function is intended to be used for constructing an error
// message. The returned message looks like this:
//
//   path/to/foo.o:(function bar)
//
// or
//
//   path/to/foo.o:(function bar) in archive path/to/bar.a
std::string InputSectionBase::getObjMsg(uint64_t off) {
  std::string filename = std::string(file->getName());

  std::string archive;
  if (!file->archiveName.empty())
    archive = (" in archive " + file->archiveName).str();

  // Find a symbol that encloses a given location.
  for (Symbol *b : file->getSymbols())
    if (auto *d = dyn_cast<Defined>(b))
      if (d->section == this && d->value <= off && off < d->value + d->size)
        return filename + ":(" + toString(*d) + ")" + archive;

  // If there's no symbol, print out the offset in the section.
  return (filename + ":(" + name + "+0x" + utohexstr(off) + ")" + archive)
      .str();
}

InputSection InputSection::discarded(nullptr, 0, 0, 0, ArrayRef<uint8_t>(), "");

InputSection::InputSection(InputFile *f, uint64_t flags, uint32_t type,
                           uint32_t alignment, ArrayRef<uint8_t> data,
                           StringRef name, Kind k)
    : InputSectionBase(f, flags, type,
                       /*Entsize*/ 0, /*Link*/ 0, /*Info*/ 0, alignment, data,
                       name, k) {}

template <class ELFT>
InputSection::InputSection(ObjFile<ELFT> &f, const typename ELFT::Shdr &header,
                           StringRef name)
    : InputSectionBase(f, header, name, InputSectionBase::Regular) {}

bool InputSection::classof(const SectionBase *s) {
  return s->kind() == SectionBase::Regular ||
         s->kind() == SectionBase::Synthetic;
}

OutputSection *InputSection::getParent() const {
  return cast_or_null<OutputSection>(parent);
}

// Copy SHT_GROUP section contents. Used only for the -r option.
template <class ELFT> void InputSection::copyShtGroup(uint8_t *buf) {
  // ELFT::Word is the 32-bit integral type in the target endianness.
  using u32 = typename ELFT::Word;
  ArrayRef<u32> from = getDataAs<u32>();
  auto *to = reinterpret_cast<u32 *>(buf);

  // The first entry is not a section number but a flag.
  *to++ = from[0];

  // Adjust section numbers because section numbers in an input object files are
  // different in the output. We also need to handle combined or discarded
  // members.
  ArrayRef<InputSectionBase *> sections = file->getSections();
  std::unordered_set<uint32_t> seen;
  for (uint32_t idx : from.slice(1)) {
    OutputSection *osec = sections[idx]->getOutputSection();
    if (osec && seen.insert(osec->sectionIndex).second)
      *to++ = osec->sectionIndex;
  }
}

InputSectionBase *InputSection::getRelocatedSection() const {
  if (!file || (type != SHT_RELA && type != SHT_REL))
    return nullptr;
  ArrayRef<InputSectionBase *> sections = file->getSections();
  return sections[info];
}

// This is used for -r and --emit-relocs. We can't use memcpy to copy
// relocations because we need to update symbol table offset and section index
// for each relocation. So we copy relocations one by one.
template <class ELFT, class RelTy>
void InputSection::copyRelocations(uint8_t *buf, ArrayRef<RelTy> rels) {
  const TargetInfo &target = *elf::target;
  InputSectionBase *sec = getRelocatedSection();

  for (const RelTy &rel : rels) {
    RelType type = rel.getType(config->isMips64EL);
    const ObjFile<ELFT> *file = getFile<ELFT>();
    Symbol &sym = file->getRelocTargetSym(rel);

    auto *p = reinterpret_cast<typename ELFT::Rela *>(buf);
    buf += sizeof(RelTy);

    if (RelTy::IsRela)
      p->r_addend = getAddend<ELFT>(rel);

    // Output section VA is zero for -r, so r_offset is an offset within the
    // section, but for --emit-relocs it is a virtual address.
    p->r_offset = sec->getVA(rel.r_offset);
    p->setSymbolAndType(in.symTab->getSymbolIndex(&sym), type,
                        config->isMips64EL);

    if (sym.type == STT_SECTION) {
      // We combine multiple section symbols into only one per
      // section. This means we have to update the addend. That is
      // trivial for Elf_Rela, but for Elf_Rel we have to write to the
      // section data. We do that by adding to the Relocation vector.

      // .eh_frame is horribly special and can reference discarded sections. To
      // avoid having to parse and recreate .eh_frame, we just replace any
      // relocation in it pointing to discarded sections with R_*_NONE, which
      // hopefully creates a frame that is ignored at runtime. Also, don't warn
      // on .gcc_except_table and debug sections.
      //
      // See the comment in maybeReportUndefined for PPC32 .got2 and PPC64 .toc
      auto *d = dyn_cast<Defined>(&sym);
      if (!d) {
        if (!isDebugSection(*sec) && sec->name != ".eh_frame" &&
            sec->name != ".gcc_except_table" && sec->name != ".got2" &&
            sec->name != ".toc") {
          uint32_t secIdx = cast<Undefined>(sym).discardedSecIdx;
          Elf_Shdr_Impl<ELFT> sec = file->template getELFShdrs<ELFT>()[secIdx];
          warn("relocation refers to a discarded section: " +
               CHECK(file->getObj().getSectionName(sec), file) +
               "\n>>> referenced by " + getObjMsg(p->r_offset));
        }
        p->setSymbolAndType(0, 0, false);
        continue;
      }
      SectionBase *section = d->section;
      if (!section->isLive()) {
        p->setSymbolAndType(0, 0, false);
        continue;
      }

      int64_t addend = getAddend<ELFT>(rel);
      const uint8_t *bufLoc = sec->data().begin() + rel.r_offset;
      if (!RelTy::IsRela)
        addend = target.getImplicitAddend(bufLoc, type);

      if (config->emachine == EM_MIPS &&
          target.getRelExpr(type, sym, bufLoc) == R_MIPS_GOTREL) {
        // Some MIPS relocations depend on "gp" value. By default,
        // this value has 0x7ff0 offset from a .got section. But
        // relocatable files produced by a compiler or a linker
        // might redefine this default value and we must use it
        // for a calculation of the relocation result. When we
        // generate EXE or DSO it's trivial. Generating a relocatable
        // output is more difficult case because the linker does
        // not calculate relocations in this mode and loses
        // individual "gp" values used by each input object file.
        // As a workaround we add the "gp" value to the relocation
        // addend and save it back to the file.
        addend += sec->getFile<ELFT>()->mipsGp0;
      }

      if (RelTy::IsRela)
        p->r_addend = sym.getVA(addend) - section->getOutputSection()->addr;
      else if (config->relocatable && type != target.noneRel)
        sec->relocations.push_back({R_ABS, type, rel.r_offset, addend, &sym});
    } else if (config->emachine == EM_PPC && type == R_PPC_PLTREL24 &&
               p->r_addend >= 0x8000 && sec->file->ppc32Got2) {
      // Similar to R_MIPS_GPREL{16,32}. If the addend of R_PPC_PLTREL24
      // indicates that r30 is relative to the input section .got2
      // (r_addend>=0x8000), after linking, r30 should be relative to the output
      // section .got2 . To compensate for the shift, adjust r_addend by
      // ppc32Got->outSecOff.
      p->r_addend += sec->file->ppc32Got2->outSecOff;
    }
  }
}

// The ARM and AArch64 ABI handle pc-relative relocations to undefined weak
// references specially. The general rule is that the value of the symbol in
// this context is the address of the place P. A further special case is that
// branch relocations to an undefined weak reference resolve to the next
// instruction.
static uint32_t getARMUndefinedRelativeWeakVA(RelType type, uint32_t a,
                                              uint32_t p) {
  switch (type) {
  // Unresolved branch relocations to weak references resolve to next
  // instruction, this will be either 2 or 4 bytes on from P.
  case R_ARM_THM_JUMP8:
  case R_ARM_THM_JUMP11:
    return p + 2 + a;
  case R_ARM_CALL:
  case R_ARM_JUMP24:
  case R_ARM_PC24:
  case R_ARM_PLT32:
  case R_ARM_PREL31:
  case R_ARM_THM_JUMP19:
  case R_ARM_THM_JUMP24:
    return p + 4 + a;
  case R_ARM_THM_CALL:
    // We don't want an interworking BLX to ARM
    return p + 5 + a;
  // Unresolved non branch pc-relative relocations
  // R_ARM_TARGET2 which can be resolved relatively is not present as it never
  // targets a weak-reference.
  case R_ARM_MOVW_PREL_NC:
  case R_ARM_MOVT_PREL:
  case R_ARM_REL32:
  case R_ARM_THM_ALU_PREL_11_0:
  case R_ARM_THM_MOVW_PREL_NC:
  case R_ARM_THM_MOVT_PREL:
  case R_ARM_THM_PC12:
    return p + a;
  // p + a is unrepresentable as negative immediates can't be encoded.
  case R_ARM_THM_PC8:
    return p;
  }
  llvm_unreachable("ARM pc-relative relocation expected\n");
}

// The comment above getARMUndefinedRelativeWeakVA applies to this function.
static uint64_t getAArch64UndefinedRelativeWeakVA(uint64_t type, uint64_t p) {
  switch (type) {
  // Unresolved branch relocations to weak references resolve to next
  // instruction, this is 4 bytes on from P.
  case R_AARCH64_CALL26:
  case R_AARCH64_CONDBR19:
  case R_AARCH64_JUMP26:
  case R_AARCH64_TSTBR14:
    return p + 4;
  // Unresolved non branch pc-relative relocations
  case R_AARCH64_PREL16:
  case R_AARCH64_PREL32:
  case R_AARCH64_PREL64:
  case R_AARCH64_ADR_PREL_LO21:
  case R_AARCH64_LD_PREL_LO19:
  case R_AARCH64_PLT32:
    return p;
  }
  llvm_unreachable("AArch64 pc-relative relocation expected\n");
}

static uint64_t getRISCVUndefinedRelativeWeakVA(uint64_t type, uint64_t p) {
  switch (type) {
  case R_RISCV_BRANCH:
  case R_RISCV_JAL:
  case R_RISCV_CALL:
  case R_RISCV_CALL_PLT:
  case R_RISCV_RVC_BRANCH:
  case R_RISCV_RVC_JUMP:
    return p;
  default:
    return 0;
  }
}

// ARM SBREL relocations are of the form S + A - B where B is the static base
// The ARM ABI defines base to be "addressing origin of the output segment
// defining the symbol S". We defined the "addressing origin"/static base to be
// the base of the PT_LOAD segment containing the Sym.
// The procedure call standard only defines a Read Write Position Independent
// RWPI variant so in practice we should expect the static base to be the base
// of the RW segment.
static uint64_t getARMStaticBase(const Symbol &sym) {
  OutputSection *os = sym.getOutputSection();
  if (!os || !os->ptLoad || !os->ptLoad->firstSec)
    fatal("SBREL relocation to " + sym.getName() + " without static base");
  return os->ptLoad->firstSec->addr;
}

// For R_RISCV_PC_INDIRECT (R_RISCV_PCREL_LO12_{I,S}), the symbol actually
// points the corresponding R_RISCV_PCREL_HI20 relocation, and the target VA
// is calculated using PCREL_HI20's symbol.
//
// This function returns the R_RISCV_PCREL_HI20 relocation from
// R_RISCV_PCREL_LO12's symbol and addend.
static Relocation *getRISCVPCRelHi20(const Symbol *sym, uint64_t addend) {
  const Defined *d = cast<Defined>(sym);
  if (!d->section) {
    error("R_RISCV_PCREL_LO12 relocation points to an absolute symbol: " +
          sym->getName());
    return nullptr;
  }
  InputSection *isec = cast<InputSection>(d->section);

  if (addend != 0)
    warn("Non-zero addend in R_RISCV_PCREL_LO12 relocation to " +
         isec->getObjMsg(d->value) + " is ignored");

  // Relocations are sorted by offset, so we can use std::equal_range to do
  // binary search.
  Relocation r;
  r.offset = d->value;
  auto range =
      std::equal_range(isec->relocations.begin(), isec->relocations.end(), r,
                       [](const Relocation &lhs, const Relocation &rhs) {
                         return lhs.offset < rhs.offset;
                       });

  for (auto it = range.first; it != range.second; ++it)
    if (it->type == R_RISCV_PCREL_HI20 || it->type == R_RISCV_GOT_HI20 ||
        it->type == R_RISCV_TLS_GD_HI20 || it->type == R_RISCV_TLS_GOT_HI20)
      return &*it;

  error("R_RISCV_PCREL_LO12 relocation points to " + isec->getObjMsg(d->value) +
        " without an associated R_RISCV_PCREL_HI20 relocation");
  return nullptr;
}

// A TLS symbol's virtual address is relative to the TLS segment. Add a
// target-specific adjustment to produce a thread-pointer-relative offset.
static int64_t getTlsTpOffset(const Symbol &s) {
  // On targets that support TLSDESC, _TLS_MODULE_BASE_@tpoff = 0.
  if (&s == ElfSym::tlsModuleBase)
    return 0;

  // There are 2 TLS layouts. Among targets we support, x86 uses TLS Variant 2
  // while most others use Variant 1. At run time TP will be aligned to p_align.

  // Variant 1. TP will be followed by an optional gap (which is the size of 2
  // pointers on ARM/AArch64, 0 on other targets), followed by alignment
  // padding, then the static TLS blocks. The alignment padding is added so that
  // (TP + gap + padding) is congruent to p_vaddr modulo p_align.
  //
  // Variant 2. Static TLS blocks, followed by alignment padding are placed
  // before TP. The alignment padding is added so that (TP - padding -
  // p_memsz) is congruent to p_vaddr modulo p_align.
  PhdrEntry *tls = Out::tlsPhdr;
  switch (config->emachine) {
    // Variant 1.
  case EM_ARM:
  case EM_AARCH64:
    return s.getVA(0) + config->wordsize * 2 +
           ((tls->p_vaddr - config->wordsize * 2) & (tls->p_align - 1));
  case EM_MIPS:
  case EM_PPC:
  case EM_PPC64:
    // Adjusted Variant 1. TP is placed with a displacement of 0x7000, which is
    // to allow a signed 16-bit offset to reach 0x1000 of TCB/thread-library
    // data and 0xf000 of the program's TLS segment.
    return s.getVA(0) + (tls->p_vaddr & (tls->p_align - 1)) - 0x7000;
  case EM_RISCV:
    return s.getVA(0) + (tls->p_vaddr & (tls->p_align - 1));

    // Variant 2.
  case EM_HEXAGON:
  case EM_SPARCV9:
  case EM_386:
  case EM_X86_64:
    return s.getVA(0) - tls->p_memsz -
           ((-tls->p_vaddr - tls->p_memsz) & (tls->p_align - 1));
  default:
    llvm_unreachable("unhandled Config->EMachine");
  }
}

uint64_t InputSectionBase::getRelocTargetVA(const InputFile *file, RelType type,
                                            int64_t a, uint64_t p,
                                            const Symbol &sym, RelExpr expr) {
  switch (expr) {
  case R_ABS:
  case R_DTPREL:
  case R_RELAX_TLS_LD_TO_LE_ABS:
  case R_RELAX_GOT_PC_NOPIC:
  case R_RISCV_ADD:
    return sym.getVA(a);
  case R_ADDEND:
    return a;
  case R_ARM_SBREL:
    return sym.getVA(a) - getARMStaticBase(sym);
  case R_GOT:
  case R_RELAX_TLS_GD_TO_IE_ABS:
    return sym.getGotVA() + a;
  case R_GOTONLY_PC:
    return in.got->getVA() + a - p;
  case R_GOTPLTONLY_PC:
    return in.gotPlt->getVA() + a - p;
  case R_GOTREL:
  case R_PPC64_RELAX_TOC:
    return sym.getVA(a) - in.got->getVA();
  case R_GOTPLTREL:
    return sym.getVA(a) - in.gotPlt->getVA();
  case R_GOTPLT:
  case R_RELAX_TLS_GD_TO_IE_GOTPLT:
    return sym.getGotVA() + a - in.gotPlt->getVA();
  case R_TLSLD_GOT_OFF:
  case R_GOT_OFF:
  case R_RELAX_TLS_GD_TO_IE_GOT_OFF:
    return sym.getGotOffset() + a;
  case R_AARCH64_GOT_PAGE_PC:
  case R_AARCH64_RELAX_TLS_GD_TO_IE_PAGE_PC:
    return getAArch64Page(sym.getGotVA() + a) - getAArch64Page(p);
  case R_AARCH64_GOT_PAGE:
    return sym.getGotVA() + a - getAArch64Page(in.got->getVA());
  case R_GOT_PC:
  case R_RELAX_TLS_GD_TO_IE:
    return sym.getGotVA() + a - p;
  case R_MIPS_GOTREL:
    return sym.getVA(a) - in.mipsGot->getGp(file);
  case R_MIPS_GOT_GP:
    return in.mipsGot->getGp(file) + a;
  case R_MIPS_GOT_GP_PC: {
    // R_MIPS_LO16 expression has R_MIPS_GOT_GP_PC type iif the target
    // is _gp_disp symbol. In that case we should use the following
    // formula for calculation "AHL + GP - P + 4". For details see p. 4-19 at
    // ftp://www.linux-mips.org/pub/linux/mips/doc/ABI/mipsabi.pdf
    // microMIPS variants of these relocations use slightly different
    // expressions: AHL + GP - P + 3 for %lo() and AHL + GP - P - 1 for %hi()
    // to correctly handle less-significant bit of the microMIPS symbol.
    uint64_t v = in.mipsGot->getGp(file) + a - p;
    if (type == R_MIPS_LO16 || type == R_MICROMIPS_LO16)
      v += 4;
    if (type == R_MICROMIPS_LO16 || type == R_MICROMIPS_HI16)
      v -= 1;
    return v;
  }
  case R_MIPS_GOT_LOCAL_PAGE:
    // If relocation against MIPS local symbol requires GOT entry, this entry
    // should be initialized by 'page address'. This address is high 16-bits
    // of sum the symbol's value and the addend.
    return in.mipsGot->getVA() + in.mipsGot->getPageEntryOffset(file, sym, a) -
           in.mipsGot->getGp(file);
  case R_MIPS_GOT_OFF:
  case R_MIPS_GOT_OFF32:
    // In case of MIPS if a GOT relocation has non-zero addend this addend
    // should be applied to the GOT entry content not to the GOT entry offset.
    // That is why we use separate expression type.
    return in.mipsGot->getVA() + in.mipsGot->getSymEntryOffset(file, sym, a) -
           in.mipsGot->getGp(file);
  case R_MIPS_TLSGD:
    return in.mipsGot->getVA() + in.mipsGot->getGlobalDynOffset(file, sym) -
           in.mipsGot->getGp(file);
  case R_MIPS_TLSLD:
    return in.mipsGot->getVA() + in.mipsGot->getTlsIndexOffset(file) -
           in.mipsGot->getGp(file);
  case R_AARCH64_PAGE_PC: {
    uint64_t val = sym.isUndefWeak() ? p + a : sym.getVA(a);
    return getAArch64Page(val) - getAArch64Page(p);
  }
  case R_RISCV_PC_INDIRECT: {
    if (const Relocation *hiRel = getRISCVPCRelHi20(&sym, a))
      return getRelocTargetVA(file, hiRel->type, hiRel->addend, sym.getVA(),
                              *hiRel->sym, hiRel->expr);
    return 0;
  }
  case R_PC:
  case R_ARM_PCA: {
    uint64_t dest;
    if (expr == R_ARM_PCA)
      // Some PC relative ARM (Thumb) relocations align down the place.
      p = p & 0xfffffffc;
    if (sym.isUndefWeak()) {
      // On ARM and AArch64 a branch to an undefined weak resolves to the next
      // instruction, otherwise the place. On RISCV, resolve an undefined weak
      // to the same instruction to cause an infinite loop (making the user
      // aware of the issue) while ensuring no overflow.
      if (config->emachine == EM_ARM)
        dest = getARMUndefinedRelativeWeakVA(type, a, p);
      else if (config->emachine == EM_AARCH64)
        dest = getAArch64UndefinedRelativeWeakVA(type, p) + a;
      else if (config->emachine == EM_PPC)
        dest = p;
      else if (config->emachine == EM_RISCV)
        dest = getRISCVUndefinedRelativeWeakVA(type, p) + a;
      else
        dest = sym.getVA(a);
    } else {
      dest = sym.getVA(a);
    }
    return dest - p;
  }
  case R_PLT:
    return sym.getPltVA() + a;
  case R_PLT_PC:
  case R_PPC64_CALL_PLT:
    return sym.getPltVA() + a - p;
  case R_PLT_GOTPLT:
    return sym.getPltVA() + a - in.gotPlt->getVA();
  case R_PPC32_PLTREL:
    // R_PPC_PLTREL24 uses the addend (usually 0 or 0x8000) to indicate r30
    // stores _GLOBAL_OFFSET_TABLE_ or .got2+0x8000. The addend is ignored for
    // target VA computation.
    return sym.getPltVA() - p;
  case R_PPC64_CALL: {
    uint64_t symVA = sym.getVA(a);
    // If we have an undefined weak symbol, we might get here with a symbol
    // address of zero. That could overflow, but the code must be unreachable,
    // so don't bother doing anything at all.
    if (!symVA)
      return 0;

    // PPC64 V2 ABI describes two entry points to a function. The global entry
    // point is used for calls where the caller and callee (may) have different
    // TOC base pointers and r2 needs to be modified to hold the TOC base for
    // the callee. For local calls the caller and callee share the same
    // TOC base and so the TOC pointer initialization code should be skipped by
    // branching to the local entry point.
    return symVA - p + getPPC64GlobalEntryToLocalEntryOffset(sym.stOther);
  }
  case R_PPC64_TOCBASE:
    return getPPC64TocBase() + a;
  case R_RELAX_GOT_PC:
  case R_PPC64_RELAX_GOT_PC:
    return sym.getVA(a) - p;
  case R_RELAX_TLS_GD_TO_LE:
  case R_RELAX_TLS_IE_TO_LE:
  case R_RELAX_TLS_LD_TO_LE:
  case R_TPREL:
    // It is not very clear what to return if the symbol is undefined. With
    // --noinhibit-exec, even a non-weak undefined reference may reach here.
    // Just return A, which matches R_ABS, and the behavior of some dynamic
    // loaders.
    if (sym.isUndefined())
      return a;
    return getTlsTpOffset(sym) + a;
  case R_RELAX_TLS_GD_TO_LE_NEG:
  case R_TPREL_NEG:
    if (sym.isUndefined())
      return a;
    return -getTlsTpOffset(sym) + a;
  case R_SIZE:
    return sym.getSize() + a;
  case R_TLSDESC:
    return in.got->getTlsDescAddr(sym) + a;
  case R_TLSDESC_PC:
    return in.got->getTlsDescAddr(sym) + a - p;
  case R_TLSDESC_GOTPLT:
    return in.got->getTlsDescAddr(sym) + a - in.gotPlt->getVA();
  case R_AARCH64_TLSDESC_PAGE:
    return getAArch64Page(in.got->getTlsDescAddr(sym) + a) - getAArch64Page(p);
  case R_TLSGD_GOT:
    return in.got->getGlobalDynOffset(sym) + a;
  case R_TLSGD_GOTPLT:
    return in.got->getGlobalDynAddr(sym) + a - in.gotPlt->getVA();
  case R_TLSGD_PC:
    return in.got->getGlobalDynAddr(sym) + a - p;
  case R_TLSLD_GOTPLT:
    return in.got->getVA() + in.got->getTlsIndexOff() + a - in.gotPlt->getVA();
  case R_TLSLD_GOT:
    return in.got->getTlsIndexOff() + a;
  case R_TLSLD_PC:
    return in.got->getTlsIndexVA() + a - p;
  default:
    llvm_unreachable("invalid expression");
  }
}

// This function applies relocations to sections without SHF_ALLOC bit.
// Such sections are never mapped to memory at runtime. Debug sections are
// an example. Relocations in non-alloc sections are much easier to
// handle than in allocated sections because it will never need complex
// treatment such as GOT or PLT (because at runtime no one refers them).
// So, we handle relocations for non-alloc sections directly in this
// function as a performance optimization.
template <class ELFT, class RelTy>
void InputSection::relocateNonAlloc(uint8_t *buf, ArrayRef<RelTy> rels) {
  const unsigned bits = sizeof(typename ELFT::uint) * 8;
  const TargetInfo &target = *elf::target;
  const bool isDebug = isDebugSection(*this);
  const bool isDebugLocOrRanges =
      isDebug && (name == ".debug_loc" || name == ".debug_ranges");
  const bool isDebugLine = isDebug && name == ".debug_line";
  Optional<uint64_t> tombstone;
  for (const auto &patAndValue : llvm::reverse(config->deadRelocInNonAlloc))
    if (patAndValue.first.match(this->name)) {
      tombstone = patAndValue.second;
      break;
    }

  for (const RelTy &rel : rels) {
    RelType type = rel.getType(config->isMips64EL);

    // GCC 8.0 or earlier have a bug that they emit R_386_GOTPC relocations
    // against _GLOBAL_OFFSET_TABLE_ for .debug_info. The bug has been fixed
    // in 2017 (https://gcc.gnu.org/bugzilla/show_bug.cgi?id=82630), but we
    // need to keep this bug-compatible code for a while.
    if (config->emachine == EM_386 && type == R_386_GOTPC)
      continue;

    uint64_t offset = rel.r_offset;
    uint8_t *bufLoc = buf + offset;
    int64_t addend = getAddend<ELFT>(rel);
    if (!RelTy::IsRela)
      addend += target.getImplicitAddend(bufLoc, type);

    Symbol &sym = getFile<ELFT>()->getRelocTargetSym(rel);
    RelExpr expr = target.getRelExpr(type, sym, bufLoc);
    if (expr == R_NONE)
      continue;

<<<<<<< HEAD
    if (expr == R_SIZE) {
      target.relocateNoSym(bufLoc, type,
                           SignExtend64<bits>(sym.getSize() + addend));
      continue;
    }

    // R_ABS/R_DTPREL and some other relocations can be used from non-SHF_ALLOC
    // sections.
    if (expr != R_ABS && expr != R_DTPREL && expr != R_GOTPLTREL &&
        expr != R_RISCV_ADD) {
      std::string msg = getLocation<ELFT>(offset) +
                        ": has non-ABS relocation " + toString(type) +
                        " against symbol '" + toString(sym) + "'";
      if (expr != R_PC && expr != R_ARM_PCA) {
        error(msg);
        return;
      }

      // If the control reaches here, we found a PC-relative relocation in a
      // non-ALLOC section. Since non-ALLOC section is not loaded into memory
      // at runtime, the notion of PC-relative doesn't make sense here. So,
      // this is a usage error. However, GNU linkers historically accept such
      // relocations without any errors and relocate them as if they were at
      // address 0. For bug-compatibilty, we accept them with warnings. We
      // know Steel Bank Common Lisp as of 2018 have this bug.
      warn(msg);
      target.relocateNoSym(
          bufLoc, type,
          SignExtend64<bits>(sym.getVA(addend - offset - outSecOff)));
      continue;
    }

=======
>>>>>>> 1e8336c5
    if (tombstone ||
        (isDebug && (type == target.symbolicRel || expr == R_DTPREL))) {
      // Resolve relocations in .debug_* referencing (discarded symbols or ICF
      // folded section symbols) to a tombstone value. Resolving to addend is
      // unsatisfactory because the result address range may collide with a
      // valid range of low address, or leave multiple CUs claiming ownership of
      // the same range of code, which may confuse consumers.
      //
      // To address the problems, we use -1 as a tombstone value for most
      // .debug_* sections. We have to ignore the addend because we don't want
      // to resolve an address attribute (which may have a non-zero addend) to
      // -1+addend (wrap around to a low address).
      //
      // R_DTPREL type relocations represent an offset into the dynamic thread
      // vector. The computed value is st_value plus a non-negative offset.
      // Negative values are invalid, so -1 can be used as the tombstone value.
      //
      // If the referenced symbol is discarded (made Undefined), or the
      // section defining the referenced symbol is garbage collected,
      // sym.getOutputSection() is nullptr. `ds->folded` catches the ICF folded
      // case. However, resolving a relocation in .debug_line to -1 would stop
      // debugger users from setting breakpoints on the folded-in function, so
      // exclude .debug_line.
      //
      // For pre-DWARF-v5 .debug_loc and .debug_ranges, -1 is a reserved value
      // (base address selection entry), use 1 (which is used by GNU ld for
      // .debug_ranges).
      //
      // TODO To reduce disruption, we use 0 instead of -1 as the tombstone
      // value. Enable -1 in a future release.
      auto *ds = dyn_cast<Defined>(&sym);
      if (!sym.getOutputSection() || (ds && ds->folded && !isDebugLine)) {
        // If -z dead-reloc-in-nonalloc= is specified, respect it.
        const uint64_t value = tombstone ? SignExtend64<bits>(*tombstone)
                                         : (isDebugLocOrRanges ? 1 : 0);
        target.relocateNoSym(bufLoc, type, value);
        continue;
      }
    }
<<<<<<< HEAD
    target.relocateNoSym(bufLoc, type, SignExtend64<bits>(sym.getVA(addend)));
=======

    // For a relocatable link, only tombstone values are applied.
    if (config->relocatable)
      continue;

    if (expr == R_SIZE) {
      target.relocateNoSym(bufLoc, type,
                           SignExtend64<bits>(sym.getSize() + addend));
      continue;
    }

    // R_ABS/R_DTPREL and some other relocations can be used from non-SHF_ALLOC
    // sections.
    if (expr == R_ABS || expr == R_DTPREL || expr == R_GOTPLTREL ||
        expr == R_RISCV_ADD) {
      target.relocateNoSym(bufLoc, type, SignExtend64<bits>(sym.getVA(addend)));
      continue;
    }

    std::string msg = getLocation<ELFT>(offset) + ": has non-ABS relocation " +
                      toString(type) + " against symbol '" + toString(sym) +
                      "'";
    if (expr != R_PC && expr != R_ARM_PCA) {
      error(msg);
      return;
    }

    // If the control reaches here, we found a PC-relative relocation in a
    // non-ALLOC section. Since non-ALLOC section is not loaded into memory
    // at runtime, the notion of PC-relative doesn't make sense here. So,
    // this is a usage error. However, GNU linkers historically accept such
    // relocations without any errors and relocate them as if they were at
    // address 0. For bug-compatibilty, we accept them with warnings. We
    // know Steel Bank Common Lisp as of 2018 have this bug.
    warn(msg);
    target.relocateNoSym(
        bufLoc, type,
        SignExtend64<bits>(sym.getVA(addend - offset - outSecOff)));
>>>>>>> 1e8336c5
  }
}

// This is used when '-r' is given.
// For REL targets, InputSection::copyRelocations() may store artificial
// relocations aimed to update addends. They are handled in relocateAlloc()
// for allocatable sections, and this function does the same for
// non-allocatable sections, such as sections with debug information.
static void relocateNonAllocForRelocatable(InputSection *sec, uint8_t *buf) {
  const unsigned bits = config->is64 ? 64 : 32;

  for (const Relocation &rel : sec->relocations) {
    // InputSection::copyRelocations() adds only R_ABS relocations.
    assert(rel.expr == R_ABS);
    uint8_t *bufLoc = buf + rel.offset;
    uint64_t targetVA = SignExtend64(rel.sym->getVA(rel.addend), bits);
    target->relocate(bufLoc, rel, targetVA);
  }
}

template <class ELFT>
void InputSectionBase::relocate(uint8_t *buf, uint8_t *bufEnd) {
  if ((flags & SHF_EXECINSTR) && LLVM_UNLIKELY(getFile<ELFT>()->splitStack))
    adjustSplitStackFunctionPrologues<ELFT>(buf, bufEnd);

  if (flags & SHF_ALLOC) {
    relocateAlloc(buf, bufEnd);
    return;
  }

  auto *sec = cast<InputSection>(this);
  if (config->relocatable)
    relocateNonAllocForRelocatable(sec, buf);
  // For a relocatable link, also call relocateNonAlloc() to rewrite applicable
  // locations with tombstone values.
  const RelsOrRelas<ELFT> rels = sec->template relsOrRelas<ELFT>();
  if (rels.areRelocsRel())
    sec->relocateNonAlloc<ELFT>(buf, rels.rels);
  else
    sec->relocateNonAlloc<ELFT>(buf, rels.relas);
}

void InputSectionBase::relocateAlloc(uint8_t *buf, uint8_t *bufEnd) {
  assert(flags & SHF_ALLOC);
  const unsigned bits = config->wordsize * 8;
  const TargetInfo &target = *elf::target;
  uint64_t lastPPCRelaxedRelocOff = UINT64_C(-1);
  AArch64Relaxer aarch64relaxer(relocations);
  for (size_t i = 0, size = relocations.size(); i != size; ++i) {
    const Relocation &rel = relocations[i];
    if (rel.expr == R_NONE)
      continue;
    uint64_t offset = rel.offset;
    uint8_t *bufLoc = buf + offset;

    uint64_t secAddr = getOutputSection()->addr;
    if (auto *sec = dyn_cast<InputSection>(this))
      secAddr += sec->outSecOff;
    const uint64_t addrLoc = secAddr + offset;
    const uint64_t targetVA =
        SignExtend64(getRelocTargetVA(file, rel.type, rel.addend, addrLoc,
                                      *rel.sym, rel.expr),
                     bits);
    switch (rel.expr) {
    case R_RELAX_GOT_PC:
    case R_RELAX_GOT_PC_NOPIC:
      target.relaxGot(bufLoc, rel, targetVA);
<<<<<<< HEAD
=======
      break;
    case R_AARCH64_GOT_PAGE_PC:
      if (i + 1 < size && aarch64relaxer.tryRelaxAdrpLdr(
                              rel, relocations[i + 1], secAddr, buf)) {
        ++i;
        continue;
      }
      target.relocate(bufLoc, rel, targetVA);
>>>>>>> 1e8336c5
      break;
    case R_PPC64_RELAX_GOT_PC: {
      // The R_PPC64_PCREL_OPT relocation must appear immediately after
      // R_PPC64_GOT_PCREL34 in the relocations table at the same offset.
      // We can only relax R_PPC64_PCREL_OPT if we have also relaxed
      // the associated R_PPC64_GOT_PCREL34 since only the latter has an
      // associated symbol. So save the offset when relaxing R_PPC64_GOT_PCREL34
      // and only relax the other if the saved offset matches.
      if (rel.type == R_PPC64_GOT_PCREL34)
        lastPPCRelaxedRelocOff = offset;
      if (rel.type == R_PPC64_PCREL_OPT && offset != lastPPCRelaxedRelocOff)
        break;
      target.relaxGot(bufLoc, rel, targetVA);
      break;
    }
    case R_PPC64_RELAX_TOC:
      // rel.sym refers to the STT_SECTION symbol associated to the .toc input
      // section. If an R_PPC64_TOC16_LO (.toc + addend) references the TOC
      // entry, there may be R_PPC64_TOC16_HA not paired with
      // R_PPC64_TOC16_LO_DS. Don't relax. This loses some relaxation
      // opportunities but is safe.
      if (ppc64noTocRelax.count({rel.sym, rel.addend}) ||
          !tryRelaxPPC64TocIndirection(rel, bufLoc))
        target.relocate(bufLoc, rel, targetVA);
      break;
    case R_RELAX_TLS_IE_TO_LE:
      target.relaxTlsIeToLe(bufLoc, rel, targetVA);
      break;
    case R_RELAX_TLS_LD_TO_LE:
    case R_RELAX_TLS_LD_TO_LE_ABS:
      target.relaxTlsLdToLe(bufLoc, rel, targetVA);
      break;
    case R_RELAX_TLS_GD_TO_LE:
    case R_RELAX_TLS_GD_TO_LE_NEG:
      target.relaxTlsGdToLe(bufLoc, rel, targetVA);
      break;
    case R_AARCH64_RELAX_TLS_GD_TO_IE_PAGE_PC:
    case R_RELAX_TLS_GD_TO_IE:
    case R_RELAX_TLS_GD_TO_IE_ABS:
    case R_RELAX_TLS_GD_TO_IE_GOT_OFF:
    case R_RELAX_TLS_GD_TO_IE_GOTPLT:
      target.relaxTlsGdToIe(bufLoc, rel, targetVA);
      break;
    case R_PPC64_CALL:
      // If this is a call to __tls_get_addr, it may be part of a TLS
      // sequence that has been relaxed and turned into a nop. In this
      // case, we don't want to handle it as a call.
      if (read32(bufLoc) == 0x60000000) // nop
        break;

      // Patch a nop (0x60000000) to a ld.
      if (rel.sym->needsTocRestore) {
        // gcc/gfortran 5.4, 6.3 and earlier versions do not add nop for
        // recursive calls even if the function is preemptible. This is not
        // wrong in the common case where the function is not preempted at
        // runtime. Just ignore.
        if ((bufLoc + 8 > bufEnd || read32(bufLoc + 4) != 0x60000000) &&
            rel.sym->file != file) {
          // Use substr(6) to remove the "__plt_" prefix.
          errorOrWarn(getErrorLocation(bufLoc) + "call to " +
                      lld::toString(*rel.sym).substr(6) +
                      " lacks nop, can't restore toc");
          break;
        }
        write32(bufLoc + 4, 0xe8410018); // ld %r2, 24(%r1)
      }
      target.relocate(bufLoc, rel, targetVA);
      break;
    default:
      target.relocate(bufLoc, rel, targetVA);
      break;
    }
  }

  // Apply jumpInstrMods.  jumpInstrMods are created when the opcode of
  // a jmp insn must be modified to shrink the jmp insn or to flip the jmp
  // insn.  This is primarily used to relax and optimize jumps created with
  // basic block sections.
  if (jumpInstrMod) {
    target.applyJumpInstrMod(buf + jumpInstrMod->offset, jumpInstrMod->original,
                             jumpInstrMod->size);
  }
}

// For each function-defining prologue, find any calls to __morestack,
// and replace them with calls to __morestack_non_split.
static void switchMorestackCallsToMorestackNonSplit(
    DenseSet<Defined *> &prologues, std::vector<Relocation *> &morestackCalls) {

  // If the target adjusted a function's prologue, all calls to
  // __morestack inside that function should be switched to
  // __morestack_non_split.
  Symbol *moreStackNonSplit = symtab->find("__morestack_non_split");
  if (!moreStackNonSplit) {
    error("Mixing split-stack objects requires a definition of "
          "__morestack_non_split");
    return;
  }

  // Sort both collections to compare addresses efficiently.
  llvm::sort(morestackCalls, [](const Relocation *l, const Relocation *r) {
    return l->offset < r->offset;
  });
  std::vector<Defined *> functions(prologues.begin(), prologues.end());
  llvm::sort(functions, [](const Defined *l, const Defined *r) {
    return l->value < r->value;
  });

  auto it = morestackCalls.begin();
  for (Defined *f : functions) {
    // Find the first call to __morestack within the function.
    while (it != morestackCalls.end() && (*it)->offset < f->value)
      ++it;
    // Adjust all calls inside the function.
    while (it != morestackCalls.end() && (*it)->offset < f->value + f->size) {
      (*it)->sym = moreStackNonSplit;
      ++it;
    }
  }
}

static bool enclosingPrologueAttempted(uint64_t offset,
                                       const DenseSet<Defined *> &prologues) {
  for (Defined *f : prologues)
    if (f->value <= offset && offset < f->value + f->size)
      return true;
  return false;
}

// If a function compiled for split stack calls a function not
// compiled for split stack, then the caller needs its prologue
// adjusted to ensure that the called function will have enough stack
// available. Find those functions, and adjust their prologues.
template <class ELFT>
void InputSectionBase::adjustSplitStackFunctionPrologues(uint8_t *buf,
                                                         uint8_t *end) {
  DenseSet<Defined *> prologues;
  std::vector<Relocation *> morestackCalls;

  for (Relocation &rel : relocations) {
    // Local symbols can't possibly be cross-calls, and should have been
    // resolved long before this line.
    if (rel.sym->isLocal())
      continue;

    // Ignore calls into the split-stack api.
    if (rel.sym->getName().startswith("__morestack")) {
      if (rel.sym->getName().equals("__morestack"))
        morestackCalls.push_back(&rel);
      continue;
    }

    // A relocation to non-function isn't relevant. Sometimes
    // __morestack is not marked as a function, so this check comes
    // after the name check.
    if (rel.sym->type != STT_FUNC)
      continue;

    // If the callee's-file was compiled with split stack, nothing to do.  In
    // this context, a "Defined" symbol is one "defined by the binary currently
    // being produced". So an "undefined" symbol might be provided by a shared
    // library. It is not possible to tell how such symbols were compiled, so be
    // conservative.
    if (Defined *d = dyn_cast<Defined>(rel.sym))
      if (InputSection *isec = cast_or_null<InputSection>(d->section))
        if (!isec || !isec->getFile<ELFT>() || isec->getFile<ELFT>()->splitStack)
          continue;

    if (enclosingPrologueAttempted(rel.offset, prologues))
      continue;

    if (Defined *f = getEnclosingFunction(rel.offset)) {
      prologues.insert(f);
      if (target->adjustPrologueForCrossSplitStack(buf + f->value, end,
                                                   f->stOther))
        continue;
      if (!getFile<ELFT>()->someNoSplitStack)
        error(lld::toString(this) + ": " + f->getName() +
              " (with -fsplit-stack) calls " + rel.sym->getName() +
              " (without -fsplit-stack), but couldn't adjust its prologue");
    }
  }

  if (target->needsMoreStackNonSplit)
    switchMorestackCallsToMorestackNonSplit(prologues, morestackCalls);
}

template <class ELFT> void InputSection::writeTo(uint8_t *buf) {
  if (auto *s = dyn_cast<SyntheticSection>(this)) {
    s->writeTo(buf);
    return;
  }

  if (LLVM_UNLIKELY(type == SHT_NOBITS))
    return;
  // If -r or --emit-relocs is given, then an InputSection
  // may be a relocation section.
  if (LLVM_UNLIKELY(type == SHT_RELA)) {
    copyRelocations<ELFT>(buf, getDataAs<typename ELFT::Rela>());
    return;
  }
  if (LLVM_UNLIKELY(type == SHT_REL)) {
    copyRelocations<ELFT>(buf, getDataAs<typename ELFT::Rel>());
    return;
  }

  // If -r is given, we may have a SHT_GROUP section.
  if (LLVM_UNLIKELY(type == SHT_GROUP)) {
    copyShtGroup<ELFT>(buf);
    return;
  }

  // If this is a compressed section, uncompress section contents directly
  // to the buffer.
  if (uncompressedSize >= 0) {
    size_t size = uncompressedSize;
    if (Error e = zlib::uncompress(toStringRef(rawData), (char *)buf, size))
      fatal(toString(this) +
            ": uncompress failed: " + llvm::toString(std::move(e)));
    uint8_t *bufEnd = buf + size;
    relocate<ELFT>(buf, bufEnd);
    return;
  }

  // Copy section contents from source object file to output file
  // and then apply relocations.
  memcpy(buf, data().data(), data().size());
  uint8_t *bufEnd = buf + data().size();
  relocate<ELFT>(buf, bufEnd);
}

void InputSection::replace(InputSection *other) {
  alignment = std::max(alignment, other->alignment);

  // When a section is replaced with another section that was allocated to
  // another partition, the replacement section (and its associated sections)
  // need to be placed in the main partition so that both partitions will be
  // able to access it.
  if (partition != other->partition) {
    partition = 1;
    for (InputSection *isec : dependentSections)
      isec->partition = 1;
  }

  other->repl = repl;
  other->markDead();
}

template <class ELFT>
EhInputSection::EhInputSection(ObjFile<ELFT> &f,
                               const typename ELFT::Shdr &header,
                               StringRef name)
    : InputSectionBase(f, header, name, InputSectionBase::EHFrame) {}

SyntheticSection *EhInputSection::getParent() const {
  return cast_or_null<SyntheticSection>(parent);
}

// Returns the index of the first relocation that points to a region between
// Begin and Begin+Size.
template <class IntTy, class RelTy>
static unsigned getReloc(IntTy begin, IntTy size, const ArrayRef<RelTy> &rels,
                         unsigned &relocI) {
  // Start search from RelocI for fast access. That works because the
  // relocations are sorted in .eh_frame.
  for (unsigned n = rels.size(); relocI < n; ++relocI) {
    const RelTy &rel = rels[relocI];
    if (rel.r_offset < begin)
      continue;

    if (rel.r_offset < begin + size)
      return relocI;
    return -1;
  }
  return -1;
}

// .eh_frame is a sequence of CIE or FDE records.
// This function splits an input section into records and returns them.
template <class ELFT> void EhInputSection::split() {
  const RelsOrRelas<ELFT> rels = relsOrRelas<ELFT>();
  if (rels.areRelocsRel())
    split<ELFT>(rels.rels);
  else
    split<ELFT>(rels.relas);
}

template <class ELFT, class RelTy>
void EhInputSection::split(ArrayRef<RelTy> rels) {
  // getReloc expects the relocations to be sorted by r_offset. See the comment
  // in scanRelocs.
  SmallVector<RelTy, 0> storage;
  rels = sortRels(rels, storage);

  unsigned relI = 0;
  for (size_t off = 0, end = data().size(); off != end;) {
    size_t size = readEhRecordSize(this, off);
    pieces.emplace_back(off, this, size, getReloc(off, size, rels, relI));
    // The empty record is the end marker.
    if (size == 4)
      break;
    off += size;
  }
}

static size_t findNull(StringRef s, size_t entSize) {
  // Optimize the common case.
  if (entSize == 1)
    return s.find(0);

  for (unsigned i = 0, n = s.size(); i != n; i += entSize) {
    const char *b = s.begin() + i;
    if (std::all_of(b, b + entSize, [](char c) { return c == 0; }))
      return i;
  }
  return StringRef::npos;
}

SyntheticSection *MergeInputSection::getParent() const {
  return cast_or_null<SyntheticSection>(parent);
}

// Split SHF_STRINGS section. Such section is a sequence of
// null-terminated strings.
void MergeInputSection::splitStrings(ArrayRef<uint8_t> data, size_t entSize) {
  size_t off = 0;
  const bool live = !(flags & SHF_ALLOC) || !config->gcSections;
  StringRef s = toStringRef(data);

  while (!s.empty()) {
    size_t end = findNull(s, entSize);
    if (end == StringRef::npos)
      fatal(toString(this) + ": string is not null terminated");
    size_t size = end + entSize;

    pieces.emplace_back(off, xxHash64(s.substr(0, size)), live);
    s = s.substr(size);
    off += size;
  }
}

// Split non-SHF_STRINGS section. Such section is a sequence of
// fixed size records.
void MergeInputSection::splitNonStrings(ArrayRef<uint8_t> data,
                                        size_t entSize) {
  size_t size = data.size();
  assert((size % entSize) == 0);
  const bool live = !(flags & SHF_ALLOC) || !config->gcSections;

  pieces.assign(size / entSize, SectionPiece(0, 0, false));
  for (size_t i = 0, j = 0; i != size; i += entSize, j++)
    pieces[j] = {i, (uint32_t)xxHash64(data.slice(i, entSize)), live};
}

template <class ELFT>
MergeInputSection::MergeInputSection(ObjFile<ELFT> &f,
                                     const typename ELFT::Shdr &header,
                                     StringRef name)
    : InputSectionBase(f, header, name, InputSectionBase::Merge) {}

MergeInputSection::MergeInputSection(uint64_t flags, uint32_t type,
                                     uint64_t entsize, ArrayRef<uint8_t> data,
                                     StringRef name)
    : InputSectionBase(nullptr, flags, type, entsize, /*Link*/ 0, /*Info*/ 0,
                       /*Alignment*/ entsize, data, name, SectionBase::Merge) {}

// This function is called after we obtain a complete list of input sections
// that need to be linked. This is responsible to split section contents
// into small chunks for further processing.
//
// Note that this function is called from parallelForEach. This must be
// thread-safe (i.e. no memory allocation from the pools).
void MergeInputSection::splitIntoPieces() {
  assert(pieces.empty());

  if (flags & SHF_STRINGS)
    splitStrings(data(), entsize);
  else
    splitNonStrings(data(), entsize);
}

SectionPiece *MergeInputSection::getSectionPiece(uint64_t offset) {
  if (this->data().size() <= offset)
    fatal(toString(this) + ": offset is outside the section");

  // If Offset is not at beginning of a section piece, it is not in the map.
  // In that case we need to  do a binary search of the original section piece vector.
  auto it = partition_point(
      pieces, [=](SectionPiece p) { return p.inputOff <= offset; });
  return &it[-1];
}

// Returns the offset in an output section for a given input offset.
// Because contents of a mergeable section is not contiguous in output,
// it is not just an addition to a base output offset.
uint64_t MergeInputSection::getParentOffset(uint64_t offset) const {
  // If Offset is not at beginning of a section piece, it is not in the map.
  // In that case we need to search from the original section piece vector.
  const SectionPiece &piece = *getSectionPiece(offset);
  uint64_t addend = offset - piece.inputOff;
  return piece.outputOff + addend;
}

template InputSection::InputSection(ObjFile<ELF32LE> &, const ELF32LE::Shdr &,
                                    StringRef);
template InputSection::InputSection(ObjFile<ELF32BE> &, const ELF32BE::Shdr &,
                                    StringRef);
template InputSection::InputSection(ObjFile<ELF64LE> &, const ELF64LE::Shdr &,
                                    StringRef);
template InputSection::InputSection(ObjFile<ELF64BE> &, const ELF64BE::Shdr &,
                                    StringRef);

template std::string InputSectionBase::getLocation<ELF32LE>(uint64_t);
template std::string InputSectionBase::getLocation<ELF32BE>(uint64_t);
template std::string InputSectionBase::getLocation<ELF64LE>(uint64_t);
template std::string InputSectionBase::getLocation<ELF64BE>(uint64_t);

template void InputSection::writeTo<ELF32LE>(uint8_t *);
template void InputSection::writeTo<ELF32BE>(uint8_t *);
template void InputSection::writeTo<ELF64LE>(uint8_t *);
template void InputSection::writeTo<ELF64BE>(uint8_t *);

template RelsOrRelas<ELF32LE> InputSectionBase::relsOrRelas<ELF32LE>() const;
template RelsOrRelas<ELF32BE> InputSectionBase::relsOrRelas<ELF32BE>() const;
template RelsOrRelas<ELF64LE> InputSectionBase::relsOrRelas<ELF64LE>() const;
template RelsOrRelas<ELF64BE> InputSectionBase::relsOrRelas<ELF64BE>() const;

template MergeInputSection::MergeInputSection(ObjFile<ELF32LE> &,
                                              const ELF32LE::Shdr &, StringRef);
template MergeInputSection::MergeInputSection(ObjFile<ELF32BE> &,
                                              const ELF32BE::Shdr &, StringRef);
template MergeInputSection::MergeInputSection(ObjFile<ELF64LE> &,
                                              const ELF64LE::Shdr &, StringRef);
template MergeInputSection::MergeInputSection(ObjFile<ELF64BE> &,
                                              const ELF64BE::Shdr &, StringRef);

template EhInputSection::EhInputSection(ObjFile<ELF32LE> &,
                                        const ELF32LE::Shdr &, StringRef);
template EhInputSection::EhInputSection(ObjFile<ELF32BE> &,
                                        const ELF32BE::Shdr &, StringRef);
template EhInputSection::EhInputSection(ObjFile<ELF64LE> &,
                                        const ELF64LE::Shdr &, StringRef);
template EhInputSection::EhInputSection(ObjFile<ELF64BE> &,
                                        const ELF64BE::Shdr &, StringRef);

template void EhInputSection::split<ELF32LE>();
template void EhInputSection::split<ELF32BE>();
template void EhInputSection::split<ELF64LE>();
template void EhInputSection::split<ELF64BE>();<|MERGE_RESOLUTION|>--- conflicted
+++ resolved
@@ -890,41 +890,6 @@
     if (expr == R_NONE)
       continue;
 
-<<<<<<< HEAD
-    if (expr == R_SIZE) {
-      target.relocateNoSym(bufLoc, type,
-                           SignExtend64<bits>(sym.getSize() + addend));
-      continue;
-    }
-
-    // R_ABS/R_DTPREL and some other relocations can be used from non-SHF_ALLOC
-    // sections.
-    if (expr != R_ABS && expr != R_DTPREL && expr != R_GOTPLTREL &&
-        expr != R_RISCV_ADD) {
-      std::string msg = getLocation<ELFT>(offset) +
-                        ": has non-ABS relocation " + toString(type) +
-                        " against symbol '" + toString(sym) + "'";
-      if (expr != R_PC && expr != R_ARM_PCA) {
-        error(msg);
-        return;
-      }
-
-      // If the control reaches here, we found a PC-relative relocation in a
-      // non-ALLOC section. Since non-ALLOC section is not loaded into memory
-      // at runtime, the notion of PC-relative doesn't make sense here. So,
-      // this is a usage error. However, GNU linkers historically accept such
-      // relocations without any errors and relocate them as if they were at
-      // address 0. For bug-compatibilty, we accept them with warnings. We
-      // know Steel Bank Common Lisp as of 2018 have this bug.
-      warn(msg);
-      target.relocateNoSym(
-          bufLoc, type,
-          SignExtend64<bits>(sym.getVA(addend - offset - outSecOff)));
-      continue;
-    }
-
-=======
->>>>>>> 1e8336c5
     if (tombstone ||
         (isDebug && (type == target.symbolicRel || expr == R_DTPREL))) {
       // Resolve relocations in .debug_* referencing (discarded symbols or ICF
@@ -964,9 +929,6 @@
         continue;
       }
     }
-<<<<<<< HEAD
-    target.relocateNoSym(bufLoc, type, SignExtend64<bits>(sym.getVA(addend)));
-=======
 
     // For a relocatable link, only tombstone values are applied.
     if (config->relocatable)
@@ -1005,7 +967,6 @@
     target.relocateNoSym(
         bufLoc, type,
         SignExtend64<bits>(sym.getVA(addend - offset - outSecOff)));
->>>>>>> 1e8336c5
   }
 }
 
@@ -1073,8 +1034,6 @@
     case R_RELAX_GOT_PC:
     case R_RELAX_GOT_PC_NOPIC:
       target.relaxGot(bufLoc, rel, targetVA);
-<<<<<<< HEAD
-=======
       break;
     case R_AARCH64_GOT_PAGE_PC:
       if (i + 1 < size && aarch64relaxer.tryRelaxAdrpLdr(
@@ -1083,7 +1042,6 @@
         continue;
       }
       target.relocate(bufLoc, rel, targetVA);
->>>>>>> 1e8336c5
       break;
     case R_PPC64_RELAX_GOT_PC: {
       // The R_PPC64_PCREL_OPT relocation must appear immediately after
