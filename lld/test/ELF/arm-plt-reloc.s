--- conflicted
+++ resolved
@@ -253,10 +253,7 @@
 // CHECKLONG-EB-NEXT:                 ldr     lr, [pc, #4]
 // CHECKLONG-EB-NEXT:                 add     lr, pc, lr
 // CHECKLONG-EB-NEXT:                 ldr     pc, [lr, #8]!
-<<<<<<< HEAD
-=======
 // CHECKLONG-EB: <$d>:
->>>>>>> 8e921930
 // CHECKLONG-EB-NEXT:                 11 10 f0 f0     .word   0x1110f0f0
 // CHECKLONG-EB-NEXT:                 d4 d4 d4 d4     .word   0xd4d4d4d4
 // CHECKLONG-EB-NEXT:                 d4 d4 d4 d4     .word   0xd4d4d4d4
