set(LIBCXX_LIB_CMAKEFILES_DIR "${CMAKE_CURRENT_BINARY_DIR}${CMAKE_FILES_DIRECTORY}"  PARENT_SCOPE)

# Get sources
set(LIBCXX_SOURCES
  algorithm.cpp
  any.cpp
  atomic.cpp
  barrier.cpp
  bind.cpp
  charconv.cpp
  chrono.cpp
  condition_variable.cpp
  condition_variable_destructor.cpp
  exception.cpp
  functional.cpp
  future.cpp
  hash.cpp
  include/apple_availability.h
  include/atomic_support.h
  include/config_elast.h
  include/refstring.h
  ios.cpp
  iostream.cpp
  locale.cpp
  memory.cpp
  mutex.cpp
  mutex_destructor.cpp
  new.cpp
  optional.cpp
  random_shuffle.cpp
  regex.cpp
  shared_mutex.cpp
  stdexcept.cpp
  string.cpp
  strstream.cpp
  support/runtime/exception_fallback.ipp
  support/runtime/exception_glibcxx.ipp
  support/runtime/exception_libcxxabi.ipp
  support/runtime/exception_libcxxrt.ipp
  support/runtime/exception_msvc.ipp
  support/runtime/exception_pointer_cxxabi.ipp
  support/runtime/exception_pointer_glibcxx.ipp
  support/runtime/exception_pointer_msvc.ipp
  support/runtime/exception_pointer_unimplemented.ipp
  support/runtime/new_handler_fallback.ipp
  support/runtime/stdexcept_default.ipp
  support/runtime/stdexcept_vcruntime.ipp
  system_error.cpp
  thread.cpp
  typeinfo.cpp
  utility.cpp
  valarray.cpp
  variant.cpp
  vector.cpp
  )

if (LIBCXX_ENABLE_DEBUG_MODE_SUPPORT)
  list(APPEND LIBCXX_SOURCES
    debug.cpp
    )
endif()

if (LIBCXX_ENABLE_RANDOM_DEVICE)
  list(APPEND LIBCXX_SOURCES
    random.cpp
    )
endif()

if(WIN32)
  list(APPEND LIBCXX_SOURCES
    support/win32/locale_win32.cpp
    support/win32/support.cpp
    support/win32/thread_win32.cpp
    )
elseif("${CMAKE_SYSTEM_NAME}" STREQUAL "SunOS")
  list(APPEND LIBCXX_SOURCES
    support/solaris/mbsnrtowcs.inc
    support/solaris/wcsnrtombs.inc
    support/solaris/xlocale.cpp
    )
endif()

if (LIBCXX_ENABLE_FILESYSTEM)
  list(APPEND LIBCXX_SOURCES
    filesystem/filesystem_common.h
    filesystem/operations.cpp
    filesystem/directory_iterator.cpp
    )
  # Filesystem uses __int128_t, which requires a definition of __muloi4 when
  # compiled with UBSAN. This definition is not provided by libgcc_s, but is
  # provided by compiler-rt. So we need to disable it to avoid having multiple
  # definitions. See filesystem/int128_builtins.cpp.
  if (NOT LIBCXX_USE_COMPILER_RT)
    list(APPEND LIBCXX_SOURCES
      filesystem/int128_builtins.cpp
      )
  endif()
endif()

# Add all the headers to the project for IDEs.
if (LIBCXX_CONFIGURE_IDE)
  file(GLOB_RECURSE LIBCXX_HEADERS ${CMAKE_CURRENT_SOURCE_DIR}/../include/*)
  if(WIN32)
    file( GLOB LIBCXX_WIN32_HEADERS ${CMAKE_CURRENT_SOURCE_DIR}/../include/support/win32/*.h)
    list(APPEND LIBCXX_HEADERS ${LIBCXX_WIN32_HEADERS})
  endif()
  # Force them all into the headers dir on MSVC, otherwise they end up at
  # project scope because they don't have extensions.
  if (MSVC_IDE)
    source_group("Header Files" FILES ${LIBCXX_HEADERS})
  endif()
endif()

if(NOT LIBCXX_INSTALL_LIBRARY)
  set(exclude_from_all EXCLUDE_FROM_ALL)
endif()

# If LIBCXX_CXX_ABI_LIBRARY_PATH is defined we want to add it to the search path.
add_link_flags_if(LIBCXX_CXX_ABI_LIBRARY_PATH
                  "${CMAKE_LIBRARY_PATH_FLAG}${LIBCXX_CXX_ABI_LIBRARY_PATH}")


if (LIBCXX_GENERATE_COVERAGE AND NOT LIBCXX_COVERAGE_LIBRARY)
  find_compiler_rt_library(profile LIBCXX_COVERAGE_LIBRARY)
endif()
add_library_flags_if(LIBCXX_COVERAGE_LIBRARY "${LIBCXX_COVERAGE_LIBRARY}")

if (APPLE AND LLVM_USE_SANITIZER)
  if (("${LLVM_USE_SANITIZER}" STREQUAL "Address") OR
      ("${LLVM_USE_SANITIZER}" STREQUAL "Address;Undefined") OR
      ("${LLVM_USE_SANITIZER}" STREQUAL "Undefined;Address"))
    set(LIBFILE "libclang_rt.asan_osx_dynamic.dylib")
  elseif("${LLVM_USE_SANITIZER}" STREQUAL "Undefined")
    set(LIBFILE "libclang_rt.ubsan_osx_dynamic.dylib")
  elseif("${LLVM_USE_SANITIZER}" STREQUAL "Thread")
    set(LIBFILE "libclang_rt.tsan_osx_dynamic.dylib")
  else()
    message(WARNING "LLVM_USE_SANITIZER=${LLVM_USE_SANITIZER} is not supported on OS X")
  endif()
  if (LIBFILE)
    find_compiler_rt_dir(LIBDIR)
    if (NOT IS_DIRECTORY "${LIBDIR}")
      message(FATAL_ERROR "Cannot find compiler-rt directory on OS X required for LLVM_USE_SANITIZER")
    endif()
    set(LIBCXX_SANITIZER_LIBRARY "${LIBDIR}/${LIBFILE}")
    set(LIBCXX_SANITIZER_LIBRARY "${LIBCXX_SANITIZER_LIBRARY}" PARENT_SCOPE)
    message(STATUS "Manually linking compiler-rt library: ${LIBCXX_SANITIZER_LIBRARY}")
    add_library_flags("${LIBCXX_SANITIZER_LIBRARY}")
    add_link_flags("-Wl,-rpath,${LIBDIR}")
  endif()
endif()

if (LIBCXX_ENABLE_PARALLEL_ALGORITHMS AND NOT TARGET pstl::ParallelSTL)
  message(FATAL_ERROR "Could not find ParallelSTL")
endif()

function(cxx_set_common_defines name)
  if(LIBCXX_CXX_ABI_HEADER_TARGET)
    add_dependencies(${name} ${LIBCXX_CXX_ABI_HEADER_TARGET})
  endif()

  if (LIBCXX_ENABLE_PARALLEL_ALGORITHMS)
    target_link_libraries(${name} PUBLIC pstl::ParallelSTL)
  endif()
endfunction()

split_list(LIBCXX_COMPILE_FLAGS)
split_list(LIBCXX_LINK_FLAGS)

# Build the shared library.
if (LIBCXX_ENABLE_SHARED)
  add_library(cxx_shared SHARED ${exclude_from_all} ${LIBCXX_SOURCES} ${LIBCXX_HEADERS})
  if(COMMAND llvm_setup_rpath)
    llvm_setup_rpath(cxx_shared)
  endif()
  target_link_libraries(cxx_shared PUBLIC cxx-headers
                                   PRIVATE ${LIBCXX_LIBRARIES})
  set_target_properties(cxx_shared
    PROPERTIES
      COMPILE_FLAGS "${LIBCXX_COMPILE_FLAGS}"
      LINK_FLAGS    "${LIBCXX_LINK_FLAGS}"
      OUTPUT_NAME   "c++"
      VERSION       "${LIBCXX_ABI_VERSION}.0"
      SOVERSION     "${LIBCXX_ABI_VERSION}"
      DEFINE_SYMBOL ""
  )
  cxx_add_common_build_flags(cxx_shared)
  cxx_set_common_defines(cxx_shared)

  # Link against LLVM libunwind
  if (LIBCXXABI_USE_LLVM_UNWINDER)
    if (NOT LIBCXXABI_STATICALLY_LINK_UNWINDER_IN_SHARED_LIBRARY AND (TARGET unwind_shared OR HAVE_LIBUNWIND))
      target_link_libraries(cxx_shared PUBLIC unwind_shared)
    elseif (LIBCXXABI_STATICALLY_LINK_UNWINDER_IN_SHARED_LIBRARY AND (TARGET unwind_static OR HAVE_LIBUNWIND))
      # libunwind is already included in libc++abi
    else()
      target_link_libraries(cxx_shared PUBLIC unwind)
    endif()
  endif()

  # Link against libc++abi
  if (LIBCXX_STATICALLY_LINK_ABI_IN_SHARED_LIBRARY)
    if (APPLE)
      target_link_libraries(cxx_shared PRIVATE "-Wl,-force_load" "${LIBCXX_CXX_STATIC_ABI_LIBRARY}")
    else()
      target_link_libraries(cxx_shared PRIVATE "-Wl,--whole-archive,-Bstatic" "${LIBCXX_CXX_STATIC_ABI_LIBRARY}" "-Wl,-Bdynamic,--no-whole-archive")
    endif()
  else()
    target_link_libraries(cxx_shared PUBLIC "${LIBCXX_CXX_SHARED_ABI_LIBRARY}")
  endif()

  # Maybe re-export symbols from libc++abi
  if (APPLE AND (LIBCXX_CXX_ABI_LIBNAME STREQUAL "libcxxabi" OR
                 LIBCXX_CXX_ABI_LIBNAME STREQUAL "default")
            AND NOT DEFINED LIBCXX_OSX_REEXPORT_LIBCXXABI_SYMBOLS)
    set(LIBCXX_OSX_REEXPORT_LIBCXXABI_SYMBOLS ON)
  endif()

  if (LIBCXX_OSX_REEXPORT_LIBCXXABI_SYMBOLS)
    target_link_libraries(cxx_shared PRIVATE
      "-Wl,-unexported_symbols_list,${CMAKE_CURRENT_SOURCE_DIR}/../lib/libc++unexp.exp"
      "-Wl,-reexported_symbols_list,${CMAKE_CURRENT_SOURCE_DIR}/../lib/libc++abi.v${LIBCXX_LIBCPPABI_VERSION}.exp"
      "-Wl,-force_symbols_not_weak_list,${CMAKE_CURRENT_SOURCE_DIR}/../lib/notweak.exp"
      "-Wl,-force_symbols_weak_list,${CMAKE_CURRENT_SOURCE_DIR}/../lib/weak.exp")
<<<<<<< HEAD
=======

    target_link_libraries(cxx_shared PRIVATE cxxabi-reexports)
>>>>>>> a4eefe45
  endif()

  # Generate a linker script in place of a libc++.so symlink.
  if (LIBCXX_ENABLE_ABI_LINKER_SCRIPT)
      include(DefineLinkerScript)
      define_linker_script(cxx_shared)
  endif()

  list(APPEND LIBCXX_BUILD_TARGETS "cxx_shared")
  if(WIN32 AND NOT MINGW AND NOT "${CMAKE_HOST_SYSTEM_NAME}" STREQUAL "Windows")
    # Since we most likely do not have a mt.exe replacement, disable the
    # manifest bundling.  This allows a normal cmake invocation to pass which
    # will attempt to use the manifest tool to generate the bundled manifest
    set_target_properties(cxx_shared PROPERTIES
                          APPEND_STRING PROPERTY LINK_FLAGS " /MANIFEST:NO")
  endif()
endif()

# Build the static library.
if (LIBCXX_ENABLE_STATIC)
  add_library(cxx_static STATIC ${exclude_from_all} ${LIBCXX_SOURCES} ${LIBCXX_HEADERS})
  target_link_libraries(cxx_static PUBLIC cxx-headers
                                   PRIVATE ${LIBCXX_LIBRARIES})
  set(CMAKE_STATIC_LIBRARY_PREFIX "lib")
  set_target_properties(cxx_static
    PROPERTIES
      COMPILE_FLAGS "${LIBCXX_COMPILE_FLAGS}"
      LINK_FLAGS    "${LIBCXX_LINK_FLAGS}"
      OUTPUT_NAME   "c++"
  )
  cxx_add_common_build_flags(cxx_static)
  cxx_set_common_defines(cxx_static)

  if (LIBCXX_HERMETIC_STATIC_LIBRARY)
    # If the hermetic library doesn't define the operator new/delete functions
    # then its code shouldn't declare them with hidden visibility.  They might
    # actually be provided by a shared library at link time.
    if (LIBCXX_ENABLE_NEW_DELETE_DEFINITIONS)
      append_flags_if_supported(CXX_STATIC_LIBRARY_FLAGS -fvisibility-global-new-delete-hidden)
    endif()
    target_compile_options(cxx_static PRIVATE ${CXX_STATIC_LIBRARY_FLAGS})
    target_compile_definitions(cxx_static PRIVATE _LIBCPP_DISABLE_VISIBILITY_ANNOTATIONS)
  endif()

  list(APPEND LIBCXX_BUILD_TARGETS "cxx_static")
  # Attempt to merge the libc++.a archive and the ABI library archive into one.
  if (LIBCXX_STATICALLY_LINK_ABI_IN_STATIC_LIBRARY)
    set(MERGE_ARCHIVES_SEARCH_PATHS "")
    if (LIBCXX_CXX_ABI_LIBRARY_PATH)
      set(MERGE_ARCHIVES_SEARCH_PATHS "-L${LIBCXX_CXX_ABI_LIBRARY_PATH}")
    endif()
    if (TARGET "${LIBCXX_CXX_STATIC_ABI_LIBRARY}" OR HAVE_LIBCXXABI)
      set(MERGE_ARCHIVES_ABI_TARGET "$<TARGET_LINKER_FILE:${LIBCXX_CXX_STATIC_ABI_LIBRARY}>")
    else()
      set(MERGE_ARCHIVES_ABI_TARGET
        "${CMAKE_STATIC_LIBRARY_PREFIX}${LIBCXX_CXX_STATIC_ABI_LIBRARY}${CMAKE_STATIC_LIBRARY_SUFFIX}")
    endif()
    if (APPLE)
      set(MERGE_ARCHIVES_LIBTOOL "--use-libtool" "--libtool" "${CMAKE_LIBTOOL}")
    endif()
    add_custom_command(TARGET cxx_static POST_BUILD
    COMMAND
      ${Python3_EXECUTABLE} ${LIBCXX_SOURCE_DIR}/utils/merge_archives.py
    ARGS
      -o $<TARGET_LINKER_FILE:cxx_static>
      --ar "${CMAKE_AR}"
      ${MERGE_ARCHIVES_LIBTOOL}
      "$<TARGET_LINKER_FILE:cxx_static>"
      "${MERGE_ARCHIVES_ABI_TARGET}"
      "${MERGE_ARCHIVES_SEARCH_PATHS}"
    WORKING_DIRECTORY ${LIBCXX_BUILD_DIR}
    )
  endif()
endif()

# Add a meta-target for both libraries.
add_custom_target(cxx DEPENDS ${LIBCXX_BUILD_TARGETS})

if (LIBCXX_ENABLE_EXPERIMENTAL_LIBRARY)
  set(LIBCXX_EXPERIMENTAL_SOURCES
    experimental/memory_resource.cpp
    )
  add_library(cxx_experimental STATIC ${LIBCXX_EXPERIMENTAL_SOURCES})
  if (LIBCXX_ENABLE_SHARED)
    target_link_libraries(cxx_experimental PRIVATE cxx_shared)
  else()
    target_link_libraries(cxx_experimental PRIVATE cxx_static)
  endif()

  set_target_properties(cxx_experimental
    PROPERTIES
      COMPILE_FLAGS "${LIBCXX_COMPILE_FLAGS}"
      OUTPUT_NAME   "c++experimental"
  )
  cxx_add_common_build_flags(cxx_experimental)
endif()


if (LIBCXX_BUILD_EXTERNAL_THREAD_LIBRARY)
  set(LIBCXX_EXTERNAL_THREADING_SUPPORT_SOURCES
      "${CMAKE_CURRENT_SOURCE_DIR}/../test/support/external_threads.cpp")

  if (LIBCXX_ENABLE_SHARED)
    add_library(cxx_external_threads SHARED ${LIBCXX_EXTERNAL_THREADING_SUPPORT_SOURCES})
  else()
    add_library(cxx_external_threads STATIC ${LIBCXX_EXTERNAL_THREADING_SUPPORT_SOURCES})
  endif()

  set_target_properties(cxx_external_threads
    PROPERTIES
      LINK_FLAGS    "${LIBCXX_LINK_FLAGS}"
      COMPILE_FLAGS "${LIBCXX_COMPILE_FLAGS}"
      OUTPUT_NAME   "c++external_threads"
  )

  target_link_libraries(cxx_external_threads PRIVATE cxx-headers)
endif()

if (LIBCXX_INSTALL_SHARED_LIBRARY)
  install(TARGETS cxx_shared
    ARCHIVE DESTINATION ${LIBCXX_INSTALL_PREFIX}${LIBCXX_INSTALL_LIBRARY_DIR} COMPONENT cxx
    LIBRARY DESTINATION ${LIBCXX_INSTALL_PREFIX}${LIBCXX_INSTALL_LIBRARY_DIR} COMPONENT cxx
    RUNTIME DESTINATION ${LIBCXX_INSTALL_PREFIX}bin COMPONENT cxx)
endif()

if (LIBCXX_INSTALL_STATIC_LIBRARY)
  install(TARGETS cxx_static
    ARCHIVE DESTINATION ${LIBCXX_INSTALL_PREFIX}${LIBCXX_INSTALL_LIBRARY_DIR} COMPONENT cxx
    LIBRARY DESTINATION ${LIBCXX_INSTALL_PREFIX}${LIBCXX_INSTALL_LIBRARY_DIR} COMPONENT cxx
    RUNTIME DESTINATION ${LIBCXX_INSTALL_PREFIX}bin COMPONENT cxx)
endif()

if(LIBCXX_INSTALL_EXPERIMENTAL_LIBRARY)
  install(TARGETS cxx_experimental
    LIBRARY DESTINATION ${LIBCXX_INSTALL_PREFIX}${LIBCXX_INSTALL_LIBRARY_DIR} COMPONENT cxx
    ARCHIVE DESTINATION ${LIBCXX_INSTALL_PREFIX}${LIBCXX_INSTALL_LIBRARY_DIR} COMPONENT cxx
    RUNTIME DESTINATION ${LIBCXX_INSTALL_PREFIX}bin COMPONENT cxx)
endif()

# NOTE: This install command must go after the cxx install command otherwise
# it will not be executed after the library symlinks are installed.
if (LIBCXX_ENABLE_SHARED AND LIBCXX_ENABLE_ABI_LINKER_SCRIPT)
  # Replace the libc++ filename with $<TARGET_LINKER_FILE:cxx>
  # after we required CMake 3.0.
  install(FILES "${LIBCXX_LIBRARY_DIR}/libc++${CMAKE_SHARED_LIBRARY_SUFFIX}"
    DESTINATION ${LIBCXX_INSTALL_PREFIX}${LIBCXX_INSTALL_LIBRARY_DIR}
    COMPONENT libcxx)
endif()

if (NOT CMAKE_CONFIGURATION_TYPES)
    if(LIBCXX_INSTALL_LIBRARY)
      set(lib_install_target cxx)
    endif()
    if (LIBCXX_INSTALL_EXPERIMENTAL_LIBRARY)
      set(experimental_lib_install_target cxx_experimental)
    endif()
    if(LIBCXX_INSTALL_HEADERS)
      set(header_install_target install-cxx-headers)
    endif()
    if (LIBCXX_ENABLE_PARALLEL_ALGORITHMS)
      set(pstl_install_target install-pstl)
    endif()
    add_custom_target(install-cxx
                      DEPENDS ${lib_install_target}
                              ${experimental_lib_install_target}
                              ${header_install_target}
                              ${pstl_install_target}
                      COMMAND "${CMAKE_COMMAND}"
                      -DCMAKE_INSTALL_COMPONENT=cxx
                      -P "${LIBCXX_BINARY_DIR}/cmake_install.cmake")
    add_custom_target(install-cxx-stripped
                      DEPENDS ${lib_install_target}
                              ${experimental_lib_install_target}
                              ${header_install_target}
                              ${pstl_install_target}
                      COMMAND "${CMAKE_COMMAND}"
                      -DCMAKE_INSTALL_COMPONENT=cxx
                      -DCMAKE_INSTALL_DO_STRIP=1
                      -P "${LIBCXX_BINARY_DIR}/cmake_install.cmake")
endif()<|MERGE_RESOLUTION|>--- conflicted
+++ resolved
@@ -222,11 +222,8 @@
       "-Wl,-reexported_symbols_list,${CMAKE_CURRENT_SOURCE_DIR}/../lib/libc++abi.v${LIBCXX_LIBCPPABI_VERSION}.exp"
       "-Wl,-force_symbols_not_weak_list,${CMAKE_CURRENT_SOURCE_DIR}/../lib/notweak.exp"
       "-Wl,-force_symbols_weak_list,${CMAKE_CURRENT_SOURCE_DIR}/../lib/weak.exp")
-<<<<<<< HEAD
-=======
 
     target_link_libraries(cxx_shared PRIVATE cxxabi-reexports)
->>>>>>> a4eefe45
   endif()
 
   # Generate a linker script in place of a libc++.so symlink.
