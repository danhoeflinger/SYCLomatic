--- conflicted
+++ resolved
@@ -480,10 +480,7 @@
       module access                { private header "__iterator/access.h" }
       module advance               { private header "__iterator/advance.h" }
       module back_insert_iterator  { private header "__iterator/back_insert_iterator.h" }
-<<<<<<< HEAD
-=======
       module common_iterator       { private header "__iterator/common_iterator.h" }
->>>>>>> 8c82cf7b
       module concepts              { private header "__iterator/concepts.h" }
       module data                  { private header "__iterator/data.h" }
       module default_sentinel      { private header "__iterator/default_sentinel.h" }
