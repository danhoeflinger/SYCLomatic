//===----------------------------------------------------------------------===//
//
// Part of the LLVM Project, under the Apache License v2.0 with LLVM Exceptions.
// See https://llvm.org/LICENSE.txt for license information.
// SPDX-License-Identifier: Apache-2.0 WITH LLVM-exception
//
//===----------------------------------------------------------------------===//

// UNSUPPORTED: c++03, c++11, c++14, c++17
// UNSUPPORTED: libcpp-no-concepts
// UNSUPPORTED: libcpp-has-no-incomplete-ranges

// iterator() requires default_initializable<OuterIter> = default;

#include <ranges>

#include <cassert>
#include <type_traits>
#include "test_iterators.h"
#include "../types.h"

<<<<<<< HEAD
template<class T>
struct DefaultCtorParent : std::ranges::view_base {
  T *ptr_;
  constexpr DefaultCtorParent(T *ptr) : ptr_(ptr) {}

  constexpr forward_iterator<T *> begin() { return forward_iterator<T *>(ptr_); }
  constexpr forward_iterator<const T *> begin() const { return forward_iterator<const T *>(ptr_); }
  constexpr T *end() { return ptr_ + 4; }
  constexpr const T *end() const { return ptr_ + 4; }
};

template<class T>
constexpr bool operator==(const forward_iterator<T*> &lhs, const T *rhs) { return lhs.base() == rhs; }
template<class T>
constexpr bool operator==(const T *lhs, const forward_iterator<T*> &rhs) { return rhs.base() == lhs; }

constexpr bool test() {
  using Base = DefaultCtorParent<ChildView>;
  // Note, only the outer iterator is default_initializable:
  static_assert( std::default_initializable<std::ranges::iterator_t<Base>>);
  static_assert(!std::default_initializable<std::ranges::iterator_t<std::ranges::range_reference_t<Base>>>);

  std::ranges::iterator_t<std::ranges::join_view<Base>> iter1;
  (void) iter1;
=======
template <class It>
struct view : std::ranges::view_base {
  It begin() const;
  sentinel_wrapper<It> end() const;
};

template <class It>
constexpr void test_default_constructible() {
  using JoinView = std::ranges::join_view<view<It>>;
  using JoinIterator = std::ranges::iterator_t<JoinView>;
  static_assert(std::is_default_constructible_v<JoinIterator>);
  JoinIterator it; (void)it;
}
>>>>>>> 1e8336c5

template <class It>
constexpr void test_non_default_constructible() {
  using JoinView = std::ranges::join_view<view<It>>;
  using JoinIterator = std::ranges::iterator_t<JoinView>;
  static_assert(!std::is_default_constructible_v<JoinIterator>);
}

constexpr bool test() {
  test_non_default_constructible<cpp17_input_iterator<ChildView*>>();
  // NOTE: cpp20_input_iterator can't be used with join_view because it is not copyable.
  test_default_constructible<forward_iterator<ChildView*>>();
  test_default_constructible<bidirectional_iterator<ChildView*>>();
  test_default_constructible<random_access_iterator<ChildView*>>();
  test_default_constructible<contiguous_iterator<ChildView*>>();
  return true;
}

int main(int, char**) {
  test();
  static_assert(test());
  return 0;
}<|MERGE_RESOLUTION|>--- conflicted
+++ resolved
@@ -19,32 +19,6 @@
 #include "test_iterators.h"
 #include "../types.h"
 
-<<<<<<< HEAD
-template<class T>
-struct DefaultCtorParent : std::ranges::view_base {
-  T *ptr_;
-  constexpr DefaultCtorParent(T *ptr) : ptr_(ptr) {}
-
-  constexpr forward_iterator<T *> begin() { return forward_iterator<T *>(ptr_); }
-  constexpr forward_iterator<const T *> begin() const { return forward_iterator<const T *>(ptr_); }
-  constexpr T *end() { return ptr_ + 4; }
-  constexpr const T *end() const { return ptr_ + 4; }
-};
-
-template<class T>
-constexpr bool operator==(const forward_iterator<T*> &lhs, const T *rhs) { return lhs.base() == rhs; }
-template<class T>
-constexpr bool operator==(const T *lhs, const forward_iterator<T*> &rhs) { return rhs.base() == lhs; }
-
-constexpr bool test() {
-  using Base = DefaultCtorParent<ChildView>;
-  // Note, only the outer iterator is default_initializable:
-  static_assert( std::default_initializable<std::ranges::iterator_t<Base>>);
-  static_assert(!std::default_initializable<std::ranges::iterator_t<std::ranges::range_reference_t<Base>>>);
-
-  std::ranges::iterator_t<std::ranges::join_view<Base>> iter1;
-  (void) iter1;
-=======
 template <class It>
 struct view : std::ranges::view_base {
   It begin() const;
@@ -58,7 +32,6 @@
   static_assert(std::is_default_constructible_v<JoinIterator>);
   JoinIterator it; (void)it;
 }
->>>>>>> 1e8336c5
 
 template <class It>
 constexpr void test_non_default_constructible() {
