--- conflicted
+++ resolved
@@ -124,6 +124,44 @@
         - exit_status: -1  # Agent was lost
           limit: 2
 
+  - label: "GCC/C++20"
+    command: "libcxx/utils/ci/run-buildbot generic-gcc"
+    artifact_paths:
+      - "**/test-results.xml"
+    agents:
+      queue: "libcxx-builders"
+    retry:
+      automatic:
+        - exit_status: -1  # Agent was lost
+          limit: 2
+
+  #
+  # All other supported configurations of libc++.
+  #
+  - wait
+
+  - label: "-fno-exceptions"
+    command: "libcxx/utils/ci/run-buildbot generic-noexceptions"
+    artifact_paths:
+      - "**/test-results.xml"
+    agents:
+      queue: "libcxx-builders"
+    retry:
+      automatic:
+        - exit_status: -1  # Agent was lost
+          limit: 2
+
+  - label: "Static libraries"
+    command: "libcxx/utils/ci/run-buildbot generic-static"
+    artifact_paths:
+      - "**/test-results.xml"
+    agents:
+      queue: "libcxx-builders"
+    retry:
+      automatic:
+        - exit_status: -1  # Agent was lost
+          limit: 2
+
   - label: "Debug iterators"
     command: "libcxx/utils/ci/run-buildbot generic-debug-iterators"
     artifact_paths:
@@ -136,56 +174,6 @@
         - exit_status: -1  # Agent was lost
           limit: 2
 
-  - label: "GCC/C++20"
-    command: "libcxx/utils/ci/run-buildbot generic-gcc"
-    artifact_paths:
-      - "**/test-results.xml"
-    agents:
-      queue: "libcxx-builders"
-    retry:
-      automatic:
-        - exit_status: -1  # Agent was lost
-          limit: 2
-
-  #
-  # All other supported configurations of libc++.
-  #
-  - wait
-
-  - label: "-fno-exceptions"
-    command: "libcxx/utils/ci/run-buildbot generic-noexceptions"
-    artifact_paths:
-      - "**/test-results.xml"
-    agents:
-      queue: "libcxx-builders"
-    retry:
-      automatic:
-        - exit_status: -1  # Agent was lost
-          limit: 2
-
-  - label: "Static libraries"
-    command: "libcxx/utils/ci/run-buildbot generic-static"
-    artifact_paths:
-      - "**/test-results.xml"
-    agents:
-      queue: "libcxx-builders"
-    retry:
-      automatic:
-        - exit_status: -1  # Agent was lost
-          limit: 2
-
-  - label: "Debug iterators"
-    command: "libcxx/utils/ci/run-buildbot generic-debug-iterators"
-    artifact_paths:
-      - "**/test-results.xml"
-      - "**/*.abilist"
-    agents:
-      queue: "libcxx-builders"
-    retry:
-      automatic:
-        - exit_status: -1  # Agent was lost
-          limit: 2
-
   - label: "ASAN"
     command: "libcxx/utils/ci/run-buildbot generic-asan"
     artifact_paths:
@@ -340,10 +328,6 @@
         - exit_status: -1  # Agent was lost
           limit: 2
 
-<<<<<<< HEAD
-  - label: "Windows"
-    command: "bash libcxx/utils/ci/run-buildbot generic-win"
-=======
   - label: "Windows (DLL)"
     command: "bash libcxx/utils/ci/run-buildbot windows-dll"
     artifact_paths:
@@ -357,7 +341,6 @@
 
   - label: "Windows (Static)"
     command: "bash libcxx/utils/ci/run-buildbot windows-static"
->>>>>>> 3f9ee3c9
     artifact_paths:
       - "**/test-results.xml"
     agents:
