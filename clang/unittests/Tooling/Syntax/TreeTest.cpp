--- conflicted
+++ resolved
@@ -2995,10 +2995,6 @@
 }
 
 INSTANTIATE_TEST_CASE_P(SyntaxTreeTests, SyntaxTreeTest,
-<<<<<<< HEAD
-                        testing::ValuesIn(TestClangConfig::allConfigs()));
-=======
                         testing::ValuesIn(TestClangConfig::allConfigs()), );
->>>>>>> 755e53b4
 
 } // namespace