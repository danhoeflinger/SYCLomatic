--- conflicted
+++ resolved
@@ -77,11 +77,7 @@
 //
 // CHECK-RV64-LABEL: @test_vpopc_m_b1_m(
 // CHECK-RV64-NEXT:  entry:
-<<<<<<< HEAD
-// CHECK-RV64-NEXT:    [[TMP0:%.*]] = call i64 @llvm.riscv.vpopc.mask.nxv64i1.i64(<vscale x 64 x i1> [[OP1:%.*]], <vscale x 64 x i1> [[MASK:%.*]], i64 [[VL:%.*]]) #[[ATTR8:[0-9]+]]
-=======
 // CHECK-RV64-NEXT:    [[TMP0:%.*]] = call i64 @llvm.riscv.vpopc.mask.nxv64i1.i64(<vscale x 64 x i1> [[OP1:%.*]], <vscale x 64 x i1> [[MASK:%.*]], i64 [[VL:%.*]])
->>>>>>> 3f9ee3c9
 // CHECK-RV64-NEXT:    ret i64 [[TMP0]]
 //
 unsigned long test_vpopc_m_b1_m(vbool1_t mask, vbool1_t op1, size_t vl) {
@@ -91,11 +87,7 @@
 //
 // CHECK-RV64-LABEL: @test_vpopc_m_b2_m(
 // CHECK-RV64-NEXT:  entry:
-<<<<<<< HEAD
-// CHECK-RV64-NEXT:    [[TMP0:%.*]] = call i64 @llvm.riscv.vpopc.mask.nxv32i1.i64(<vscale x 32 x i1> [[OP1:%.*]], <vscale x 32 x i1> [[MASK:%.*]], i64 [[VL:%.*]]) #[[ATTR8]]
-=======
 // CHECK-RV64-NEXT:    [[TMP0:%.*]] = call i64 @llvm.riscv.vpopc.mask.nxv32i1.i64(<vscale x 32 x i1> [[OP1:%.*]], <vscale x 32 x i1> [[MASK:%.*]], i64 [[VL:%.*]])
->>>>>>> 3f9ee3c9
 // CHECK-RV64-NEXT:    ret i64 [[TMP0]]
 //
 unsigned long test_vpopc_m_b2_m(vbool2_t mask, vbool2_t op1, size_t vl) {
@@ -105,11 +97,7 @@
 //
 // CHECK-RV64-LABEL: @test_vpopc_m_b4_m(
 // CHECK-RV64-NEXT:  entry:
-<<<<<<< HEAD
-// CHECK-RV64-NEXT:    [[TMP0:%.*]] = call i64 @llvm.riscv.vpopc.mask.nxv16i1.i64(<vscale x 16 x i1> [[OP1:%.*]], <vscale x 16 x i1> [[MASK:%.*]], i64 [[VL:%.*]]) #[[ATTR8]]
-=======
 // CHECK-RV64-NEXT:    [[TMP0:%.*]] = call i64 @llvm.riscv.vpopc.mask.nxv16i1.i64(<vscale x 16 x i1> [[OP1:%.*]], <vscale x 16 x i1> [[MASK:%.*]], i64 [[VL:%.*]])
->>>>>>> 3f9ee3c9
 // CHECK-RV64-NEXT:    ret i64 [[TMP0]]
 //
 unsigned long test_vpopc_m_b4_m(vbool4_t mask, vbool4_t op1, size_t vl) {
@@ -119,11 +107,7 @@
 //
 // CHECK-RV64-LABEL: @test_vpopc_m_b8_m(
 // CHECK-RV64-NEXT:  entry:
-<<<<<<< HEAD
-// CHECK-RV64-NEXT:    [[TMP0:%.*]] = call i64 @llvm.riscv.vpopc.mask.nxv8i1.i64(<vscale x 8 x i1> [[OP1:%.*]], <vscale x 8 x i1> [[MASK:%.*]], i64 [[VL:%.*]]) #[[ATTR8]]
-=======
 // CHECK-RV64-NEXT:    [[TMP0:%.*]] = call i64 @llvm.riscv.vpopc.mask.nxv8i1.i64(<vscale x 8 x i1> [[OP1:%.*]], <vscale x 8 x i1> [[MASK:%.*]], i64 [[VL:%.*]])
->>>>>>> 3f9ee3c9
 // CHECK-RV64-NEXT:    ret i64 [[TMP0]]
 //
 unsigned long test_vpopc_m_b8_m(vbool8_t mask, vbool8_t op1, size_t vl) {
@@ -133,11 +117,7 @@
 //
 // CHECK-RV64-LABEL: @test_vpopc_m_b16_m(
 // CHECK-RV64-NEXT:  entry:
-<<<<<<< HEAD
-// CHECK-RV64-NEXT:    [[TMP0:%.*]] = call i64 @llvm.riscv.vpopc.mask.nxv4i1.i64(<vscale x 4 x i1> [[OP1:%.*]], <vscale x 4 x i1> [[MASK:%.*]], i64 [[VL:%.*]]) #[[ATTR8]]
-=======
 // CHECK-RV64-NEXT:    [[TMP0:%.*]] = call i64 @llvm.riscv.vpopc.mask.nxv4i1.i64(<vscale x 4 x i1> [[OP1:%.*]], <vscale x 4 x i1> [[MASK:%.*]], i64 [[VL:%.*]])
->>>>>>> 3f9ee3c9
 // CHECK-RV64-NEXT:    ret i64 [[TMP0]]
 //
 unsigned long test_vpopc_m_b16_m(vbool16_t mask, vbool16_t op1, size_t vl) {
@@ -147,11 +127,7 @@
 //
 // CHECK-RV64-LABEL: @test_vpopc_m_b32_m(
 // CHECK-RV64-NEXT:  entry:
-<<<<<<< HEAD
-// CHECK-RV64-NEXT:    [[TMP0:%.*]] = call i64 @llvm.riscv.vpopc.mask.nxv2i1.i64(<vscale x 2 x i1> [[OP1:%.*]], <vscale x 2 x i1> [[MASK:%.*]], i64 [[VL:%.*]]) #[[ATTR8]]
-=======
 // CHECK-RV64-NEXT:    [[TMP0:%.*]] = call i64 @llvm.riscv.vpopc.mask.nxv2i1.i64(<vscale x 2 x i1> [[OP1:%.*]], <vscale x 2 x i1> [[MASK:%.*]], i64 [[VL:%.*]])
->>>>>>> 3f9ee3c9
 // CHECK-RV64-NEXT:    ret i64 [[TMP0]]
 //
 unsigned long test_vpopc_m_b32_m(vbool32_t mask, vbool32_t op1, size_t vl) {
@@ -161,11 +137,7 @@
 //
 // CHECK-RV64-LABEL: @test_vpopc_m_b64_m(
 // CHECK-RV64-NEXT:  entry:
-<<<<<<< HEAD
-// CHECK-RV64-NEXT:    [[TMP0:%.*]] = call i64 @llvm.riscv.vpopc.mask.nxv1i1.i64(<vscale x 1 x i1> [[OP1:%.*]], <vscale x 1 x i1> [[MASK:%.*]], i64 [[VL:%.*]]) #[[ATTR8]]
-=======
 // CHECK-RV64-NEXT:    [[TMP0:%.*]] = call i64 @llvm.riscv.vpopc.mask.nxv1i1.i64(<vscale x 1 x i1> [[OP1:%.*]], <vscale x 1 x i1> [[MASK:%.*]], i64 [[VL:%.*]])
->>>>>>> 3f9ee3c9
 // CHECK-RV64-NEXT:    ret i64 [[TMP0]]
 //
 unsigned long test_vpopc_m_b64_m(vbool64_t mask, vbool64_t op1, size_t vl) {
