// RUN: %clang_cc1 %s -fsycl -fsycl-is-device -internal-isystem %S/Inputs -triple spir64 -fsyntax-only -Wno-sycl-2017-compat -DTRIGGER_ERROR -verify
// RUN: %clang_cc1 %s -fsycl -fsycl-is-device -internal-isystem %S/Inputs -triple spir64 -fsyntax-only -Wno-sycl-2017-compat -ast-dump | FileCheck %s

#include "sycl.hpp"

using namespace cl::sycl;
queue q;

#ifndef __SYCL_DEVICE_ONLY__
struct FuncObj {
  [[intel::num_simd_work_items(42)]]
  void
  operator()() const {}
};

struct FuncObj {
  // expected-warning@+2 {{attribute 'intelfpga::num_simd_work_items' is deprecated}}
  // expected-note@+1 {{did you mean to use 'intel::num_simd_work_items' instead?}}
  [[intelfpga::num_simd_work_items(42)]] void
  operator()() const {}
};

void foo() {
  q.submit([&](handler &h) {
    h.single_task<class test_kernel1>(FuncObj());
  });
}

[[intel::num_simd_work_items(12)]] void bar();
[[intel::num_simd_work_items(12)]] void bar() {} // OK

[[intel::num_simd_work_items(12)]] void baz();  // expected-note {{previous attribute is here}}
[[intel::num_simd_work_items(100)]] void baz(); // expected-warning {{attribute 'num_simd_work_items' is already applied with different parameters}}

#else // __SYCL_DEVICE_ONLY__
[[intel::num_simd_work_items(2)]] void func_do_not_ignore() {}

struct FuncObj {
  [[intel::num_simd_work_items(42)]] void operator()() const {}
};

#ifdef TRIGGER_ERROR
struct TRIFuncObjBad1 {
  [[intel::num_simd_work_items(3)]]        // expected-error{{'num_simd_work_items' attribute must evenly divide the work-group size for the 'reqd_work_group_size' attribute}}
  [[intel::reqd_work_group_size(5, 5, 5)]] //expected-note{{conflicting attribute is here}}
  void
  operator()() const {}
};

struct TRIFuncObjBad2 {
  [[intel::reqd_work_group_size(5, 5, 5)]] // expected-note{{conflicting attribute is here}}
  [[intel::num_simd_work_items(3)]]        // expected-error{{'num_simd_work_items' attribute must evenly divide the work-group size for the 'reqd_work_group_size' attribute}}
  void
  operator()() const {}
};

struct TRIFuncObjBad3 {
  [[intel::num_simd_work_items(3)]]     // expected-error{{'num_simd_work_items' attribute must evenly divide the work-group size for the 'reqd_work_group_size' attribute}}
  [[cl::reqd_work_group_size(5, 5, 5)]] //expected-note{{conflicting attribute is here}}
  void
  operator()() const {}
};

struct TRIFuncObjBad4 {
  [[cl::reqd_work_group_size(5, 5, 5)]] // expected-note{{conflicting attribute is here}}
  [[intel::num_simd_work_items(3)]]     // expected-error{{'num_simd_work_items' attribute must evenly divide the work-group size for the 'reqd_work_group_size' attribute}}
  void
  operator()() const {}
};

struct TRIFuncObjBad5 {
  [[intel::num_simd_work_items(0)]] // expected-error{{'num_simd_work_items' attribute requires a positive integral compile time constant expression}}
  [[intel::reqd_work_group_size(5, 5, 5)]] void
  operator()() const {}
};

struct TRIFuncObjBad6 {
  [[intel::num_simd_work_items(3)]]  // expected-error{{'num_simd_work_items' attribute must evenly divide the work-group size for the 'reqd_work_group_size' attribute}}
  [[intel::reqd_work_group_size(5)]] //expected-note{{conflicting attribute is here}}
  void
  operator()() const {}
};

struct TRIFuncObjBad7 {
  [[intel::reqd_work_group_size(5)]] // expected-note{{conflicting attribute is here}}
  [[intel::num_simd_work_items(3)]]  // expected-error{{'num_simd_work_items' attribute must evenly divide the work-group size for the 'reqd_work_group_size' attribute}}
  void
  operator()() const {}
};

struct TRIFuncObjBad8 {
  [[intel::num_simd_work_items(3)]]     // expected-error{{'num_simd_work_items' attribute must evenly divide the work-group size for the 'reqd_work_group_size' attribute}}
  [[intel::reqd_work_group_size(5, 5)]] // expected-note{{conflicting attribute is here}}
  void
  operator()() const {}
};

struct TRIFuncObjBad9 {
  [[intel::reqd_work_group_size(5, 5)]] // expected-note{{conflicting attribute is here}}
  [[intel::num_simd_work_items(3)]]     // expected-error{{'num_simd_work_items' attribute must evenly divide the work-group size for the 'reqd_work_group_size' attribute}}
  void
  operator()() const {}
};

struct TRIFuncObjBad10 {
  [[intel::reqd_work_group_size(5, 5, 5)]]
  [[intel::num_simd_work_items(0)]] // expected-error{{'num_simd_work_items' attribute requires a positive integral compile time constant expression}}
  void operator()() const {}
};

struct TRIFuncObjBad11 {
  [[intel::num_simd_work_items(3.f)]] // expected-error{{integral constant expression must have integral or unscoped enumeration type, not 'float'}}
  [[intel::reqd_work_group_size(64, 64, 64)]]
  void operator()() const {}
};

struct TRIFuncObjBad12 {
  [[intel::reqd_work_group_size(64, 64, 64)]]
  [[intel::num_simd_work_items(3.f)]]  // expected-error{{integral constant expression must have integral or unscoped enumeration type, not 'float'}}
  void operator()() const {}
};

struct TRIFuncObjBad13 {
  [[intel::reqd_work_group_size(0)]] // expected-error{{'reqd_work_group_size' attribute must be greater than 0}}
  [[intel::num_simd_work_items(0)]]  // expected-error{{'num_simd_work_items' attribute requires a positive integral compile time constant expression}}
  void operator()() const {}
};

struct TRIFuncObjBad14 {
  [[intel::num_simd_work_items(0)]]  // expected-error{{'num_simd_work_items' attribute requires a positive integral compile time constant expression}}
  [[intel::reqd_work_group_size(0)]] // expected-error{{'reqd_work_group_size' attribute must be greater than 0}}
  void operator()() const {}
};

struct TRIFuncObjBad15 {
  [[intel::num_simd_work_items(3.f)]]  // expected-error{{integral constant expression must have integral or unscoped enumeration type, not 'float'}}
  [[intel::reqd_work_group_size(3.f)]] // expected-error{{integral constant expression must have integral or unscoped enumeration type, not 'float'}}
  void operator()() const {}
};

struct TRIFuncObjBad16 {
  [[intel::reqd_work_group_size(3.f)]] // expected-error{{integral constant expression must have integral or unscoped enumeration type, not 'float'}}
  [[intel::num_simd_work_items(3.f)]]  // expected-error{{integral constant expression must have integral or unscoped enumeration type, not 'float'}}
  void operator()() const {}
};

struct TRIFuncObjBad17 {
  [[intel::num_simd_work_items(3)]]
  [[intel::reqd_work_group_size(3, 3, 3.f)]] // expected-error{{integral constant expression must have integral or unscoped enumeration type, not 'float'}}
  void operator()() const {}
};

struct TRIFuncObjBad18 {
  [[intel::num_simd_work_items(-1)]]  // expected-error{{'num_simd_work_items' attribute requires a positive integral compile time constant expression}}
  [[intel::reqd_work_group_size(-1)]] // expected-warning{{implicit conversion changes signedness: 'int' to 'unsigned long long'}}
  void operator()() const {}
};
#endif // TRIGGER_ERROR

struct TRIFuncObjGood1 {
  [[intel::num_simd_work_items(4)]]
  [[intel::reqd_work_group_size(64, 64, 64)]] void
  operator()() const {}
};

struct TRIFuncObjGood2 {
  [[intel::reqd_work_group_size(64, 64, 64)]]
  [[intel::num_simd_work_items(4)]] void
  operator()() const {}
};

struct TRIFuncObjGood3 {
  [[intel::num_simd_work_items(4)]]
  [[cl::reqd_work_group_size(64, 64, 64)]] void
  operator()() const {}
};

struct TRIFuncObjGood4 {
  [[cl::reqd_work_group_size(64, 64, 64)]]
  [[intel::num_simd_work_items(4)]] void
  operator()() const {}
};

struct TRIFuncObjGood5 {
  [[intel::num_simd_work_items(4)]]
  [[intel::reqd_work_group_size(64)]] void
  operator()() const {}
};

struct TRIFuncObjGood6 {
  [[intel::reqd_work_group_size(64)]]
  [[intel::num_simd_work_items(4)]] void
  operator()() const {}
};

struct TRIFuncObjGood7 {
  [[intel::num_simd_work_items(4)]]
  [[intel::reqd_work_group_size(64, 64)]] void
  operator()() const {}
};

struct TRIFuncObjGood8 {
  [[intel::reqd_work_group_size(64, 64)]]
  [[intel::num_simd_work_items(4)]] void
  operator()() const {}
};

int main() {
  q.submit([&](handler &h) {
    // CHECK-LABEL: FunctionDecl {{.*}}test_kernel1
    // CHECK:       SYCLIntelNumSimdWorkItemsAttr {{.*}}
    // CHECK-NEXT:  ConstantExpr {{.*}} 'int'
    // CHECK-NEXT:  value: Int 42
    // CHECK-NEXT:  IntegerLiteral{{.*}}42{{$}}
    h.single_task<class test_kernel1>(FuncObj());

    // CHECK-LABEL: FunctionDecl {{.*}}test_kernel2
    // CHECK:       SYCLIntelNumSimdWorkItemsAttr {{.*}}
    // CHECK-NEXT:  ConstantExpr {{.*}} 'int'
    // CHECK-NEXT:  value: Int 8
    // CHECK-NEXT:  IntegerLiteral{{.*}}8{{$}}
    // expected-warning@+3 {{attribute 'intelfpga::num_simd_work_items' is deprecated}}
    // expected-note@+2 {{did you mean to use 'intel::num_simd_work_items' instead?}}
    h.single_task<class test_kernel2>(
        []() [[intelfpga::num_simd_work_items(8)]]{});

    // CHECK-LABEL: FunctionDecl {{.*}}test_kernel3
    // CHECK:       SYCLIntelNumSimdWorkItemsAttr {{.*}}
    // CHECK-NEXT:  ConstantExpr {{.*}} 'int'
    // CHECK-NEXT:  value: Int 2
    // CHECK-NEXT:  IntegerLiteral{{.*}}2{{$}}
    h.single_task<class test_kernel3>(
        []() { func_do_not_ignore(); });

    h.single_task<class test_kernel4>(TRIFuncObjGood1());
    // CHECK-LABEL: FunctionDecl {{.*}}test_kernel4
    // CHECK:       ReqdWorkGroupSizeAttr {{.*}}
    // CHECK-NEXT:  ConstantExpr{{.*}}'int'
    // CHECK-NEXT:  value: Int 64
    // CHECK-NEXT:  IntegerLiteral{{.*}}64{{$}}
    // CHECK-NEXT:  ConstantExpr{{.*}}'int'
    // CHECK-NEXT:  value: Int 64
    // CHECK-NEXT:  IntegerLiteral{{.*}}64{{$}}
    // CHECK-NEXT:  ConstantExpr{{.*}}'int'
    // CHECK-NEXT:  value: Int 64
    // CHECK-NEXT:  IntegerLiteral{{.*}}64{{$}}
    // CHECK:       SYCLIntelNumSimdWorkItemsAttr {{.*}}
    // CHECK-NEXT:  ConstantExpr{{.*}}'int'
    // CHECK-NEXT:  value: Int 4
    // CHECK-NEXT:  IntegerLiteral{{.*}}4{{$}}

    h.single_task<class test_kernel5>(TRIFuncObjGood2());
    // CHECK-LABEL: FunctionDecl {{.*}}test_kernel5
    // CHECK:       ReqdWorkGroupSizeAttr {{.*}}
    // CHECK-NEXT:  ConstantExpr{{.*}}'int'
    // CHECK-NEXT:  value: Int 64
    // CHECK-NEXT:  IntegerLiteral{{.*}}64{{$}}
    // CHECK-NEXT:  ConstantExpr{{.*}}'int'
    // CHECK-NEXT:  value: Int 64
    // CHECK-NEXT:  IntegerLiteral{{.*}}64{{$}}
    // CHECK-NEXT:  ConstantExpr{{.*}}'int'
    // CHECK-NEXT:  value: Int 64
    // CHECK-NEXT:  IntegerLiteral{{.*}}64{{$}}
    // CHECK:       SYCLIntelNumSimdWorkItemsAttr {{.*}}
    // CHECK-NEXT:  ConstantExpr{{.*}}'int'
    // CHECK-NEXT:  value: Int 4
    // CHECK-NEXT:  IntegerLiteral{{.*}}4{{$}}

    h.single_task<class test_kernel6>(TRIFuncObjGood3());
    // CHECK-LABEL: FunctionDecl {{.*}}test_kernel6
    // CHECK:       ReqdWorkGroupSizeAttr {{.*}}
    // CHECK-NEXT:  ConstantExpr{{.*}}'int'
    // CHECK-NEXT:  value: Int 64
    // CHECK-NEXT:  IntegerLiteral{{.*}}64{{$}}
    // CHECK-NEXT:  ConstantExpr{{.*}}'int'
    // CHECK-NEXT:  value: Int 64
    // CHECK-NEXT:  IntegerLiteral{{.*}}64{{$}}
    // CHECK-NEXT:  ConstantExpr{{.*}}'int'
    // CHECK-NEXT:  value: Int 64
    // CHECK-NEXT:  IntegerLiteral{{.*}}64{{$}}
    // CHECK:       SYCLIntelNumSimdWorkItemsAttr {{.*}}
    // CHECK-NEXT:  ConstantExpr{{.*}}'int'
    // CHECK-NEXT:  value: Int 4
    // CHECK-NEXT:  IntegerLiteral{{.*}}4{{$}}

    h.single_task<class test_kernel7>(TRIFuncObjGood4());
    // CHECK-LABEL: FunctionDecl {{.*}}test_kernel7
    // CHECK:       ReqdWorkGroupSizeAttr {{.*}}
    // CHECK-NEXT:  ConstantExpr{{.*}}'int'
    // CHECK-NEXT:  value: Int 64
    // CHECK-NEXT:  IntegerLiteral{{.*}}64{{$}}
    // CHECK-NEXT:  ConstantExpr{{.*}}'int'
    // CHECK-NEXT:  value: Int 64
    // CHECK-NEXT:  IntegerLiteral{{.*}}64{{$}}
    // CHECK-NEXT:  ConstantExpr{{.*}}'int'
    // CHECK-NEXT:  value: Int 64
    // CHECK-NEXT:  IntegerLiteral{{.*}}64{{$}}
    // CHECK:       SYCLIntelNumSimdWorkItemsAttr {{.*}}
    // CHECK-NEXT:  ConstantExpr{{.*}}'int'
    // CHECK-NEXT:  value: Int 4
    // CHECK-NEXT:  IntegerLiteral{{.*}}4{{$}}

    h.single_task<class test_kernel8>(TRIFuncObjGood5());
    // CHECK-LABEL: FunctionDecl {{.*}}test_kernel8
    // CHECK:       ReqdWorkGroupSizeAttr {{.*}}
    // CHECK-NEXT:  ConstantExpr{{.*}}'int'
    // CHECK-NEXT:  value: Int 64
    // CHECK-NEXT:  IntegerLiteral{{.*}}64{{$}}
    // CHECK-NEXT:  ConstantExpr{{.*}}'int'
    // CHECK-NEXT:  value: Int 1
    // CHECK-NEXT:  IntegerLiteral{{.*}}1{{$}}
    // CHECK-NEXT:  ConstantExpr{{.*}}'int'
    // CHECK-NEXT:  value: Int 1
    // CHECK-NEXT:  IntegerLiteral{{.*}}1{{$}}
    // CHECK:       SYCLIntelNumSimdWorkItemsAttr {{.*}}
    // CHECK-NEXT:  ConstantExpr{{.*}}'int'
    // CHECK-NEXT:  value: Int 4
    // CHECK-NEXT:  IntegerLiteral{{.*}}4{{$}}

    h.single_task<class test_kernel9>(TRIFuncObjGood6());
    // CHECK-LABEL: FunctionDecl {{.*}}test_kernel9
    // CHECK:       ReqdWorkGroupSizeAttr {{.*}}
    // CHECK-NEXT:  ConstantExpr{{.*}}'int'
    // CHECK-NEXT:  value: Int 64
    // CHECK-NEXT:  IntegerLiteral{{.*}}64{{$}}
    // CHECK-NEXT:  ConstantExpr{{.*}}'int'
    // CHECK-NEXT:  value: Int 1
    // CHECK-NEXT:  IntegerLiteral{{.*}}1{{$}}
    // CHECK-NEXT:  ConstantExpr{{.*}}'int'
    // CHECK-NEXT:  value: Int 1
    // CHECK-NEXT:  IntegerLiteral{{.*}}1{{$}}
    // CHECK:       SYCLIntelNumSimdWorkItemsAttr {{.*}}
    // CHECK-NEXT:  ConstantExpr{{.*}}'int'
    // CHECK-NEXT:  value: Int 4
    // CHECK-NEXT:  IntegerLiteral{{.*}}4{{$}}

    h.single_task<class test_kernel10>(TRIFuncObjGood7());
    // CHECK-LABEL: FunctionDecl {{.*}}test_kernel10
    // CHECK:       ReqdWorkGroupSizeAttr {{.*}}
    // CHECK-NEXT:  ConstantExpr{{.*}}'int'
    // CHECK-NEXT:  value: Int 64
    // CHECK-NEXT:  IntegerLiteral{{.*}}64{{$}}
    // CHECK-NEXT:  ConstantExpr{{.*}}'int'
    // CHECK-NEXT:  value: Int 64
    // CHECK-NEXT:  IntegerLiteral{{.*}}64{{$}}
    // CHECK-NEXT:  ConstantExpr{{.*}}'int'
    // CHECK-NEXT:  value: Int 1
    // CHECK-NEXT:  IntegerLiteral{{.*}}1{{$}}
    // CHECK:       SYCLIntelNumSimdWorkItemsAttr {{.*}}
    // CHECK-NEXT:  ConstantExpr{{.*}}'int'
    // CHECK-NEXT:  value: Int 4
    // CHECK-NEXT:  IntegerLiteral{{.*}}4{{$}}

    h.single_task<class test_kernel11>(TRIFuncObjGood8());
    // CHECK-LABEL: FunctionDecl {{.*}}test_kernel11
    // CHECK:       ReqdWorkGroupSizeAttr {{.*}}
    // CHECK-NEXT:  ConstantExpr{{.*}}'int'
    // CHECK-NEXT:  value: Int 64
    // CHECK-NEXT:  IntegerLiteral{{.*}}64{{$}}
    // CHECK-NEXT:  ConstantExpr{{.*}}'int'
    // CHECK-NEXT:  value: Int 64
    // CHECK-NEXT:  IntegerLiteral{{.*}}64{{$}}
    // CHECK-NEXT:  ConstantExpr{{.*}}'int'
    // CHECK-NEXT:  value: Int 1
    // CHECK-NEXT:  IntegerLiteral{{.*}}1{{$}}
    // CHECK:       SYCLIntelNumSimdWorkItemsAttr {{.*}}
    // CHECK-NEXT:  ConstantExpr{{.*}}'int'
    // CHECK-NEXT:  value: Int 4
    // CHECK-NEXT:  IntegerLiteral{{.*}}4{{$}}

#ifdef TRIGGER_ERROR
    [[intel::num_simd_work_items(0)]] int Var = 0; // expected-error{{'num_simd_work_items' attribute only applies to functions}}

    h.single_task<class test_kernel12>(
        []() [[intel::num_simd_work_items(0)]]{}); // expected-error{{'num_simd_work_items' attribute requires a positive integral compile time constant expression}}

    h.single_task<class test_kernel13>(
        []() [[intel::num_simd_work_items(-42)]]{}); // expected-error{{'num_simd_work_items' attribute requires a positive integral compile time constant expression}}

    h.single_task<class test_kernel14>(TRIFuncObjBad1());

    h.single_task<class test_kernel15>(TRIFuncObjBad2());

    h.single_task<class test_kernel16>(TRIFuncObjBad3());

    h.single_task<class test_kernel17>(TRIFuncObjBad4());

    h.single_task<class test_kernel18>(TRIFuncObjBad5());

    h.single_task<class test_kernel19>(TRIFuncObjBad6());

    h.single_task<class test_kernel20>(TRIFuncObjBad7());

    h.single_task<class test_kernel21>(TRIFuncObjBad8());

    h.single_task<class test_kernel22>(TRIFuncObjBad9());

    h.single_task<class test_kernel23>(TRIFuncObjBad10());

    h.single_task<class test_kernel24>(TRIFuncObjBad11());

    h.single_task<class test_kernel25>(TRIFuncObjBad12());

    h.single_task<class test_kernel26>(TRIFuncObjBad13());

    h.single_task<class test_kernel27>(TRIFuncObjBad14());

    h.single_task<class test_kernel28>(TRIFuncObjBad15());

    h.single_task<class test_kernel29>(TRIFuncObjBad16());

    h.single_task<class test_kernel30>(TRIFuncObjBad17());

    h.single_task<class test_kernel31>(TRIFuncObjBad18());

    h.single_task<class test_kernel32>(
<<<<<<< HEAD
        []() [[intel::num_simd_work_items(1), intel::num_simd_work_items(2)]]{}); // expected-warning{{attribute 'num_simd_work_items' is already applied with different arguments}}
=======
        []() [[intel::num_simd_work_items(1), intel::num_simd_work_items(2)]]{}); // expected-warning{{attribute 'num_simd_work_items' is already applied with different parameters}} \
                                                                                  // expected-note {{previous attribute is here}}
>>>>>>> 4ad9e79b
#endif // TRIGGER_ERROR
  });
  return 0;
}
#endif // __SYCL_DEVICE_ONLY__<|MERGE_RESOLUTION|>--- conflicted
+++ resolved
@@ -414,12 +414,8 @@
     h.single_task<class test_kernel31>(TRIFuncObjBad18());
 
     h.single_task<class test_kernel32>(
-<<<<<<< HEAD
-        []() [[intel::num_simd_work_items(1), intel::num_simd_work_items(2)]]{}); // expected-warning{{attribute 'num_simd_work_items' is already applied with different arguments}}
-=======
-        []() [[intel::num_simd_work_items(1), intel::num_simd_work_items(2)]]{}); // expected-warning{{attribute 'num_simd_work_items' is already applied with different parameters}} \
+        []() [[intel::num_simd_work_items(1), intel::num_simd_work_items(2)]]{}); // expected-warning{{attribute 'num_simd_work_items' is already applied with different arguments}} \
                                                                                   // expected-note {{previous attribute is here}}
->>>>>>> 4ad9e79b
 #endif // TRIGGER_ERROR
   });
   return 0;
