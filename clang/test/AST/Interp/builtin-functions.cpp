// RUN: %clang_cc1 -Wno-string-plus-int -fexperimental-new-constant-interpreter %s -verify=expected,both
// RUN: %clang_cc1 -Wno-string-plus-int -fexperimental-new-constant-interpreter -triple i686 %s -verify=expected,both
// RUN: %clang_cc1 -Wno-string-plus-int -verify=ref,both %s -Wno-constant-evaluated
// RUN: %clang_cc1 -std=c++20 -Wno-string-plus-int -fexperimental-new-constant-interpreter %s -verify=expected,both
// RUN: %clang_cc1 -std=c++20 -Wno-string-plus-int -fexperimental-new-constant-interpreter -triple i686 %s -verify=expected,both
// RUN: %clang_cc1 -std=c++20 -Wno-string-plus-int -verify=ref,both %s -Wno-constant-evaluated
// RUN: %clang_cc1 -triple avr -std=c++20 -Wno-string-plus-int -fexperimental-new-constant-interpreter %s -verify=expected,both
// RUN: %clang_cc1 -triple avr -std=c++20 -Wno-string-plus-int -verify=ref,both %s -Wno-constant-evaluated


namespace strcmp {
  constexpr char kFoobar[6] = {'f','o','o','b','a','r'};
  constexpr char kFoobazfoobar[12] = {'f','o','o','b','a','z','f','o','o','b','a','r'};

  static_assert(__builtin_strcmp("", "") == 0, "");
  static_assert(__builtin_strcmp("abab", "abab") == 0, "");
  static_assert(__builtin_strcmp("abab", "abba") == -1, "");
  static_assert(__builtin_strcmp("abab", "abaa") == 1, "");
  static_assert(__builtin_strcmp("ababa", "abab") == 1, "");
  static_assert(__builtin_strcmp("abab", "ababa") == -1, "");
  static_assert(__builtin_strcmp("a\203", "a") == 1, "");
  static_assert(__builtin_strcmp("a\203", "a\003") == 1, "");
  static_assert(__builtin_strcmp("abab\0banana", "abab") == 0, "");
  static_assert(__builtin_strcmp("abab", "abab\0banana") == 0, "");
  static_assert(__builtin_strcmp("abab\0banana", "abab\0canada") == 0, "");
  static_assert(__builtin_strcmp(0, "abab") == 0, ""); // both-error {{not an integral constant}} \
                                                       // both-note {{dereferenced null}}
  static_assert(__builtin_strcmp("abab", 0) == 0, ""); // both-error {{not an integral constant}} \
                                                       // both-note {{dereferenced null}}

  static_assert(__builtin_strcmp(kFoobar, kFoobazfoobar) == -1, "");
  static_assert(__builtin_strcmp(kFoobar, kFoobazfoobar + 6) == 0, ""); // both-error {{not an integral constant}} \
                                                                        // both-note {{dereferenced one-past-the-end}}

  /// Used to assert because we're passing a dummy pointer to
  /// __builtin_strcmp() when evaluating the return statement.
  constexpr bool char_memchr_mutable() {
    char buffer[] = "mutable";
    return __builtin_strcmp(buffer, "mutable") == 0;
  }
  static_assert(char_memchr_mutable(), "");
}

/// Copied from constant-expression-cxx11.cpp
namespace strlen {
constexpr const char *a = "foo\0quux";
  constexpr char b[] = "foo\0quux";
  constexpr int f() { return 'u'; }
  constexpr char c[] = { 'f', 'o', 'o', 0, 'q', f(), 'u', 'x', 0 };

  static_assert(__builtin_strlen("foo") == 3, "");
  static_assert(__builtin_strlen("foo\0quux") == 3, "");
  static_assert(__builtin_strlen("foo\0quux" + 4) == 4, "");

  constexpr bool check(const char *p) {
    return __builtin_strlen(p) == 3 &&
           __builtin_strlen(p + 1) == 2 &&
           __builtin_strlen(p + 2) == 1 &&
           __builtin_strlen(p + 3) == 0 &&
           __builtin_strlen(p + 4) == 4 &&
           __builtin_strlen(p + 5) == 3 &&
           __builtin_strlen(p + 6) == 2 &&
           __builtin_strlen(p + 7) == 1 &&
           __builtin_strlen(p + 8) == 0;
  }

  static_assert(check(a), "");
  static_assert(check(b), "");
  static_assert(check(c), "");

  constexpr int over1 = __builtin_strlen(a + 9); // both-error {{constant expression}} \
                                                 // both-note {{one-past-the-end}}
  constexpr int over2 = __builtin_strlen(b + 9); // both-error {{constant expression}} \
                                                 // both-note {{one-past-the-end}}
  constexpr int over3 = __builtin_strlen(c + 9); // both-error {{constant expression}} \
                                                 // both-note {{one-past-the-end}}

  constexpr int under1 = __builtin_strlen(a - 1); // both-error {{constant expression}} \
                                                  // both-note {{cannot refer to element -1}}
  constexpr int under2 = __builtin_strlen(b - 1); // both-error {{constant expression}} \
                                                  // both-note {{cannot refer to element -1}}
  constexpr int under3 = __builtin_strlen(c - 1); // both-error {{constant expression}} \
                                                  // both-note {{cannot refer to element -1}}

  constexpr char d[] = { 'f', 'o', 'o' }; // no nul terminator.
  constexpr int bad = __builtin_strlen(d); // both-error {{constant expression}} \
                                           // both-note {{one-past-the-end}}
}

namespace nan {
  constexpr double NaN1 = __builtin_nan("");

  /// The current interpreter does not accept this, but it should.
  constexpr float NaN2 = __builtin_nans([](){return "0xAE98";}()); // ref-error {{must be initialized by a constant expression}}
#if __cplusplus < 201703L
  // expected-error@-2 {{must be initialized by a constant expression}}
#endif

  constexpr double NaN3 = __builtin_nan("foo"); // both-error {{must be initialized by a constant expression}}
  constexpr float NaN4 = __builtin_nanf("");
  //constexpr long double NaN5 = __builtin_nanf128("");

  /// FIXME: This should be accepted by the current interpreter as well.
  constexpr char f[] = {'0', 'x', 'A', 'E', '\0'};
  constexpr double NaN6 = __builtin_nan(f); // ref-error {{must be initialized by a constant expression}}

  /// FIXME: Current interpreter misses diagnostics.
  constexpr char f2[] = {'0', 'x', 'A', 'E'}; /// No trailing 0 byte.
  constexpr double NaN7 = __builtin_nan(f2); // both-error {{must be initialized by a constant expression}} \
                                             // expected-note {{read of dereferenced one-past-the-end pointer}}
  static_assert(!__builtin_issignaling(__builtin_nan("")), "");
  static_assert(__builtin_issignaling(__builtin_nans("")), "");
}

namespace fmin {
  constexpr float f1 = __builtin_fmin(1.0, 2.0f);
  static_assert(f1 == 1.0f, "");

  constexpr float min = __builtin_fmin(__builtin_nan(""), 1);
  static_assert(min == 1, "");
  constexpr float min2 = __builtin_fmin(1, __builtin_nan(""));
  static_assert(min2 == 1, "");
  constexpr float min3 = __builtin_fmin(__builtin_inf(), __builtin_nan(""));
  static_assert(min3 == __builtin_inf(), "");
}

namespace inf {
  static_assert(__builtin_isinf(__builtin_inf()), "");
  static_assert(!__builtin_isinf(1.0), "");

  static_assert(__builtin_isfinite(1.0), "");
  static_assert(!__builtin_isfinite(__builtin_inf()), "");

  static_assert(__builtin_isnormal(1.0), "");
  static_assert(!__builtin_isnormal(__builtin_inf()), "");

#ifndef __AVR__
  static_assert(__builtin_issubnormal(0x1p-1070), "");
#endif
  static_assert(!__builtin_issubnormal(__builtin_inf()), "");

  static_assert(__builtin_iszero(0.0), "");
  static_assert(!__builtin_iszero(__builtin_inf()), "");

  static_assert(__builtin_issignaling(__builtin_nans("")), "");
  static_assert(!__builtin_issignaling(__builtin_inf()), "");
}

namespace isfpclass {
  char isfpclass_inf_pos_0[__builtin_isfpclass(__builtin_inf(), 0x0200) ? 1 : -1]; // fcPosInf
  char isfpclass_inf_pos_1[!__builtin_isfpclass(__builtin_inff(), 0x0004) ? 1 : -1]; // fcNegInf
  char isfpclass_inf_pos_2[__builtin_isfpclass(__builtin_infl(), 0x0207) ? 1 : -1]; // fcSNan|fcQNan|fcNegInf|fcPosInf
  char isfpclass_inf_pos_3[!__builtin_isfpclass(__builtin_inf(), 0x01F8) ? 1 : -1]; // fcFinite
  char isfpclass_pos_0    [__builtin_isfpclass(1.0, 0x0100) ? 1 : -1]; // fcPosNormal
  char isfpclass_pos_1    [!__builtin_isfpclass(1.0f, 0x0008) ? 1 : -1]; // fcNegNormal
  char isfpclass_pos_2    [__builtin_isfpclass(1.0L, 0x01F8) ? 1 : -1]; // fcFinite
  char isfpclass_pos_3    [!__builtin_isfpclass(1.0, 0x0003) ? 1 : -1]; // fcSNan|fcQNan
#ifndef __AVR__
  char isfpclass_pdenorm_0[__builtin_isfpclass(1.0e-40f, 0x0080) ? 1 : -1]; // fcPosSubnormal
  char isfpclass_pdenorm_1[__builtin_isfpclass(1.0e-310, 0x01F8) ? 1 : -1]; // fcFinite
  char isfpclass_pdenorm_2[!__builtin_isfpclass(1.0e-40f, 0x003C) ? 1 : -1]; // fcNegative
  char isfpclass_pdenorm_3[!__builtin_isfpclass(1.0e-310, 0x0207) ? 1 : -1]; // ~fcFinite
#endif
  char isfpclass_pzero_0  [__builtin_isfpclass(0.0f, 0x0060) ? 1 : -1]; // fcZero
  char isfpclass_pzero_1  [__builtin_isfpclass(0.0, 0x01F8) ? 1 : -1]; // fcFinite
  char isfpclass_pzero_2  [!__builtin_isfpclass(0.0L, 0x0020) ? 1 : -1]; // fcNegZero
  char isfpclass_pzero_3  [!__builtin_isfpclass(0.0, 0x0003) ? 1 : -1]; // fcNan
  char isfpclass_nzero_0  [__builtin_isfpclass(-0.0f, 0x0060) ? 1 : -1]; // fcZero
  char isfpclass_nzero_1  [__builtin_isfpclass(-0.0, 0x01F8) ? 1 : -1]; // fcFinite
  char isfpclass_nzero_2  [!__builtin_isfpclass(-0.0L, 0x0040) ? 1 : -1]; // fcPosZero
  char isfpclass_nzero_3  [!__builtin_isfpclass(-0.0, 0x0003) ? 1 : -1]; // fcNan
  char isfpclass_ndenorm_0[__builtin_isfpclass(-1.0e-40f, 0x0010) ? 1 : -1]; // fcNegSubnormal
  char isfpclass_ndenorm_2[!__builtin_isfpclass(-1.0e-40f, 0x03C0) ? 1 : -1]; // fcPositive
#ifndef __AVR__
  char isfpclass_ndenorm_1[__builtin_isfpclass(-1.0e-310, 0x01F8) ? 1 : -1]; // fcFinite
  char isfpclass_ndenorm_3[!__builtin_isfpclass(-1.0e-310, 0x0207) ? 1 : -1]; // ~fcFinite
#endif
  char isfpclass_neg_0    [__builtin_isfpclass(-1.0, 0x0008) ? 1 : -1]; // fcNegNormal
  char isfpclass_neg_1    [!__builtin_isfpclass(-1.0f, 0x00100) ? 1 : -1]; // fcPosNormal
  char isfpclass_neg_2    [__builtin_isfpclass(-1.0L, 0x01F8) ? 1 : -1]; // fcFinite
  char isfpclass_neg_3    [!__builtin_isfpclass(-1.0, 0x0003) ? 1 : -1]; // fcSNan|fcQNan
  char isfpclass_inf_neg_0[__builtin_isfpclass(-__builtin_inf(), 0x0004) ? 1 : -1]; // fcNegInf
  char isfpclass_inf_neg_1[!__builtin_isfpclass(-__builtin_inff(), 0x0200) ? 1 : -1]; // fcPosInf
  char isfpclass_inf_neg_2[__builtin_isfpclass(-__builtin_infl(), 0x0207) ? 1 : -1]; // ~fcFinite
  char isfpclass_inf_neg_3[!__builtin_isfpclass(-__builtin_inf(), 0x03C0) ? 1 : -1]; // fcPositive
  char isfpclass_qnan_0   [__builtin_isfpclass(__builtin_nan(""), 0x0002) ? 1 : -1]; // fcQNan
  char isfpclass_qnan_1   [!__builtin_isfpclass(__builtin_nanf(""), 0x0001) ? 1 : -1]; // fcSNan
  char isfpclass_qnan_2   [__builtin_isfpclass(__builtin_nanl(""), 0x0207) ? 1 : -1]; // ~fcFinite
  char isfpclass_qnan_3   [!__builtin_isfpclass(__builtin_nan(""), 0x01F8) ? 1 : -1]; // fcFinite
  char isfpclass_snan_0   [__builtin_isfpclass(__builtin_nansf(""), 0x0001) ? 1 : -1]; // fcSNan
  char isfpclass_snan_1   [!__builtin_isfpclass(__builtin_nans(""), 0x0002) ? 1 : -1]; // fcQNan
  char isfpclass_snan_2   [__builtin_isfpclass(__builtin_nansl(""), 0x0207) ? 1 : -1]; // ~fcFinite
  char isfpclass_snan_3   [!__builtin_isfpclass(__builtin_nans(""), 0x01F8) ? 1 : -1]; // fcFinite
}

namespace fpclassify {
  char classify_nan     [__builtin_fpclassify(+1, -1, -1, -1, -1, __builtin_nan(""))];
  char classify_snan    [__builtin_fpclassify(+1, -1, -1, -1, -1, __builtin_nans(""))];
  char classify_inf     [__builtin_fpclassify(-1, +1, -1, -1, -1, __builtin_inf())];
  char classify_neg_inf [__builtin_fpclassify(-1, +1, -1, -1, -1, -__builtin_inf())];
  char classify_normal  [__builtin_fpclassify(-1, -1, +1, -1, -1, 1.539)];
#ifndef __AVR__
  char classify_normal2 [__builtin_fpclassify(-1, -1, +1, -1, -1, 1e-307)];
  char classify_denorm  [__builtin_fpclassify(-1, -1, -1, +1, -1, 1e-308)];
  char classify_denorm2 [__builtin_fpclassify(-1, -1, -1, +1, -1, -1e-308)];
#endif
  char classify_zero    [__builtin_fpclassify(-1, -1, -1, -1, +1, 0.0)];
  char classify_neg_zero[__builtin_fpclassify(-1, -1, -1, -1, +1, -0.0)];
  char classify_subnorm [__builtin_fpclassify(-1, -1, -1, +1, -1, 1.0e-38f)];
}

namespace fabs {
  static_assert(__builtin_fabs(-14.0) == 14.0, "");
}

namespace std {
struct source_location {
  struct __impl {
    unsigned int _M_line;
    const char *_M_file_name;
    signed char _M_column;
    const char *_M_function_name;
  };
  using BuiltinT = decltype(__builtin_source_location()); // OK.
};
}

namespace SourceLocation {
  constexpr auto A = __builtin_source_location();
  static_assert(A->_M_line == __LINE__ -1, "");
  static_assert(A->_M_column == 22, "");
  static_assert(__builtin_strcmp(A->_M_function_name, "") == 0, "");
  static_assert(__builtin_strcmp(A->_M_file_name, __FILE__) == 0, "");

  static_assert(__builtin_LINE() == __LINE__, "");

  struct Foo {
    int a = __builtin_LINE();
  };

  static_assert(Foo{}.a == __LINE__, "");

  struct AA {
    int n = __builtin_LINE();
  };
  struct B {
    AA a = {};
  };
  constexpr void f() {
    constexpr B c = {};
    static_assert(c.a.n == __LINE__ - 1, "");
  }
}

#define BITSIZE(x) (sizeof(x) * 8)
namespace popcount {
  static_assert(__builtin_popcount(~0u) == __CHAR_BIT__ * sizeof(unsigned int), "");
  static_assert(__builtin_popcount(0) == 0, "");
  static_assert(__builtin_popcountl(~0ul) == __CHAR_BIT__ * sizeof(unsigned long), "");
  static_assert(__builtin_popcountl(0) == 0, "");
  static_assert(__builtin_popcountll(~0ull) == __CHAR_BIT__ * sizeof(unsigned long long), "");
  static_assert(__builtin_popcountll(0) == 0, "");
  static_assert(__builtin_popcountg((unsigned char)~0) == __CHAR_BIT__ * sizeof(unsigned char), "");
  static_assert(__builtin_popcountg((unsigned char)0) == 0, "");
  static_assert(__builtin_popcountg((unsigned short)~0) == __CHAR_BIT__ * sizeof(unsigned short), "");
  static_assert(__builtin_popcountg((unsigned short)0) == 0, "");
  static_assert(__builtin_popcountg(~0u) == __CHAR_BIT__ * sizeof(unsigned int), "");
  static_assert(__builtin_popcountg(0u) == 0, "");
  static_assert(__builtin_popcountg(~0ul) == __CHAR_BIT__ * sizeof(unsigned long), "");
  static_assert(__builtin_popcountg(0ul) == 0, "");
  static_assert(__builtin_popcountg(~0ull) == __CHAR_BIT__ * sizeof(unsigned long long), "");
  static_assert(__builtin_popcountg(0ull) == 0, "");
#ifdef __SIZEOF_INT128__
  static_assert(__builtin_popcountg(~(unsigned __int128)0) == __CHAR_BIT__ * sizeof(unsigned __int128), "");
  static_assert(__builtin_popcountg((unsigned __int128)0) == 0, "");
#endif
#ifndef __AVR__
  static_assert(__builtin_popcountg(~(unsigned _BitInt(128))0) == __CHAR_BIT__ * sizeof(unsigned _BitInt(128)), "");
  static_assert(__builtin_popcountg((unsigned _BitInt(128))0) == 0, "");
#endif

  /// From test/Sema/constant-builtins-2.c
  char popcount1[__builtin_popcount(0) == 0 ? 1 : -1];
  char popcount2[__builtin_popcount(0xF0F0) == 8 ? 1 : -1];
  char popcount3[__builtin_popcount(~0) == BITSIZE(int) ? 1 : -1];
  char popcount4[__builtin_popcount(~0L) == BITSIZE(int) ? 1 : -1];
  char popcount5[__builtin_popcountl(0L) == 0 ? 1 : -1];
  char popcount6[__builtin_popcountl(0xF0F0L) == 8 ? 1 : -1];
  char popcount7[__builtin_popcountl(~0L) == BITSIZE(long) ? 1 : -1];
  char popcount8[__builtin_popcountll(0LL) == 0 ? 1 : -1];
  char popcount9[__builtin_popcountll(0xF0F0LL) == 8 ? 1 : -1];
  char popcount10[__builtin_popcountll(~0LL) == BITSIZE(long long) ? 1 : -1];
  char popcount11[__builtin_popcountg(0U) == 0 ? 1 : -1];
  char popcount12[__builtin_popcountg(0xF0F0U) == 8 ? 1 : -1];
  char popcount13[__builtin_popcountg(~0U) == BITSIZE(int) ? 1 : -1];
  char popcount14[__builtin_popcountg(~0UL) == BITSIZE(long) ? 1 : -1];
  char popcount15[__builtin_popcountg(~0ULL) == BITSIZE(long long) ? 1 : -1];
#ifdef __SIZEOF_INT128__
  char popcount16[__builtin_popcountg(~(unsigned __int128)0) == BITSIZE(__int128) ? 1 : -1];
#endif
#ifndef __AVR__
  char popcount17[__builtin_popcountg(~(unsigned _BitInt(128))0) == BITSIZE(_BitInt(128)) ? 1 : -1];
#endif
}

namespace parity {
  /// From test/Sema/constant-builtins-2.c
  char parity1[__builtin_parity(0) == 0 ? 1 : -1];
  char parity2[__builtin_parity(0xb821) == 0 ? 1 : -1];
  char parity3[__builtin_parity(0xb822) == 0 ? 1 : -1];
  char parity4[__builtin_parity(0xb823) == 1 ? 1 : -1];
  char parity5[__builtin_parity(0xb824) == 0 ? 1 : -1];
  char parity6[__builtin_parity(0xb825) == 1 ? 1 : -1];
  char parity7[__builtin_parity(0xb826) == 1 ? 1 : -1];
  char parity8[__builtin_parity(~0) == 0 ? 1 : -1];
  char parity9[__builtin_parityl(1L << (BITSIZE(long) - 1)) == 1 ? 1 : -1];
  char parity10[__builtin_parityll(1LL << (BITSIZE(long long) - 1)) == 1 ? 1 : -1];
}

namespace clrsb {
  char clrsb1[__builtin_clrsb(0) == BITSIZE(int) - 1 ? 1 : -1];
  char clrsb2[__builtin_clrsbl(0L) == BITSIZE(long) - 1 ? 1 : -1];
  char clrsb3[__builtin_clrsbll(0LL) == BITSIZE(long long) - 1 ? 1 : -1];
  char clrsb4[__builtin_clrsb(~0) == BITSIZE(int) - 1 ? 1 : -1];
  char clrsb5[__builtin_clrsbl(~0L) == BITSIZE(long) - 1 ? 1 : -1];
  char clrsb6[__builtin_clrsbll(~0LL) == BITSIZE(long long) - 1 ? 1 : -1];
  char clrsb7[__builtin_clrsb(1) == BITSIZE(int) - 2 ? 1 : -1];
  char clrsb8[__builtin_clrsb(~1) == BITSIZE(int) - 2 ? 1 : -1];
  char clrsb9[__builtin_clrsb(1 << (BITSIZE(int) - 1)) == 0 ? 1 : -1];
  char clrsb10[__builtin_clrsb(~(1 << (BITSIZE(int) - 1))) == 0 ? 1 : -1];
  char clrsb11[__builtin_clrsb(0xf) == BITSIZE(int) - 5 ? 1 : -1];
  char clrsb12[__builtin_clrsb(~0x1f) == BITSIZE(int) - 6 ? 1 : -1];
}

namespace bitreverse {
  char bitreverse1[__builtin_bitreverse8(0x01) == 0x80 ? 1 : -1];
  char bitreverse2[__builtin_bitreverse16(0x3C48) == 0x123C ? 1 : -1];
  char bitreverse3[__builtin_bitreverse32(0x12345678) == 0x1E6A2C48 ? 1 : -1];
  char bitreverse4[__builtin_bitreverse64(0x0123456789ABCDEFULL) == 0xF7B3D591E6A2C480 ? 1 : -1];
}

namespace expect {
  constexpr int a() {
    return 12;
  }
  static_assert(__builtin_expect(a(),1) == 12, "");
  static_assert(__builtin_expect_with_probability(a(), 1, 1.0) == 12, "");
}

namespace rotateleft {
  char rotateleft1[__builtin_rotateleft8(0x01, 5) == 0x20 ? 1 : -1];
  char rotateleft2[__builtin_rotateleft16(0x3210, 11) == 0x8190 ? 1 : -1];
  char rotateleft3[__builtin_rotateleft32(0x76543210, 22) == 0x841D950C ? 1 : -1];
  char rotateleft4[__builtin_rotateleft64(0xFEDCBA9876543210ULL, 55) == 0x87F6E5D4C3B2A19ULL ? 1 : -1];
}

namespace rotateright {
  char rotateright1[__builtin_rotateright8(0x01, 5) == 0x08 ? 1 : -1];
  char rotateright2[__builtin_rotateright16(0x3210, 11) == 0x4206 ? 1 : -1];
  char rotateright3[__builtin_rotateright32(0x76543210, 22) == 0x50C841D9 ? 1 : -1];
  char rotateright4[__builtin_rotateright64(0xFEDCBA9876543210ULL, 55) == 0xB97530ECA86421FDULL ? 1 : -1];
}

namespace ffs {
  char ffs1[__builtin_ffs(0) == 0 ? 1 : -1];
  char ffs2[__builtin_ffs(1) == 1 ? 1 : -1];
  char ffs3[__builtin_ffs(0xfbe71) == 1 ? 1 : -1];
  char ffs4[__builtin_ffs(0xfbe70) == 5 ? 1 : -1];
  char ffs5[__builtin_ffs(1U << (BITSIZE(int) - 1)) == BITSIZE(int) ? 1 : -1];
  char ffs6[__builtin_ffsl(0x10L) == 5 ? 1 : -1];
  char ffs7[__builtin_ffsll(0x100LL) == 9 ? 1 : -1];
}

namespace EhReturnDataRegno {
  void test11(int X) {
    switch (X) {
      case __builtin_eh_return_data_regno(0):  // constant foldable.
      break;
    }
    __builtin_eh_return_data_regno(X);  // both-error {{argument to '__builtin_eh_return_data_regno' must be a constant integer}}
  }
}

/// From test/SemaCXX/builtins.cpp
namespace test_launder {
#define TEST_TYPE(Ptr, Type) \
  static_assert(__is_same(decltype(__builtin_launder(Ptr)), Type), "expected same type")

struct Dummy {};

using FnType = int(char);
using MemFnType = int (Dummy::*)(char);
using ConstMemFnType = int (Dummy::*)() const;

void foo() {}

void test_builtin_launder_diags(void *vp, const void *cvp, FnType *fnp,
                                MemFnType mfp, ConstMemFnType cmfp, int (&Arr)[5]) {
  __builtin_launder(vp);   // both-error {{void pointer argument to '__builtin_launder' is not allowed}}
  __builtin_launder(cvp);  // both-error {{void pointer argument to '__builtin_launder' is not allowed}}
  __builtin_launder(fnp);  // both-error {{function pointer argument to '__builtin_launder' is not allowed}}
  __builtin_launder(mfp);  // both-error {{non-pointer argument to '__builtin_launder' is not allowed}}
  __builtin_launder(cmfp); // both-error {{non-pointer argument to '__builtin_launder' is not allowed}}
  (void)__builtin_launder(&fnp);
  __builtin_launder(42);      // both-error {{non-pointer argument to '__builtin_launder' is not allowed}}
  __builtin_launder(nullptr); // both-error {{non-pointer argument to '__builtin_launder' is not allowed}}
  __builtin_launder(foo);     // both-error {{function pointer argument to '__builtin_launder' is not allowed}}
  (void)__builtin_launder(Arr);
}

void test_builtin_launder(char *p, const volatile int *ip, const float *&fp,
                          double *__restrict dp) {
  int x;
  __builtin_launder(x); // both-error {{non-pointer argument to '__builtin_launder' is not allowed}}

  TEST_TYPE(p, char*);
  TEST_TYPE(ip, const volatile int*);
  TEST_TYPE(fp, const float*);
  TEST_TYPE(dp, double *__restrict);

  char *d = __builtin_launder(p);
  const volatile int *id = __builtin_launder(ip);
  int *id2 = __builtin_launder(ip); // both-error {{cannot initialize a variable of type 'int *' with an rvalue of type 'const volatile int *'}}
  const float* fd = __builtin_launder(fp);
}

void test_launder_return_type(const int (&ArrayRef)[101], int (&MArrRef)[42][13],
                              void (**&FuncPtrRef)()) {
  TEST_TYPE(ArrayRef, const int *);
  TEST_TYPE(MArrRef, int(*)[13]);
  TEST_TYPE(FuncPtrRef, void (**)());
}

template <class Tp>
constexpr Tp *test_constexpr_launder(Tp *tp) {
  return __builtin_launder(tp);
}
constexpr int const_int = 42;
constexpr int const_int2 = 101;
constexpr const int *const_ptr = test_constexpr_launder(&const_int);
static_assert(&const_int == const_ptr, "");
static_assert(const_ptr != test_constexpr_launder(&const_int2), "");

void test_non_constexpr() {
  constexpr int i = 42;                            // both-note {{address of non-static constexpr variable 'i' may differ on each invocation}}
  constexpr const int *ip = __builtin_launder(&i); // both-error {{constexpr variable 'ip' must be initialized by a constant expression}}
  // both-note@-1 {{pointer to 'i' is not a constant expression}}
}

constexpr bool test_in_constexpr(const int &i) {
  return (__builtin_launder(&i) == &i);
}

static_assert(test_in_constexpr(const_int), "");
void f() {
  constexpr int i = 42;
  static_assert(test_in_constexpr(i), "");
}

struct Incomplete; // both-note {{forward declaration}}
struct IncompleteMember {
  Incomplete &i;
};
void test_incomplete(Incomplete *i, IncompleteMember *im) {
  // both-error@+1 {{incomplete type 'Incomplete' where a complete type is required}}
  __builtin_launder(i);
  __builtin_launder(&i); // OK
  __builtin_launder(im); // OK
}

void test_noexcept(int *i) {
  static_assert(noexcept(__builtin_launder(i)), "");
}
#undef TEST_TYPE
} // end namespace test_launder


/// FIXME: The commented out tests here use a IntAP value and fail.
/// This currently means we will leak the IntAP value since nothing cleans it up.
namespace clz {
  char clz1[__builtin_clz(1) == BITSIZE(int) - 1 ? 1 : -1];
  char clz2[__builtin_clz(7) == BITSIZE(int) - 3 ? 1 : -1];
  char clz3[__builtin_clz(1 << (BITSIZE(int) - 1)) == 0 ? 1 : -1];
  int clz4 = __builtin_clz(0);
  char clz5[__builtin_clzl(0xFL) == BITSIZE(long) - 4 ? 1 : -1];
  char clz6[__builtin_clzll(0xFFLL) == BITSIZE(long long) - 8 ? 1 : -1];
  char clz7[__builtin_clzs(0x1) == BITSIZE(short) - 1 ? 1 : -1];
  char clz8[__builtin_clzs(0xf) == BITSIZE(short) - 4 ? 1 : -1];
  char clz9[__builtin_clzs(0xfff) == BITSIZE(short) - 12 ? 1 : -1];

  int clz10 = __builtin_clzg((unsigned char)0);
  char clz11[__builtin_clzg((unsigned char)0, 42) == 42 ? 1 : -1];
  char clz12[__builtin_clzg((unsigned char)0x1) == BITSIZE(char) - 1 ? 1 : -1];
  char clz13[__builtin_clzg((unsigned char)0x1, 42) == BITSIZE(char) - 1 ? 1 : -1];
  char clz14[__builtin_clzg((unsigned char)0xf) == BITSIZE(char) - 4 ? 1 : -1];
  char clz15[__builtin_clzg((unsigned char)0xf, 42) == BITSIZE(char) - 4 ? 1 : -1];
  char clz16[__builtin_clzg((unsigned char)(1 << (BITSIZE(char) - 1))) == 0 ? 1 : -1];
  char clz17[__builtin_clzg((unsigned char)(1 << (BITSIZE(char) - 1)), 42) == 0 ? 1 : -1];
  int clz18 = __builtin_clzg((unsigned short)0);
  char clz19[__builtin_clzg((unsigned short)0, 42) == 42 ? 1 : -1];
  char clz20[__builtin_clzg((unsigned short)0x1) == BITSIZE(short) - 1 ? 1 : -1];
  char clz21[__builtin_clzg((unsigned short)0x1, 42) == BITSIZE(short) - 1 ? 1 : -1];
  char clz22[__builtin_clzg((unsigned short)0xf) == BITSIZE(short) - 4 ? 1 : -1];
  char clz23[__builtin_clzg((unsigned short)0xf, 42) == BITSIZE(short) - 4 ? 1 : -1];
  char clz24[__builtin_clzg((unsigned short)(1 << (BITSIZE(short) - 1))) == 0 ? 1 : -1];
  char clz25[__builtin_clzg((unsigned short)(1 << (BITSIZE(short) - 1)), 42) == 0 ? 1 : -1];
  int clz26 = __builtin_clzg(0U);
  char clz27[__builtin_clzg(0U, 42) == 42 ? 1 : -1];
  char clz28[__builtin_clzg(0x1U) == BITSIZE(int) - 1 ? 1 : -1];
  char clz29[__builtin_clzg(0x1U, 42) == BITSIZE(int) - 1 ? 1 : -1];
  char clz30[__builtin_clzg(0xfU) == BITSIZE(int) - 4 ? 1 : -1];
  char clz31[__builtin_clzg(0xfU, 42) == BITSIZE(int) - 4 ? 1 : -1];
  char clz32[__builtin_clzg(1U << (BITSIZE(int) - 1)) == 0 ? 1 : -1];
  char clz33[__builtin_clzg(1U << (BITSIZE(int) - 1), 42) == 0 ? 1 : -1];
  int clz34 = __builtin_clzg(0UL);
  char clz35[__builtin_clzg(0UL, 42) == 42 ? 1 : -1];
  char clz36[__builtin_clzg(0x1UL) == BITSIZE(long) - 1 ? 1 : -1];
  char clz37[__builtin_clzg(0x1UL, 42) == BITSIZE(long) - 1 ? 1 : -1];
  char clz38[__builtin_clzg(0xfUL) == BITSIZE(long) - 4 ? 1 : -1];
  char clz39[__builtin_clzg(0xfUL, 42) == BITSIZE(long) - 4 ? 1 : -1];
  char clz40[__builtin_clzg(1UL << (BITSIZE(long) - 1)) == 0 ? 1 : -1];
  char clz41[__builtin_clzg(1UL << (BITSIZE(long) - 1), 42) == 0 ? 1 : -1];
  int clz42 = __builtin_clzg(0ULL);
  char clz43[__builtin_clzg(0ULL, 42) == 42 ? 1 : -1];
  char clz44[__builtin_clzg(0x1ULL) == BITSIZE(long long) - 1 ? 1 : -1];
  char clz45[__builtin_clzg(0x1ULL, 42) == BITSIZE(long long) - 1 ? 1 : -1];
  char clz46[__builtin_clzg(0xfULL) == BITSIZE(long long) - 4 ? 1 : -1];
  char clz47[__builtin_clzg(0xfULL, 42) == BITSIZE(long long) - 4 ? 1 : -1];
  char clz48[__builtin_clzg(1ULL << (BITSIZE(long long) - 1)) == 0 ? 1 : -1];
  char clz49[__builtin_clzg(1ULL << (BITSIZE(long long) - 1), 42) == 0 ? 1 : -1];
#ifdef __SIZEOF_INT128__
  // int clz50 = __builtin_clzg((unsigned __int128)0);
  char clz51[__builtin_clzg((unsigned __int128)0, 42) == 42 ? 1 : -1];
  char clz52[__builtin_clzg((unsigned __int128)0x1) == BITSIZE(__int128) - 1 ? 1 : -1];
  char clz53[__builtin_clzg((unsigned __int128)0x1, 42) == BITSIZE(__int128) - 1 ? 1 : -1];
  char clz54[__builtin_clzg((unsigned __int128)0xf) == BITSIZE(__int128) - 4 ? 1 : -1];
  char clz55[__builtin_clzg((unsigned __int128)0xf, 42) == BITSIZE(__int128) - 4 ? 1 : -1];
#endif
#ifndef __AVR__
  // int clz58 = __builtin_clzg((unsigned _BitInt(128))0);
  char clz59[__builtin_clzg((unsigned _BitInt(128))0, 42) == 42 ? 1 : -1];
  char clz60[__builtin_clzg((unsigned _BitInt(128))0x1) == BITSIZE(_BitInt(128)) - 1 ? 1 : -1];
  char clz61[__builtin_clzg((unsigned _BitInt(128))0x1, 42) == BITSIZE(_BitInt(128)) - 1 ? 1 : -1];
  char clz62[__builtin_clzg((unsigned _BitInt(128))0xf) == BITSIZE(_BitInt(128)) - 4 ? 1 : -1];
  char clz63[__builtin_clzg((unsigned _BitInt(128))0xf, 42) == BITSIZE(_BitInt(128)) - 4 ? 1 : -1];
#endif
}

namespace ctz {
  char ctz1[__builtin_ctz(1) == 0 ? 1 : -1];
  char ctz2[__builtin_ctz(8) == 3 ? 1 : -1];
  char ctz3[__builtin_ctz(1 << (BITSIZE(int) - 1)) == BITSIZE(int) - 1 ? 1 : -1];
  int ctz4 = __builtin_ctz(0);
  char ctz5[__builtin_ctzl(0x10L) == 4 ? 1 : -1];
  char ctz6[__builtin_ctzll(0x100LL) == 8 ? 1 : -1];
  char ctz7[__builtin_ctzs(1 << (BITSIZE(short) - 1)) == BITSIZE(short) - 1 ? 1 : -1];
  int ctz8 = __builtin_ctzg((unsigned char)0);
  char ctz9[__builtin_ctzg((unsigned char)0, 42) == 42 ? 1 : -1];
  char ctz10[__builtin_ctzg((unsigned char)0x1) == 0 ? 1 : -1];
  char ctz11[__builtin_ctzg((unsigned char)0x1, 42) == 0 ? 1 : -1];
  char ctz12[__builtin_ctzg((unsigned char)0x10) == 4 ? 1 : -1];
  char ctz13[__builtin_ctzg((unsigned char)0x10, 42) == 4 ? 1 : -1];
  char ctz14[__builtin_ctzg((unsigned char)(1 << (BITSIZE(char) - 1))) == BITSIZE(char) - 1 ? 1 : -1];
  char ctz15[__builtin_ctzg((unsigned char)(1 << (BITSIZE(char) - 1)), 42) == BITSIZE(char) - 1 ? 1 : -1];
  int ctz16 = __builtin_ctzg((unsigned short)0);
  char ctz17[__builtin_ctzg((unsigned short)0, 42) == 42 ? 1 : -1];
  char ctz18[__builtin_ctzg((unsigned short)0x1) == 0 ? 1 : -1];
  char ctz19[__builtin_ctzg((unsigned short)0x1, 42) == 0 ? 1 : -1];
  char ctz20[__builtin_ctzg((unsigned short)0x10) == 4 ? 1 : -1];
  char ctz21[__builtin_ctzg((unsigned short)0x10, 42) == 4 ? 1 : -1];
  char ctz22[__builtin_ctzg((unsigned short)(1 << (BITSIZE(short) - 1))) == BITSIZE(short) - 1 ? 1 : -1];
  char ctz23[__builtin_ctzg((unsigned short)(1 << (BITSIZE(short) - 1)), 42) == BITSIZE(short) - 1 ? 1 : -1];
  int ctz24 = __builtin_ctzg(0U);
  char ctz25[__builtin_ctzg(0U, 42) == 42 ? 1 : -1];
  char ctz26[__builtin_ctzg(0x1U) == 0 ? 1 : -1];
  char ctz27[__builtin_ctzg(0x1U, 42) == 0 ? 1 : -1];
  char ctz28[__builtin_ctzg(0x10U) == 4 ? 1 : -1];
  char ctz29[__builtin_ctzg(0x10U, 42) == 4 ? 1 : -1];
  char ctz30[__builtin_ctzg(1U << (BITSIZE(int) - 1)) == BITSIZE(int) - 1 ? 1 : -1];
  char ctz31[__builtin_ctzg(1U << (BITSIZE(int) - 1), 42) == BITSIZE(int) - 1 ? 1 : -1];
  int ctz32 = __builtin_ctzg(0UL);
  char ctz33[__builtin_ctzg(0UL, 42) == 42 ? 1 : -1];
  char ctz34[__builtin_ctzg(0x1UL) == 0 ? 1 : -1];
  char ctz35[__builtin_ctzg(0x1UL, 42) == 0 ? 1 : -1];
  char ctz36[__builtin_ctzg(0x10UL) == 4 ? 1 : -1];
  char ctz37[__builtin_ctzg(0x10UL, 42) == 4 ? 1 : -1];
  char ctz38[__builtin_ctzg(1UL << (BITSIZE(long) - 1)) == BITSIZE(long) - 1 ? 1 : -1];
  char ctz39[__builtin_ctzg(1UL << (BITSIZE(long) - 1), 42) == BITSIZE(long) - 1 ? 1 : -1];
  int ctz40 = __builtin_ctzg(0ULL);
  char ctz41[__builtin_ctzg(0ULL, 42) == 42 ? 1 : -1];
  char ctz42[__builtin_ctzg(0x1ULL) == 0 ? 1 : -1];
  char ctz43[__builtin_ctzg(0x1ULL, 42) == 0 ? 1 : -1];
  char ctz44[__builtin_ctzg(0x10ULL) == 4 ? 1 : -1];
  char ctz45[__builtin_ctzg(0x10ULL, 42) == 4 ? 1 : -1];
  char ctz46[__builtin_ctzg(1ULL << (BITSIZE(long long) - 1)) == BITSIZE(long long) - 1 ? 1 : -1];
  char ctz47[__builtin_ctzg(1ULL << (BITSIZE(long long) - 1), 42) == BITSIZE(long long) - 1 ? 1 : -1];
#ifdef __SIZEOF_INT128__
  // int ctz48 = __builtin_ctzg((unsigned __int128)0);
  char ctz49[__builtin_ctzg((unsigned __int128)0, 42) == 42 ? 1 : -1];
  char ctz50[__builtin_ctzg((unsigned __int128)0x1) == 0 ? 1 : -1];
  char ctz51[__builtin_ctzg((unsigned __int128)0x1, 42) == 0 ? 1 : -1];
  char ctz52[__builtin_ctzg((unsigned __int128)0x10) == 4 ? 1 : -1];
  char ctz53[__builtin_ctzg((unsigned __int128)0x10, 42) == 4 ? 1 : -1];
  char ctz54[__builtin_ctzg((unsigned __int128)1 << (BITSIZE(__int128) - 1)) == BITSIZE(__int128) - 1 ? 1 : -1];
  char ctz55[__builtin_ctzg((unsigned __int128)1 << (BITSIZE(__int128) - 1), 42) == BITSIZE(__int128) - 1 ? 1 : -1];
#endif
#ifndef __AVR__
  // int ctz56 = __builtin_ctzg((unsigned _BitInt(128))0);
  char ctz57[__builtin_ctzg((unsigned _BitInt(128))0, 42) == 42 ? 1 : -1];
  char ctz58[__builtin_ctzg((unsigned _BitInt(128))0x1) == 0 ? 1 : -1];
  char ctz59[__builtin_ctzg((unsigned _BitInt(128))0x1, 42) == 0 ? 1 : -1];
  char ctz60[__builtin_ctzg((unsigned _BitInt(128))0x10) == 4 ? 1 : -1];
  char ctz61[__builtin_ctzg((unsigned _BitInt(128))0x10, 42) == 4 ? 1 : -1];
  char ctz62[__builtin_ctzg((unsigned _BitInt(128))1 << (BITSIZE(_BitInt(128)) - 1)) == BITSIZE(_BitInt(128)) - 1 ? 1 : -1];
  char ctz63[__builtin_ctzg((unsigned _BitInt(128))1 << (BITSIZE(_BitInt(128)) - 1), 42) == BITSIZE(_BitInt(128)) - 1 ? 1 : -1];
#endif
}

namespace bswap {
  extern int f(void);
  int h3 = __builtin_bswap16(0x1234) == 0x3412 ? 1 : f();
  int h4 = __builtin_bswap32(0x1234) == 0x34120000 ? 1 : f();
  int h5 = __builtin_bswap64(0x1234) == 0x3412000000000000 ? 1 : f();
}

#define CFSTR __builtin___CFStringMakeConstantString
void test7(void) {
  const void *X;
#if !defined(_AIX)
  X = CFSTR("\242"); // both-warning {{input conversion stopped}}
  X = CFSTR("\0"); // no-warning
  X = CFSTR(242); // both-error {{cannot initialize a parameter of type 'const char *' with an rvalue of type 'int'}}
  X = CFSTR("foo", "bar"); // both-error {{too many arguments to function call}}
#endif
}

/// The actual value on my machine is 22, but I have a feeling this will be different
/// on other targets, so just checking for != 0 here. Light testing is fine since
/// the actual implementation uses analyze_os_log::computeOSLogBufferLayout(), which
/// is tested elsewhere.
static_assert(__builtin_os_log_format_buffer_size("%{mask.xyz}s", "abc") != 0, "");

/// Copied from test/Sema/constant_builtins_vector.cpp.
/// Some tests are missing since we run this for multiple targets,
/// some of which do not support _BitInt.
#ifndef __AVR__
typedef _BitInt(128) BitInt128;
typedef double vector4double __attribute__((__vector_size__(32)));
typedef float vector4float __attribute__((__vector_size__(16)));
typedef long long vector4long __attribute__((__vector_size__(32)));
typedef int vector4int __attribute__((__vector_size__(16)));
typedef short vector4short __attribute__((__vector_size__(8)));
typedef char vector4char __attribute__((__vector_size__(4)));
typedef BitInt128 vector4BitInt128 __attribute__((__vector_size__(64)));
typedef double vector8double __attribute__((__vector_size__(64)));
typedef float vector8float __attribute__((__vector_size__(32)));
typedef long long vector8long __attribute__((__vector_size__(64)));
typedef int vector8int __attribute__((__vector_size__(32)));
typedef short vector8short __attribute__((__vector_size__(16)));
typedef char vector8char __attribute__((__vector_size__(8)));
typedef BitInt128 vector8BitInt128 __attribute__((__vector_size__(128)));

namespace convertvector {
  constexpr vector4double from_vector4double_to_vector4double_var =
      __builtin_convertvector((vector4double){0, 1, 2, 3}, vector4double);
  constexpr vector4float from_vector4double_to_vector4float_var =
      __builtin_convertvector((vector4double){0, 1, 2, 3}, vector4float);
  constexpr vector4long from_vector4double_to_vector4long_var =
      __builtin_convertvector((vector4double){0, 1, 2, 3}, vector4long);
  constexpr vector4int from_vector4double_to_vector4int_var =
      __builtin_convertvector((vector4double){0, 1, 2, 3}, vector4int);
  constexpr vector4short from_vector4double_to_vector4short_var =
      __builtin_convertvector((vector4double){0, 1, 2, 3}, vector4short);
  constexpr vector4char from_vector4double_to_vector4char_var =
      __builtin_convertvector((vector4double){0, 1, 2, 3}, vector4char);
  constexpr vector4BitInt128 from_vector4double_to_vector4BitInt128_var =
      __builtin_convertvector((vector4double){0, 1, 2, 3}, vector4BitInt128);
  constexpr vector4double from_vector4float_to_vector4double_var =
      __builtin_convertvector((vector4float){0, 1, 2, 3}, vector4double);
  constexpr vector4float from_vector4float_to_vector4float_var =
      __builtin_convertvector((vector4float){0, 1, 2, 3}, vector4float);
  constexpr vector4long from_vector4float_to_vector4long_var =
      __builtin_convertvector((vector4float){0, 1, 2, 3}, vector4long);
  constexpr vector4int from_vector4float_to_vector4int_var =
      __builtin_convertvector((vector4float){0, 1, 2, 3}, vector4int);
  constexpr vector4short from_vector4float_to_vector4short_var =
      __builtin_convertvector((vector4float){0, 1, 2, 3}, vector4short);
  constexpr vector4char from_vector4float_to_vector4char_var =
      __builtin_convertvector((vector4float){0, 1, 2, 3}, vector4char);
  constexpr vector4BitInt128 from_vector4float_to_vector4BitInt128_var =
      __builtin_convertvector((vector4float){0, 1, 2, 3}, vector4BitInt128);
  constexpr vector4double from_vector4long_to_vector4double_var =
      __builtin_convertvector((vector4long){0, 1, 2, 3}, vector4double);
  constexpr vector4float from_vector4long_to_vector4float_var =
      __builtin_convertvector((vector4long){0, 1, 2, 3}, vector4float);
  constexpr vector4long from_vector4long_to_vector4long_var =
      __builtin_convertvector((vector4long){0, 1, 2, 3}, vector4long);
  constexpr vector4int from_vector4long_to_vector4int_var =
      __builtin_convertvector((vector4long){0, 1, 2, 3}, vector4int);
  constexpr vector4short from_vector4long_to_vector4short_var =
      __builtin_convertvector((vector4long){0, 1, 2, 3}, vector4short);
  constexpr vector4char from_vector4long_to_vector4char_var =
      __builtin_convertvector((vector4long){0, 1, 2, 3}, vector4char);
  constexpr vector4BitInt128 from_vector4long_to_vector4BitInt128_var =
      __builtin_convertvector((vector4long){0, 1, 2, 3}, vector4BitInt128);
  constexpr vector4double from_vector4int_to_vector4double_var =
      __builtin_convertvector((vector4int){0, 1, 2, 3}, vector4double);
  constexpr vector4float from_vector4int_to_vector4float_var =
      __builtin_convertvector((vector4int){0, 1, 2, 3}, vector4float);
  constexpr vector4long from_vector4int_to_vector4long_var =
      __builtin_convertvector((vector4int){0, 1, 2, 3}, vector4long);
  constexpr vector4int from_vector4int_to_vector4int_var =
      __builtin_convertvector((vector4int){0, 1, 2, 3}, vector4int);
  constexpr vector4short from_vector4int_to_vector4short_var =
      __builtin_convertvector((vector4int){0, 1, 2, 3}, vector4short);
  constexpr vector4char from_vector4int_to_vector4char_var =
      __builtin_convertvector((vector4int){0, 1, 2, 3}, vector4char);
  constexpr vector4BitInt128 from_vector4int_to_vector4BitInt128_var =
      __builtin_convertvector((vector4int){0, 1, 2, 3}, vector4BitInt128);
  constexpr vector4double from_vector4short_to_vector4double_var =
      __builtin_convertvector((vector4short){0, 1, 2, 3}, vector4double);
  constexpr vector4float from_vector4short_to_vector4float_var =
      __builtin_convertvector((vector4short){0, 1, 2, 3}, vector4float);
  constexpr vector4long from_vector4short_to_vector4long_var =
      __builtin_convertvector((vector4short){0, 1, 2, 3}, vector4long);
  constexpr vector4int from_vector4short_to_vector4int_var =
      __builtin_convertvector((vector4short){0, 1, 2, 3}, vector4int);
  constexpr vector4short from_vector4short_to_vector4short_var =
      __builtin_convertvector((vector4short){0, 1, 2, 3}, vector4short);
  constexpr vector4char from_vector4short_to_vector4char_var =
      __builtin_convertvector((vector4short){0, 1, 2, 3}, vector4char);
  constexpr vector4BitInt128 from_vector4short_to_vector4BitInt128_var =
      __builtin_convertvector((vector4short){0, 1, 2, 3}, vector4BitInt128);
  constexpr vector4double from_vector4char_to_vector4double_var =
      __builtin_convertvector((vector4char){0, 1, 2, 3}, vector4double);
  constexpr vector4float from_vector4char_to_vector4float_var =
      __builtin_convertvector((vector4char){0, 1, 2, 3}, vector4float);
  constexpr vector4long from_vector4char_to_vector4long_var =
      __builtin_convertvector((vector4char){0, 1, 2, 3}, vector4long);
  constexpr vector4int from_vector4char_to_vector4int_var =
      __builtin_convertvector((vector4char){0, 1, 2, 3}, vector4int);
  constexpr vector4short from_vector4char_to_vector4short_var =
      __builtin_convertvector((vector4char){0, 1, 2, 3}, vector4short);
  constexpr vector4char from_vector4char_to_vector4char_var =
      __builtin_convertvector((vector4char){0, 1, 2, 3}, vector4char);
  constexpr vector8double from_vector8double_to_vector8double_var =
      __builtin_convertvector((vector8double){0, 1, 2, 3, 4, 5, 6, 7},
                              vector8double);
  constexpr vector8float from_vector8double_to_vector8float_var =
      __builtin_convertvector((vector8double){0, 1, 2, 3, 4, 5, 6, 7},
                              vector8float);
  constexpr vector8long from_vector8double_to_vector8long_var =
      __builtin_convertvector((vector8double){0, 1, 2, 3, 4, 5, 6, 7},
                              vector8long);
  constexpr vector8int from_vector8double_to_vector8int_var =
      __builtin_convertvector((vector8double){0, 1, 2, 3, 4, 5, 6, 7},
                              vector8int);
  constexpr vector8short from_vector8double_to_vector8short_var =
      __builtin_convertvector((vector8double){0, 1, 2, 3, 4, 5, 6, 7},
                              vector8short);
  constexpr vector8char from_vector8double_to_vector8char_var =
      __builtin_convertvector((vector8double){0, 1, 2, 3, 4, 5, 6, 7},
                              vector8char);
  constexpr vector8BitInt128 from_vector8double_to_vector8BitInt128_var =
      __builtin_convertvector((vector8double){0, 1, 2, 3, 4, 5, 6, 7},
                              vector8BitInt128);
  constexpr vector8double from_vector8float_to_vector8double_var =
      __builtin_convertvector((vector8float){0, 1, 2, 3, 4, 5, 6, 7},
                              vector8double);
  constexpr vector8float from_vector8float_to_vector8float_var =
      __builtin_convertvector((vector8float){0, 1, 2, 3, 4, 5, 6, 7},
                              vector8float);
  constexpr vector8long from_vector8float_to_vector8long_var =
      __builtin_convertvector((vector8float){0, 1, 2, 3, 4, 5, 6, 7},
                              vector8long);
  constexpr vector8int from_vector8float_to_vector8int_var =
      __builtin_convertvector((vector8float){0, 1, 2, 3, 4, 5, 6, 7}, vector8int);
  constexpr vector8short from_vector8float_to_vector8short_var =
      __builtin_convertvector((vector8float){0, 1, 2, 3, 4, 5, 6, 7},
                              vector8short);
  constexpr vector8char from_vector8float_to_vector8char_var =
      __builtin_convertvector((vector8float){0, 1, 2, 3, 4, 5, 6, 7},
                              vector8char);
  constexpr vector8BitInt128 from_vector8float_to_vector8BitInt128_var =
      __builtin_convertvector((vector8float){0, 1, 2, 3, 4, 5, 6, 7},
                              vector8BitInt128);
  constexpr vector8double from_vector8long_to_vector8double_var =
      __builtin_convertvector((vector8long){0, 1, 2, 3, 4, 5, 6, 7},
                              vector8double);
  constexpr vector8float from_vector8long_to_vector8float_var =
      __builtin_convertvector((vector8long){0, 1, 2, 3, 4, 5, 6, 7},
                              vector8float);
  constexpr vector8long from_vector8long_to_vector8long_var =
      __builtin_convertvector((vector8long){0, 1, 2, 3, 4, 5, 6, 7}, vector8long);
  constexpr vector8int from_vector8long_to_vector8int_var =
      __builtin_convertvector((vector8long){0, 1, 2, 3, 4, 5, 6, 7}, vector8int);
  constexpr vector8short from_vector8long_to_vector8short_var =
      __builtin_convertvector((vector8long){0, 1, 2, 3, 4, 5, 6, 7},
                              vector8short);
  constexpr vector8char from_vector8long_to_vector8char_var =
      __builtin_convertvector((vector8long){0, 1, 2, 3, 4, 5, 6, 7}, vector8char);
  constexpr vector8double from_vector8int_to_vector8double_var =
      __builtin_convertvector((vector8int){0, 1, 2, 3, 4, 5, 6, 7},
                              vector8double);
  constexpr vector8float from_vector8int_to_vector8float_var =
      __builtin_convertvector((vector8int){0, 1, 2, 3, 4, 5, 6, 7}, vector8float);
  constexpr vector8long from_vector8int_to_vector8long_var =
      __builtin_convertvector((vector8int){0, 1, 2, 3, 4, 5, 6, 7}, vector8long);
  constexpr vector8int from_vector8int_to_vector8int_var =
      __builtin_convertvector((vector8int){0, 1, 2, 3, 4, 5, 6, 7}, vector8int);
  constexpr vector8short from_vector8int_to_vector8short_var =
      __builtin_convertvector((vector8int){0, 1, 2, 3, 4, 5, 6, 7}, vector8short);
  constexpr vector8char from_vector8int_to_vector8char_var =
      __builtin_convertvector((vector8int){0, 1, 2, 3, 4, 5, 6, 7}, vector8char);
  constexpr vector8double from_vector8short_to_vector8double_var =
      __builtin_convertvector((vector8short){0, 1, 2, 3, 4, 5, 6, 7},
                              vector8double);
  constexpr vector8float from_vector8short_to_vector8float_var =
      __builtin_convertvector((vector8short){0, 1, 2, 3, 4, 5, 6, 7},
                              vector8float);
  constexpr vector8long from_vector8short_to_vector8long_var =
      __builtin_convertvector((vector8short){0, 1, 2, 3, 4, 5, 6, 7},
                              vector8long);
  constexpr vector8int from_vector8short_to_vector8int_var =
      __builtin_convertvector((vector8short){0, 1, 2, 3, 4, 5, 6, 7}, vector8int);
  constexpr vector8short from_vector8short_to_vector8short_var =
      __builtin_convertvector((vector8short){0, 1, 2, 3, 4, 5, 6, 7},
                              vector8short);
  constexpr vector8char from_vector8short_to_vector8char_var =
      __builtin_convertvector((vector8short){0, 1, 2, 3, 4, 5, 6, 7},
                              vector8char);

  constexpr vector8double from_vector8char_to_vector8double_var =
      __builtin_convertvector((vector8char){0, 1, 2, 3, 4, 5, 6, 7},
                              vector8double);
  constexpr vector8float from_vector8char_to_vector8float_var =
      __builtin_convertvector((vector8char){0, 1, 2, 3, 4, 5, 6, 7},
                              vector8float);
  constexpr vector8long from_vector8char_to_vector8long_var =
      __builtin_convertvector((vector8char){0, 1, 2, 3, 4, 5, 6, 7}, vector8long);
  constexpr vector8int from_vector8char_to_vector8int_var =
      __builtin_convertvector((vector8char){0, 1, 2, 3, 4, 5, 6, 7}, vector8int);
  constexpr vector8short from_vector8char_to_vector8short_var =
      __builtin_convertvector((vector8char){0, 1, 2, 3, 4, 5, 6, 7},
                              vector8short);
  constexpr vector8char from_vector8char_to_vector8char_var =
      __builtin_convertvector((vector8char){0, 1, 2, 3, 4, 5, 6, 7}, vector8char);
  constexpr vector8double from_vector8BitInt128_to_vector8double_var =
      __builtin_convertvector((vector8BitInt128){0, 1, 2, 3, 4, 5, 6, 7},
                              vector8double);
  constexpr vector8float from_vector8BitInt128_to_vector8float_var =
      __builtin_convertvector((vector8BitInt128){0, 1, 2, 3, 4, 5, 6, 7},
                              vector8float);
  constexpr vector8long from_vector8BitInt128_to_vector8long_var =
      __builtin_convertvector((vector8BitInt128){0, 1, 2, 3, 4, 5, 6, 7},
                              vector8long);
  constexpr vector8int from_vector8BitInt128_to_vector8int_var =
      __builtin_convertvector((vector8BitInt128){0, 1, 2, 3, 4, 5, 6, 7},
                              vector8int);
  constexpr vector8short from_vector8BitInt128_to_vector8short_var =
      __builtin_convertvector((vector8BitInt128){0, 1, 2, 3, 4, 5, 6, 7},
                              vector8short);
  constexpr vector8char from_vector8BitInt128_to_vector8char_var =
      __builtin_convertvector((vector8BitInt128){0, 1, 2, 3, 4, 5, 6, 7},
                              vector8char);
  constexpr vector8BitInt128 from_vector8BitInt128_to_vector8BitInt128_var =
      __builtin_convertvector((vector8BitInt128){0, 1, 2, 3, 4, 5, 6, 7},
                              vector8BitInt128);
  static_assert(from_vector8BitInt128_to_vector8BitInt128_var[0] == 0, ""); // ref-error {{not an integral constant expression}}
  static_assert(from_vector8BitInt128_to_vector8BitInt128_var[1] == 1, ""); // ref-error {{not an integral constant expression}}
  static_assert(from_vector8BitInt128_to_vector8BitInt128_var[2] == 2, ""); // ref-error {{not an integral constant expression}}
  static_assert(from_vector8BitInt128_to_vector8BitInt128_var[3] == 3, ""); // ref-error {{not an integral constant expression}}
  static_assert(from_vector8BitInt128_to_vector8BitInt128_var[4] == 4, ""); // ref-error {{not an integral constant expression}}
}

namespace shufflevector {
  constexpr vector4char vector4charConst1 = {0, 1, 2, 3};
  constexpr vector4char vector4charConst2 = {4, 5, 6, 7};
  constexpr vector8char vector8intConst = {8, 9, 10, 11, 12, 13, 14, 15};
  constexpr vector4char vectorShuffle1 =
      __builtin_shufflevector(vector4charConst1, vector4charConst2, 0, 1, 2, 3);
  constexpr vector4char vectorShuffle2 =
      __builtin_shufflevector(vector4charConst1, vector4charConst2, 4, 5, 6, 7);
  constexpr vector4char vectorShuffle3 =
      __builtin_shufflevector(vector4charConst1, vector4charConst2, 0, 2, 4, 6);
  constexpr vector8char vectorShuffle4 = __builtin_shufflevector(
      vector8intConst, vector8intConst, 0, 2, 4, 6, 8, 10, 12, 14);
  constexpr vector4char vectorShuffle5 =
      __builtin_shufflevector(vector8intConst, vector8intConst, 0, 2, 4, 6);
  constexpr vector8char vectorShuffle6 = __builtin_shufflevector(
      vector4charConst1, vector4charConst2, 0, 2, 4, 6, 1, 3, 5, 7);

  static_assert(vectorShuffle6[0] == 0, "");// ref-error {{not an integral constant expression}}
  static_assert(vectorShuffle6[1] == 2, "");// ref-error {{not an integral constant expression}}
  static_assert(vectorShuffle6[2] == 4, "");// ref-error {{not an integral constant expression}}
  static_assert(vectorShuffle6[3] == 6, "");// ref-error {{not an integral constant expression}}
  static_assert(vectorShuffle6[4] == 1, "");// ref-error {{not an integral constant expression}}
  static_assert(vectorShuffle6[5] == 3, "");// ref-error {{not an integral constant expression}}
  static_assert(vectorShuffle6[6] == 5, "");// ref-error {{not an integral constant expression}}
  static_assert(vectorShuffle6[7] == 7, "");// ref-error {{not an integral constant expression}}

  constexpr vector4char  vectorShuffleFail1 = __builtin_shufflevector( // both-error {{must be initialized by a constant expression}}\
<<<<<<< HEAD
                                                                       // ref-error {{index for __builtin_shufflevector not within the bounds of the input vectors; index of -1 found at position 0 not permitted in a constexpr context.}}
=======
                                                                       // ref-error {{index for __builtin_shufflevector not within the bounds of the input vectors; index of -1 found at position 0 is not permitted in a constexpr context}}
>>>>>>> 13f6d404
          vector4charConst1,
          vector4charConst2, -1, -1, -1, -1);
}

#endif<|MERGE_RESOLUTION|>--- conflicted
+++ resolved
@@ -900,11 +900,7 @@
   static_assert(vectorShuffle6[7] == 7, "");// ref-error {{not an integral constant expression}}
 
   constexpr vector4char  vectorShuffleFail1 = __builtin_shufflevector( // both-error {{must be initialized by a constant expression}}\
-<<<<<<< HEAD
-                                                                       // ref-error {{index for __builtin_shufflevector not within the bounds of the input vectors; index of -1 found at position 0 not permitted in a constexpr context.}}
-=======
                                                                        // ref-error {{index for __builtin_shufflevector not within the bounds of the input vectors; index of -1 found at position 0 is not permitted in a constexpr context}}
->>>>>>> 13f6d404
           vector4charConst1,
           vector4charConst2, -1, -1, -1, -1);
 }
