--- conflicted
+++ resolved
@@ -87,9 +87,6 @@
 
   return j;
 }
-<<<<<<< HEAD
-static_assert(RefToMemberExpr() == 11, "");
-=======
 static_assert(RefToMemberExpr() == 11, "");
 
 struct Ref {
@@ -116,5 +113,4 @@
   m = 200;
   return r.a;
 }
-static_assert(RecordWithRef2() == 200, "");
->>>>>>> e7aa6127
+static_assert(RecordWithRef2() == 200, "");