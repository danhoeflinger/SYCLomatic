--- conflicted
+++ resolved
@@ -242,7 +242,6 @@
   __private private_int_t *var6;// expected-warning {{multiple identical address spaces specified for type}}
 }
 
-<<<<<<< HEAD
 void func_multiple_addr2(void) {
   typedef __private int private_int_t;
   __private __attribute__((ocl_global)) int var1;   // expected-error {{multiple address spaces specified for type}}
@@ -257,11 +256,11 @@
   [[clang::ocl_private]] private_int_t var9;        // expected-warning {{multiple identical address spaces specified for type}}
   [[clang::ocl_private]] private_int_t *var10;      // expected-warning {{multiple identical address spaces specified for type}}
 #endif // !__OPENCL_CPP_VERSION__
-=======
+}
+
 void func_with_array_param(const unsigned data[16]);
 
 __kernel void k() {
   unsigned data[16];
   func_with_array_param(data);
->>>>>>> fa9dd410
 }