--- conflicted
+++ resolved
@@ -1272,7 +1272,6 @@
                           bool AllowInjectedClassName = false);
 
     const LoopHintAttr *TransformLoopHintAttr(const LoopHintAttr *LH);
-<<<<<<< HEAD
     const SYCLIntelIVDepAttr *
     TransformSYCLIntelIVDepAttr(const SYCLIntelIVDepAttr *IV);
     const SYCLIntelInitiationIntervalAttr *
@@ -1296,14 +1295,12 @@
     const SYCLIntelMaxReinvocationDelayAttr *
     TransformSYCLIntelMaxReinvocationDelayAttr(
         const SYCLIntelMaxReinvocationDelayAttr *MRD);
-=======
     const NoInlineAttr *TransformStmtNoInlineAttr(const Stmt *OrigS,
                                                   const Stmt *InstS,
                                                   const NoInlineAttr *A);
     const AlwaysInlineAttr *
     TransformStmtAlwaysInlineAttr(const Stmt *OrigS, const Stmt *InstS,
                                   const AlwaysInlineAttr *A);
->>>>>>> 514e4359
 
     ExprResult TransformPredefinedExpr(PredefinedExpr *E);
     ExprResult TransformDeclRefExpr(DeclRefExpr *E);
