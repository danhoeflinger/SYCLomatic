//===--- SemaStmtAsm.cpp - Semantic Analysis for Asm Statements -----------===//
//
// Part of the LLVM Project, under the Apache License v2.0 with LLVM Exceptions.
// See https://llvm.org/LICENSE.txt for license information.
// SPDX-License-Identifier: Apache-2.0 WITH LLVM-exception
//
//===----------------------------------------------------------------------===//
//
//  This file implements semantic analysis for inline asm statements.
//
//===----------------------------------------------------------------------===//

#include "clang/AST/ExprCXX.h"
#include "clang/AST/GlobalDecl.h"
#include "clang/AST/RecordLayout.h"
#include "clang/AST/TypeLoc.h"
#include "clang/Basic/TargetInfo.h"
#include "clang/Lex/Preprocessor.h"
#include "clang/Sema/Initialization.h"
#include "clang/Sema/Lookup.h"
#include "clang/Sema/Scope.h"
#include "clang/Sema/ScopeInfo.h"
#include "clang/Sema/SemaInternal.h"
#include "llvm/ADT/ArrayRef.h"
#include "llvm/ADT/StringSet.h"
#include "llvm/MC/MCParser/MCAsmParser.h"
using namespace clang;
using namespace sema;

/// Remove the upper-level LValueToRValue cast from an expression.
static void removeLValueToRValueCast(Expr *E) {
  Expr *Parent = E;
  Expr *ExprUnderCast = nullptr;
  SmallVector<Expr *, 8> ParentsToUpdate;

  while (true) {
    ParentsToUpdate.push_back(Parent);
    if (auto *ParenE = dyn_cast<ParenExpr>(Parent)) {
      Parent = ParenE->getSubExpr();
      continue;
    }

    Expr *Child = nullptr;
    CastExpr *ParentCast = dyn_cast<CastExpr>(Parent);
    if (ParentCast)
      Child = ParentCast->getSubExpr();
    else
      return;

    if (auto *CastE = dyn_cast<CastExpr>(Child))
      if (CastE->getCastKind() == CK_LValueToRValue) {
        ExprUnderCast = CastE->getSubExpr();
        // LValueToRValue cast inside GCCAsmStmt requires an explicit cast.
        ParentCast->setSubExpr(ExprUnderCast);
        break;
      }
    Parent = Child;
  }

  // Update parent expressions to have same ValueType as the underlying.
  assert(ExprUnderCast &&
         "Should be reachable only if LValueToRValue cast was found!");
  auto ValueKind = ExprUnderCast->getValueKind();
  for (Expr *E : ParentsToUpdate)
    E->setValueKind(ValueKind);
}

/// Emit a warning about usage of "noop"-like casts for lvalues (GNU extension)
/// and fix the argument with removing LValueToRValue cast from the expression.
static void emitAndFixInvalidAsmCastLValue(const Expr *LVal, Expr *BadArgument,
                                           Sema &S) {
  if (!S.getLangOpts().HeinousExtensions) {
    S.Diag(LVal->getBeginLoc(), diag::err_invalid_asm_cast_lvalue)
        << BadArgument->getSourceRange();
  } else {
    S.Diag(LVal->getBeginLoc(), diag::warn_invalid_asm_cast_lvalue)
        << BadArgument->getSourceRange();
  }
  removeLValueToRValueCast(BadArgument);
}

/// CheckAsmLValue - GNU C has an extremely ugly extension whereby they silently
/// ignore "noop" casts in places where an lvalue is required by an inline asm.
/// We emulate this behavior when -fheinous-gnu-extensions is specified, but
/// provide a strong guidance to not use it.
///
/// This method checks to see if the argument is an acceptable l-value and
/// returns false if it is a case we can handle.
static bool CheckAsmLValue(Expr *E, Sema &S) {
  // Type dependent expressions will be checked during instantiation.
  if (E->isTypeDependent())
    return false;

  if (E->isLValue())
    return false;  // Cool, this is an lvalue.

  // Okay, this is not an lvalue, but perhaps it is the result of a cast that we
  // are supposed to allow.
  const Expr *E2 = E->IgnoreParenNoopCasts(S.Context);
  if (E != E2 && E2->isLValue()) {
    emitAndFixInvalidAsmCastLValue(E2, E, S);
    // Accept, even if we emitted an error diagnostic.
    return false;
  }

  // None of the above, just randomly invalid non-lvalue.
  return true;
}

/// isOperandMentioned - Return true if the specified operand # is mentioned
/// anywhere in the decomposed asm string.
static bool
isOperandMentioned(unsigned OpNo,
                   ArrayRef<GCCAsmStmt::AsmStringPiece> AsmStrPieces) {
  for (unsigned p = 0, e = AsmStrPieces.size(); p != e; ++p) {
    const GCCAsmStmt::AsmStringPiece &Piece = AsmStrPieces[p];
    if (!Piece.isOperand())
      continue;

    // If this is a reference to the input and if the input was the smaller
    // one, then we have to reject this asm.
    if (Piece.getOperandNo() == OpNo)
      return true;
  }
  return false;
}

static bool CheckNakedParmReference(Expr *E, Sema &S) {
  FunctionDecl *Func = dyn_cast<FunctionDecl>(S.CurContext);
  if (!Func)
    return false;
  if (!Func->hasAttr<NakedAttr>())
    return false;

  SmallVector<Expr*, 4> WorkList;
  WorkList.push_back(E);
  while (WorkList.size()) {
    Expr *E = WorkList.pop_back_val();
    if (isa<CXXThisExpr>(E)) {
      S.Diag(E->getBeginLoc(), diag::err_asm_naked_this_ref);
      S.Diag(Func->getAttr<NakedAttr>()->getLocation(), diag::note_attribute);
      return true;
    }
    if (DeclRefExpr *DRE = dyn_cast<DeclRefExpr>(E)) {
      if (isa<ParmVarDecl>(DRE->getDecl())) {
        S.Diag(DRE->getBeginLoc(), diag::err_asm_naked_parm_ref);
        S.Diag(Func->getAttr<NakedAttr>()->getLocation(), diag::note_attribute);
        return true;
      }
    }
    for (Stmt *Child : E->children()) {
      if (Expr *E = dyn_cast_or_null<Expr>(Child))
        WorkList.push_back(E);
    }
  }
  return false;
}

/// Returns true if given expression is not compatible with inline
/// assembly's memory constraint; false otherwise.
static bool checkExprMemoryConstraintCompat(Sema &S, Expr *E,
                                            TargetInfo::ConstraintInfo &Info,
                                            bool is_input_expr) {
  enum {
    ExprBitfield = 0,
    ExprVectorElt,
    ExprGlobalRegVar,
    ExprSafeType
  } EType = ExprSafeType;

  // Bitfields, vector elements and global register variables are not
  // compatible.
  if (E->refersToBitField())
    EType = ExprBitfield;
  else if (E->refersToVectorElement())
    EType = ExprVectorElt;
  else if (E->refersToGlobalRegisterVar())
    EType = ExprGlobalRegVar;

  if (EType != ExprSafeType) {
    S.Diag(E->getBeginLoc(), diag::err_asm_non_addr_value_in_memory_constraint)
        << EType << is_input_expr << Info.getConstraintStr()
        << E->getSourceRange();
    return true;
  }

  return false;
}

// Extracting the register name from the Expression value,
// if there is no register name to extract, returns ""
static StringRef extractRegisterName(const Expr *Expression,
                                     const TargetInfo &Target) {
  Expression = Expression->IgnoreImpCasts();
  if (const DeclRefExpr *AsmDeclRef = dyn_cast<DeclRefExpr>(Expression)) {
    // Handle cases where the expression is a variable
    const VarDecl *Variable = dyn_cast<VarDecl>(AsmDeclRef->getDecl());
    if (Variable && Variable->getStorageClass() == SC_Register) {
      if (AsmLabelAttr *Attr = Variable->getAttr<AsmLabelAttr>())
        if (Target.isValidGCCRegisterName(Attr->getLabel()))
          return Target.getNormalizedGCCRegisterName(Attr->getLabel(), true);
    }
  }
  return "";
}

// Checks if there is a conflict between the input and output lists with the
// clobbers list. If there's a conflict, returns the location of the
// conflicted clobber, else returns nullptr
static SourceLocation
getClobberConflictLocation(MultiExprArg Exprs, StringLiteral **Constraints,
                           StringLiteral **Clobbers, int NumClobbers,
                           unsigned NumLabels,
                           const TargetInfo &Target, ASTContext &Cont) {
  llvm::StringSet<> InOutVars;
  // Collect all the input and output registers from the extended asm
  // statement in order to check for conflicts with the clobber list
  for (unsigned int i = 0; i < Exprs.size() - NumLabels; ++i) {
    StringRef Constraint = Constraints[i]->getString();
    StringRef InOutReg = Target.getConstraintRegister(
        Constraint, extractRegisterName(Exprs[i], Target));
    if (InOutReg != "")
      InOutVars.insert(InOutReg);
  }
  // Check for each item in the clobber list if it conflicts with the input
  // or output
  for (int i = 0; i < NumClobbers; ++i) {
    StringRef Clobber = Clobbers[i]->getString();
    // We only check registers, therefore we don't check cc and memory
    // clobbers
    if (Clobber == "cc" || Clobber == "memory")
      continue;
    Clobber = Target.getNormalizedGCCRegisterName(Clobber, true);
    // Go over the output's registers we collected
    if (InOutVars.count(Clobber))
      return Clobbers[i]->getBeginLoc();
  }
  return SourceLocation();
}

StmtResult Sema::ActOnGCCAsmStmt(SourceLocation AsmLoc, bool IsSimple,
                                 bool IsVolatile, unsigned NumOutputs,
                                 unsigned NumInputs, IdentifierInfo **Names,
                                 MultiExprArg constraints, MultiExprArg Exprs,
                                 Expr *asmString, MultiExprArg clobbers,
                                 unsigned NumLabels,
                                 SourceLocation RParenLoc) {
  unsigned NumClobbers = clobbers.size();
  StringLiteral **Constraints =
    reinterpret_cast<StringLiteral**>(constraints.data());
  StringLiteral *AsmString = cast<StringLiteral>(asmString);
  StringLiteral **Clobbers = reinterpret_cast<StringLiteral**>(clobbers.data());

  SmallVector<TargetInfo::ConstraintInfo, 4> OutputConstraintInfos;

  // The parser verifies that there is a string literal here.
  assert(AsmString->isAscii());

<<<<<<< HEAD
  // Skip all the checks if we are compiling SYCL device code, but the function
  // is not marked to be used on device, this code won't be codegen'ed anyway.
  if (getLangOpts().SYCLIsDevice) {
    SYCLDiagIfDeviceCode(AsmLoc, diag::err_sycl_restrict)
        << KernelUseAssembly;
    return new (Context)
      GCCAsmStmt(Context, AsmLoc, IsSimple, IsVolatile, NumOutputs,
                 NumInputs, Names, Constraints, Exprs.data(), AsmString,
                 NumClobbers, Clobbers, NumLabels, RParenLoc);
  }
=======
  FunctionDecl *FD = dyn_cast<FunctionDecl>(getCurLexicalContext());
  llvm::StringMap<bool> FeatureMap;
  Context.getFunctionFeatureMap(FeatureMap, FD);
>>>>>>> d35bcbbb

  for (unsigned i = 0; i != NumOutputs; i++) {
    StringLiteral *Literal = Constraints[i];
    assert(Literal->isAscii());

    StringRef OutputName;
    if (Names[i])
      OutputName = Names[i]->getName();

    TargetInfo::ConstraintInfo Info(Literal->getString(), OutputName);
    if (!Context.getTargetInfo().validateOutputConstraint(Info)) {
      targetDiag(Literal->getBeginLoc(),
                 diag::err_asm_invalid_output_constraint)
          << Info.getConstraintStr();
      return new (Context)
          GCCAsmStmt(Context, AsmLoc, IsSimple, IsVolatile, NumOutputs,
                     NumInputs, Names, Constraints, Exprs.data(), AsmString,
                     NumClobbers, Clobbers, NumLabels, RParenLoc);
    }

    ExprResult ER = CheckPlaceholderExpr(Exprs[i]);
    if (ER.isInvalid())
      return StmtError();
    Exprs[i] = ER.get();

    // Check that the output exprs are valid lvalues.
    Expr *OutputExpr = Exprs[i];

    // Referring to parameters is not allowed in naked functions.
    if (CheckNakedParmReference(OutputExpr, *this))
      return StmtError();

    // Check that the output expression is compatible with memory constraint.
    if (Info.allowsMemory() &&
        checkExprMemoryConstraintCompat(*this, OutputExpr, Info, false))
      return StmtError();

    OutputConstraintInfos.push_back(Info);

    // If this is dependent, just continue.
    if (OutputExpr->isTypeDependent())
      continue;

    Expr::isModifiableLvalueResult IsLV =
        OutputExpr->isModifiableLvalue(Context, /*Loc=*/nullptr);
    switch (IsLV) {
    case Expr::MLV_Valid:
      // Cool, this is an lvalue.
      break;
    case Expr::MLV_ArrayType:
      // This is OK too.
      break;
    case Expr::MLV_LValueCast: {
      const Expr *LVal = OutputExpr->IgnoreParenNoopCasts(Context);
      emitAndFixInvalidAsmCastLValue(LVal, OutputExpr, *this);
      // Accept, even if we emitted an error diagnostic.
      break;
    }
    case Expr::MLV_IncompleteType:
    case Expr::MLV_IncompleteVoidType:
      if (RequireCompleteType(OutputExpr->getBeginLoc(), Exprs[i]->getType(),
                              diag::err_dereference_incomplete_type))
        return StmtError();
      LLVM_FALLTHROUGH;
    default:
      return StmtError(Diag(OutputExpr->getBeginLoc(),
                            diag::err_asm_invalid_lvalue_in_output)
                       << OutputExpr->getSourceRange());
    }

    unsigned Size = Context.getTypeSize(OutputExpr->getType());
    if (!Context.getTargetInfo().validateOutputSize(
            FeatureMap, Literal->getString(), Size)) {
      targetDiag(OutputExpr->getBeginLoc(), diag::err_asm_invalid_output_size)
          << Info.getConstraintStr();
      return new (Context)
          GCCAsmStmt(Context, AsmLoc, IsSimple, IsVolatile, NumOutputs,
                     NumInputs, Names, Constraints, Exprs.data(), AsmString,
                     NumClobbers, Clobbers, NumLabels, RParenLoc);
    }
  }

  SmallVector<TargetInfo::ConstraintInfo, 4> InputConstraintInfos;

  for (unsigned i = NumOutputs, e = NumOutputs + NumInputs; i != e; i++) {
    StringLiteral *Literal = Constraints[i];
    assert(Literal->isAscii());

    StringRef InputName;
    if (Names[i])
      InputName = Names[i]->getName();

    TargetInfo::ConstraintInfo Info(Literal->getString(), InputName);
    if (!Context.getTargetInfo().validateInputConstraint(OutputConstraintInfos,
                                                         Info)) {
      targetDiag(Literal->getBeginLoc(), diag::err_asm_invalid_input_constraint)
          << Info.getConstraintStr();
      return new (Context)
          GCCAsmStmt(Context, AsmLoc, IsSimple, IsVolatile, NumOutputs,
                     NumInputs, Names, Constraints, Exprs.data(), AsmString,
                     NumClobbers, Clobbers, NumLabels, RParenLoc);
    }

    ExprResult ER = CheckPlaceholderExpr(Exprs[i]);
    if (ER.isInvalid())
      return StmtError();
    Exprs[i] = ER.get();

    Expr *InputExpr = Exprs[i];

    // Referring to parameters is not allowed in naked functions.
    if (CheckNakedParmReference(InputExpr, *this))
      return StmtError();

    // Check that the input expression is compatible with memory constraint.
    if (Info.allowsMemory() &&
        checkExprMemoryConstraintCompat(*this, InputExpr, Info, true))
      return StmtError();

    // Only allow void types for memory constraints.
    if (Info.allowsMemory() && !Info.allowsRegister()) {
      if (CheckAsmLValue(InputExpr, *this))
        return StmtError(Diag(InputExpr->getBeginLoc(),
                              diag::err_asm_invalid_lvalue_in_input)
                         << Info.getConstraintStr()
                         << InputExpr->getSourceRange());
    } else if (Info.requiresImmediateConstant() && !Info.allowsRegister()) {
      if (!InputExpr->isValueDependent()) {
        Expr::EvalResult EVResult;
        if (InputExpr->EvaluateAsRValue(EVResult, Context, true)) {
          // For compatibility with GCC, we also allow pointers that would be
          // integral constant expressions if they were cast to int.
          llvm::APSInt IntResult;
          if (EVResult.Val.toIntegralConstant(IntResult, InputExpr->getType(),
                                               Context))
            if (!Info.isValidAsmImmediate(IntResult))
              return StmtError(Diag(InputExpr->getBeginLoc(),
                                    diag::err_invalid_asm_value_for_constraint)
                               << IntResult.toString(10)
                               << Info.getConstraintStr()
                               << InputExpr->getSourceRange());
        }
      }

    } else {
      ExprResult Result = DefaultFunctionArrayLvalueConversion(Exprs[i]);
      if (Result.isInvalid())
        return StmtError();

      Exprs[i] = Result.get();
    }

    if (Info.allowsRegister()) {
      if (InputExpr->getType()->isVoidType()) {
        return StmtError(
            Diag(InputExpr->getBeginLoc(), diag::err_asm_invalid_type_in_input)
            << InputExpr->getType() << Info.getConstraintStr()
            << InputExpr->getSourceRange());
      }
    }

    InputConstraintInfos.push_back(Info);

    const Type *Ty = Exprs[i]->getType().getTypePtr();
    if (Ty->isDependentType())
      continue;

    if (!Ty->isVoidType() || !Info.allowsMemory())
      if (RequireCompleteType(InputExpr->getBeginLoc(), Exprs[i]->getType(),
                              diag::err_dereference_incomplete_type))
        return StmtError();

    unsigned Size = Context.getTypeSize(Ty);
    if (!Context.getTargetInfo().validateInputSize(FeatureMap,
                                                   Literal->getString(), Size))
      return StmtResult(
          targetDiag(InputExpr->getBeginLoc(), diag::err_asm_invalid_input_size)
          << Info.getConstraintStr());
  }

  // Check that the clobbers are valid.
  for (unsigned i = 0; i != NumClobbers; i++) {
    StringLiteral *Literal = Clobbers[i];
    assert(Literal->isAscii());

    StringRef Clobber = Literal->getString();

    if (!Context.getTargetInfo().isValidClobber(Clobber)) {
      targetDiag(Literal->getBeginLoc(), diag::err_asm_unknown_register_name)
          << Clobber;
      return new (Context)
          GCCAsmStmt(Context, AsmLoc, IsSimple, IsVolatile, NumOutputs,
                     NumInputs, Names, Constraints, Exprs.data(), AsmString,
                     NumClobbers, Clobbers, NumLabels, RParenLoc);
    }
  }

  GCCAsmStmt *NS =
    new (Context) GCCAsmStmt(Context, AsmLoc, IsSimple, IsVolatile, NumOutputs,
                             NumInputs, Names, Constraints, Exprs.data(),
                             AsmString, NumClobbers, Clobbers, NumLabels,
                             RParenLoc);
  // Validate the asm string, ensuring it makes sense given the operands we
  // have.
  SmallVector<GCCAsmStmt::AsmStringPiece, 8> Pieces;
  unsigned DiagOffs;
  if (unsigned DiagID = NS->AnalyzeAsmString(Pieces, Context, DiagOffs)) {
    targetDiag(getLocationOfStringLiteralByte(AsmString, DiagOffs), DiagID)
        << AsmString->getSourceRange();
    return NS;
  }

  // Validate constraints and modifiers.
  for (unsigned i = 0, e = Pieces.size(); i != e; ++i) {
    GCCAsmStmt::AsmStringPiece &Piece = Pieces[i];
    if (!Piece.isOperand()) continue;

    // Look for the correct constraint index.
    unsigned ConstraintIdx = Piece.getOperandNo();
    // Labels are the last in the Exprs list.
    if (NS->isAsmGoto() && ConstraintIdx >= NS->getNumInputs())
      continue;
    unsigned NumOperands = NS->getNumOutputs() + NS->getNumInputs();
    // Look for the (ConstraintIdx - NumOperands + 1)th constraint with
    // modifier '+'.
    if (ConstraintIdx >= NumOperands) {
      unsigned I = 0, E = NS->getNumOutputs();

      for (unsigned Cnt = ConstraintIdx - NumOperands; I != E; ++I)
        if (OutputConstraintInfos[I].isReadWrite() && Cnt-- == 0) {
          ConstraintIdx = I;
          break;
        }

      assert(I != E && "Invalid operand number should have been caught in "
                       " AnalyzeAsmString");
    }

    // Now that we have the right indexes go ahead and check.
    StringLiteral *Literal = Constraints[ConstraintIdx];
    const Type *Ty = Exprs[ConstraintIdx]->getType().getTypePtr();
    if (Ty->isDependentType() || Ty->isIncompleteType())
      continue;

    unsigned Size = Context.getTypeSize(Ty);
    std::string SuggestedModifier;
    if (!Context.getTargetInfo().validateConstraintModifier(
            Literal->getString(), Piece.getModifier(), Size,
            SuggestedModifier)) {
      targetDiag(Exprs[ConstraintIdx]->getBeginLoc(),
                 diag::warn_asm_mismatched_size_modifier);

      if (!SuggestedModifier.empty()) {
        auto B = targetDiag(Piece.getRange().getBegin(),
                            diag::note_asm_missing_constraint_modifier)
                 << SuggestedModifier;
        SuggestedModifier = "%" + SuggestedModifier + Piece.getString();
        B << FixItHint::CreateReplacement(Piece.getRange(), SuggestedModifier);
      }
    }
  }

  // Validate tied input operands for type mismatches.
  unsigned NumAlternatives = ~0U;
  for (unsigned i = 0, e = OutputConstraintInfos.size(); i != e; ++i) {
    TargetInfo::ConstraintInfo &Info = OutputConstraintInfos[i];
    StringRef ConstraintStr = Info.getConstraintStr();
    unsigned AltCount = ConstraintStr.count(',') + 1;
    if (NumAlternatives == ~0U) {
      NumAlternatives = AltCount;
    } else if (NumAlternatives != AltCount) {
      targetDiag(NS->getOutputExpr(i)->getBeginLoc(),
                 diag::err_asm_unexpected_constraint_alternatives)
          << NumAlternatives << AltCount;
      return NS;
    }
  }
  SmallVector<size_t, 4> InputMatchedToOutput(OutputConstraintInfos.size(),
                                              ~0U);
  for (unsigned i = 0, e = InputConstraintInfos.size(); i != e; ++i) {
    TargetInfo::ConstraintInfo &Info = InputConstraintInfos[i];
    StringRef ConstraintStr = Info.getConstraintStr();
    unsigned AltCount = ConstraintStr.count(',') + 1;
    if (NumAlternatives == ~0U) {
      NumAlternatives = AltCount;
    } else if (NumAlternatives != AltCount) {
      targetDiag(NS->getInputExpr(i)->getBeginLoc(),
                 diag::err_asm_unexpected_constraint_alternatives)
          << NumAlternatives << AltCount;
      return NS;
    }

    // If this is a tied constraint, verify that the output and input have
    // either exactly the same type, or that they are int/ptr operands with the
    // same size (int/long, int*/long, are ok etc).
    if (!Info.hasTiedOperand()) continue;

    unsigned TiedTo = Info.getTiedOperand();
    unsigned InputOpNo = i+NumOutputs;
    Expr *OutputExpr = Exprs[TiedTo];
    Expr *InputExpr = Exprs[InputOpNo];

    // Make sure no more than one input constraint matches each output.
    assert(TiedTo < InputMatchedToOutput.size() && "TiedTo value out of range");
    if (InputMatchedToOutput[TiedTo] != ~0U) {
      targetDiag(NS->getInputExpr(i)->getBeginLoc(),
                 diag::err_asm_input_duplicate_match)
          << TiedTo;
      targetDiag(NS->getInputExpr(InputMatchedToOutput[TiedTo])->getBeginLoc(),
                 diag::note_asm_input_duplicate_first)
          << TiedTo;
      return NS;
    }
    InputMatchedToOutput[TiedTo] = i;

    if (OutputExpr->isTypeDependent() || InputExpr->isTypeDependent())
      continue;

    QualType InTy = InputExpr->getType();
    QualType OutTy = OutputExpr->getType();
    if (Context.hasSameType(InTy, OutTy))
      continue;  // All types can be tied to themselves.

    // Decide if the input and output are in the same domain (integer/ptr or
    // floating point.
    enum AsmDomain {
      AD_Int, AD_FP, AD_Other
    } InputDomain, OutputDomain;

    if (InTy->isIntegerType() || InTy->isPointerType())
      InputDomain = AD_Int;
    else if (InTy->isRealFloatingType())
      InputDomain = AD_FP;
    else
      InputDomain = AD_Other;

    if (OutTy->isIntegerType() || OutTy->isPointerType())
      OutputDomain = AD_Int;
    else if (OutTy->isRealFloatingType())
      OutputDomain = AD_FP;
    else
      OutputDomain = AD_Other;

    // They are ok if they are the same size and in the same domain.  This
    // allows tying things like:
    //   void* to int*
    //   void* to int            if they are the same size.
    //   double to long double   if they are the same size.
    //
    uint64_t OutSize = Context.getTypeSize(OutTy);
    uint64_t InSize = Context.getTypeSize(InTy);
    if (OutSize == InSize && InputDomain == OutputDomain &&
        InputDomain != AD_Other)
      continue;

    // If the smaller input/output operand is not mentioned in the asm string,
    // then we can promote the smaller one to a larger input and the asm string
    // won't notice.
    bool SmallerValueMentioned = false;

    // If this is a reference to the input and if the input was the smaller
    // one, then we have to reject this asm.
    if (isOperandMentioned(InputOpNo, Pieces)) {
      // This is a use in the asm string of the smaller operand.  Since we
      // codegen this by promoting to a wider value, the asm will get printed
      // "wrong".
      SmallerValueMentioned |= InSize < OutSize;
    }
    if (isOperandMentioned(TiedTo, Pieces)) {
      // If this is a reference to the output, and if the output is the larger
      // value, then it's ok because we'll promote the input to the larger type.
      SmallerValueMentioned |= OutSize < InSize;
    }

    // If the smaller value wasn't mentioned in the asm string, and if the
    // output was a register, just extend the shorter one to the size of the
    // larger one.
    if (!SmallerValueMentioned && InputDomain != AD_Other &&
        OutputConstraintInfos[TiedTo].allowsRegister())
      continue;

    // Either both of the operands were mentioned or the smaller one was
    // mentioned.  One more special case that we'll allow: if the tied input is
    // integer, unmentioned, and is a constant, then we'll allow truncating it
    // down to the size of the destination.
    if (InputDomain == AD_Int && OutputDomain == AD_Int &&
        !isOperandMentioned(InputOpNo, Pieces) &&
        InputExpr->isEvaluatable(Context)) {
      CastKind castKind =
        (OutTy->isBooleanType() ? CK_IntegralToBoolean : CK_IntegralCast);
      InputExpr = ImpCastExprToType(InputExpr, OutTy, castKind).get();
      Exprs[InputOpNo] = InputExpr;
      NS->setInputExpr(i, InputExpr);
      continue;
    }

    targetDiag(InputExpr->getBeginLoc(), diag::err_asm_tying_incompatible_types)
        << InTy << OutTy << OutputExpr->getSourceRange()
        << InputExpr->getSourceRange();
    return NS;
  }

  // Check for conflicts between clobber list and input or output lists
  SourceLocation ConstraintLoc =
      getClobberConflictLocation(Exprs, Constraints, Clobbers, NumClobbers,
                                 NumLabels,
                                 Context.getTargetInfo(), Context);
  if (ConstraintLoc.isValid())
    targetDiag(ConstraintLoc, diag::error_inoutput_conflict_with_clobber);

  // Check for duplicate asm operand name between input, output and label lists.
  typedef std::pair<StringRef , Expr *> NamedOperand;
  SmallVector<NamedOperand, 4> NamedOperandList;
  for (unsigned i = 0, e = NumOutputs + NumInputs + NumLabels; i != e; ++i)
    if (Names[i])
      NamedOperandList.emplace_back(
          std::make_pair(Names[i]->getName(), Exprs[i]));
  // Sort NamedOperandList.
  std::stable_sort(NamedOperandList.begin(), NamedOperandList.end(),
              [](const NamedOperand &LHS, const NamedOperand &RHS) {
                return LHS.first < RHS.first;
              });
  // Find adjacent duplicate operand.
  SmallVector<NamedOperand, 4>::iterator Found =
      std::adjacent_find(begin(NamedOperandList), end(NamedOperandList),
                         [](const NamedOperand &LHS, const NamedOperand &RHS) {
                           return LHS.first == RHS.first;
                         });
  if (Found != NamedOperandList.end()) {
    Diag((Found + 1)->second->getBeginLoc(),
         diag::error_duplicate_asm_operand_name)
        << (Found + 1)->first;
    Diag(Found->second->getBeginLoc(), diag::note_duplicate_asm_operand_name)
        << Found->first;
    return StmtError();
  }
  if (NS->isAsmGoto())
    setFunctionHasBranchIntoScope();
  return NS;
}

void Sema::FillInlineAsmIdentifierInfo(Expr *Res,
                                       llvm::InlineAsmIdentifierInfo &Info) {
  QualType T = Res->getType();
  Expr::EvalResult Eval;
  if (T->isFunctionType() || T->isDependentType())
    return Info.setLabel(Res);
  if (Res->isRValue()) {
    if (isa<clang::EnumType>(T) && Res->EvaluateAsRValue(Eval, Context))
      return Info.setEnum(Eval.Val.getInt().getSExtValue());
    return Info.setLabel(Res);
  }
  unsigned Size = Context.getTypeSizeInChars(T).getQuantity();
  unsigned Type = Size;
  if (const auto *ATy = Context.getAsArrayType(T))
    Type = Context.getTypeSizeInChars(ATy->getElementType()).getQuantity();
  bool IsGlobalLV = false;
  if (Res->EvaluateAsLValue(Eval, Context))
    IsGlobalLV = Eval.isGlobalLValue();
  Info.setVar(Res, IsGlobalLV, Size, Type);
}

ExprResult Sema::LookupInlineAsmIdentifier(CXXScopeSpec &SS,
                                           SourceLocation TemplateKWLoc,
                                           UnqualifiedId &Id,
                                           bool IsUnevaluatedContext) {

  if (IsUnevaluatedContext)
    PushExpressionEvaluationContext(
        ExpressionEvaluationContext::UnevaluatedAbstract,
        ReuseLambdaContextDecl);

  ExprResult Result = ActOnIdExpression(getCurScope(), SS, TemplateKWLoc, Id,
                                        /*trailing lparen*/ false,
                                        /*is & operand*/ false,
                                        /*CorrectionCandidateCallback=*/nullptr,
                                        /*IsInlineAsmIdentifier=*/ true);

  if (IsUnevaluatedContext)
    PopExpressionEvaluationContext();

  if (!Result.isUsable()) return Result;

  Result = CheckPlaceholderExpr(Result.get());
  if (!Result.isUsable()) return Result;

  // Referring to parameters is not allowed in naked functions.
  if (CheckNakedParmReference(Result.get(), *this))
    return ExprError();

  QualType T = Result.get()->getType();

  if (T->isDependentType()) {
    return Result;
  }

  // Any sort of function type is fine.
  if (T->isFunctionType()) {
    return Result;
  }

  // Otherwise, it needs to be a complete type.
  if (RequireCompleteExprType(Result.get(), diag::err_asm_incomplete_type)) {
    return ExprError();
  }

  return Result;
}

bool Sema::LookupInlineAsmField(StringRef Base, StringRef Member,
                                unsigned &Offset, SourceLocation AsmLoc) {
  Offset = 0;
  SmallVector<StringRef, 2> Members;
  Member.split(Members, ".");

  NamedDecl *FoundDecl = nullptr;

  // MS InlineAsm uses 'this' as a base
  if (getLangOpts().CPlusPlus && Base.equals("this")) {
    if (const Type *PT = getCurrentThisType().getTypePtrOrNull())
      FoundDecl = PT->getPointeeType()->getAsTagDecl();
  } else {
    LookupResult BaseResult(*this, &Context.Idents.get(Base), SourceLocation(),
                            LookupOrdinaryName);
    if (LookupName(BaseResult, getCurScope()) && BaseResult.isSingleResult())
      FoundDecl = BaseResult.getFoundDecl();
  }

  if (!FoundDecl)
    return true;

  for (StringRef NextMember : Members) {
    const RecordType *RT = nullptr;
    if (VarDecl *VD = dyn_cast<VarDecl>(FoundDecl))
      RT = VD->getType()->getAs<RecordType>();
    else if (TypedefNameDecl *TD = dyn_cast<TypedefNameDecl>(FoundDecl)) {
      MarkAnyDeclReferenced(TD->getLocation(), TD, /*OdrUse=*/false);
      // MS InlineAsm often uses struct pointer aliases as a base
      QualType QT = TD->getUnderlyingType();
      if (const auto *PT = QT->getAs<PointerType>())
        QT = PT->getPointeeType();
      RT = QT->getAs<RecordType>();
    } else if (TypeDecl *TD = dyn_cast<TypeDecl>(FoundDecl))
      RT = TD->getTypeForDecl()->getAs<RecordType>();
    else if (FieldDecl *TD = dyn_cast<FieldDecl>(FoundDecl))
      RT = TD->getType()->getAs<RecordType>();
    if (!RT)
      return true;

    if (RequireCompleteType(AsmLoc, QualType(RT, 0),
                            diag::err_asm_incomplete_type))
      return true;

    LookupResult FieldResult(*this, &Context.Idents.get(NextMember),
                             SourceLocation(), LookupMemberName);

    if (!LookupQualifiedName(FieldResult, RT->getDecl()))
      return true;

    if (!FieldResult.isSingleResult())
      return true;
    FoundDecl = FieldResult.getFoundDecl();

    // FIXME: Handle IndirectFieldDecl?
    FieldDecl *FD = dyn_cast<FieldDecl>(FoundDecl);
    if (!FD)
      return true;

    const ASTRecordLayout &RL = Context.getASTRecordLayout(RT->getDecl());
    unsigned i = FD->getFieldIndex();
    CharUnits Result = Context.toCharUnitsFromBits(RL.getFieldOffset(i));
    Offset += (unsigned)Result.getQuantity();
  }

  return false;
}

ExprResult
Sema::LookupInlineAsmVarDeclField(Expr *E, StringRef Member,
                                  SourceLocation AsmLoc) {

  QualType T = E->getType();
  if (T->isDependentType()) {
    DeclarationNameInfo NameInfo;
    NameInfo.setLoc(AsmLoc);
    NameInfo.setName(&Context.Idents.get(Member));
    return CXXDependentScopeMemberExpr::Create(
        Context, E, T, /*IsArrow=*/false, AsmLoc, NestedNameSpecifierLoc(),
        SourceLocation(),
        /*FirstQualifierFoundInScope=*/nullptr, NameInfo, /*TemplateArgs=*/nullptr);
  }

  const RecordType *RT = T->getAs<RecordType>();
  // FIXME: Diagnose this as field access into a scalar type.
  if (!RT)
    return ExprResult();

  LookupResult FieldResult(*this, &Context.Idents.get(Member), AsmLoc,
                           LookupMemberName);

  if (!LookupQualifiedName(FieldResult, RT->getDecl()))
    return ExprResult();

  // Only normal and indirect field results will work.
  ValueDecl *FD = dyn_cast<FieldDecl>(FieldResult.getFoundDecl());
  if (!FD)
    FD = dyn_cast<IndirectFieldDecl>(FieldResult.getFoundDecl());
  if (!FD)
    return ExprResult();

  // Make an Expr to thread through OpDecl.
  ExprResult Result = BuildMemberReferenceExpr(
      E, E->getType(), AsmLoc, /*IsArrow=*/false, CXXScopeSpec(),
      SourceLocation(), nullptr, FieldResult, nullptr, nullptr);

  return Result;
}

StmtResult Sema::ActOnMSAsmStmt(SourceLocation AsmLoc, SourceLocation LBraceLoc,
                                ArrayRef<Token> AsmToks,
                                StringRef AsmString,
                                unsigned NumOutputs, unsigned NumInputs,
                                ArrayRef<StringRef> Constraints,
                                ArrayRef<StringRef> Clobbers,
                                ArrayRef<Expr*> Exprs,
                                SourceLocation EndLoc) {
  bool IsSimple = (NumOutputs != 0 || NumInputs != 0);
  setFunctionHasBranchProtectedScope();
  if (getLangOpts().SYCLIsDevice)
    SYCLDiagIfDeviceCode(AsmLoc, diag::err_sycl_restrict)
        << KernelUseAssembly;
  MSAsmStmt *NS =
    new (Context) MSAsmStmt(Context, AsmLoc, LBraceLoc, IsSimple,
                            /*IsVolatile*/ true, AsmToks, NumOutputs, NumInputs,
                            Constraints, Exprs, AsmString,
                            Clobbers, EndLoc);
  return NS;
}

LabelDecl *Sema::GetOrCreateMSAsmLabel(StringRef ExternalLabelName,
                                       SourceLocation Location,
                                       bool AlwaysCreate) {
  LabelDecl* Label = LookupOrCreateLabel(PP.getIdentifierInfo(ExternalLabelName),
                                         Location);

  if (Label->isMSAsmLabel()) {
    // If we have previously created this label implicitly, mark it as used.
    Label->markUsed(Context);
  } else {
    // Otherwise, insert it, but only resolve it if we have seen the label itself.
    std::string InternalName;
    llvm::raw_string_ostream OS(InternalName);
    // Create an internal name for the label.  The name should not be a valid
    // mangled name, and should be unique.  We use a dot to make the name an
    // invalid mangled name. We use LLVM's inline asm ${:uid} escape so that a
    // unique label is generated each time this blob is emitted, even after
    // inlining or LTO.
    OS << "__MSASMLABEL_.${:uid}__";
    for (char C : ExternalLabelName) {
      OS << C;
      // We escape '$' in asm strings by replacing it with "$$"
      if (C == '$')
        OS << '$';
    }
    Label->setMSAsmLabel(OS.str());
  }
  if (AlwaysCreate) {
    // The label might have been created implicitly from a previously encountered
    // goto statement.  So, for both newly created and looked up labels, we mark
    // them as resolved.
    Label->setMSAsmLabelResolved();
  }
  // Adjust their location for being able to generate accurate diagnostics.
  Label->setLocation(Location);

  return Label;
}<|MERGE_RESOLUTION|>--- conflicted
+++ resolved
@@ -256,7 +256,6 @@
   // The parser verifies that there is a string literal here.
   assert(AsmString->isAscii());
 
-<<<<<<< HEAD
   // Skip all the checks if we are compiling SYCL device code, but the function
   // is not marked to be used on device, this code won't be codegen'ed anyway.
   if (getLangOpts().SYCLIsDevice) {
@@ -267,11 +266,10 @@
                  NumInputs, Names, Constraints, Exprs.data(), AsmString,
                  NumClobbers, Clobbers, NumLabels, RParenLoc);
   }
-=======
+
   FunctionDecl *FD = dyn_cast<FunctionDecl>(getCurLexicalContext());
   llvm::StringMap<bool> FeatureMap;
   Context.getFunctionFeatureMap(FeatureMap, FD);
->>>>>>> d35bcbbb
 
   for (unsigned i = 0; i != NumOutputs; i++) {
     StringLiteral *Literal = Constraints[i];
