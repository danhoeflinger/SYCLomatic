--- conflicted
+++ resolved
@@ -608,7 +608,29 @@
   S.addAMDGPUWavesPerEUAttr(New, Attr, MinExpr, MaxExpr);
 }
 
-<<<<<<< HEAD
+static void instantiateDependentAMDGPUMaxNumWorkGroupsAttr(
+    Sema &S, const MultiLevelTemplateArgumentList &TemplateArgs,
+    const AMDGPUMaxNumWorkGroupsAttr &Attr, Decl *New) {
+  EnterExpressionEvaluationContext Unevaluated(
+      S, Sema::ExpressionEvaluationContext::ConstantEvaluated);
+
+  ExprResult ResultX = S.SubstExpr(Attr.getMaxNumWorkGroupsX(), TemplateArgs);
+  if (!ResultX.isUsable())
+    return;
+  ExprResult ResultY = S.SubstExpr(Attr.getMaxNumWorkGroupsY(), TemplateArgs);
+  if (!ResultY.isUsable())
+    return;
+  ExprResult ResultZ = S.SubstExpr(Attr.getMaxNumWorkGroupsZ(), TemplateArgs);
+  if (!ResultZ.isUsable())
+    return;
+
+  Expr *XExpr = ResultX.getAs<Expr>();
+  Expr *YExpr = ResultY.getAs<Expr>();
+  Expr *ZExpr = ResultZ.getAs<Expr>();
+
+  S.addAMDGPUMaxNumWorkGroupsAttr(New, Attr, XExpr, YExpr, ZExpr);
+}
+
 static void instantiateSYCLIntelForcePow2DepthAttr(
     Sema &S, const MultiLevelTemplateArgumentList &TemplateArgs,
     const SYCLIntelForcePow2DepthAttr *Attr, Decl *New) {
@@ -928,29 +950,6 @@
 
   S.AddSYCLReqdWorkGroupSizeAttr(New, *A, XResult.get(), YResult.get(),
                                  ZResult.get());
-=======
-static void instantiateDependentAMDGPUMaxNumWorkGroupsAttr(
-    Sema &S, const MultiLevelTemplateArgumentList &TemplateArgs,
-    const AMDGPUMaxNumWorkGroupsAttr &Attr, Decl *New) {
-  EnterExpressionEvaluationContext Unevaluated(
-      S, Sema::ExpressionEvaluationContext::ConstantEvaluated);
-
-  ExprResult ResultX = S.SubstExpr(Attr.getMaxNumWorkGroupsX(), TemplateArgs);
-  if (!ResultX.isUsable())
-    return;
-  ExprResult ResultY = S.SubstExpr(Attr.getMaxNumWorkGroupsY(), TemplateArgs);
-  if (!ResultY.isUsable())
-    return;
-  ExprResult ResultZ = S.SubstExpr(Attr.getMaxNumWorkGroupsZ(), TemplateArgs);
-  if (!ResultZ.isUsable())
-    return;
-
-  Expr *XExpr = ResultX.getAs<Expr>();
-  Expr *YExpr = ResultY.getAs<Expr>();
-  Expr *ZExpr = ResultZ.getAs<Expr>();
-
-  S.addAMDGPUMaxNumWorkGroupsAttr(New, Attr, XExpr, YExpr, ZExpr);
->>>>>>> c4e517f5
 }
 
 // This doesn't take any template parameters, but we have a custom action that
@@ -1138,7 +1137,6 @@
                                                *AMDGPUFlatWorkGroupSize, New);
     }
 
-<<<<<<< HEAD
     if (const auto *SYCLIntelBankWidth =
             dyn_cast<SYCLIntelBankWidthAttr>(TmplAttr)) {
       instantiateSYCLIntelBankWidthAttr(*this, TemplateArgs, SYCLIntelBankWidth,
@@ -1287,14 +1285,13 @@
       instantiateSYCLUsesAspectsAttr(*this, TemplateArgs, A, New);
       continue;
     }
-=======
+
     if (const auto *AMDGPUMaxNumWorkGroups =
             dyn_cast<AMDGPUMaxNumWorkGroupsAttr>(TmplAttr)) {
       instantiateDependentAMDGPUMaxNumWorkGroupsAttr(
           *this, TemplateArgs, *AMDGPUMaxNumWorkGroups, New);
     }
 
->>>>>>> c4e517f5
     if (const auto *ParamAttr = dyn_cast<HLSLParamModifierAttr>(TmplAttr)) {
       instantiateDependentHLSLParamModifierAttr(*this, TemplateArgs, ParamAttr,
                                                 New);
