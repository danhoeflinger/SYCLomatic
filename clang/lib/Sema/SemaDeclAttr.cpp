//===--- SemaDeclAttr.cpp - Declaration Attribute Handling ----------------===//
//
// Part of the LLVM Project, under the Apache License v2.0 with LLVM Exceptions.
// See https://llvm.org/LICENSE.txt for license information.
// SPDX-License-Identifier: Apache-2.0 WITH LLVM-exception
//
//===----------------------------------------------------------------------===//
//
//  This file implements decl-related attribute processing.
//
//===----------------------------------------------------------------------===//

#include "clang/AST/ASTConsumer.h"
#include "clang/AST/ASTContext.h"
#include "clang/AST/ASTMutationListener.h"
#include "clang/AST/CXXInheritance.h"
#include "clang/AST/DeclCXX.h"
#include "clang/AST/DeclObjC.h"
#include "clang/AST/DeclTemplate.h"
#include "clang/AST/Expr.h"
#include "clang/AST/ExprCXX.h"
#include "clang/AST/Mangle.h"
#include "clang/AST/RecursiveASTVisitor.h"
#include "clang/AST/Type.h"
#include "clang/Basic/CharInfo.h"
#include "clang/Basic/DarwinSDKInfo.h"
#include "clang/Basic/LangOptions.h"
#include "clang/Basic/SourceLocation.h"
#include "clang/Basic/SourceManager.h"
#include "clang/Basic/TargetBuiltins.h"
#include "clang/Basic/TargetInfo.h"
#include "clang/Lex/Preprocessor.h"
#include "clang/Sema/DeclSpec.h"
#include "clang/Sema/DelayedDiagnostic.h"
#include "clang/Sema/Initialization.h"
#include "clang/Sema/Lookup.h"
#include "clang/Sema/ParsedAttr.h"
#include "clang/Sema/Scope.h"
#include "clang/Sema/ScopeInfo.h"
#include "clang/Sema/SemaInternal.h"
#include "llvm/ADT/Optional.h"
#include "llvm/ADT/STLExtras.h"
#include "llvm/ADT/StringExtras.h"
#include "llvm/IR/Assumptions.h"
#include "llvm/MC/MCSectionMachO.h"
#include "llvm/Support/Error.h"
#include "llvm/Support/MathExtras.h"
#include "llvm/Support/raw_ostream.h"

using namespace clang;
using namespace sema;

namespace AttributeLangSupport {
  enum LANG {
    C,
    Cpp,
    ObjC
  };
} // end namespace AttributeLangSupport

//===----------------------------------------------------------------------===//
//  Helper functions
//===----------------------------------------------------------------------===//

/// isFunctionOrMethod - Return true if the given decl has function
/// type (function or function-typed variable) or an Objective-C
/// method.
static bool isFunctionOrMethod(const Decl *D) {
  return (D->getFunctionType() != nullptr) || isa<ObjCMethodDecl>(D);
}

/// Return true if the given decl has function type (function or
/// function-typed variable) or an Objective-C method or a block.
static bool isFunctionOrMethodOrBlock(const Decl *D) {
  return isFunctionOrMethod(D) || isa<BlockDecl>(D);
}

/// Return true if the given decl has a declarator that should have
/// been processed by Sema::GetTypeForDeclarator.
static bool hasDeclarator(const Decl *D) {
  // In some sense, TypedefDecl really *ought* to be a DeclaratorDecl.
  return isa<DeclaratorDecl>(D) || isa<BlockDecl>(D) || isa<TypedefNameDecl>(D) ||
         isa<ObjCPropertyDecl>(D);
}

/// hasFunctionProto - Return true if the given decl has a argument
/// information. This decl should have already passed
/// isFunctionOrMethod or isFunctionOrMethodOrBlock.
static bool hasFunctionProto(const Decl *D) {
  if (const FunctionType *FnTy = D->getFunctionType())
    return isa<FunctionProtoType>(FnTy);
  return isa<ObjCMethodDecl>(D) || isa<BlockDecl>(D);
}

/// getFunctionOrMethodNumParams - Return number of function or method
/// parameters. It is an error to call this on a K&R function (use
/// hasFunctionProto first).
static unsigned getFunctionOrMethodNumParams(const Decl *D) {
  if (const FunctionType *FnTy = D->getFunctionType())
    return cast<FunctionProtoType>(FnTy)->getNumParams();
  if (const auto *BD = dyn_cast<BlockDecl>(D))
    return BD->getNumParams();
  return cast<ObjCMethodDecl>(D)->param_size();
}

static const ParmVarDecl *getFunctionOrMethodParam(const Decl *D,
                                                   unsigned Idx) {
  if (const auto *FD = dyn_cast<FunctionDecl>(D))
    return FD->getParamDecl(Idx);
  if (const auto *MD = dyn_cast<ObjCMethodDecl>(D))
    return MD->getParamDecl(Idx);
  if (const auto *BD = dyn_cast<BlockDecl>(D))
    return BD->getParamDecl(Idx);
  return nullptr;
}

static QualType getFunctionOrMethodParamType(const Decl *D, unsigned Idx) {
  if (const FunctionType *FnTy = D->getFunctionType())
    return cast<FunctionProtoType>(FnTy)->getParamType(Idx);
  if (const auto *BD = dyn_cast<BlockDecl>(D))
    return BD->getParamDecl(Idx)->getType();

  return cast<ObjCMethodDecl>(D)->parameters()[Idx]->getType();
}

static SourceRange getFunctionOrMethodParamRange(const Decl *D, unsigned Idx) {
  if (auto *PVD = getFunctionOrMethodParam(D, Idx))
    return PVD->getSourceRange();
  return SourceRange();
}

static QualType getFunctionOrMethodResultType(const Decl *D) {
  if (const FunctionType *FnTy = D->getFunctionType())
    return FnTy->getReturnType();
  return cast<ObjCMethodDecl>(D)->getReturnType();
}

static SourceRange getFunctionOrMethodResultSourceRange(const Decl *D) {
  if (const auto *FD = dyn_cast<FunctionDecl>(D))
    return FD->getReturnTypeSourceRange();
  if (const auto *MD = dyn_cast<ObjCMethodDecl>(D))
    return MD->getReturnTypeSourceRange();
  return SourceRange();
}

static bool isFunctionOrMethodVariadic(const Decl *D) {
  if (const FunctionType *FnTy = D->getFunctionType())
    return cast<FunctionProtoType>(FnTy)->isVariadic();
  if (const auto *BD = dyn_cast<BlockDecl>(D))
    return BD->isVariadic();
  return cast<ObjCMethodDecl>(D)->isVariadic();
}

static bool isInstanceMethod(const Decl *D) {
  if (const auto *MethodDecl = dyn_cast<CXXMethodDecl>(D))
    return MethodDecl->isInstance();
  return false;
}

static inline bool isNSStringType(QualType T, ASTContext &Ctx,
                                  bool AllowNSAttributedString = false) {
  const auto *PT = T->getAs<ObjCObjectPointerType>();
  if (!PT)
    return false;

  ObjCInterfaceDecl *Cls = PT->getObjectType()->getInterface();
  if (!Cls)
    return false;

  IdentifierInfo* ClsName = Cls->getIdentifier();

  if (AllowNSAttributedString &&
      ClsName == &Ctx.Idents.get("NSAttributedString"))
    return true;
  // FIXME: Should we walk the chain of classes?
  return ClsName == &Ctx.Idents.get("NSString") ||
         ClsName == &Ctx.Idents.get("NSMutableString");
}

static inline bool isCFStringType(QualType T, ASTContext &Ctx) {
  const auto *PT = T->getAs<PointerType>();
  if (!PT)
    return false;

  const auto *RT = PT->getPointeeType()->getAs<RecordType>();
  if (!RT)
    return false;

  const RecordDecl *RD = RT->getDecl();
  if (RD->getTagKind() != TTK_Struct)
    return false;

  return RD->getIdentifier() == &Ctx.Idents.get("__CFString");
}

static unsigned getNumAttributeArgs(const ParsedAttr &AL) {
  // FIXME: Include the type in the argument list.
  return AL.getNumArgs() + AL.hasParsedType();
}

/// A helper function to provide Attribute Location for the Attr types
/// AND the ParsedAttr.
template <typename AttrInfo>
static std::enable_if_t<std::is_base_of<Attr, AttrInfo>::value, SourceLocation>
getAttrLoc(const AttrInfo &AL) {
  return AL.getLocation();
}
static SourceLocation getAttrLoc(const ParsedAttr &AL) { return AL.getLoc(); }

/// If Expr is a valid integer constant, get the value of the integer
/// expression and return success or failure. May output an error.
///
/// Negative argument is implicitly converted to unsigned, unless
/// \p StrictlyUnsigned is true.
template <typename AttrInfo>
static bool checkUInt32Argument(Sema &S, const AttrInfo &AI, const Expr *Expr,
                                uint32_t &Val, unsigned Idx = UINT_MAX,
                                bool StrictlyUnsigned = false) {
  Optional<llvm::APSInt> I = llvm::APSInt(32);
  if (Expr->isTypeDependent() ||
      !(I = Expr->getIntegerConstantExpr(S.Context))) {
    if (Idx != UINT_MAX)
      S.Diag(getAttrLoc(AI), diag::err_attribute_argument_n_type)
          << &AI << Idx << AANT_ArgumentIntegerConstant
          << Expr->getSourceRange();
    else
      S.Diag(getAttrLoc(AI), diag::err_attribute_argument_type)
          << &AI << AANT_ArgumentIntegerConstant << Expr->getSourceRange();
    return false;
  }

  if (!I->isIntN(32)) {
    S.Diag(Expr->getExprLoc(), diag::err_ice_too_large)
        << toString(*I, 10, false) << 32 << /* Unsigned */ 1;
    return false;
  }

  if (StrictlyUnsigned && I->isSigned() && I->isNegative()) {
    S.Diag(getAttrLoc(AI), diag::err_attribute_requires_positive_integer)
        << &AI << /*non-negative*/ 1;
    return false;
  }

  Val = (uint32_t)I->getZExtValue();
  return true;
}

/// Wrapper around checkUInt32Argument, with an extra check to be sure
/// that the result will fit into a regular (signed) int. All args have the same
/// purpose as they do in checkUInt32Argument.
template <typename AttrInfo>
static bool checkPositiveIntArgument(Sema &S, const AttrInfo &AI, const Expr *Expr,
                                     int &Val, unsigned Idx = UINT_MAX) {
  uint32_t UVal;
  if (!checkUInt32Argument(S, AI, Expr, UVal, Idx))
    return false;

  if (UVal > (uint32_t)std::numeric_limits<int>::max()) {
    llvm::APSInt I(32); // for toString
    I = UVal;
    S.Diag(Expr->getExprLoc(), diag::err_ice_too_large)
        << toString(I, 10, false) << 32 << /* Unsigned */ 0;
    return false;
  }

  Val = UVal;
  return true;
}

/// Diagnose mutually exclusive attributes when present on a given
/// declaration. Returns true if diagnosed.
template <typename AttrTy>
static bool checkAttrMutualExclusion(Sema &S, Decl *D,
                                     const AttributeCommonInfo &AL) {
  if (const auto *A = D->getAttr<AttrTy>()) {
    S.Diag(AL.getLoc(), diag::err_attributes_are_not_compatible) << AL << A;
    S.Diag(A->getLocation(), diag::note_conflicting_attribute);
    return true;
  }
  return false;
}

template <typename AttrTy>
static bool checkAttrMutualExclusion(Sema &S, Decl *D, const Attr &AL) {
  if (const auto *A = D->getAttr<AttrTy>()) {
    S.Diag(AL.getLocation(), diag::err_attributes_are_not_compatible) << &AL
                                                                      << A;
    S.Diag(A->getLocation(), diag::note_conflicting_attribute);
    return true;
  }
  return false;
}

void Sema::DiagnoseDeprecatedAttribute(const ParsedAttr &A, StringRef NewScope,
                                       StringRef NewName) {
  assert((!NewName.empty() || !NewScope.empty()) &&
         "Deprecated attribute with no new scope or name?");
  Diag(A.getLoc(), diag::warn_attribute_spelling_deprecated)
      << "'" + A.getNormalizedFullName() + "'";

  FixItHint Fix;
  std::string NewFullName;
  if (NewScope.empty() && !NewName.empty()) {
    // Only have a new name.
    Fix = FixItHint::CreateReplacement(A.getLoc(), NewName);
    NewFullName =
        ((A.hasScope() ? A.getScopeName()->getName() : StringRef("")) +
         "::" + NewName)
            .str();
  } else if (NewName.empty() && !NewScope.empty()) {
    // Only have a new scope.
    Fix = FixItHint::CreateReplacement(A.getScopeLoc(), NewScope);
    NewFullName = (NewScope + "::" + A.getAttrName()->getName()).str();
  } else {
    // Have both a new name and a new scope.
    NewFullName = (NewScope + "::" + NewName).str();
    Fix = FixItHint::CreateReplacement(A.getRange(), NewFullName);
  }

  Diag(A.getLoc(), diag::note_spelling_suggestion)
      << "'" + NewFullName + "'" << Fix;
}

void Sema::CheckDeprecatedSYCLAttributeSpelling(const ParsedAttr &A,
                                                StringRef NewName) {
  // Additionally, diagnose the old [[intel::ii]] spelling.
  if (A.getKind() == ParsedAttr::AT_SYCLIntelFPGAInitiationInterval &&
      A.getAttrName()->isStr("ii")) {
    DiagnoseDeprecatedAttribute(A, "intel", "initiation_interval");
    return;
  }

  // Diagnose SYCL 2017 spellings in later SYCL modes.
  if (LangOpts.getSYCLVersion() > LangOptions::SYCL_2017) {
    // All attributes in the cl vendor namespace are deprecated in favor of a
    // name in the sycl namespace as of SYCL 2020.
    if (A.hasScope() && A.getScopeName()->isStr("cl")) {
      DiagnoseDeprecatedAttribute(A, "sycl", NewName);
      return;
    }

    // All GNU-style spellings are deprecated in favor of a C++-style spelling.
    if (A.getSyntax() == ParsedAttr::AS_GNU) {
      // Note: we cannot suggest an automatic fix-it because GNU-style
      // spellings can appear in locations that are not valid for a C++-style
      // spelling, and the attribute could be part of an attribute list within
      // a single __attribute__ specifier. Just tell the user it's deprecated
      // manually.
      //
      // This currently assumes that the GNU-style spelling is the same as the
      // SYCL 2020 spelling (sans the vendor namespace).
      Diag(A.getLoc(), diag::warn_attribute_spelling_deprecated)
          << "'" + A.getNormalizedFullName() + "'";
      Diag(A.getLoc(), diag::note_spelling_suggestion)
          << "'[[sycl::" + A.getNormalizedFullName() + "]]'";
      return;
    }
  }

  // Diagnose SYCL 2020 spellings used in earlier SYCL modes as being an
  // extension.
  if (LangOpts.getSYCLVersion() == LangOptions::SYCL_2017 && A.hasScope() &&
      A.getScopeName()->isStr("sycl")) {
    Diag(A.getLoc(), diag::ext_sycl_2020_attr_spelling) << A;
    return;
  }
}

/// Check if IdxExpr is a valid parameter index for a function or
/// instance method D.  May output an error.
///
/// \returns true if IdxExpr is a valid index.
template <typename AttrInfo>
static bool checkFunctionOrMethodParameterIndex(
    Sema &S, const Decl *D, const AttrInfo &AI, unsigned AttrArgNum,
    const Expr *IdxExpr, ParamIdx &Idx, bool CanIndexImplicitThis = false) {
  assert(isFunctionOrMethodOrBlock(D));

  // In C++ the implicit 'this' function parameter also counts.
  // Parameters are counted from one.
  bool HP = hasFunctionProto(D);
  bool HasImplicitThisParam = isInstanceMethod(D);
  bool IV = HP && isFunctionOrMethodVariadic(D);
  unsigned NumParams =
      (HP ? getFunctionOrMethodNumParams(D) : 0) + HasImplicitThisParam;

  Optional<llvm::APSInt> IdxInt;
  if (IdxExpr->isTypeDependent() ||
      !(IdxInt = IdxExpr->getIntegerConstantExpr(S.Context))) {
    S.Diag(getAttrLoc(AI), diag::err_attribute_argument_n_type)
        << &AI << AttrArgNum << AANT_ArgumentIntegerConstant
        << IdxExpr->getSourceRange();
    return false;
  }

  unsigned IdxSource = IdxInt->getLimitedValue(UINT_MAX);
  if (IdxSource < 1 || (!IV && IdxSource > NumParams)) {
    S.Diag(getAttrLoc(AI), diag::err_attribute_argument_out_of_bounds)
        << &AI << AttrArgNum << IdxExpr->getSourceRange();
    return false;
  }
  if (HasImplicitThisParam && !CanIndexImplicitThis) {
    if (IdxSource == 1) {
      S.Diag(getAttrLoc(AI), diag::err_attribute_invalid_implicit_this_argument)
          << &AI << IdxExpr->getSourceRange();
      return false;
    }
  }

  Idx = ParamIdx(IdxSource, D);
  return true;
}

/// Check if the argument \p E is a ASCII string literal. If not emit an error
/// and return false, otherwise set \p Str to the value of the string literal
/// and return true.
bool Sema::checkStringLiteralArgumentAttr(const AttributeCommonInfo &CI,
                                          const Expr *E, StringRef &Str,
                                          SourceLocation *ArgLocation) {
  const auto *Literal = dyn_cast<StringLiteral>(E->IgnoreParenCasts());
  if (ArgLocation)
    *ArgLocation = E->getBeginLoc();

  if (!Literal || !Literal->isAscii()) {
    Diag(E->getBeginLoc(), diag::err_attribute_argument_type)
        << CI << AANT_ArgumentString;
    return false;
  }

  Str = Literal->getString();
  return true;
}

/// Check if the argument \p ArgNum of \p Attr is a ASCII string literal.
/// If not emit an error and return false. If the argument is an identifier it
/// will emit an error with a fixit hint and treat it as if it was a string
/// literal.
bool Sema::checkStringLiteralArgumentAttr(const ParsedAttr &AL, unsigned ArgNum,
                                          StringRef &Str,
                                          SourceLocation *ArgLocation) {
  // Look for identifiers. If we have one emit a hint to fix it to a literal.
  if (AL.isArgIdent(ArgNum)) {
    IdentifierLoc *Loc = AL.getArgAsIdent(ArgNum);
    Diag(Loc->Loc, diag::err_attribute_argument_type)
        << AL << AANT_ArgumentString
        << FixItHint::CreateInsertion(Loc->Loc, "\"")
        << FixItHint::CreateInsertion(getLocForEndOfToken(Loc->Loc), "\"");
    Str = Loc->Ident->getName();
    if (ArgLocation)
      *ArgLocation = Loc->Loc;
    return true;
  }

  // Now check for an actual string literal.
  Expr *ArgExpr = AL.getArgAsExpr(ArgNum);
  return checkStringLiteralArgumentAttr(AL, ArgExpr, Str, ArgLocation);
}

/// Applies the given attribute to the Decl without performing any
/// additional semantic checking.
template <typename AttrType>
static void handleSimpleAttribute(Sema &S, Decl *D,
                                  const AttributeCommonInfo &CI) {
  D->addAttr(::new (S.Context) AttrType(S.Context, CI));
}

template <typename... DiagnosticArgs>
static const Sema::SemaDiagnosticBuilder&
appendDiagnostics(const Sema::SemaDiagnosticBuilder &Bldr) {
  return Bldr;
}

template <typename T, typename... DiagnosticArgs>
static const Sema::SemaDiagnosticBuilder&
appendDiagnostics(const Sema::SemaDiagnosticBuilder &Bldr, T &&ExtraArg,
                  DiagnosticArgs &&... ExtraArgs) {
  return appendDiagnostics(Bldr << std::forward<T>(ExtraArg),
                           std::forward<DiagnosticArgs>(ExtraArgs)...);
}

/// Add an attribute @c AttrType to declaration @c D, provided that
/// @c PassesCheck is true.
/// Otherwise, emit diagnostic @c DiagID, passing in all parameters
/// specified in @c ExtraArgs.
template <typename AttrType, typename... DiagnosticArgs>
static void handleSimpleAttributeOrDiagnose(Sema &S, Decl *D,
                                            const AttributeCommonInfo &CI,
                                            bool PassesCheck, unsigned DiagID,
                                            DiagnosticArgs &&... ExtraArgs) {
  if (!PassesCheck) {
    Sema::SemaDiagnosticBuilder DB = S.Diag(D->getBeginLoc(), DiagID);
    appendDiagnostics(DB, std::forward<DiagnosticArgs>(ExtraArgs)...);
    return;
  }
  handleSimpleAttribute<AttrType>(S, D, CI);
}

/// Check if the passed-in expression is of type int or bool.
static bool isIntOrBool(Expr *Exp) {
  QualType QT = Exp->getType();
  return QT->isBooleanType() || QT->isIntegerType();
}


// Check to see if the type is a smart pointer of some kind.  We assume
// it's a smart pointer if it defines both operator-> and operator*.
static bool threadSafetyCheckIsSmartPointer(Sema &S, const RecordType* RT) {
  auto IsOverloadedOperatorPresent = [&S](const RecordDecl *Record,
                                          OverloadedOperatorKind Op) {
    DeclContextLookupResult Result =
        Record->lookup(S.Context.DeclarationNames.getCXXOperatorName(Op));
    return !Result.empty();
  };

  const RecordDecl *Record = RT->getDecl();
  bool foundStarOperator = IsOverloadedOperatorPresent(Record, OO_Star);
  bool foundArrowOperator = IsOverloadedOperatorPresent(Record, OO_Arrow);
  if (foundStarOperator && foundArrowOperator)
    return true;

  const CXXRecordDecl *CXXRecord = dyn_cast<CXXRecordDecl>(Record);
  if (!CXXRecord)
    return false;

  for (auto BaseSpecifier : CXXRecord->bases()) {
    if (!foundStarOperator)
      foundStarOperator = IsOverloadedOperatorPresent(
          BaseSpecifier.getType()->getAsRecordDecl(), OO_Star);
    if (!foundArrowOperator)
      foundArrowOperator = IsOverloadedOperatorPresent(
          BaseSpecifier.getType()->getAsRecordDecl(), OO_Arrow);
  }

  if (foundStarOperator && foundArrowOperator)
    return true;

  return false;
}

/// Check if passed in Decl is a pointer type.
/// Note that this function may produce an error message.
/// \return true if the Decl is a pointer type; false otherwise
static bool threadSafetyCheckIsPointer(Sema &S, const Decl *D,
                                       const ParsedAttr &AL) {
  const auto *VD = cast<ValueDecl>(D);
  QualType QT = VD->getType();
  if (QT->isAnyPointerType())
    return true;

  if (const auto *RT = QT->getAs<RecordType>()) {
    // If it's an incomplete type, it could be a smart pointer; skip it.
    // (We don't want to force template instantiation if we can avoid it,
    // since that would alter the order in which templates are instantiated.)
    if (RT->isIncompleteType())
      return true;

    if (threadSafetyCheckIsSmartPointer(S, RT))
      return true;
  }

  S.Diag(AL.getLoc(), diag::warn_thread_attribute_decl_not_pointer) << AL << QT;
  return false;
}

/// Checks that the passed in QualType either is of RecordType or points
/// to RecordType. Returns the relevant RecordType, null if it does not exit.
static const RecordType *getRecordType(QualType QT) {
  if (const auto *RT = QT->getAs<RecordType>())
    return RT;

  // Now check if we point to record type.
  if (const auto *PT = QT->getAs<PointerType>())
    return PT->getPointeeType()->getAs<RecordType>();

  return nullptr;
}

template <typename AttrType>
static bool checkRecordDeclForAttr(const RecordDecl *RD) {
  // Check if the record itself has the attribute.
  if (RD->hasAttr<AttrType>())
    return true;

  // Else check if any base classes have the attribute.
  if (const auto *CRD = dyn_cast<CXXRecordDecl>(RD)) {
    if (!CRD->forallBases([](const CXXRecordDecl *Base) {
          return !Base->hasAttr<AttrType>();
        }))
      return true;
  }
  return false;
}

static bool checkRecordTypeForCapability(Sema &S, QualType Ty) {
  const RecordType *RT = getRecordType(Ty);

  if (!RT)
    return false;

  // Don't check for the capability if the class hasn't been defined yet.
  if (RT->isIncompleteType())
    return true;

  // Allow smart pointers to be used as capability objects.
  // FIXME -- Check the type that the smart pointer points to.
  if (threadSafetyCheckIsSmartPointer(S, RT))
    return true;

  return checkRecordDeclForAttr<CapabilityAttr>(RT->getDecl());
}

static bool checkTypedefTypeForCapability(QualType Ty) {
  const auto *TD = Ty->getAs<TypedefType>();
  if (!TD)
    return false;

  TypedefNameDecl *TN = TD->getDecl();
  if (!TN)
    return false;

  return TN->hasAttr<CapabilityAttr>();
}

static bool typeHasCapability(Sema &S, QualType Ty) {
  if (checkTypedefTypeForCapability(Ty))
    return true;

  if (checkRecordTypeForCapability(S, Ty))
    return true;

  return false;
}

static bool isCapabilityExpr(Sema &S, const Expr *Ex) {
  // Capability expressions are simple expressions involving the boolean logic
  // operators &&, || or !, a simple DeclRefExpr, CastExpr or a ParenExpr. Once
  // a DeclRefExpr is found, its type should be checked to determine whether it
  // is a capability or not.

  if (const auto *E = dyn_cast<CastExpr>(Ex))
    return isCapabilityExpr(S, E->getSubExpr());
  else if (const auto *E = dyn_cast<ParenExpr>(Ex))
    return isCapabilityExpr(S, E->getSubExpr());
  else if (const auto *E = dyn_cast<UnaryOperator>(Ex)) {
    if (E->getOpcode() == UO_LNot || E->getOpcode() == UO_AddrOf ||
        E->getOpcode() == UO_Deref)
      return isCapabilityExpr(S, E->getSubExpr());
    return false;
  } else if (const auto *E = dyn_cast<BinaryOperator>(Ex)) {
    if (E->getOpcode() == BO_LAnd || E->getOpcode() == BO_LOr)
      return isCapabilityExpr(S, E->getLHS()) &&
             isCapabilityExpr(S, E->getRHS());
    return false;
  }

  return typeHasCapability(S, Ex->getType());
}

/// Checks that all attribute arguments, starting from Sidx, resolve to
/// a capability object.
/// \param Sidx The attribute argument index to start checking with.
/// \param ParamIdxOk Whether an argument can be indexing into a function
/// parameter list.
static void checkAttrArgsAreCapabilityObjs(Sema &S, Decl *D,
                                           const ParsedAttr &AL,
                                           SmallVectorImpl<Expr *> &Args,
                                           unsigned Sidx = 0,
                                           bool ParamIdxOk = false) {
  if (Sidx == AL.getNumArgs()) {
    // If we don't have any capability arguments, the attribute implicitly
    // refers to 'this'. So we need to make sure that 'this' exists, i.e. we're
    // a non-static method, and that the class is a (scoped) capability.
    const auto *MD = dyn_cast<const CXXMethodDecl>(D);
    if (MD && !MD->isStatic()) {
      const CXXRecordDecl *RD = MD->getParent();
      // FIXME -- need to check this again on template instantiation
      if (!checkRecordDeclForAttr<CapabilityAttr>(RD) &&
          !checkRecordDeclForAttr<ScopedLockableAttr>(RD))
        S.Diag(AL.getLoc(),
               diag::warn_thread_attribute_not_on_capability_member)
            << AL << MD->getParent();
    } else {
      S.Diag(AL.getLoc(), diag::warn_thread_attribute_not_on_non_static_member)
          << AL;
    }
  }

  for (unsigned Idx = Sidx; Idx < AL.getNumArgs(); ++Idx) {
    Expr *ArgExp = AL.getArgAsExpr(Idx);

    if (ArgExp->isTypeDependent()) {
      // FIXME -- need to check this again on template instantiation
      Args.push_back(ArgExp);
      continue;
    }

    if (const auto *StrLit = dyn_cast<StringLiteral>(ArgExp)) {
      if (StrLit->getLength() == 0 ||
          (StrLit->isAscii() && StrLit->getString() == StringRef("*"))) {
        // Pass empty strings to the analyzer without warnings.
        // Treat "*" as the universal lock.
        Args.push_back(ArgExp);
        continue;
      }

      // We allow constant strings to be used as a placeholder for expressions
      // that are not valid C++ syntax, but warn that they are ignored.
      S.Diag(AL.getLoc(), diag::warn_thread_attribute_ignored) << AL;
      Args.push_back(ArgExp);
      continue;
    }

    QualType ArgTy = ArgExp->getType();

    // A pointer to member expression of the form  &MyClass::mu is treated
    // specially -- we need to look at the type of the member.
    if (const auto *UOp = dyn_cast<UnaryOperator>(ArgExp))
      if (UOp->getOpcode() == UO_AddrOf)
        if (const auto *DRE = dyn_cast<DeclRefExpr>(UOp->getSubExpr()))
          if (DRE->getDecl()->isCXXInstanceMember())
            ArgTy = DRE->getDecl()->getType();

    // First see if we can just cast to record type, or pointer to record type.
    const RecordType *RT = getRecordType(ArgTy);

    // Now check if we index into a record type function param.
    if(!RT && ParamIdxOk) {
      const auto *FD = dyn_cast<FunctionDecl>(D);
      const auto *IL = dyn_cast<IntegerLiteral>(ArgExp);
      if(FD && IL) {
        unsigned int NumParams = FD->getNumParams();
        llvm::APInt ArgValue = IL->getValue();
        uint64_t ParamIdxFromOne = ArgValue.getZExtValue();
        uint64_t ParamIdxFromZero = ParamIdxFromOne - 1;
        if (!ArgValue.isStrictlyPositive() || ParamIdxFromOne > NumParams) {
          S.Diag(AL.getLoc(),
                 diag::err_attribute_argument_out_of_bounds_extra_info)
              << AL << Idx + 1 << NumParams;
          continue;
        }
        ArgTy = FD->getParamDecl(ParamIdxFromZero)->getType();
      }
    }

    // If the type does not have a capability, see if the components of the
    // expression have capabilities. This allows for writing C code where the
    // capability may be on the type, and the expression is a capability
    // boolean logic expression. Eg) requires_capability(A || B && !C)
    if (!typeHasCapability(S, ArgTy) && !isCapabilityExpr(S, ArgExp))
      S.Diag(AL.getLoc(), diag::warn_thread_attribute_argument_not_lockable)
          << AL << ArgTy;

    Args.push_back(ArgExp);
  }
}

//===----------------------------------------------------------------------===//
// Attribute Implementations
//===----------------------------------------------------------------------===//

static void handlePtGuardedVarAttr(Sema &S, Decl *D, const ParsedAttr &AL) {
  if (!threadSafetyCheckIsPointer(S, D, AL))
    return;

  D->addAttr(::new (S.Context) PtGuardedVarAttr(S.Context, AL));
}

static bool checkGuardedByAttrCommon(Sema &S, Decl *D, const ParsedAttr &AL,
                                     Expr *&Arg) {
  SmallVector<Expr *, 1> Args;
  // check that all arguments are lockable objects
  checkAttrArgsAreCapabilityObjs(S, D, AL, Args);
  unsigned Size = Args.size();
  if (Size != 1)
    return false;

  Arg = Args[0];

  return true;
}

static void handleGuardedByAttr(Sema &S, Decl *D, const ParsedAttr &AL) {
  Expr *Arg = nullptr;
  if (!checkGuardedByAttrCommon(S, D, AL, Arg))
    return;

  D->addAttr(::new (S.Context) GuardedByAttr(S.Context, AL, Arg));
}

static void handlePtGuardedByAttr(Sema &S, Decl *D, const ParsedAttr &AL) {
  Expr *Arg = nullptr;
  if (!checkGuardedByAttrCommon(S, D, AL, Arg))
    return;

  if (!threadSafetyCheckIsPointer(S, D, AL))
    return;

  D->addAttr(::new (S.Context) PtGuardedByAttr(S.Context, AL, Arg));
}

static bool checkAcquireOrderAttrCommon(Sema &S, Decl *D, const ParsedAttr &AL,
                                        SmallVectorImpl<Expr *> &Args) {
  if (!AL.checkAtLeastNumArgs(S, 1))
    return false;

  // Check that this attribute only applies to lockable types.
  QualType QT = cast<ValueDecl>(D)->getType();
  if (!QT->isDependentType() && !typeHasCapability(S, QT)) {
    S.Diag(AL.getLoc(), diag::warn_thread_attribute_decl_not_lockable) << AL;
    return false;
  }

  // Check that all arguments are lockable objects.
  checkAttrArgsAreCapabilityObjs(S, D, AL, Args);
  if (Args.empty())
    return false;

  return true;
}

static void handleAcquiredAfterAttr(Sema &S, Decl *D, const ParsedAttr &AL) {
  SmallVector<Expr *, 1> Args;
  if (!checkAcquireOrderAttrCommon(S, D, AL, Args))
    return;

  Expr **StartArg = &Args[0];
  D->addAttr(::new (S.Context)
                 AcquiredAfterAttr(S.Context, AL, StartArg, Args.size()));
}

static void handleAcquiredBeforeAttr(Sema &S, Decl *D, const ParsedAttr &AL) {
  SmallVector<Expr *, 1> Args;
  if (!checkAcquireOrderAttrCommon(S, D, AL, Args))
    return;

  Expr **StartArg = &Args[0];
  D->addAttr(::new (S.Context)
                 AcquiredBeforeAttr(S.Context, AL, StartArg, Args.size()));
}

static bool checkLockFunAttrCommon(Sema &S, Decl *D, const ParsedAttr &AL,
                                   SmallVectorImpl<Expr *> &Args) {
  // zero or more arguments ok
  // check that all arguments are lockable objects
  checkAttrArgsAreCapabilityObjs(S, D, AL, Args, 0, /*ParamIdxOk=*/true);

  return true;
}

static void handleAssertSharedLockAttr(Sema &S, Decl *D, const ParsedAttr &AL) {
  SmallVector<Expr *, 1> Args;
  if (!checkLockFunAttrCommon(S, D, AL, Args))
    return;

  unsigned Size = Args.size();
  Expr **StartArg = Size == 0 ? nullptr : &Args[0];
  D->addAttr(::new (S.Context)
                 AssertSharedLockAttr(S.Context, AL, StartArg, Size));
}

static void handleAssertExclusiveLockAttr(Sema &S, Decl *D,
                                          const ParsedAttr &AL) {
  SmallVector<Expr *, 1> Args;
  if (!checkLockFunAttrCommon(S, D, AL, Args))
    return;

  unsigned Size = Args.size();
  Expr **StartArg = Size == 0 ? nullptr : &Args[0];
  D->addAttr(::new (S.Context)
                 AssertExclusiveLockAttr(S.Context, AL, StartArg, Size));
}

/// Checks to be sure that the given parameter number is in bounds, and
/// is an integral type. Will emit appropriate diagnostics if this returns
/// false.
///
/// AttrArgNo is used to actually retrieve the argument, so it's base-0.
template <typename AttrInfo>
static bool checkParamIsIntegerType(Sema &S, const Decl *D, const AttrInfo &AI,
                                    unsigned AttrArgNo) {
  assert(AI.isArgExpr(AttrArgNo) && "Expected expression argument");
  Expr *AttrArg = AI.getArgAsExpr(AttrArgNo);
  ParamIdx Idx;
  if (!checkFunctionOrMethodParameterIndex(S, D, AI, AttrArgNo + 1, AttrArg,
                                           Idx))
    return false;

  QualType ParamTy = getFunctionOrMethodParamType(D, Idx.getASTIndex());
  if (!ParamTy->isIntegerType() && !ParamTy->isCharType()) {
    SourceLocation SrcLoc = AttrArg->getBeginLoc();
    S.Diag(SrcLoc, diag::err_attribute_integers_only)
        << AI << getFunctionOrMethodParamRange(D, Idx.getASTIndex());
    return false;
  }
  return true;
}

static void handleAllocSizeAttr(Sema &S, Decl *D, const ParsedAttr &AL) {
  if (!AL.checkAtLeastNumArgs(S, 1) || !AL.checkAtMostNumArgs(S, 2))
    return;

  assert(isFunctionOrMethod(D) && hasFunctionProto(D));

  QualType RetTy = getFunctionOrMethodResultType(D);
  if (!RetTy->isPointerType()) {
    S.Diag(AL.getLoc(), diag::warn_attribute_return_pointers_only) << AL;
    return;
  }

  const Expr *SizeExpr = AL.getArgAsExpr(0);
  int SizeArgNoVal;
  // Parameter indices are 1-indexed, hence Index=1
  if (!checkPositiveIntArgument(S, AL, SizeExpr, SizeArgNoVal, /*Idx=*/1))
    return;
  if (!checkParamIsIntegerType(S, D, AL, /*AttrArgNo=*/0))
    return;
  ParamIdx SizeArgNo(SizeArgNoVal, D);

  ParamIdx NumberArgNo;
  if (AL.getNumArgs() == 2) {
    const Expr *NumberExpr = AL.getArgAsExpr(1);
    int Val;
    // Parameter indices are 1-based, hence Index=2
    if (!checkPositiveIntArgument(S, AL, NumberExpr, Val, /*Idx=*/2))
      return;
    if (!checkParamIsIntegerType(S, D, AL, /*AttrArgNo=*/1))
      return;
    NumberArgNo = ParamIdx(Val, D);
  }

  D->addAttr(::new (S.Context)
                 AllocSizeAttr(S.Context, AL, SizeArgNo, NumberArgNo));
}

static bool checkTryLockFunAttrCommon(Sema &S, Decl *D, const ParsedAttr &AL,
                                      SmallVectorImpl<Expr *> &Args) {
  if (!AL.checkAtLeastNumArgs(S, 1))
    return false;

  if (!isIntOrBool(AL.getArgAsExpr(0))) {
    S.Diag(AL.getLoc(), diag::err_attribute_argument_n_type)
        << AL << 1 << AANT_ArgumentIntOrBool;
    return false;
  }

  // check that all arguments are lockable objects
  checkAttrArgsAreCapabilityObjs(S, D, AL, Args, 1);

  return true;
}

static void handleSharedTrylockFunctionAttr(Sema &S, Decl *D,
                                            const ParsedAttr &AL) {
  SmallVector<Expr*, 2> Args;
  if (!checkTryLockFunAttrCommon(S, D, AL, Args))
    return;

  D->addAttr(::new (S.Context) SharedTrylockFunctionAttr(
      S.Context, AL, AL.getArgAsExpr(0), Args.data(), Args.size()));
}

static void handleExclusiveTrylockFunctionAttr(Sema &S, Decl *D,
                                               const ParsedAttr &AL) {
  SmallVector<Expr*, 2> Args;
  if (!checkTryLockFunAttrCommon(S, D, AL, Args))
    return;

  D->addAttr(::new (S.Context) ExclusiveTrylockFunctionAttr(
      S.Context, AL, AL.getArgAsExpr(0), Args.data(), Args.size()));
}

static void handleLockReturnedAttr(Sema &S, Decl *D, const ParsedAttr &AL) {
  // check that the argument is lockable object
  SmallVector<Expr*, 1> Args;
  checkAttrArgsAreCapabilityObjs(S, D, AL, Args);
  unsigned Size = Args.size();
  if (Size == 0)
    return;

  D->addAttr(::new (S.Context) LockReturnedAttr(S.Context, AL, Args[0]));
}

static void handleLocksExcludedAttr(Sema &S, Decl *D, const ParsedAttr &AL) {
  if (!AL.checkAtLeastNumArgs(S, 1))
    return;

  // check that all arguments are lockable objects
  SmallVector<Expr*, 1> Args;
  checkAttrArgsAreCapabilityObjs(S, D, AL, Args);
  unsigned Size = Args.size();
  if (Size == 0)
    return;
  Expr **StartArg = &Args[0];

  D->addAttr(::new (S.Context)
                 LocksExcludedAttr(S.Context, AL, StartArg, Size));
}

static bool checkFunctionConditionAttr(Sema &S, Decl *D, const ParsedAttr &AL,
                                       Expr *&Cond, StringRef &Msg) {
  Cond = AL.getArgAsExpr(0);
  if (!Cond->isTypeDependent()) {
    ExprResult Converted = S.PerformContextuallyConvertToBool(Cond);
    if (Converted.isInvalid())
      return false;
    Cond = Converted.get();
  }

  if (!S.checkStringLiteralArgumentAttr(AL, 1, Msg))
    return false;

  if (Msg.empty())
    Msg = "<no message provided>";

  SmallVector<PartialDiagnosticAt, 8> Diags;
  if (isa<FunctionDecl>(D) && !Cond->isValueDependent() &&
      !Expr::isPotentialConstantExprUnevaluated(Cond, cast<FunctionDecl>(D),
                                                Diags)) {
    S.Diag(AL.getLoc(), diag::err_attr_cond_never_constant_expr) << AL;
    for (const PartialDiagnosticAt &PDiag : Diags)
      S.Diag(PDiag.first, PDiag.second);
    return false;
  }
  return true;
}

static void handleEnableIfAttr(Sema &S, Decl *D, const ParsedAttr &AL) {
  S.Diag(AL.getLoc(), diag::ext_clang_enable_if);

  Expr *Cond;
  StringRef Msg;
  if (checkFunctionConditionAttr(S, D, AL, Cond, Msg))
    D->addAttr(::new (S.Context) EnableIfAttr(S.Context, AL, Cond, Msg));
}

static void handleErrorAttr(Sema &S, Decl *D, const ParsedAttr &AL) {
  StringRef NewUserDiagnostic;
  if (!S.checkStringLiteralArgumentAttr(AL, 0, NewUserDiagnostic))
    return;
  if (ErrorAttr *EA = S.mergeErrorAttr(D, AL, NewUserDiagnostic))
    D->addAttr(EA);
}

namespace {
/// Determines if a given Expr references any of the given function's
/// ParmVarDecls, or the function's implicit `this` parameter (if applicable).
class ArgumentDependenceChecker
    : public RecursiveASTVisitor<ArgumentDependenceChecker> {
#ifndef NDEBUG
  const CXXRecordDecl *ClassType;
#endif
  llvm::SmallPtrSet<const ParmVarDecl *, 16> Parms;
  bool Result;

public:
  ArgumentDependenceChecker(const FunctionDecl *FD) {
#ifndef NDEBUG
    if (const auto *MD = dyn_cast<CXXMethodDecl>(FD))
      ClassType = MD->getParent();
    else
      ClassType = nullptr;
#endif
    Parms.insert(FD->param_begin(), FD->param_end());
  }

  bool referencesArgs(Expr *E) {
    Result = false;
    TraverseStmt(E);
    return Result;
  }

  bool VisitCXXThisExpr(CXXThisExpr *E) {
    assert(E->getType()->getPointeeCXXRecordDecl() == ClassType &&
           "`this` doesn't refer to the enclosing class?");
    Result = true;
    return false;
  }

  bool VisitDeclRefExpr(DeclRefExpr *DRE) {
    if (const auto *PVD = dyn_cast<ParmVarDecl>(DRE->getDecl()))
      if (Parms.count(PVD)) {
        Result = true;
        return false;
      }
    return true;
  }
};
}

static void handleDiagnoseAsBuiltinAttr(Sema &S, Decl *D,
                                        const ParsedAttr &AL) {
  const auto *DeclFD = cast<FunctionDecl>(D);

  if (const auto *MethodDecl = dyn_cast<CXXMethodDecl>(DeclFD))
    if (!MethodDecl->isStatic()) {
      S.Diag(AL.getLoc(), diag::err_attribute_no_member_function) << AL;
      return;
    }

  auto DiagnoseType = [&](unsigned Index, AttributeArgumentNType T) {
    SourceLocation Loc = [&]() {
      auto Union = AL.getArg(Index - 1);
      if (Union.is<Expr *>())
        return Union.get<Expr *>()->getBeginLoc();
      return Union.get<IdentifierLoc *>()->Loc;
    }();

    S.Diag(Loc, diag::err_attribute_argument_n_type) << AL << Index << T;
  };

  FunctionDecl *AttrFD = [&]() -> FunctionDecl * {
    if (!AL.isArgExpr(0))
      return nullptr;
    auto *F = dyn_cast_or_null<DeclRefExpr>(AL.getArgAsExpr(0));
    if (!F)
      return nullptr;
    return dyn_cast_or_null<FunctionDecl>(F->getFoundDecl());
  }();

  if (!AttrFD || !AttrFD->getBuiltinID(true)) {
    DiagnoseType(1, AANT_ArgumentBuiltinFunction);
    return;
  }

  if (AttrFD->getNumParams() != AL.getNumArgs() - 1) {
    S.Diag(AL.getLoc(), diag::err_attribute_wrong_number_arguments_for)
        << AL << AttrFD << AttrFD->getNumParams();
    return;
  }

  SmallVector<unsigned, 8> Indices;

  for (unsigned I = 1; I < AL.getNumArgs(); ++I) {
    if (!AL.isArgExpr(I)) {
      DiagnoseType(I + 1, AANT_ArgumentIntegerConstant);
      return;
    }

    const Expr *IndexExpr = AL.getArgAsExpr(I);
    uint32_t Index;

    if (!checkUInt32Argument(S, AL, IndexExpr, Index, I + 1, false))
      return;

    if (Index > DeclFD->getNumParams()) {
      S.Diag(AL.getLoc(), diag::err_attribute_bounds_for_function)
          << AL << Index << DeclFD << DeclFD->getNumParams();
      return;
    }

    QualType T1 = AttrFD->getParamDecl(I - 1)->getType();
    QualType T2 = DeclFD->getParamDecl(Index - 1)->getType();

    if (T1.getCanonicalType().getUnqualifiedType() !=
        T2.getCanonicalType().getUnqualifiedType()) {
      S.Diag(IndexExpr->getBeginLoc(), diag::err_attribute_parameter_types)
          << AL << Index << DeclFD << T2 << I << AttrFD << T1;
      return;
    }

    Indices.push_back(Index - 1);
  }

  D->addAttr(::new (S.Context) DiagnoseAsBuiltinAttr(
      S.Context, AL, AttrFD, Indices.data(), Indices.size()));
}

static void handleDiagnoseIfAttr(Sema &S, Decl *D, const ParsedAttr &AL) {
  S.Diag(AL.getLoc(), diag::ext_clang_diagnose_if);

  Expr *Cond;
  StringRef Msg;
  if (!checkFunctionConditionAttr(S, D, AL, Cond, Msg))
    return;

  StringRef DiagTypeStr;
  if (!S.checkStringLiteralArgumentAttr(AL, 2, DiagTypeStr))
    return;

  DiagnoseIfAttr::DiagnosticType DiagType;
  if (!DiagnoseIfAttr::ConvertStrToDiagnosticType(DiagTypeStr, DiagType)) {
    S.Diag(AL.getArgAsExpr(2)->getBeginLoc(),
           diag::err_diagnose_if_invalid_diagnostic_type);
    return;
  }

  bool ArgDependent = false;
  if (const auto *FD = dyn_cast<FunctionDecl>(D))
    ArgDependent = ArgumentDependenceChecker(FD).referencesArgs(Cond);
  D->addAttr(::new (S.Context) DiagnoseIfAttr(
      S.Context, AL, Cond, Msg, DiagType, ArgDependent, cast<NamedDecl>(D)));
}

static void handleNoBuiltinAttr(Sema &S, Decl *D, const ParsedAttr &AL) {
  static constexpr const StringRef kWildcard = "*";

  llvm::SmallVector<StringRef, 16> Names;
  bool HasWildcard = false;

  const auto AddBuiltinName = [&Names, &HasWildcard](StringRef Name) {
    if (Name == kWildcard)
      HasWildcard = true;
    Names.push_back(Name);
  };

  // Add previously defined attributes.
  if (const auto *NBA = D->getAttr<NoBuiltinAttr>())
    for (StringRef BuiltinName : NBA->builtinNames())
      AddBuiltinName(BuiltinName);

  // Add current attributes.
  if (AL.getNumArgs() == 0)
    AddBuiltinName(kWildcard);
  else
    for (unsigned I = 0, E = AL.getNumArgs(); I != E; ++I) {
      StringRef BuiltinName;
      SourceLocation LiteralLoc;
      if (!S.checkStringLiteralArgumentAttr(AL, I, BuiltinName, &LiteralLoc))
        return;

      if (Builtin::Context::isBuiltinFunc(BuiltinName))
        AddBuiltinName(BuiltinName);
      else
        S.Diag(LiteralLoc, diag::warn_attribute_no_builtin_invalid_builtin_name)
            << BuiltinName << AL;
    }

  // Repeating the same attribute is fine.
  llvm::sort(Names);
  Names.erase(std::unique(Names.begin(), Names.end()), Names.end());

  // Empty no_builtin must be on its own.
  if (HasWildcard && Names.size() > 1)
    S.Diag(D->getLocation(),
           diag::err_attribute_no_builtin_wildcard_or_builtin_name)
        << AL;

  if (D->hasAttr<NoBuiltinAttr>())
    D->dropAttr<NoBuiltinAttr>();
  D->addAttr(::new (S.Context)
                 NoBuiltinAttr(S.Context, AL, Names.data(), Names.size()));
}

static void handlePassObjectSizeAttr(Sema &S, Decl *D, const ParsedAttr &AL) {
  if (D->hasAttr<PassObjectSizeAttr>()) {
    S.Diag(D->getBeginLoc(), diag::err_attribute_only_once_per_parameter) << AL;
    return;
  }

  Expr *E = AL.getArgAsExpr(0);
  uint32_t Type;
  if (!checkUInt32Argument(S, AL, E, Type, /*Idx=*/1))
    return;

  // pass_object_size's argument is passed in as the second argument of
  // __builtin_object_size. So, it has the same constraints as that second
  // argument; namely, it must be in the range [0, 3].
  if (Type > 3) {
    S.Diag(E->getBeginLoc(), diag::err_attribute_argument_out_of_range)
        << AL << 0 << 3 << E->getSourceRange();
    return;
  }

  // pass_object_size is only supported on constant pointer parameters; as a
  // kindness to users, we allow the parameter to be non-const for declarations.
  // At this point, we have no clue if `D` belongs to a function declaration or
  // definition, so we defer the constness check until later.
  if (!cast<ParmVarDecl>(D)->getType()->isPointerType()) {
    S.Diag(D->getBeginLoc(), diag::err_attribute_pointers_only) << AL << 1;
    return;
  }

  D->addAttr(::new (S.Context) PassObjectSizeAttr(S.Context, AL, (int)Type));
}

static void handleConsumableAttr(Sema &S, Decl *D, const ParsedAttr &AL) {
  ConsumableAttr::ConsumedState DefaultState;

  if (AL.isArgIdent(0)) {
    IdentifierLoc *IL = AL.getArgAsIdent(0);
    if (!ConsumableAttr::ConvertStrToConsumedState(IL->Ident->getName(),
                                                   DefaultState)) {
      S.Diag(IL->Loc, diag::warn_attribute_type_not_supported) << AL
                                                               << IL->Ident;
      return;
    }
  } else {
    S.Diag(AL.getLoc(), diag::err_attribute_argument_type)
        << AL << AANT_ArgumentIdentifier;
    return;
  }

  D->addAttr(::new (S.Context) ConsumableAttr(S.Context, AL, DefaultState));
}

static bool checkForConsumableClass(Sema &S, const CXXMethodDecl *MD,
                                    const ParsedAttr &AL) {
  QualType ThisType = MD->getThisType()->getPointeeType();

  if (const CXXRecordDecl *RD = ThisType->getAsCXXRecordDecl()) {
    if (!RD->hasAttr<ConsumableAttr>()) {
      S.Diag(AL.getLoc(), diag::warn_attr_on_unconsumable_class) << RD;

      return false;
    }
  }

  return true;
}

static void handleCallableWhenAttr(Sema &S, Decl *D, const ParsedAttr &AL) {
  if (!AL.checkAtLeastNumArgs(S, 1))
    return;

  if (!checkForConsumableClass(S, cast<CXXMethodDecl>(D), AL))
    return;

  SmallVector<CallableWhenAttr::ConsumedState, 3> States;
  for (unsigned ArgIndex = 0; ArgIndex < AL.getNumArgs(); ++ArgIndex) {
    CallableWhenAttr::ConsumedState CallableState;

    StringRef StateString;
    SourceLocation Loc;
    if (AL.isArgIdent(ArgIndex)) {
      IdentifierLoc *Ident = AL.getArgAsIdent(ArgIndex);
      StateString = Ident->Ident->getName();
      Loc = Ident->Loc;
    } else {
      if (!S.checkStringLiteralArgumentAttr(AL, ArgIndex, StateString, &Loc))
        return;
    }

    if (!CallableWhenAttr::ConvertStrToConsumedState(StateString,
                                                     CallableState)) {
      S.Diag(Loc, diag::warn_attribute_type_not_supported) << AL << StateString;
      return;
    }

    States.push_back(CallableState);
  }

  D->addAttr(::new (S.Context)
                 CallableWhenAttr(S.Context, AL, States.data(), States.size()));
}

static void handleParamTypestateAttr(Sema &S, Decl *D, const ParsedAttr &AL) {
  ParamTypestateAttr::ConsumedState ParamState;

  if (AL.isArgIdent(0)) {
    IdentifierLoc *Ident = AL.getArgAsIdent(0);
    StringRef StateString = Ident->Ident->getName();

    if (!ParamTypestateAttr::ConvertStrToConsumedState(StateString,
                                                       ParamState)) {
      S.Diag(Ident->Loc, diag::warn_attribute_type_not_supported)
          << AL << StateString;
      return;
    }
  } else {
    S.Diag(AL.getLoc(), diag::err_attribute_argument_type)
        << AL << AANT_ArgumentIdentifier;
    return;
  }

  // FIXME: This check is currently being done in the analysis.  It can be
  //        enabled here only after the parser propagates attributes at
  //        template specialization definition, not declaration.
  //QualType ReturnType = cast<ParmVarDecl>(D)->getType();
  //const CXXRecordDecl *RD = ReturnType->getAsCXXRecordDecl();
  //
  //if (!RD || !RD->hasAttr<ConsumableAttr>()) {
  //    S.Diag(AL.getLoc(), diag::warn_return_state_for_unconsumable_type) <<
  //      ReturnType.getAsString();
  //    return;
  //}

  D->addAttr(::new (S.Context) ParamTypestateAttr(S.Context, AL, ParamState));
}

static void handleReturnTypestateAttr(Sema &S, Decl *D, const ParsedAttr &AL) {
  ReturnTypestateAttr::ConsumedState ReturnState;

  if (AL.isArgIdent(0)) {
    IdentifierLoc *IL = AL.getArgAsIdent(0);
    if (!ReturnTypestateAttr::ConvertStrToConsumedState(IL->Ident->getName(),
                                                        ReturnState)) {
      S.Diag(IL->Loc, diag::warn_attribute_type_not_supported) << AL
                                                               << IL->Ident;
      return;
    }
  } else {
    S.Diag(AL.getLoc(), diag::err_attribute_argument_type)
        << AL << AANT_ArgumentIdentifier;
    return;
  }

  // FIXME: This check is currently being done in the analysis.  It can be
  //        enabled here only after the parser propagates attributes at
  //        template specialization definition, not declaration.
  //QualType ReturnType;
  //
  //if (const ParmVarDecl *Param = dyn_cast<ParmVarDecl>(D)) {
  //  ReturnType = Param->getType();
  //
  //} else if (const CXXConstructorDecl *Constructor =
  //             dyn_cast<CXXConstructorDecl>(D)) {
  //  ReturnType = Constructor->getThisType()->getPointeeType();
  //
  //} else {
  //
  //  ReturnType = cast<FunctionDecl>(D)->getCallResultType();
  //}
  //
  //const CXXRecordDecl *RD = ReturnType->getAsCXXRecordDecl();
  //
  //if (!RD || !RD->hasAttr<ConsumableAttr>()) {
  //    S.Diag(Attr.getLoc(), diag::warn_return_state_for_unconsumable_type) <<
  //      ReturnType.getAsString();
  //    return;
  //}

  D->addAttr(::new (S.Context) ReturnTypestateAttr(S.Context, AL, ReturnState));
}

static void handleSetTypestateAttr(Sema &S, Decl *D, const ParsedAttr &AL) {
  if (!checkForConsumableClass(S, cast<CXXMethodDecl>(D), AL))
    return;

  SetTypestateAttr::ConsumedState NewState;
  if (AL.isArgIdent(0)) {
    IdentifierLoc *Ident = AL.getArgAsIdent(0);
    StringRef Param = Ident->Ident->getName();
    if (!SetTypestateAttr::ConvertStrToConsumedState(Param, NewState)) {
      S.Diag(Ident->Loc, diag::warn_attribute_type_not_supported) << AL
                                                                  << Param;
      return;
    }
  } else {
    S.Diag(AL.getLoc(), diag::err_attribute_argument_type)
        << AL << AANT_ArgumentIdentifier;
    return;
  }

  D->addAttr(::new (S.Context) SetTypestateAttr(S.Context, AL, NewState));
}

static void handleTestTypestateAttr(Sema &S, Decl *D, const ParsedAttr &AL) {
  if (!checkForConsumableClass(S, cast<CXXMethodDecl>(D), AL))
    return;

  TestTypestateAttr::ConsumedState TestState;
  if (AL.isArgIdent(0)) {
    IdentifierLoc *Ident = AL.getArgAsIdent(0);
    StringRef Param = Ident->Ident->getName();
    if (!TestTypestateAttr::ConvertStrToConsumedState(Param, TestState)) {
      S.Diag(Ident->Loc, diag::warn_attribute_type_not_supported) << AL
                                                                  << Param;
      return;
    }
  } else {
    S.Diag(AL.getLoc(), diag::err_attribute_argument_type)
        << AL << AANT_ArgumentIdentifier;
    return;
  }

  D->addAttr(::new (S.Context) TestTypestateAttr(S.Context, AL, TestState));
}

static void handleExtVectorTypeAttr(Sema &S, Decl *D, const ParsedAttr &AL) {
  // Remember this typedef decl, we will need it later for diagnostics.
  S.ExtVectorDecls.push_back(cast<TypedefNameDecl>(D));
}

static void handlePackedAttr(Sema &S, Decl *D, const ParsedAttr &AL) {
  if (auto *TD = dyn_cast<TagDecl>(D))
    TD->addAttr(::new (S.Context) PackedAttr(S.Context, AL));
  else if (auto *FD = dyn_cast<FieldDecl>(D)) {
    bool BitfieldByteAligned = (!FD->getType()->isDependentType() &&
                                !FD->getType()->isIncompleteType() &&
                                FD->isBitField() &&
                                S.Context.getTypeAlign(FD->getType()) <= 8);

    if (S.getASTContext().getTargetInfo().getTriple().isPS4()) {
      if (BitfieldByteAligned)
        // The PS4 target needs to maintain ABI backwards compatibility.
        S.Diag(AL.getLoc(), diag::warn_attribute_ignored_for_field_of_type)
            << AL << FD->getType();
      else
        FD->addAttr(::new (S.Context) PackedAttr(S.Context, AL));
    } else {
      // Report warning about changed offset in the newer compiler versions.
      if (BitfieldByteAligned)
        S.Diag(AL.getLoc(), diag::warn_attribute_packed_for_bitfield);

      FD->addAttr(::new (S.Context) PackedAttr(S.Context, AL));
    }

  } else
    S.Diag(AL.getLoc(), diag::warn_attribute_ignored) << AL;
}

static void handlePreferredName(Sema &S, Decl *D, const ParsedAttr &AL) {
  auto *RD = cast<CXXRecordDecl>(D);
  ClassTemplateDecl *CTD = RD->getDescribedClassTemplate();
  assert(CTD && "attribute does not appertain to this declaration");

  ParsedType PT = AL.getTypeArg();
  TypeSourceInfo *TSI = nullptr;
  QualType T = S.GetTypeFromParser(PT, &TSI);
  if (!TSI)
    TSI = S.Context.getTrivialTypeSourceInfo(T, AL.getLoc());

  if (!T.hasQualifiers() && T->isTypedefNameType()) {
    // Find the template name, if this type names a template specialization.
    const TemplateDecl *Template = nullptr;
    if (const auto *CTSD = dyn_cast_or_null<ClassTemplateSpecializationDecl>(
            T->getAsCXXRecordDecl())) {
      Template = CTSD->getSpecializedTemplate();
    } else if (const auto *TST = T->getAs<TemplateSpecializationType>()) {
      while (TST && TST->isTypeAlias())
        TST = TST->getAliasedType()->getAs<TemplateSpecializationType>();
      if (TST)
        Template = TST->getTemplateName().getAsTemplateDecl();
    }

    if (Template && declaresSameEntity(Template, CTD)) {
      D->addAttr(::new (S.Context) PreferredNameAttr(S.Context, AL, TSI));
      return;
    }
  }

  S.Diag(AL.getLoc(), diag::err_attribute_preferred_name_arg_invalid)
      << T << CTD;
  if (const auto *TT = T->getAs<TypedefType>())
    S.Diag(TT->getDecl()->getLocation(), diag::note_entity_declared_at)
        << TT->getDecl();
}

static bool checkIBOutletCommon(Sema &S, Decl *D, const ParsedAttr &AL) {
  // The IBOutlet/IBOutletCollection attributes only apply to instance
  // variables or properties of Objective-C classes.  The outlet must also
  // have an object reference type.
  if (const auto *VD = dyn_cast<ObjCIvarDecl>(D)) {
    if (!VD->getType()->getAs<ObjCObjectPointerType>()) {
      S.Diag(AL.getLoc(), diag::warn_iboutlet_object_type)
          << AL << VD->getType() << 0;
      return false;
    }
  }
  else if (const auto *PD = dyn_cast<ObjCPropertyDecl>(D)) {
    if (!PD->getType()->getAs<ObjCObjectPointerType>()) {
      S.Diag(AL.getLoc(), diag::warn_iboutlet_object_type)
          << AL << PD->getType() << 1;
      return false;
    }
  }
  else {
    S.Diag(AL.getLoc(), diag::warn_attribute_iboutlet) << AL;
    return false;
  }

  return true;
}

static void handleIBOutlet(Sema &S, Decl *D, const ParsedAttr &AL) {
  if (!checkIBOutletCommon(S, D, AL))
    return;

  D->addAttr(::new (S.Context) IBOutletAttr(S.Context, AL));
}

static void handleIBOutletCollection(Sema &S, Decl *D, const ParsedAttr &AL) {

  // The iboutletcollection attribute can have zero or one arguments.
  if (AL.getNumArgs() > 1) {
    S.Diag(AL.getLoc(), diag::err_attribute_wrong_number_arguments) << AL << 1;
    return;
  }

  if (!checkIBOutletCommon(S, D, AL))
    return;

  ParsedType PT;

  if (AL.hasParsedType())
    PT = AL.getTypeArg();
  else {
    PT = S.getTypeName(S.Context.Idents.get("NSObject"), AL.getLoc(),
                       S.getScopeForContext(D->getDeclContext()->getParent()));
    if (!PT) {
      S.Diag(AL.getLoc(), diag::err_iboutletcollection_type) << "NSObject";
      return;
    }
  }

  TypeSourceInfo *QTLoc = nullptr;
  QualType QT = S.GetTypeFromParser(PT, &QTLoc);
  if (!QTLoc)
    QTLoc = S.Context.getTrivialTypeSourceInfo(QT, AL.getLoc());

  // Diagnose use of non-object type in iboutletcollection attribute.
  // FIXME. Gnu attribute extension ignores use of builtin types in
  // attributes. So, __attribute__((iboutletcollection(char))) will be
  // treated as __attribute__((iboutletcollection())).
  if (!QT->isObjCIdType() && !QT->isObjCObjectType()) {
    S.Diag(AL.getLoc(),
           QT->isBuiltinType() ? diag::err_iboutletcollection_builtintype
                               : diag::err_iboutletcollection_type) << QT;
    return;
  }

  D->addAttr(::new (S.Context) IBOutletCollectionAttr(S.Context, AL, QTLoc));
}

bool Sema::isValidPointerAttrType(QualType T, bool RefOkay) {
  if (RefOkay) {
    if (T->isReferenceType())
      return true;
  } else {
    T = T.getNonReferenceType();
  }

  // The nonnull attribute, and other similar attributes, can be applied to a
  // transparent union that contains a pointer type.
  if (const RecordType *UT = T->getAsUnionType()) {
    if (UT && UT->getDecl()->hasAttr<TransparentUnionAttr>()) {
      RecordDecl *UD = UT->getDecl();
      for (const auto *I : UD->fields()) {
        QualType QT = I->getType();
        if (QT->isAnyPointerType() || QT->isBlockPointerType())
          return true;
      }
    }
  }

  return T->isAnyPointerType() || T->isBlockPointerType();
}

static bool attrNonNullArgCheck(Sema &S, QualType T, const ParsedAttr &AL,
                                SourceRange AttrParmRange,
                                SourceRange TypeRange,
                                bool isReturnValue = false) {
  if (!S.isValidPointerAttrType(T)) {
    if (isReturnValue)
      S.Diag(AL.getLoc(), diag::warn_attribute_return_pointers_only)
          << AL << AttrParmRange << TypeRange;
    else
      S.Diag(AL.getLoc(), diag::warn_attribute_pointers_only)
          << AL << AttrParmRange << TypeRange << 0;
    return false;
  }
  return true;
}

static void handleNonNullAttr(Sema &S, Decl *D, const ParsedAttr &AL) {
  SmallVector<ParamIdx, 8> NonNullArgs;
  for (unsigned I = 0; I < AL.getNumArgs(); ++I) {
    Expr *Ex = AL.getArgAsExpr(I);
    ParamIdx Idx;
    if (!checkFunctionOrMethodParameterIndex(S, D, AL, I + 1, Ex, Idx))
      return;

    // Is the function argument a pointer type?
    if (Idx.getASTIndex() < getFunctionOrMethodNumParams(D) &&
        !attrNonNullArgCheck(
            S, getFunctionOrMethodParamType(D, Idx.getASTIndex()), AL,
            Ex->getSourceRange(),
            getFunctionOrMethodParamRange(D, Idx.getASTIndex())))
      continue;

    NonNullArgs.push_back(Idx);
  }

  // If no arguments were specified to __attribute__((nonnull)) then all pointer
  // arguments have a nonnull attribute; warn if there aren't any. Skip this
  // check if the attribute came from a macro expansion or a template
  // instantiation.
  if (NonNullArgs.empty() && AL.getLoc().isFileID() &&
      !S.inTemplateInstantiation()) {
    bool AnyPointers = isFunctionOrMethodVariadic(D);
    for (unsigned I = 0, E = getFunctionOrMethodNumParams(D);
         I != E && !AnyPointers; ++I) {
      QualType T = getFunctionOrMethodParamType(D, I);
      if (T->isDependentType() || S.isValidPointerAttrType(T))
        AnyPointers = true;
    }

    if (!AnyPointers)
      S.Diag(AL.getLoc(), diag::warn_attribute_nonnull_no_pointers);
  }

  ParamIdx *Start = NonNullArgs.data();
  unsigned Size = NonNullArgs.size();
  llvm::array_pod_sort(Start, Start + Size);
  D->addAttr(::new (S.Context) NonNullAttr(S.Context, AL, Start, Size));
}

static void handleNonNullAttrParameter(Sema &S, ParmVarDecl *D,
                                       const ParsedAttr &AL) {
  if (AL.getNumArgs() > 0) {
    if (D->getFunctionType()) {
      handleNonNullAttr(S, D, AL);
    } else {
      S.Diag(AL.getLoc(), diag::warn_attribute_nonnull_parm_no_args)
        << D->getSourceRange();
    }
    return;
  }

  // Is the argument a pointer type?
  if (!attrNonNullArgCheck(S, D->getType(), AL, SourceRange(),
                           D->getSourceRange()))
    return;

  D->addAttr(::new (S.Context) NonNullAttr(S.Context, AL, nullptr, 0));
}

static void handleReturnsNonNullAttr(Sema &S, Decl *D, const ParsedAttr &AL) {
  QualType ResultType = getFunctionOrMethodResultType(D);
  SourceRange SR = getFunctionOrMethodResultSourceRange(D);
  if (!attrNonNullArgCheck(S, ResultType, AL, SourceRange(), SR,
                           /* isReturnValue */ true))
    return;

  D->addAttr(::new (S.Context) ReturnsNonNullAttr(S.Context, AL));
}

static void handleNoEscapeAttr(Sema &S, Decl *D, const ParsedAttr &AL) {
  if (D->isInvalidDecl())
    return;

  // noescape only applies to pointer types.
  QualType T = cast<ParmVarDecl>(D)->getType();
  if (!S.isValidPointerAttrType(T, /* RefOkay */ true)) {
    S.Diag(AL.getLoc(), diag::warn_attribute_pointers_only)
        << AL << AL.getRange() << 0;
    return;
  }

  D->addAttr(::new (S.Context) NoEscapeAttr(S.Context, AL));
}

static void handleAssumeAlignedAttr(Sema &S, Decl *D, const ParsedAttr &AL) {
  Expr *E = AL.getArgAsExpr(0),
       *OE = AL.getNumArgs() > 1 ? AL.getArgAsExpr(1) : nullptr;
  S.AddAssumeAlignedAttr(D, AL, E, OE);
}

static void handleAllocAlignAttr(Sema &S, Decl *D, const ParsedAttr &AL) {
  S.AddAllocAlignAttr(D, AL, AL.getArgAsExpr(0));
}

void Sema::AddAssumeAlignedAttr(Decl *D, const AttributeCommonInfo &CI, Expr *E,
                                Expr *OE) {
  QualType ResultType = getFunctionOrMethodResultType(D);
  SourceRange SR = getFunctionOrMethodResultSourceRange(D);

  AssumeAlignedAttr TmpAttr(Context, CI, E, OE);
  SourceLocation AttrLoc = TmpAttr.getLocation();

  if (!isValidPointerAttrType(ResultType, /* RefOkay */ true)) {
    Diag(AttrLoc, diag::warn_attribute_return_pointers_refs_only)
        << &TmpAttr << TmpAttr.getRange() << SR;
    return;
  }

  if (!E->isValueDependent()) {
    Optional<llvm::APSInt> I = llvm::APSInt(64);
    if (!(I = E->getIntegerConstantExpr(Context))) {
      if (OE)
        Diag(AttrLoc, diag::err_attribute_argument_n_type)
          << &TmpAttr << 1 << AANT_ArgumentIntegerConstant
          << E->getSourceRange();
      else
        Diag(AttrLoc, diag::err_attribute_argument_type)
          << &TmpAttr << AANT_ArgumentIntegerConstant
          << E->getSourceRange();
      return;
    }

    if (!I->isPowerOf2()) {
      Diag(AttrLoc, diag::err_alignment_not_power_of_two)
        << E->getSourceRange();
      return;
    }

    if (*I > Sema::MaximumAlignment)
      Diag(CI.getLoc(), diag::warn_assume_aligned_too_great)
          << CI.getRange() << Sema::MaximumAlignment;
  }

  if (OE && !OE->isValueDependent() && !OE->isIntegerConstantExpr(Context)) {
    Diag(AttrLoc, diag::err_attribute_argument_n_type)
        << &TmpAttr << 2 << AANT_ArgumentIntegerConstant
        << OE->getSourceRange();
    return;
  }

  D->addAttr(::new (Context) AssumeAlignedAttr(Context, CI, E, OE));
}

void Sema::AddAllocAlignAttr(Decl *D, const AttributeCommonInfo &CI,
                             Expr *ParamExpr) {
  QualType ResultType = getFunctionOrMethodResultType(D);

  AllocAlignAttr TmpAttr(Context, CI, ParamIdx());
  SourceLocation AttrLoc = CI.getLoc();

  if (!ResultType->isDependentType() &&
      !isValidPointerAttrType(ResultType, /* RefOkay */ true)) {
    Diag(AttrLoc, diag::warn_attribute_return_pointers_refs_only)
        << &TmpAttr << CI.getRange() << getFunctionOrMethodResultSourceRange(D);
    return;
  }

  ParamIdx Idx;
  const auto *FuncDecl = cast<FunctionDecl>(D);
  if (!checkFunctionOrMethodParameterIndex(*this, FuncDecl, TmpAttr,
                                           /*AttrArgNum=*/1, ParamExpr, Idx))
    return;

  QualType Ty = getFunctionOrMethodParamType(D, Idx.getASTIndex());
  if (!Ty->isDependentType() && !Ty->isIntegralType(Context) &&
      !Ty->isAlignValT()) {
    Diag(ParamExpr->getBeginLoc(), diag::err_attribute_integers_only)
        << &TmpAttr
        << FuncDecl->getParamDecl(Idx.getASTIndex())->getSourceRange();
    return;
  }

  D->addAttr(::new (Context) AllocAlignAttr(Context, CI, Idx));
}

/// Check if \p AssumptionStr is a known assumption and warn if not.
static void checkAssumptionAttr(Sema &S, SourceLocation Loc,
                                StringRef AssumptionStr) {
  if (llvm::KnownAssumptionStrings.count(AssumptionStr))
    return;

  unsigned BestEditDistance = 3;
  StringRef Suggestion;
  for (const auto &KnownAssumptionIt : llvm::KnownAssumptionStrings) {
    unsigned EditDistance =
        AssumptionStr.edit_distance(KnownAssumptionIt.getKey());
    if (EditDistance < BestEditDistance) {
      Suggestion = KnownAssumptionIt.getKey();
      BestEditDistance = EditDistance;
    }
  }

  if (!Suggestion.empty())
    S.Diag(Loc, diag::warn_assume_attribute_string_unknown_suggested)
        << AssumptionStr << Suggestion;
  else
    S.Diag(Loc, diag::warn_assume_attribute_string_unknown) << AssumptionStr;
}

static void handleAssumumptionAttr(Sema &S, Decl *D, const ParsedAttr &AL) {
  // Handle the case where the attribute has a text message.
  StringRef Str;
  SourceLocation AttrStrLoc;
  if (!S.checkStringLiteralArgumentAttr(AL, 0, Str, &AttrStrLoc))
    return;

  checkAssumptionAttr(S, AttrStrLoc, Str);

  D->addAttr(::new (S.Context) AssumptionAttr(S.Context, AL, Str));
}

/// Normalize the attribute, __foo__ becomes foo.
/// Returns true if normalization was applied.
static bool normalizeName(StringRef &AttrName) {
  if (AttrName.size() > 4 && AttrName.startswith("__") &&
      AttrName.endswith("__")) {
    AttrName = AttrName.drop_front(2).drop_back(2);
    return true;
  }
  return false;
}

static void handleOwnershipAttr(Sema &S, Decl *D, const ParsedAttr &AL) {
  // This attribute must be applied to a function declaration. The first
  // argument to the attribute must be an identifier, the name of the resource,
  // for example: malloc. The following arguments must be argument indexes, the
  // arguments must be of integer type for Returns, otherwise of pointer type.
  // The difference between Holds and Takes is that a pointer may still be used
  // after being held. free() should be __attribute((ownership_takes)), whereas
  // a list append function may well be __attribute((ownership_holds)).

  if (!AL.isArgIdent(0)) {
    S.Diag(AL.getLoc(), diag::err_attribute_argument_n_type)
        << AL << 1 << AANT_ArgumentIdentifier;
    return;
  }

  // Figure out our Kind.
  OwnershipAttr::OwnershipKind K =
      OwnershipAttr(S.Context, AL, nullptr, nullptr, 0).getOwnKind();

  // Check arguments.
  switch (K) {
  case OwnershipAttr::Takes:
  case OwnershipAttr::Holds:
    if (AL.getNumArgs() < 2) {
      S.Diag(AL.getLoc(), diag::err_attribute_too_few_arguments) << AL << 2;
      return;
    }
    break;
  case OwnershipAttr::Returns:
    if (AL.getNumArgs() > 2) {
      S.Diag(AL.getLoc(), diag::err_attribute_too_many_arguments) << AL << 1;
      return;
    }
    break;
  }

  IdentifierInfo *Module = AL.getArgAsIdent(0)->Ident;

  StringRef ModuleName = Module->getName();
  if (normalizeName(ModuleName)) {
    Module = &S.PP.getIdentifierTable().get(ModuleName);
  }

  SmallVector<ParamIdx, 8> OwnershipArgs;
  for (unsigned i = 1; i < AL.getNumArgs(); ++i) {
    Expr *Ex = AL.getArgAsExpr(i);
    ParamIdx Idx;
    if (!checkFunctionOrMethodParameterIndex(S, D, AL, i, Ex, Idx))
      return;

    // Is the function argument a pointer type?
    QualType T = getFunctionOrMethodParamType(D, Idx.getASTIndex());
    int Err = -1;  // No error
    switch (K) {
      case OwnershipAttr::Takes:
      case OwnershipAttr::Holds:
        if (!T->isAnyPointerType() && !T->isBlockPointerType())
          Err = 0;
        break;
      case OwnershipAttr::Returns:
        if (!T->isIntegerType())
          Err = 1;
        break;
    }
    if (-1 != Err) {
      S.Diag(AL.getLoc(), diag::err_ownership_type) << AL << Err
                                                    << Ex->getSourceRange();
      return;
    }

    // Check we don't have a conflict with another ownership attribute.
    for (const auto *I : D->specific_attrs<OwnershipAttr>()) {
      // Cannot have two ownership attributes of different kinds for the same
      // index.
      if (I->getOwnKind() != K && I->args_end() !=
          std::find(I->args_begin(), I->args_end(), Idx)) {
        S.Diag(AL.getLoc(), diag::err_attributes_are_not_compatible) << AL << I;
        return;
      } else if (K == OwnershipAttr::Returns &&
                 I->getOwnKind() == OwnershipAttr::Returns) {
        // A returns attribute conflicts with any other returns attribute using
        // a different index.
        if (!llvm::is_contained(I->args(), Idx)) {
          S.Diag(I->getLocation(), diag::err_ownership_returns_index_mismatch)
              << I->args_begin()->getSourceIndex();
          if (I->args_size())
            S.Diag(AL.getLoc(), diag::note_ownership_returns_index_mismatch)
                << Idx.getSourceIndex() << Ex->getSourceRange();
          return;
        }
      }
    }
    OwnershipArgs.push_back(Idx);
  }

  ParamIdx *Start = OwnershipArgs.data();
  unsigned Size = OwnershipArgs.size();
  llvm::array_pod_sort(Start, Start + Size);
  D->addAttr(::new (S.Context)
                 OwnershipAttr(S.Context, AL, Module, Start, Size));
}

static void handleWeakRefAttr(Sema &S, Decl *D, const ParsedAttr &AL) {
  // Check the attribute arguments.
  if (AL.getNumArgs() > 1) {
    S.Diag(AL.getLoc(), diag::err_attribute_wrong_number_arguments) << AL << 1;
    return;
  }

  // gcc rejects
  // class c {
  //   static int a __attribute__((weakref ("v2")));
  //   static int b() __attribute__((weakref ("f3")));
  // };
  // and ignores the attributes of
  // void f(void) {
  //   static int a __attribute__((weakref ("v2")));
  // }
  // we reject them
  const DeclContext *Ctx = D->getDeclContext()->getRedeclContext();
  if (!Ctx->isFileContext()) {
    S.Diag(AL.getLoc(), diag::err_attribute_weakref_not_global_context)
        << cast<NamedDecl>(D);
    return;
  }

  // The GCC manual says
  //
  // At present, a declaration to which `weakref' is attached can only
  // be `static'.
  //
  // It also says
  //
  // Without a TARGET,
  // given as an argument to `weakref' or to `alias', `weakref' is
  // equivalent to `weak'.
  //
  // gcc 4.4.1 will accept
  // int a7 __attribute__((weakref));
  // as
  // int a7 __attribute__((weak));
  // This looks like a bug in gcc. We reject that for now. We should revisit
  // it if this behaviour is actually used.

  // GCC rejects
  // static ((alias ("y"), weakref)).
  // Should we? How to check that weakref is before or after alias?

  // FIXME: it would be good for us to keep the WeakRefAttr as-written instead
  // of transforming it into an AliasAttr.  The WeakRefAttr never uses the
  // StringRef parameter it was given anyway.
  StringRef Str;
  if (AL.getNumArgs() && S.checkStringLiteralArgumentAttr(AL, 0, Str))
    // GCC will accept anything as the argument of weakref. Should we
    // check for an existing decl?
    D->addAttr(::new (S.Context) AliasAttr(S.Context, AL, Str));

  D->addAttr(::new (S.Context) WeakRefAttr(S.Context, AL));
}

static void handleIFuncAttr(Sema &S, Decl *D, const ParsedAttr &AL) {
  StringRef Str;
  if (!S.checkStringLiteralArgumentAttr(AL, 0, Str))
    return;

  // Aliases should be on declarations, not definitions.
  const auto *FD = cast<FunctionDecl>(D);
  if (FD->isThisDeclarationADefinition()) {
    S.Diag(AL.getLoc(), diag::err_alias_is_definition) << FD << 1;
    return;
  }

  D->addAttr(::new (S.Context) IFuncAttr(S.Context, AL, Str));
}

static void handleAliasAttr(Sema &S, Decl *D, const ParsedAttr &AL) {
  StringRef Str;
  if (!S.checkStringLiteralArgumentAttr(AL, 0, Str))
    return;

  if (S.Context.getTargetInfo().getTriple().isOSDarwin()) {
    S.Diag(AL.getLoc(), diag::err_alias_not_supported_on_darwin);
    return;
  }
  if (S.Context.getTargetInfo().getTriple().isNVPTX()) {
    S.Diag(AL.getLoc(), diag::err_alias_not_supported_on_nvptx);
  }

  // Aliases should be on declarations, not definitions.
  if (const auto *FD = dyn_cast<FunctionDecl>(D)) {
    if (FD->isThisDeclarationADefinition()) {
      S.Diag(AL.getLoc(), diag::err_alias_is_definition) << FD << 0;
      return;
    }
  } else {
    const auto *VD = cast<VarDecl>(D);
    if (VD->isThisDeclarationADefinition() && VD->isExternallyVisible()) {
      S.Diag(AL.getLoc(), diag::err_alias_is_definition) << VD << 0;
      return;
    }
  }

  // Mark target used to prevent unneeded-internal-declaration warnings.
  if (!S.LangOpts.CPlusPlus) {
    // FIXME: demangle Str for C++, as the attribute refers to the mangled
    // linkage name, not the pre-mangled identifier.
    const DeclarationNameInfo target(&S.Context.Idents.get(Str), AL.getLoc());
    LookupResult LR(S, target, Sema::LookupOrdinaryName);
    if (S.LookupQualifiedName(LR, S.getCurLexicalContext()))
      for (NamedDecl *ND : LR)
        ND->markUsed(S.Context);
  }

  D->addAttr(::new (S.Context) AliasAttr(S.Context, AL, Str));
}

static void handleTLSModelAttr(Sema &S, Decl *D, const ParsedAttr &AL) {
  StringRef Model;
  SourceLocation LiteralLoc;
  // Check that it is a string.
  if (!S.checkStringLiteralArgumentAttr(AL, 0, Model, &LiteralLoc))
    return;

  // Check that the value.
  if (Model != "global-dynamic" && Model != "local-dynamic"
      && Model != "initial-exec" && Model != "local-exec") {
    S.Diag(LiteralLoc, diag::err_attr_tlsmodel_arg);
    return;
  }

  if (S.Context.getTargetInfo().getTriple().isOSAIX() &&
      Model != "global-dynamic") {
    S.Diag(LiteralLoc, diag::err_aix_attr_unsupported_tls_model) << Model;
    return;
  }

  D->addAttr(::new (S.Context) TLSModelAttr(S.Context, AL, Model));
}

static void handleRestrictAttr(Sema &S, Decl *D, const ParsedAttr &AL) {
  QualType ResultType = getFunctionOrMethodResultType(D);
  if (ResultType->isAnyPointerType() || ResultType->isBlockPointerType()) {
    D->addAttr(::new (S.Context) RestrictAttr(S.Context, AL));
    return;
  }

  S.Diag(AL.getLoc(), diag::warn_attribute_return_pointers_only)
      << AL << getFunctionOrMethodResultSourceRange(D);
}

static void handleCPUSpecificAttr(Sema &S, Decl *D, const ParsedAttr &AL) {
  // Ensure we don't combine these with themselves, since that causes some
  // confusing behavior.
  if (AL.getParsedKind() == ParsedAttr::AT_CPUDispatch) {
    if (checkAttrMutualExclusion<CPUSpecificAttr>(S, D, AL))
      return;

    if (const auto *Other = D->getAttr<CPUDispatchAttr>()) {
      S.Diag(AL.getLoc(), diag::err_disallowed_duplicate_attribute) << AL;
      S.Diag(Other->getLocation(), diag::note_conflicting_attribute);
      return;
    }
  } else if (AL.getParsedKind() == ParsedAttr::AT_CPUSpecific) {
    if (checkAttrMutualExclusion<CPUDispatchAttr>(S, D, AL))
      return;

    if (const auto *Other = D->getAttr<CPUSpecificAttr>()) {
      S.Diag(AL.getLoc(), diag::err_disallowed_duplicate_attribute) << AL;
      S.Diag(Other->getLocation(), diag::note_conflicting_attribute);
      return;
    }
  }

  FunctionDecl *FD = cast<FunctionDecl>(D);

  if (const auto *MD = dyn_cast<CXXMethodDecl>(D)) {
    if (MD->getParent()->isLambda()) {
      S.Diag(AL.getLoc(), diag::err_attribute_dll_lambda) << AL;
      return;
    }
  }

  if (!AL.checkAtLeastNumArgs(S, 1))
    return;

  SmallVector<IdentifierInfo *, 8> CPUs;
  for (unsigned ArgNo = 0; ArgNo < getNumAttributeArgs(AL); ++ArgNo) {
    if (!AL.isArgIdent(ArgNo)) {
      S.Diag(AL.getLoc(), diag::err_attribute_argument_type)
          << AL << AANT_ArgumentIdentifier;
      return;
    }

    IdentifierLoc *CPUArg = AL.getArgAsIdent(ArgNo);
    StringRef CPUName = CPUArg->Ident->getName().trim();

    if (!S.Context.getTargetInfo().validateCPUSpecificCPUDispatch(CPUName)) {
      S.Diag(CPUArg->Loc, diag::err_invalid_cpu_specific_dispatch_value)
          << CPUName << (AL.getKind() == ParsedAttr::AT_CPUDispatch);
      return;
    }

    const TargetInfo &Target = S.Context.getTargetInfo();
    if (llvm::any_of(CPUs, [CPUName, &Target](const IdentifierInfo *Cur) {
          return Target.CPUSpecificManglingCharacter(CPUName) ==
                 Target.CPUSpecificManglingCharacter(Cur->getName());
        })) {
      S.Diag(AL.getLoc(), diag::warn_multiversion_duplicate_entries);
      return;
    }
    CPUs.push_back(CPUArg->Ident);
  }

  FD->setIsMultiVersion(true);
  if (AL.getKind() == ParsedAttr::AT_CPUSpecific)
    D->addAttr(::new (S.Context)
                   CPUSpecificAttr(S.Context, AL, CPUs.data(), CPUs.size()));
  else
    D->addAttr(::new (S.Context)
                   CPUDispatchAttr(S.Context, AL, CPUs.data(), CPUs.size()));
}

static void handleCommonAttr(Sema &S, Decl *D, const ParsedAttr &AL) {
  if (S.LangOpts.CPlusPlus) {
    S.Diag(AL.getLoc(), diag::err_attribute_not_supported_in_lang)
        << AL << AttributeLangSupport::Cpp;
    return;
  }

  D->addAttr(::new (S.Context) CommonAttr(S.Context, AL));
}

static void handleCmseNSEntryAttr(Sema &S, Decl *D, const ParsedAttr &AL) {
  if (S.LangOpts.CPlusPlus && !D->getDeclContext()->isExternCContext()) {
    S.Diag(AL.getLoc(), diag::err_attribute_not_clinkage) << AL;
    return;
  }

  const auto *FD = cast<FunctionDecl>(D);
  if (!FD->isExternallyVisible()) {
    S.Diag(AL.getLoc(), diag::warn_attribute_cmse_entry_static);
    return;
  }

  D->addAttr(::new (S.Context) CmseNSEntryAttr(S.Context, AL));
}

static void handleNakedAttr(Sema &S, Decl *D, const ParsedAttr &AL) {
  if (AL.isDeclspecAttribute()) {
    const auto &Triple = S.getASTContext().getTargetInfo().getTriple();
    const auto &Arch = Triple.getArch();
    if (Arch != llvm::Triple::x86 &&
        (Arch != llvm::Triple::arm && Arch != llvm::Triple::thumb)) {
      S.Diag(AL.getLoc(), diag::err_attribute_not_supported_on_arch)
          << AL << Triple.getArchName();
      return;
    }

    // This form is not allowed to be written on a member function (static or
    // nonstatic) when in Microsoft compatibility mode.
    if (S.getLangOpts().MSVCCompat && isa<CXXMethodDecl>(D)) {
      S.Diag(AL.getLoc(), diag::err_attribute_wrong_decl_type_str)
          << AL << "non-member functions";
      return;
    }
  }

  D->addAttr(::new (S.Context) NakedAttr(S.Context, AL));
}

static void handleNoReturnAttr(Sema &S, Decl *D, const ParsedAttr &Attrs) {
  if (hasDeclarator(D)) return;

  if (!isa<ObjCMethodDecl>(D)) {
    S.Diag(Attrs.getLoc(), diag::warn_attribute_wrong_decl_type)
        << Attrs << ExpectedFunctionOrMethod;
    return;
  }

  D->addAttr(::new (S.Context) NoReturnAttr(S.Context, Attrs));
}

static void handleStandardNoReturnAttr(Sema &S, Decl *D, const ParsedAttr &A) {
  // The [[_Noreturn]] spelling is deprecated in C2x, so if that was used,
  // issue an appropriate diagnostic. However, don't issue a diagnostic if the
  // attribute name comes from a macro expansion. We don't want to punish users
  // who write [[noreturn]] after including <stdnoreturn.h> (where 'noreturn'
  // is defined as a macro which expands to '_Noreturn').
  if (!S.getLangOpts().CPlusPlus &&
      A.getSemanticSpelling() == CXX11NoReturnAttr::C2x_Noreturn &&
      !(A.getLoc().isMacroID() &&
        S.getSourceManager().isInSystemMacro(A.getLoc())))
    S.Diag(A.getLoc(), diag::warn_deprecated_noreturn_spelling) << A.getRange();

  D->addAttr(::new (S.Context) CXX11NoReturnAttr(S.Context, A));
}

static void handleNoCfCheckAttr(Sema &S, Decl *D, const ParsedAttr &Attrs) {
  if (!S.getLangOpts().CFProtectionBranch)
    S.Diag(Attrs.getLoc(), diag::warn_nocf_check_attribute_ignored);
  else
    handleSimpleAttribute<AnyX86NoCfCheckAttr>(S, D, Attrs);
}

bool Sema::CheckAttrNoArgs(const ParsedAttr &Attrs) {
  if (!Attrs.checkExactlyNumArgs(*this, 0)) {
    Attrs.setInvalid();
    return true;
  }

  return false;
}

bool Sema::CheckAttrTarget(const ParsedAttr &AL) {
  // Check whether the attribute is valid on the current target.
  const TargetInfo *Aux = Context.getAuxTargetInfo();
  if (!(AL.existsInTarget(Context.getTargetInfo()) ||
        (Context.getLangOpts().SYCLIsDevice &&
         Aux && AL.existsInTarget(*Aux)))) {
    Diag(AL.getLoc(), diag::warn_unknown_attribute_ignored)
        << AL << AL.getRange();
    AL.setInvalid();
    return true;
  }

  return false;
}

static void handleAnalyzerNoReturnAttr(Sema &S, Decl *D, const ParsedAttr &AL) {

  // The checking path for 'noreturn' and 'analyzer_noreturn' are different
  // because 'analyzer_noreturn' does not impact the type.
  if (!isFunctionOrMethodOrBlock(D)) {
    ValueDecl *VD = dyn_cast<ValueDecl>(D);
    if (!VD || (!VD->getType()->isBlockPointerType() &&
                !VD->getType()->isFunctionPointerType())) {
      S.Diag(AL.getLoc(), AL.isStandardAttributeSyntax()
                              ? diag::err_attribute_wrong_decl_type
                              : diag::warn_attribute_wrong_decl_type)
          << AL << ExpectedFunctionMethodOrBlock;
      return;
    }
  }

  D->addAttr(::new (S.Context) AnalyzerNoReturnAttr(S.Context, AL));
}

// PS3 PPU-specific.
static void handleVecReturnAttr(Sema &S, Decl *D, const ParsedAttr &AL) {
  /*
    Returning a Vector Class in Registers

    According to the PPU ABI specifications, a class with a single member of
    vector type is returned in memory when used as the return value of a
    function.
    This results in inefficient code when implementing vector classes. To return
    the value in a single vector register, add the vecreturn attribute to the
    class definition. This attribute is also applicable to struct types.

    Example:

    struct Vector
    {
      __vector float xyzw;
    } __attribute__((vecreturn));

    Vector Add(Vector lhs, Vector rhs)
    {
      Vector result;
      result.xyzw = vec_add(lhs.xyzw, rhs.xyzw);
      return result; // This will be returned in a register
    }
  */
  if (VecReturnAttr *A = D->getAttr<VecReturnAttr>()) {
    S.Diag(AL.getLoc(), diag::err_repeat_attribute) << A;
    return;
  }

  const auto *R = cast<RecordDecl>(D);
  int count = 0;

  if (!isa<CXXRecordDecl>(R)) {
    S.Diag(AL.getLoc(), diag::err_attribute_vecreturn_only_vector_member);
    return;
  }

  if (!cast<CXXRecordDecl>(R)->isPOD()) {
    S.Diag(AL.getLoc(), diag::err_attribute_vecreturn_only_pod_record);
    return;
  }

  for (const auto *I : R->fields()) {
    if ((count == 1) || !I->getType()->isVectorType()) {
      S.Diag(AL.getLoc(), diag::err_attribute_vecreturn_only_vector_member);
      return;
    }
    count++;
  }

  D->addAttr(::new (S.Context) VecReturnAttr(S.Context, AL));
}

static void handleDependencyAttr(Sema &S, Scope *Scope, Decl *D,
                                 const ParsedAttr &AL) {
  if (isa<ParmVarDecl>(D)) {
    // [[carries_dependency]] can only be applied to a parameter if it is a
    // parameter of a function declaration or lambda.
    if (!(Scope->getFlags() & clang::Scope::FunctionDeclarationScope)) {
      S.Diag(AL.getLoc(),
             diag::err_carries_dependency_param_not_function_decl);
      return;
    }
  }

  D->addAttr(::new (S.Context) CarriesDependencyAttr(S.Context, AL));
}

static void handleUnusedAttr(Sema &S, Decl *D, const ParsedAttr &AL) {
  bool IsCXX17Attr = AL.isCXX11Attribute() && !AL.getScopeName();

  // If this is spelled as the standard C++17 attribute, but not in C++17, warn
  // about using it as an extension.
  if (!S.getLangOpts().CPlusPlus17 && IsCXX17Attr)
    S.Diag(AL.getLoc(), diag::ext_cxx17_attr) << AL;

  D->addAttr(::new (S.Context) UnusedAttr(S.Context, AL));
}

static void handleConstructorAttr(Sema &S, Decl *D, const ParsedAttr &AL) {
  uint32_t priority = ConstructorAttr::DefaultPriority;
  if (AL.getNumArgs() &&
      !checkUInt32Argument(S, AL, AL.getArgAsExpr(0), priority))
    return;

  D->addAttr(::new (S.Context) ConstructorAttr(S.Context, AL, priority));
}

static void handleDestructorAttr(Sema &S, Decl *D, const ParsedAttr &AL) {
  uint32_t priority = DestructorAttr::DefaultPriority;
  if (AL.getNumArgs() &&
      !checkUInt32Argument(S, AL, AL.getArgAsExpr(0), priority))
    return;

  D->addAttr(::new (S.Context) DestructorAttr(S.Context, AL, priority));
}

template <typename AttrTy>
static void handleAttrWithMessage(Sema &S, Decl *D, const ParsedAttr &AL) {
  // Handle the case where the attribute has a text message.
  StringRef Str;
  if (AL.getNumArgs() == 1 && !S.checkStringLiteralArgumentAttr(AL, 0, Str))
    return;

  D->addAttr(::new (S.Context) AttrTy(S.Context, AL, Str));
}

static void handleObjCSuppresProtocolAttr(Sema &S, Decl *D,
                                          const ParsedAttr &AL) {
  if (!cast<ObjCProtocolDecl>(D)->isThisDeclarationADefinition()) {
    S.Diag(AL.getLoc(), diag::err_objc_attr_protocol_requires_definition)
        << AL << AL.getRange();
    return;
  }

  D->addAttr(::new (S.Context) ObjCExplicitProtocolImplAttr(S.Context, AL));
}

static bool checkAvailabilityAttr(Sema &S, SourceRange Range,
                                  IdentifierInfo *Platform,
                                  VersionTuple Introduced,
                                  VersionTuple Deprecated,
                                  VersionTuple Obsoleted) {
  StringRef PlatformName
    = AvailabilityAttr::getPrettyPlatformName(Platform->getName());
  if (PlatformName.empty())
    PlatformName = Platform->getName();

  // Ensure that Introduced <= Deprecated <= Obsoleted (although not all
  // of these steps are needed).
  if (!Introduced.empty() && !Deprecated.empty() &&
      !(Introduced <= Deprecated)) {
    S.Diag(Range.getBegin(), diag::warn_availability_version_ordering)
      << 1 << PlatformName << Deprecated.getAsString()
      << 0 << Introduced.getAsString();
    return true;
  }

  if (!Introduced.empty() && !Obsoleted.empty() &&
      !(Introduced <= Obsoleted)) {
    S.Diag(Range.getBegin(), diag::warn_availability_version_ordering)
      << 2 << PlatformName << Obsoleted.getAsString()
      << 0 << Introduced.getAsString();
    return true;
  }

  if (!Deprecated.empty() && !Obsoleted.empty() &&
      !(Deprecated <= Obsoleted)) {
    S.Diag(Range.getBegin(), diag::warn_availability_version_ordering)
      << 2 << PlatformName << Obsoleted.getAsString()
      << 1 << Deprecated.getAsString();
    return true;
  }

  return false;
}

/// Check whether the two versions match.
///
/// If either version tuple is empty, then they are assumed to match. If
/// \p BeforeIsOkay is true, then \p X can be less than or equal to \p Y.
static bool versionsMatch(const VersionTuple &X, const VersionTuple &Y,
                          bool BeforeIsOkay) {
  if (X.empty() || Y.empty())
    return true;

  if (X == Y)
    return true;

  if (BeforeIsOkay && X < Y)
    return true;

  return false;
}

AvailabilityAttr *Sema::mergeAvailabilityAttr(
    NamedDecl *D, const AttributeCommonInfo &CI, IdentifierInfo *Platform,
    bool Implicit, VersionTuple Introduced, VersionTuple Deprecated,
    VersionTuple Obsoleted, bool IsUnavailable, StringRef Message,
    bool IsStrict, StringRef Replacement, AvailabilityMergeKind AMK,
    int Priority) {
  VersionTuple MergedIntroduced = Introduced;
  VersionTuple MergedDeprecated = Deprecated;
  VersionTuple MergedObsoleted = Obsoleted;
  bool FoundAny = false;
  bool OverrideOrImpl = false;
  switch (AMK) {
  case AMK_None:
  case AMK_Redeclaration:
    OverrideOrImpl = false;
    break;

  case AMK_Override:
  case AMK_ProtocolImplementation:
  case AMK_OptionalProtocolImplementation:
    OverrideOrImpl = true;
    break;
  }

  if (D->hasAttrs()) {
    AttrVec &Attrs = D->getAttrs();
    for (unsigned i = 0, e = Attrs.size(); i != e;) {
      const auto *OldAA = dyn_cast<AvailabilityAttr>(Attrs[i]);
      if (!OldAA) {
        ++i;
        continue;
      }

      IdentifierInfo *OldPlatform = OldAA->getPlatform();
      if (OldPlatform != Platform) {
        ++i;
        continue;
      }

      // If there is an existing availability attribute for this platform that
      // has a lower priority use the existing one and discard the new
      // attribute.
      if (OldAA->getPriority() < Priority)
        return nullptr;

      // If there is an existing attribute for this platform that has a higher
      // priority than the new attribute then erase the old one and continue
      // processing the attributes.
      if (OldAA->getPriority() > Priority) {
        Attrs.erase(Attrs.begin() + i);
        --e;
        continue;
      }

      FoundAny = true;
      VersionTuple OldIntroduced = OldAA->getIntroduced();
      VersionTuple OldDeprecated = OldAA->getDeprecated();
      VersionTuple OldObsoleted = OldAA->getObsoleted();
      bool OldIsUnavailable = OldAA->getUnavailable();

      if (!versionsMatch(OldIntroduced, Introduced, OverrideOrImpl) ||
          !versionsMatch(Deprecated, OldDeprecated, OverrideOrImpl) ||
          !versionsMatch(Obsoleted, OldObsoleted, OverrideOrImpl) ||
          !(OldIsUnavailable == IsUnavailable ||
            (OverrideOrImpl && !OldIsUnavailable && IsUnavailable))) {
        if (OverrideOrImpl) {
          int Which = -1;
          VersionTuple FirstVersion;
          VersionTuple SecondVersion;
          if (!versionsMatch(OldIntroduced, Introduced, OverrideOrImpl)) {
            Which = 0;
            FirstVersion = OldIntroduced;
            SecondVersion = Introduced;
          } else if (!versionsMatch(Deprecated, OldDeprecated, OverrideOrImpl)) {
            Which = 1;
            FirstVersion = Deprecated;
            SecondVersion = OldDeprecated;
          } else if (!versionsMatch(Obsoleted, OldObsoleted, OverrideOrImpl)) {
            Which = 2;
            FirstVersion = Obsoleted;
            SecondVersion = OldObsoleted;
          }

          if (Which == -1) {
            Diag(OldAA->getLocation(),
                 diag::warn_mismatched_availability_override_unavail)
              << AvailabilityAttr::getPrettyPlatformName(Platform->getName())
              << (AMK == AMK_Override);
          } else if (Which != 1 && AMK == AMK_OptionalProtocolImplementation) {
            // Allow different 'introduced' / 'obsoleted' availability versions
            // on a method that implements an optional protocol requirement. It
            // makes less sense to allow this for 'deprecated' as the user can't
            // see if the method is 'deprecated' as 'respondsToSelector' will
            // still return true when the method is deprecated.
            ++i;
            continue;
          } else {
            Diag(OldAA->getLocation(),
                 diag::warn_mismatched_availability_override)
              << Which
              << AvailabilityAttr::getPrettyPlatformName(Platform->getName())
              << FirstVersion.getAsString() << SecondVersion.getAsString()
              << (AMK == AMK_Override);
          }
          if (AMK == AMK_Override)
            Diag(CI.getLoc(), diag::note_overridden_method);
          else
            Diag(CI.getLoc(), diag::note_protocol_method);
        } else {
          Diag(OldAA->getLocation(), diag::warn_mismatched_availability);
          Diag(CI.getLoc(), diag::note_previous_attribute);
        }

        Attrs.erase(Attrs.begin() + i);
        --e;
        continue;
      }

      VersionTuple MergedIntroduced2 = MergedIntroduced;
      VersionTuple MergedDeprecated2 = MergedDeprecated;
      VersionTuple MergedObsoleted2 = MergedObsoleted;

      if (MergedIntroduced2.empty())
        MergedIntroduced2 = OldIntroduced;
      if (MergedDeprecated2.empty())
        MergedDeprecated2 = OldDeprecated;
      if (MergedObsoleted2.empty())
        MergedObsoleted2 = OldObsoleted;

      if (checkAvailabilityAttr(*this, OldAA->getRange(), Platform,
                                MergedIntroduced2, MergedDeprecated2,
                                MergedObsoleted2)) {
        Attrs.erase(Attrs.begin() + i);
        --e;
        continue;
      }

      MergedIntroduced = MergedIntroduced2;
      MergedDeprecated = MergedDeprecated2;
      MergedObsoleted = MergedObsoleted2;
      ++i;
    }
  }

  if (FoundAny &&
      MergedIntroduced == Introduced &&
      MergedDeprecated == Deprecated &&
      MergedObsoleted == Obsoleted)
    return nullptr;

  // Only create a new attribute if !OverrideOrImpl, but we want to do
  // the checking.
  if (!checkAvailabilityAttr(*this, CI.getRange(), Platform, MergedIntroduced,
                             MergedDeprecated, MergedObsoleted) &&
      !OverrideOrImpl) {
    auto *Avail = ::new (Context) AvailabilityAttr(
        Context, CI, Platform, Introduced, Deprecated, Obsoleted, IsUnavailable,
        Message, IsStrict, Replacement, Priority);
    Avail->setImplicit(Implicit);
    return Avail;
  }
  return nullptr;
}

static void handleAvailabilityAttr(Sema &S, Decl *D, const ParsedAttr &AL) {
  if (isa<UsingDecl, UnresolvedUsingTypenameDecl, UnresolvedUsingValueDecl>(
          D)) {
    S.Diag(AL.getRange().getBegin(), diag::warn_deprecated_ignored_on_using)
        << AL;
    return;
  }

  if (!AL.checkExactlyNumArgs(S, 1))
    return;
  IdentifierLoc *Platform = AL.getArgAsIdent(0);

  IdentifierInfo *II = Platform->Ident;
  if (AvailabilityAttr::getPrettyPlatformName(II->getName()).empty())
    S.Diag(Platform->Loc, diag::warn_availability_unknown_platform)
      << Platform->Ident;

  auto *ND = dyn_cast<NamedDecl>(D);
  if (!ND) // We warned about this already, so just return.
    return;

  AvailabilityChange Introduced = AL.getAvailabilityIntroduced();
  AvailabilityChange Deprecated = AL.getAvailabilityDeprecated();
  AvailabilityChange Obsoleted = AL.getAvailabilityObsoleted();
  bool IsUnavailable = AL.getUnavailableLoc().isValid();
  bool IsStrict = AL.getStrictLoc().isValid();
  StringRef Str;
  if (const auto *SE = dyn_cast_or_null<StringLiteral>(AL.getMessageExpr()))
    Str = SE->getString();
  StringRef Replacement;
  if (const auto *SE = dyn_cast_or_null<StringLiteral>(AL.getReplacementExpr()))
    Replacement = SE->getString();

  if (II->isStr("swift")) {
    if (Introduced.isValid() || Obsoleted.isValid() ||
        (!IsUnavailable && !Deprecated.isValid())) {
      S.Diag(AL.getLoc(),
             diag::warn_availability_swift_unavailable_deprecated_only);
      return;
    }
  }

  if (II->isStr("fuchsia")) {
    Optional<unsigned> Min, Sub;
    if ((Min = Introduced.Version.getMinor()) ||
        (Sub = Introduced.Version.getSubminor())) {
      S.Diag(AL.getLoc(), diag::warn_availability_fuchsia_unavailable_minor);
      return;
    }
  }

  int PriorityModifier = AL.isPragmaClangAttribute()
                             ? Sema::AP_PragmaClangAttribute
                             : Sema::AP_Explicit;
  AvailabilityAttr *NewAttr = S.mergeAvailabilityAttr(
      ND, AL, II, false /*Implicit*/, Introduced.Version, Deprecated.Version,
      Obsoleted.Version, IsUnavailable, Str, IsStrict, Replacement,
      Sema::AMK_None, PriorityModifier);
  if (NewAttr)
    D->addAttr(NewAttr);

  // Transcribe "ios" to "watchos" (and add a new attribute) if the versioning
  // matches before the start of the watchOS platform.
  if (S.Context.getTargetInfo().getTriple().isWatchOS()) {
    IdentifierInfo *NewII = nullptr;
    if (II->getName() == "ios")
      NewII = &S.Context.Idents.get("watchos");
    else if (II->getName() == "ios_app_extension")
      NewII = &S.Context.Idents.get("watchos_app_extension");

    if (NewII) {
      const auto *SDKInfo = S.getDarwinSDKInfoForAvailabilityChecking();
      const auto *IOSToWatchOSMapping =
          SDKInfo ? SDKInfo->getVersionMapping(
                        DarwinSDKInfo::OSEnvPair::iOStoWatchOSPair())
                  : nullptr;

      auto adjustWatchOSVersion =
          [IOSToWatchOSMapping](VersionTuple Version) -> VersionTuple {
        if (Version.empty())
          return Version;
        auto MinimumWatchOSVersion = VersionTuple(2, 0);

        if (IOSToWatchOSMapping) {
          if (auto MappedVersion = IOSToWatchOSMapping->map(
                  Version, MinimumWatchOSVersion, None)) {
            return MappedVersion.getValue();
          }
        }

        auto Major = Version.getMajor();
        auto NewMajor = Major >= 9 ? Major - 7 : 0;
        if (NewMajor >= 2) {
          if (Version.getMinor().hasValue()) {
            if (Version.getSubminor().hasValue())
              return VersionTuple(NewMajor, Version.getMinor().getValue(),
                                  Version.getSubminor().getValue());
            else
              return VersionTuple(NewMajor, Version.getMinor().getValue());
          }
          return VersionTuple(NewMajor);
        }

        return MinimumWatchOSVersion;
      };

      auto NewIntroduced = adjustWatchOSVersion(Introduced.Version);
      auto NewDeprecated = adjustWatchOSVersion(Deprecated.Version);
      auto NewObsoleted = adjustWatchOSVersion(Obsoleted.Version);

      AvailabilityAttr *NewAttr = S.mergeAvailabilityAttr(
          ND, AL, NewII, true /*Implicit*/, NewIntroduced, NewDeprecated,
          NewObsoleted, IsUnavailable, Str, IsStrict, Replacement,
          Sema::AMK_None,
          PriorityModifier + Sema::AP_InferredFromOtherPlatform);
      if (NewAttr)
        D->addAttr(NewAttr);
    }
  } else if (S.Context.getTargetInfo().getTriple().isTvOS()) {
    // Transcribe "ios" to "tvos" (and add a new attribute) if the versioning
    // matches before the start of the tvOS platform.
    IdentifierInfo *NewII = nullptr;
    if (II->getName() == "ios")
      NewII = &S.Context.Idents.get("tvos");
    else if (II->getName() == "ios_app_extension")
      NewII = &S.Context.Idents.get("tvos_app_extension");

    if (NewII) {
      const auto *SDKInfo = S.getDarwinSDKInfoForAvailabilityChecking();
      const auto *IOSToTvOSMapping =
          SDKInfo ? SDKInfo->getVersionMapping(
                        DarwinSDKInfo::OSEnvPair::iOStoTvOSPair())
                  : nullptr;

      auto AdjustTvOSVersion =
          [IOSToTvOSMapping](VersionTuple Version) -> VersionTuple {
        if (Version.empty())
          return Version;

        if (IOSToTvOSMapping) {
          if (auto MappedVersion =
                  IOSToTvOSMapping->map(Version, VersionTuple(0, 0), None)) {
            return MappedVersion.getValue();
          }
        }
        return Version;
      };

      auto NewIntroduced = AdjustTvOSVersion(Introduced.Version);
      auto NewDeprecated = AdjustTvOSVersion(Deprecated.Version);
      auto NewObsoleted = AdjustTvOSVersion(Obsoleted.Version);

      AvailabilityAttr *NewAttr = S.mergeAvailabilityAttr(
          ND, AL, NewII, true /*Implicit*/, NewIntroduced, NewDeprecated,
          NewObsoleted, IsUnavailable, Str, IsStrict, Replacement,
          Sema::AMK_None,
          PriorityModifier + Sema::AP_InferredFromOtherPlatform);
      if (NewAttr)
        D->addAttr(NewAttr);
    }
  } else if (S.Context.getTargetInfo().getTriple().getOS() ==
                 llvm::Triple::IOS &&
             S.Context.getTargetInfo().getTriple().isMacCatalystEnvironment()) {
    auto GetSDKInfo = [&]() {
      return S.getDarwinSDKInfoForAvailabilityChecking(AL.getRange().getBegin(),
                                                       "macOS");
    };

    // Transcribe "ios" to "maccatalyst" (and add a new attribute).
    IdentifierInfo *NewII = nullptr;
    if (II->getName() == "ios")
      NewII = &S.Context.Idents.get("maccatalyst");
    else if (II->getName() == "ios_app_extension")
      NewII = &S.Context.Idents.get("maccatalyst_app_extension");
    if (NewII) {
      auto MinMacCatalystVersion = [](const VersionTuple &V) {
        if (V.empty())
          return V;
        if (V.getMajor() < 13 ||
            (V.getMajor() == 13 && V.getMinor() && *V.getMinor() < 1))
          return VersionTuple(13, 1); // The min Mac Catalyst version is 13.1.
        return V;
      };
      AvailabilityAttr *NewAttr = S.mergeAvailabilityAttr(
          ND, AL.getRange(), NewII, true /*Implicit*/,
          MinMacCatalystVersion(Introduced.Version),
          MinMacCatalystVersion(Deprecated.Version),
          MinMacCatalystVersion(Obsoleted.Version), IsUnavailable, Str,
          IsStrict, Replacement, Sema::AMK_None,
          PriorityModifier + Sema::AP_InferredFromOtherPlatform);
      if (NewAttr)
        D->addAttr(NewAttr);
    } else if (II->getName() == "macos" && GetSDKInfo() &&
               (!Introduced.Version.empty() || !Deprecated.Version.empty() ||
                !Obsoleted.Version.empty())) {
      if (const auto *MacOStoMacCatalystMapping =
              GetSDKInfo()->getVersionMapping(
                  DarwinSDKInfo::OSEnvPair::macOStoMacCatalystPair())) {
        // Infer Mac Catalyst availability from the macOS availability attribute
        // if it has versioned availability. Don't infer 'unavailable'. This
        // inferred availability has lower priority than the other availability
        // attributes that are inferred from 'ios'.
        NewII = &S.Context.Idents.get("maccatalyst");
        auto RemapMacOSVersion =
            [&](const VersionTuple &V) -> Optional<VersionTuple> {
          if (V.empty())
            return None;
          // API_TO_BE_DEPRECATED is 100000.
          if (V.getMajor() == 100000)
            return VersionTuple(100000);
          // The minimum iosmac version is 13.1
          return MacOStoMacCatalystMapping->map(V, VersionTuple(13, 1), None);
        };
        Optional<VersionTuple> NewIntroduced =
                                   RemapMacOSVersion(Introduced.Version),
                               NewDeprecated =
                                   RemapMacOSVersion(Deprecated.Version),
                               NewObsoleted =
                                   RemapMacOSVersion(Obsoleted.Version);
        if (NewIntroduced || NewDeprecated || NewObsoleted) {
          auto VersionOrEmptyVersion =
              [](const Optional<VersionTuple> &V) -> VersionTuple {
            return V ? *V : VersionTuple();
          };
          AvailabilityAttr *NewAttr = S.mergeAvailabilityAttr(
              ND, AL.getRange(), NewII, true /*Implicit*/,
              VersionOrEmptyVersion(NewIntroduced),
              VersionOrEmptyVersion(NewDeprecated),
              VersionOrEmptyVersion(NewObsoleted), /*IsUnavailable=*/false, Str,
              IsStrict, Replacement, Sema::AMK_None,
              PriorityModifier + Sema::AP_InferredFromOtherPlatform +
                  Sema::AP_InferredFromOtherPlatform);
          if (NewAttr)
            D->addAttr(NewAttr);
        }
      }
    }
  }
}

static void handleExternalSourceSymbolAttr(Sema &S, Decl *D,
                                           const ParsedAttr &AL) {
  if (!AL.checkAtLeastNumArgs(S, 1) || !AL.checkAtMostNumArgs(S, 3))
    return;

  StringRef Language;
  if (const auto *SE = dyn_cast_or_null<StringLiteral>(AL.getArgAsExpr(0)))
    Language = SE->getString();
  StringRef DefinedIn;
  if (const auto *SE = dyn_cast_or_null<StringLiteral>(AL.getArgAsExpr(1)))
    DefinedIn = SE->getString();
  bool IsGeneratedDeclaration = AL.getArgAsIdent(2) != nullptr;

  D->addAttr(::new (S.Context) ExternalSourceSymbolAttr(
      S.Context, AL, Language, DefinedIn, IsGeneratedDeclaration));
}

template <class T>
static T *mergeVisibilityAttr(Sema &S, Decl *D, const AttributeCommonInfo &CI,
                              typename T::VisibilityType value) {
  T *existingAttr = D->getAttr<T>();
  if (existingAttr) {
    typename T::VisibilityType existingValue = existingAttr->getVisibility();
    if (existingValue == value)
      return nullptr;
    S.Diag(existingAttr->getLocation(), diag::err_mismatched_visibility);
    S.Diag(CI.getLoc(), diag::note_previous_attribute);
    D->dropAttr<T>();
  }
  return ::new (S.Context) T(S.Context, CI, value);
}

VisibilityAttr *Sema::mergeVisibilityAttr(Decl *D,
                                          const AttributeCommonInfo &CI,
                                          VisibilityAttr::VisibilityType Vis) {
  return ::mergeVisibilityAttr<VisibilityAttr>(*this, D, CI, Vis);
}

TypeVisibilityAttr *
Sema::mergeTypeVisibilityAttr(Decl *D, const AttributeCommonInfo &CI,
                              TypeVisibilityAttr::VisibilityType Vis) {
  return ::mergeVisibilityAttr<TypeVisibilityAttr>(*this, D, CI, Vis);
}

static void handleVisibilityAttr(Sema &S, Decl *D, const ParsedAttr &AL,
                                 bool isTypeVisibility) {
  // Visibility attributes don't mean anything on a typedef.
  if (isa<TypedefNameDecl>(D)) {
    S.Diag(AL.getRange().getBegin(), diag::warn_attribute_ignored) << AL;
    return;
  }

  // 'type_visibility' can only go on a type or namespace.
  if (isTypeVisibility &&
      !(isa<TagDecl>(D) ||
        isa<ObjCInterfaceDecl>(D) ||
        isa<NamespaceDecl>(D))) {
    S.Diag(AL.getRange().getBegin(), diag::err_attribute_wrong_decl_type)
        << AL << ExpectedTypeOrNamespace;
    return;
  }

  // Check that the argument is a string literal.
  StringRef TypeStr;
  SourceLocation LiteralLoc;
  if (!S.checkStringLiteralArgumentAttr(AL, 0, TypeStr, &LiteralLoc))
    return;

  VisibilityAttr::VisibilityType type;
  if (!VisibilityAttr::ConvertStrToVisibilityType(TypeStr, type)) {
    S.Diag(LiteralLoc, diag::warn_attribute_type_not_supported) << AL
                                                                << TypeStr;
    return;
  }

  // Complain about attempts to use protected visibility on targets
  // (like Darwin) that don't support it.
  if (type == VisibilityAttr::Protected &&
      !S.Context.getTargetInfo().hasProtectedVisibility()) {
    S.Diag(AL.getLoc(), diag::warn_attribute_protected_visibility);
    type = VisibilityAttr::Default;
  }

  Attr *newAttr;
  if (isTypeVisibility) {
    newAttr = S.mergeTypeVisibilityAttr(
        D, AL, (TypeVisibilityAttr::VisibilityType)type);
  } else {
    newAttr = S.mergeVisibilityAttr(D, AL, type);
  }
  if (newAttr)
    D->addAttr(newAttr);
}

static void handleObjCDirectAttr(Sema &S, Decl *D, const ParsedAttr &AL) {
  // objc_direct cannot be set on methods declared in the context of a protocol
  if (isa<ObjCProtocolDecl>(D->getDeclContext())) {
    S.Diag(AL.getLoc(), diag::err_objc_direct_on_protocol) << false;
    return;
  }

  if (S.getLangOpts().ObjCRuntime.allowsDirectDispatch()) {
    handleSimpleAttribute<ObjCDirectAttr>(S, D, AL);
  } else {
    S.Diag(AL.getLoc(), diag::warn_objc_direct_ignored) << AL;
  }
}

static void handleObjCDirectMembersAttr(Sema &S, Decl *D,
                                        const ParsedAttr &AL) {
  if (S.getLangOpts().ObjCRuntime.allowsDirectDispatch()) {
    handleSimpleAttribute<ObjCDirectMembersAttr>(S, D, AL);
  } else {
    S.Diag(AL.getLoc(), diag::warn_objc_direct_ignored) << AL;
  }
}

static void handleObjCMethodFamilyAttr(Sema &S, Decl *D, const ParsedAttr &AL) {
  const auto *M = cast<ObjCMethodDecl>(D);
  if (!AL.isArgIdent(0)) {
    S.Diag(AL.getLoc(), diag::err_attribute_argument_n_type)
        << AL << 1 << AANT_ArgumentIdentifier;
    return;
  }

  IdentifierLoc *IL = AL.getArgAsIdent(0);
  ObjCMethodFamilyAttr::FamilyKind F;
  if (!ObjCMethodFamilyAttr::ConvertStrToFamilyKind(IL->Ident->getName(), F)) {
    S.Diag(IL->Loc, diag::warn_attribute_type_not_supported) << AL << IL->Ident;
    return;
  }

  if (F == ObjCMethodFamilyAttr::OMF_init &&
      !M->getReturnType()->isObjCObjectPointerType()) {
    S.Diag(M->getLocation(), diag::err_init_method_bad_return_type)
        << M->getReturnType();
    // Ignore the attribute.
    return;
  }

  D->addAttr(new (S.Context) ObjCMethodFamilyAttr(S.Context, AL, F));
}

static void handleObjCNSObject(Sema &S, Decl *D, const ParsedAttr &AL) {
  if (const auto *TD = dyn_cast<TypedefNameDecl>(D)) {
    QualType T = TD->getUnderlyingType();
    if (!T->isCARCBridgableType()) {
      S.Diag(TD->getLocation(), diag::err_nsobject_attribute);
      return;
    }
  }
  else if (const auto *PD = dyn_cast<ObjCPropertyDecl>(D)) {
    QualType T = PD->getType();
    if (!T->isCARCBridgableType()) {
      S.Diag(PD->getLocation(), diag::err_nsobject_attribute);
      return;
    }
  }
  else {
    // It is okay to include this attribute on properties, e.g.:
    //
    //  @property (retain, nonatomic) struct Bork *Q __attribute__((NSObject));
    //
    // In this case it follows tradition and suppresses an error in the above
    // case.
    S.Diag(D->getLocation(), diag::warn_nsobject_attribute);
  }
  D->addAttr(::new (S.Context) ObjCNSObjectAttr(S.Context, AL));
}

static void handleObjCIndependentClass(Sema &S, Decl *D, const ParsedAttr &AL) {
  if (const auto *TD = dyn_cast<TypedefNameDecl>(D)) {
    QualType T = TD->getUnderlyingType();
    if (!T->isObjCObjectPointerType()) {
      S.Diag(TD->getLocation(), diag::warn_ptr_independentclass_attribute);
      return;
    }
  } else {
    S.Diag(D->getLocation(), diag::warn_independentclass_attribute);
    return;
  }
  D->addAttr(::new (S.Context) ObjCIndependentClassAttr(S.Context, AL));
}

static void handleBlocksAttr(Sema &S, Decl *D, const ParsedAttr &AL) {
  if (!AL.isArgIdent(0)) {
    S.Diag(AL.getLoc(), diag::err_attribute_argument_n_type)
        << AL << 1 << AANT_ArgumentIdentifier;
    return;
  }

  IdentifierInfo *II = AL.getArgAsIdent(0)->Ident;
  BlocksAttr::BlockType type;
  if (!BlocksAttr::ConvertStrToBlockType(II->getName(), type)) {
    S.Diag(AL.getLoc(), diag::warn_attribute_type_not_supported) << AL << II;
    return;
  }

  D->addAttr(::new (S.Context) BlocksAttr(S.Context, AL, type));
}

static void handleSentinelAttr(Sema &S, Decl *D, const ParsedAttr &AL) {
  unsigned sentinel = (unsigned)SentinelAttr::DefaultSentinel;
  if (AL.getNumArgs() > 0) {
    Expr *E = AL.getArgAsExpr(0);
    Optional<llvm::APSInt> Idx = llvm::APSInt(32);
    if (E->isTypeDependent() || !(Idx = E->getIntegerConstantExpr(S.Context))) {
      S.Diag(AL.getLoc(), diag::err_attribute_argument_n_type)
          << AL << 1 << AANT_ArgumentIntegerConstant << E->getSourceRange();
      return;
    }

    if (Idx->isSigned() && Idx->isNegative()) {
      S.Diag(AL.getLoc(), diag::err_attribute_sentinel_less_than_zero)
        << E->getSourceRange();
      return;
    }

    sentinel = Idx->getZExtValue();
  }

  unsigned nullPos = (unsigned)SentinelAttr::DefaultNullPos;
  if (AL.getNumArgs() > 1) {
    Expr *E = AL.getArgAsExpr(1);
    Optional<llvm::APSInt> Idx = llvm::APSInt(32);
    if (E->isTypeDependent() || !(Idx = E->getIntegerConstantExpr(S.Context))) {
      S.Diag(AL.getLoc(), diag::err_attribute_argument_n_type)
          << AL << 2 << AANT_ArgumentIntegerConstant << E->getSourceRange();
      return;
    }
    nullPos = Idx->getZExtValue();

    if ((Idx->isSigned() && Idx->isNegative()) || nullPos > 1) {
      // FIXME: This error message could be improved, it would be nice
      // to say what the bounds actually are.
      S.Diag(AL.getLoc(), diag::err_attribute_sentinel_not_zero_or_one)
        << E->getSourceRange();
      return;
    }
  }

  if (const auto *FD = dyn_cast<FunctionDecl>(D)) {
    const FunctionType *FT = FD->getType()->castAs<FunctionType>();
    if (isa<FunctionNoProtoType>(FT)) {
      S.Diag(AL.getLoc(), diag::warn_attribute_sentinel_named_arguments);
      return;
    }

    if (!cast<FunctionProtoType>(FT)->isVariadic()) {
      S.Diag(AL.getLoc(), diag::warn_attribute_sentinel_not_variadic) << 0;
      return;
    }
  } else if (const auto *MD = dyn_cast<ObjCMethodDecl>(D)) {
    if (!MD->isVariadic()) {
      S.Diag(AL.getLoc(), diag::warn_attribute_sentinel_not_variadic) << 0;
      return;
    }
  } else if (const auto *BD = dyn_cast<BlockDecl>(D)) {
    if (!BD->isVariadic()) {
      S.Diag(AL.getLoc(), diag::warn_attribute_sentinel_not_variadic) << 1;
      return;
    }
  } else if (const auto *V = dyn_cast<VarDecl>(D)) {
    QualType Ty = V->getType();
    if (Ty->isBlockPointerType() || Ty->isFunctionPointerType()) {
      const FunctionType *FT = Ty->isFunctionPointerType()
                                   ? D->getFunctionType()
                                   : Ty->castAs<BlockPointerType>()
                                         ->getPointeeType()
                                         ->castAs<FunctionType>();
      if (!cast<FunctionProtoType>(FT)->isVariadic()) {
        int m = Ty->isFunctionPointerType() ? 0 : 1;
        S.Diag(AL.getLoc(), diag::warn_attribute_sentinel_not_variadic) << m;
        return;
      }
    } else {
      S.Diag(AL.getLoc(), diag::warn_attribute_wrong_decl_type)
          << AL << ExpectedFunctionMethodOrBlock;
      return;
    }
  } else {
    S.Diag(AL.getLoc(), diag::warn_attribute_wrong_decl_type)
        << AL << ExpectedFunctionMethodOrBlock;
    return;
  }
  D->addAttr(::new (S.Context) SentinelAttr(S.Context, AL, sentinel, nullPos));
}

static void handleWarnUnusedResult(Sema &S, Decl *D, const ParsedAttr &AL) {
  if (D->getFunctionType() &&
      D->getFunctionType()->getReturnType()->isVoidType() &&
      !isa<CXXConstructorDecl>(D)) {
    S.Diag(AL.getLoc(), diag::warn_attribute_void_function_method) << AL << 0;
    return;
  }
  if (const auto *MD = dyn_cast<ObjCMethodDecl>(D))
    if (MD->getReturnType()->isVoidType()) {
      S.Diag(AL.getLoc(), diag::warn_attribute_void_function_method) << AL << 1;
      return;
    }

  StringRef Str;
  if (AL.isStandardAttributeSyntax() && !AL.getScopeName()) {
    // The standard attribute cannot be applied to variable declarations such
    // as a function pointer.
    if (isa<VarDecl>(D))
      S.Diag(AL.getLoc(), diag::warn_attribute_wrong_decl_type_str)
          << AL << "functions, classes, or enumerations";

    // If this is spelled as the standard C++17 attribute, but not in C++17,
    // warn about using it as an extension. If there are attribute arguments,
    // then claim it's a C++2a extension instead.
    // FIXME: If WG14 does not seem likely to adopt the same feature, add an
    // extension warning for C2x mode.
    const LangOptions &LO = S.getLangOpts();
    if (AL.getNumArgs() == 1) {
      if (LO.CPlusPlus && !LO.CPlusPlus20)
        S.Diag(AL.getLoc(), diag::ext_cxx20_attr) << AL;

      // Since this this is spelled [[nodiscard]], get the optional string
      // literal. If in C++ mode, but not in C++2a mode, diagnose as an
      // extension.
      // FIXME: C2x should support this feature as well, even as an extension.
      if (!S.checkStringLiteralArgumentAttr(AL, 0, Str, nullptr))
        return;
    } else if (LO.CPlusPlus && !LO.CPlusPlus17)
      S.Diag(AL.getLoc(), diag::ext_cxx17_attr) << AL;
  }

  D->addAttr(::new (S.Context) WarnUnusedResultAttr(S.Context, AL, Str));
}

static void handleWeakImportAttr(Sema &S, Decl *D, const ParsedAttr &AL) {
  // weak_import only applies to variable & function declarations.
  bool isDef = false;
  if (!D->canBeWeakImported(isDef)) {
    if (isDef)
      S.Diag(AL.getLoc(), diag::warn_attribute_invalid_on_definition)
        << "weak_import";
    else if (isa<ObjCPropertyDecl>(D) || isa<ObjCMethodDecl>(D) ||
             (S.Context.getTargetInfo().getTriple().isOSDarwin() &&
              (isa<ObjCInterfaceDecl>(D) || isa<EnumDecl>(D)))) {
      // Nothing to warn about here.
    } else
      S.Diag(AL.getLoc(), diag::warn_attribute_wrong_decl_type)
          << AL << ExpectedVariableOrFunction;

    return;
  }

  D->addAttr(::new (S.Context) WeakImportAttr(S.Context, AL));
}

// Returns a DupArgResult value; Same means the args have the same value,
// Different means the args do not have the same value, and Unknown means that
// the args cannot (yet) be compared.
enum class DupArgResult { Unknown, Same, Different };
static DupArgResult AreArgValuesIdentical(const Expr *LHS, const Expr *RHS) {
  // If either operand is still value dependent, we can't test anything.
  const auto *LHSCE = dyn_cast<ConstantExpr>(LHS);
  const auto *RHSCE = dyn_cast<ConstantExpr>(RHS);
  if (!LHSCE || !RHSCE)
    return DupArgResult::Unknown;

  // Otherwise, test that the values.
  return LHSCE->getResultAsAPSInt() == RHSCE->getResultAsAPSInt()
             ? DupArgResult::Same
             : DupArgResult::Different;
}

void Sema::AddWorkGroupSizeHintAttr(Decl *D, const AttributeCommonInfo &CI,
                                    Expr *XDim, Expr *YDim, Expr *ZDim) {
  // Returns nullptr if diagnosing, otherwise returns the original expression
  // or the original expression converted to a constant expression.
  auto CheckAndConvertArg = [&](Expr *E) -> Expr * {
    // We can only check if the expression is not value dependent.
    if (!E->isValueDependent()) {
      llvm::APSInt ArgVal;
      ExprResult Res = VerifyIntegerConstantExpression(E, &ArgVal);
      if (Res.isInvalid())
        return nullptr;
      E = Res.get();

      // This attribute requires a strictly positive value.
      if (ArgVal <= 0) {
        Diag(E->getExprLoc(), diag::err_attribute_requires_positive_integer)
            << CI << /*positive*/ 0;
        return nullptr;
      }
    }

    return E;
  };

  // Check all three argument values, and if any are bad, bail out. This will
  // convert the given expressions into constant expressions when possible.
  XDim = CheckAndConvertArg(XDim);
  YDim = CheckAndConvertArg(YDim);
  ZDim = CheckAndConvertArg(ZDim);
  if (!XDim || !YDim || !ZDim)
    return;

  // If the attribute was already applied with different arguments, then
  // diagnose the second attribute as a duplicate and don't add it.
  if (const auto *Existing = D->getAttr<WorkGroupSizeHintAttr>()) {
    DupArgResult Results[] = {AreArgValuesIdentical(XDim, Existing->getXDim()),
                              AreArgValuesIdentical(YDim, Existing->getYDim()),
                              AreArgValuesIdentical(ZDim, Existing->getZDim())};
    // If any of the results are known to be different, we can diagnose at this
    // point and drop the attribute.
    if (llvm::is_contained(Results, DupArgResult::Different)) {
      Diag(CI.getLoc(), diag::warn_duplicate_attribute) << CI;
      Diag(Existing->getLoc(), diag::note_previous_attribute);
      return;
    }
    // If all of the results are known to be the same, we can silently drop the
    // attribute. Otherwise, we have to add the attribute and resolve its
    // differences later.
    if (llvm::all_of(Results,
                     [](DupArgResult V) { return V == DupArgResult::Same; }))
      return;
  }

  D->addAttr(::new (Context)
                 WorkGroupSizeHintAttr(Context, CI, XDim, YDim, ZDim));
}

WorkGroupSizeHintAttr *
Sema::MergeWorkGroupSizeHintAttr(Decl *D, const WorkGroupSizeHintAttr &A) {
  // Check to see if there's a duplicate attribute already applied.
  if (const auto *DeclAttr = D->getAttr<WorkGroupSizeHintAttr>()) {
    DupArgResult Results[] = {
        AreArgValuesIdentical(DeclAttr->getXDim(), A.getXDim()),
        AreArgValuesIdentical(DeclAttr->getYDim(), A.getYDim()),
        AreArgValuesIdentical(DeclAttr->getZDim(), A.getZDim())};

    // If any of the results are known to be different, we can diagnose at this
    // point and drop the attribute.
    if (llvm::is_contained(Results, DupArgResult::Different)) {
      Diag(DeclAttr->getLoc(), diag::warn_duplicate_attribute) << &A;
      Diag(A.getLoc(), diag::note_previous_attribute);
      return nullptr;
    }
    // If all of the results are known to be the same, we can silently drop the
    // attribute. Otherwise, we have to add the attribute and resolve its
    // differences later.
    if (llvm::all_of(Results,
                     [](DupArgResult V) { return V == DupArgResult::Same; }))
      return nullptr;
  }
  return ::new (Context)
      WorkGroupSizeHintAttr(Context, A, A.getXDim(), A.getYDim(), A.getZDim());
}

// Handles work_group_size_hint.
static void handleWorkGroupSizeHint(Sema &S, Decl *D, const ParsedAttr &AL) {
  S.CheckDeprecatedSYCLAttributeSpelling(AL);

  // __attribute__((work_group_size_hint) requires exactly three arguments.
  if (AL.getSyntax() == ParsedAttr::AS_GNU || !AL.hasScope() ||
      (AL.hasScope() && !AL.getScopeName()->isStr("sycl"))) {
    if (!AL.checkExactlyNumArgs(S, 3))
      return;
  }

  // FIXME: NumArgs checking is disabled in Attr.td to keep consistent
  // disgnostics with OpenCL C that does not have optional values here.
  if (!AL.checkAtLeastNumArgs(S, 1) || !AL.checkAtMostNumArgs(S, 3))
    return;

  // Handles default arguments in [[sycl::work_group_size_hint]] attribute.
  auto SetDefaultValue = [](Sema &S, const ParsedAttr &AL) {
    assert(AL.getKind() == ParsedAttr::AT_WorkGroupSizeHint && AL.hasScope() &&
           AL.getScopeName()->isStr("sycl"));
    return IntegerLiteral::Create(S.Context, llvm::APInt(32, 1),
                                  S.Context.IntTy, AL.getLoc());
  };

  Expr *XDimExpr = AL.getArgAsExpr(0);
  Expr *YDimExpr =
      AL.isArgExpr(1) ? AL.getArgAsExpr(1) : SetDefaultValue(S, AL);
  Expr *ZDimExpr =
      AL.isArgExpr(2) ? AL.getArgAsExpr(2) : SetDefaultValue(S, AL);
  S.AddWorkGroupSizeHintAttr(D, AL, XDimExpr, YDimExpr, ZDimExpr);
}

// Checks correctness of mutual usage of different work_group_size attributes:
// reqd_work_group_size, max_work_group_size, and max_global_work_dim.
//
// If [[intel::max_work_group_size(X, Y, Z)]] or
// [[sycl::reqd_work_group_size(X, Y, Z)]] or
// [[cl::reqd_work_group_size(X, Y, Z)]]
// or __attribute__((reqd_work_group_size)) attribute is specified on a
// declaration along with [[intel::max_global_work_dim()]] attribute, check to
// see if all arguments of 'max_work_group_size' or different spellings of
// 'reqd_work_group_size' attribute hold value 1 in case the argument of
// [[intel::max_global_work_dim()]] attribute value equals to 0.
static bool InvalidWorkGroupSizeAttrs(const Expr *MGValue, const Expr *XDim,
                                      const Expr *YDim, const Expr *ZDim) {
  // If any of the operand is still value dependent, we can't test anything.
  const auto *MGValueExpr = dyn_cast<ConstantExpr>(MGValue);
  const auto *XDimExpr = dyn_cast<ConstantExpr>(XDim);
  const auto *YDimExpr = dyn_cast<ConstantExpr>(YDim);
  const auto *ZDimExpr = dyn_cast<ConstantExpr>(ZDim);

  if (!MGValueExpr || !XDimExpr || !YDimExpr || !ZDimExpr)
    return false;

  // Otherwise, check if the attribute values are equal to one.
  return (MGValueExpr->getResultAsAPSInt() == 0 &&
          (XDimExpr->getResultAsAPSInt() != 1 ||
           YDimExpr->getResultAsAPSInt() != 1 ||
           ZDimExpr->getResultAsAPSInt() != 1));
}

// Checks correctness of mutual usage of different work_group_size attributes:
// reqd_work_group_size and max_work_group_size.
//
// If the 'reqd_work_group_size' attribute is specified on a declaration along
// with 'max_work_group_size' attribute, check to see if values of
// 'reqd_work_group_size' attribute arguments are equal to or less than values
// of 'max_work_group_size' attribute arguments.
//
// The arguments to reqd_work_group_size are ordered based on which index
// increments the fastest. In OpenCL, the first argument is the index that
// increments the fastest, and in SYCL, the last argument is the index that
// increments the fastest.
//
// __attribute__((reqd_work_group_size)) follows the OpenCL rules in OpenCL
// mode. All spellings of reqd_work_group_size attribute (regardless of
// syntax used) follow the SYCL rules when in SYCL mode.
static bool checkMaxAllowedWorkGroupSize(
    Sema &S, const Expr *RWGSXDim, const Expr *RWGSYDim, const Expr *RWGSZDim,
    const Expr *MWGSXDim, const Expr *MWGSYDim, const Expr *MWGSZDim) {
  // If any of the operand is still value dependent, we can't test anything.
  const auto *RWGSXDimExpr = dyn_cast<ConstantExpr>(RWGSXDim);
  const auto *RWGSYDimExpr = dyn_cast<ConstantExpr>(RWGSYDim);
  const auto *RWGSZDimExpr = dyn_cast<ConstantExpr>(RWGSZDim);
  const auto *MWGSXDimExpr = dyn_cast<ConstantExpr>(MWGSXDim);
  const auto *MWGSYDimExpr = dyn_cast<ConstantExpr>(MWGSYDim);
  const auto *MWGSZDimExpr = dyn_cast<ConstantExpr>(MWGSZDim);

  if (!RWGSXDimExpr || !RWGSYDimExpr || !RWGSZDimExpr || !MWGSXDimExpr ||
      !MWGSYDimExpr || !MWGSZDimExpr)
    return false;

  // Otherwise, check if values of 'reqd_work_group_size' attribute arguments
  // are greater than values of 'max_work_group_size' attribute arguments.
  bool CheckFirstArgument =
      S.getLangOpts().OpenCL
          ? RWGSXDimExpr->getResultAsAPSInt().getZExtValue() >
                MWGSZDimExpr->getResultAsAPSInt().getZExtValue()
          : RWGSXDimExpr->getResultAsAPSInt().getZExtValue() >
                MWGSXDimExpr->getResultAsAPSInt().getZExtValue();

  bool CheckSecondArgument = RWGSYDimExpr->getResultAsAPSInt().getZExtValue() >
                             MWGSYDimExpr->getResultAsAPSInt().getZExtValue();

  bool CheckThirdArgument =
      S.getLangOpts().OpenCL
          ? RWGSZDimExpr->getResultAsAPSInt().getZExtValue() >
                MWGSXDimExpr->getResultAsAPSInt().getZExtValue()
          : RWGSZDimExpr->getResultAsAPSInt().getZExtValue() >
                MWGSZDimExpr->getResultAsAPSInt().getZExtValue();

  return CheckFirstArgument || CheckSecondArgument || CheckThirdArgument;
}

void Sema::AddSYCLIntelMaxWorkGroupSizeAttr(Decl *D,
                                            const AttributeCommonInfo &CI,
                                            Expr *XDim, Expr *YDim,
                                            Expr *ZDim) {
  // Returns nullptr if diagnosing, otherwise returns the original expression
  // or the original expression converted to a constant expression.
  auto CheckAndConvertArg = [&](Expr *E) -> Expr * {
    // Check if the expression is not value dependent.
    if (!E->isValueDependent()) {
      llvm::APSInt ArgVal;
      ExprResult Res = VerifyIntegerConstantExpression(E, &ArgVal);
      if (Res.isInvalid())
        return nullptr;
      E = Res.get();

      // This attribute requires a strictly positive value.
      if (ArgVal <= 0) {
        Diag(E->getExprLoc(), diag::err_attribute_requires_positive_integer)
            << CI << /*positive*/ 0;
        return nullptr;
      }
    }
    return E;
  };

  // Check all three argument values, and if any are bad, bail out. This will
  // convert the given expressions into constant expressions when possible.
  XDim = CheckAndConvertArg(XDim);
  YDim = CheckAndConvertArg(YDim);
  ZDim = CheckAndConvertArg(ZDim);
  if (!XDim || !YDim || !ZDim)
    return;

  // If the 'max_work_group_size' attribute is specified on a declaration along
  // with 'reqd_work_group_size' attribute, check to see if values of
  // 'reqd_work_group_size' attribute arguments are equal to or less than values
  // of 'max_work_group_size' attribute arguments.
  //
  // We emit diagnostic if values of 'reqd_work_group_size' attribute arguments
  // are greater than values of 'max_work_group_size' attribute arguments.
  if (const auto *DeclAttr = D->getAttr<ReqdWorkGroupSizeAttr>()) {
    if (checkMaxAllowedWorkGroupSize(*this, DeclAttr->getXDim(),
                                     DeclAttr->getYDim(), DeclAttr->getZDim(),
                                     XDim, YDim, ZDim)) {
      Diag(CI.getLoc(), diag::err_conflicting_sycl_function_attributes)
          << CI << DeclAttr;
      Diag(DeclAttr->getLoc(), diag::note_conflicting_attribute);
      return;
    }
  }

  // If the declaration has a SYCLIntelMaxWorkGroupSizeAttr, check to see if
  // the attribute holds values equal to (1, 1, 1) in case the value of
  // SYCLIntelMaxGlobalWorkDimAttr equals to 0.
  if (const auto *DeclAttr = D->getAttr<SYCLIntelMaxGlobalWorkDimAttr>()) {
    if (InvalidWorkGroupSizeAttrs(DeclAttr->getValue(), XDim, YDim, ZDim)) {
      Diag(CI.getLoc(), diag::err_sycl_x_y_z_arguments_must_be_one)
          << CI << DeclAttr;
      return;
    }
  }

  // If the attribute was already applied with different arguments, then
  // diagnose the second attribute as a duplicate and don't add it.
  if (const auto *Existing = D->getAttr<SYCLIntelMaxWorkGroupSizeAttr>()) {
    DupArgResult Results[] = {AreArgValuesIdentical(XDim, Existing->getXDim()),
                              AreArgValuesIdentical(YDim, Existing->getYDim()),
                              AreArgValuesIdentical(ZDim, Existing->getZDim())};
    // If any of the results are known to be different, we can diagnose at this
    // point and drop the attribute.
    if (llvm::is_contained(Results, DupArgResult::Different)) {
      Diag(CI.getLoc(), diag::warn_duplicate_attribute) << CI;
      Diag(Existing->getLoc(), diag::note_previous_attribute);
      return;
    }
    // If all of the results are known to be the same, we can silently drop the
    // attribute. Otherwise, we have to add the attribute and resolve its
    // differences later.
    if (llvm::all_of(Results,
                     [](DupArgResult V) { return V == DupArgResult::Same; }))
      return;
  }

  D->addAttr(::new (Context)
                 SYCLIntelMaxWorkGroupSizeAttr(Context, CI, XDim, YDim, ZDim));
}

SYCLIntelMaxWorkGroupSizeAttr *Sema::MergeSYCLIntelMaxWorkGroupSizeAttr(
    Decl *D, const SYCLIntelMaxWorkGroupSizeAttr &A) {
  // Check to see if there's a duplicate attribute already applied.
  if (const auto *DeclAttr = D->getAttr<SYCLIntelMaxWorkGroupSizeAttr>()) {
    DupArgResult Results[] = {
        AreArgValuesIdentical(DeclAttr->getXDim(), A.getXDim()),
        AreArgValuesIdentical(DeclAttr->getYDim(), A.getYDim()),
        AreArgValuesIdentical(DeclAttr->getZDim(), A.getZDim())};

    // If any of the results are known to be different, we can diagnose at this
    // point and drop the attribute.
    if (llvm::is_contained(Results, DupArgResult::Different)) {
      Diag(DeclAttr->getLoc(), diag::warn_duplicate_attribute) << &A;
      Diag(A.getLoc(), diag::note_previous_attribute);
      return nullptr;
    }
    // If all of the results are known to be the same, we can silently drop the
    // attribute. Otherwise, we have to add the attribute and resolve its
    // differences later.
    if (llvm::all_of(Results,
                     [](DupArgResult V) { return V == DupArgResult::Same; }))
      return nullptr;
  }

  // If the 'max_work_group_size' attribute is specified on a declaration along
  // with 'reqd_work_group_size' attribute, check to see if values of
  // 'reqd_work_group_size' attribute arguments are equal to or less than values
  // of 'max_work_group_size' attribute arguments.
  //
  // We emit diagnostic if values of 'reqd_work_group_size' attribute arguments
  // are greater than values of 'max_work_group_size' attribute arguments.
  if (const auto *DeclAttr = D->getAttr<ReqdWorkGroupSizeAttr>()) {
    if (checkMaxAllowedWorkGroupSize(*this, DeclAttr->getXDim(),
                                     DeclAttr->getYDim(), DeclAttr->getZDim(),
                                     A.getXDim(), A.getYDim(), A.getZDim())) {
      Diag(DeclAttr->getLoc(), diag::err_conflicting_sycl_function_attributes)
          << DeclAttr << &A;
      Diag(A.getLoc(), diag::note_conflicting_attribute);
      return nullptr;
    }
  }

  // If the declaration has a SYCLIntelMaxWorkGroupSizeAttr, check to see if
  // the attribute holds values equal to (1, 1, 1) in case the value of
  // SYCLIntelMaxGlobalWorkDimAttr equals to 0.
  if (const auto *DeclAttr = D->getAttr<SYCLIntelMaxGlobalWorkDimAttr>()) {
    if (InvalidWorkGroupSizeAttrs(DeclAttr->getValue(), A.getXDim(),
                                  A.getYDim(), A.getZDim())) {
      Diag(A.getLoc(), diag::err_sycl_x_y_z_arguments_must_be_one)
          << &A << DeclAttr;
      return nullptr;
    }
  }

  return ::new (Context) SYCLIntelMaxWorkGroupSizeAttr(
      Context, A, A.getXDim(), A.getYDim(), A.getZDim());
}

// Handles max_work_group_size attribute.
static void handleSYCLIntelMaxWorkGroupSize(Sema &S, Decl *D,
                                            const ParsedAttr &AL) {
  S.AddSYCLIntelMaxWorkGroupSizeAttr(D, AL, AL.getArgAsExpr(0),
                                     AL.getArgAsExpr(1), AL.getArgAsExpr(2));
}

// Handles reqd_work_group_size.
// If the 'reqd_work_group_size' attribute is specified on a declaration along
// with 'num_simd_work_items' attribute, the required work group size specified
// by 'num_simd_work_items' attribute must evenly divide the index that
// increments fastest in the 'reqd_work_group_size' attribute.
//
// The arguments to reqd_work_group_size are ordered based on which index
// increments the fastest. In OpenCL, the first argument is the index that
// increments the fastest, and in SYCL, the last argument is the index that
// increments the fastest.
//
// __attribute__((reqd_work_group_size)) follows the OpenCL rules in OpenCL
// mode. All spellings of reqd_work_group_size attribute (regardless of
// syntax used) follow the SYCL rules when in SYCL mode.
static bool CheckWorkGroupSize(Sema &S, const Expr *NSWIValue,
                               const Expr *RWGSXDim, const Expr *RWGSZDim) {
  // If any of the operand is still value dependent, we can't test anything.
  const auto *NSWIValueExpr = dyn_cast<ConstantExpr>(NSWIValue);
  const auto *RWGSXDimExpr = dyn_cast<ConstantExpr>(RWGSXDim);
  const auto *RWGSZDimExpr = dyn_cast<ConstantExpr>(RWGSZDim);

  if (!NSWIValueExpr || !RWGSXDimExpr || !RWGSZDimExpr)
    return false;

  // Otherwise, check which argument increments the fastest
  // in OpenCL vs SYCL mode.
  unsigned WorkGroupSize =
      S.getLangOpts().OpenCL
          ? (RWGSXDimExpr->getResultAsAPSInt()).getZExtValue()
          : (RWGSZDimExpr->getResultAsAPSInt()).getZExtValue();

  // Check if the required work group size specified by 'num_simd_work_items'
  // attribute evenly divides the index that increments fastest in the
  // 'reqd_work_group_size' attribute.
  return WorkGroupSize % NSWIValueExpr->getResultAsAPSInt().getZExtValue() != 0;
}

void Sema::AddReqdWorkGroupSizeAttr(Decl *D, const AttributeCommonInfo &CI,
                                    Expr *XDim, Expr *YDim, Expr *ZDim) {
  // Returns nullptr if diagnosing, otherwise returns the original expression
  // or the original expression converted to a constant expression.
  auto CheckAndConvertArg = [&](Expr *E) -> Expr * {
    // Check if the expression is not value dependent.
    if (!E->isValueDependent()) {
      llvm::APSInt ArgVal;
      ExprResult Res = VerifyIntegerConstantExpression(E, &ArgVal);
      if (Res.isInvalid())
        return nullptr;
      E = Res.get();

      // This attribute requires a strictly positive value.
      if (ArgVal <= 0) {
        Diag(E->getExprLoc(), diag::err_attribute_requires_positive_integer)
            << CI << /*positive*/ 0;
        return nullptr;
      }
    }
    return E;
  };

  // Check all three argument values, and if any are bad, bail out. This will
  // convert the given expressions into constant expressions when possible.
  XDim = CheckAndConvertArg(XDim);
  YDim = CheckAndConvertArg(YDim);
  ZDim = CheckAndConvertArg(ZDim);
  if (!XDim || !YDim || !ZDim)
    return;

  // If the declaration has a ReqdWorkGroupSizeAttr, check to see if
  // the attribute holds values equal to (1, 1, 1) in case the value of
  // SYCLIntelMaxGlobalWorkDimAttr equals to 0.
  if (const auto *DeclAttr = D->getAttr<SYCLIntelMaxGlobalWorkDimAttr>()) {
    if (InvalidWorkGroupSizeAttrs(DeclAttr->getValue(), XDim, YDim, ZDim)) {
      Diag(CI.getLoc(), diag::err_sycl_x_y_z_arguments_must_be_one)
          << CI << DeclAttr;
    }
  }

  // If the 'max_work_group_size' attribute is specified on a declaration along
  // with 'reqd_work_group_size' attribute, check to see if values of
  // 'reqd_work_group_size' attribute arguments are equal to or less than values
  // of 'max_work_group_size' attribute arguments.
  //
  // We emit diagnostic if values of 'reqd_work_group_size' attribute arguments
  // are greater than values of 'max_work_group_size' attribute arguments.
  if (const auto *DeclAttr = D->getAttr<SYCLIntelMaxWorkGroupSizeAttr>()) {
    if (checkMaxAllowedWorkGroupSize(*this, XDim, YDim, ZDim,
                                     DeclAttr->getXDim(), DeclAttr->getYDim(),
                                     DeclAttr->getZDim())) {
      Diag(CI.getLoc(), diag::err_conflicting_sycl_function_attributes)
          << CI << DeclAttr;
      Diag(DeclAttr->getLoc(), diag::note_conflicting_attribute);
      return;
    }
  }

  // If the 'reqd_work_group_size' attribute is specified on a declaration
  // along with 'num_simd_work_items' attribute, the required work group size
  // specified by 'num_simd_work_items' attribute must evenly divide the index
  // that increments fastest in the 'reqd_work_group_size' attribute.
  if (const auto *DeclAttr = D->getAttr<SYCLIntelNumSimdWorkItemsAttr>()) {
    if (CheckWorkGroupSize(*this, DeclAttr->getValue(), XDim, ZDim)) {
      Diag(DeclAttr->getLoc(), diag::err_sycl_num_kernel_wrong_reqd_wg_size)
          << DeclAttr << CI;
      Diag(CI.getLoc(), diag::note_conflicting_attribute);
      return;
    }
  }

  // If the attribute was already applied with different arguments, then
  // diagnose the second attribute as a duplicate and don't add it.
  if (const auto *Existing = D->getAttr<ReqdWorkGroupSizeAttr>()) {
    DupArgResult Results[] = {AreArgValuesIdentical(XDim, Existing->getXDim()),
                              AreArgValuesIdentical(YDim, Existing->getYDim()),
                              AreArgValuesIdentical(ZDim, Existing->getZDim())};
    // If any of the results are known to be different, we can diagnose at this
    // point and drop the attribute.
    if (llvm::is_contained(Results, DupArgResult::Different)) {
      Diag(CI.getLoc(), diag::err_duplicate_attribute) << CI;
      Diag(Existing->getLoc(), diag::note_previous_attribute);
      return;
    }

    // If all of the results are known to be the same, we can silently drop the
    // attribute. Otherwise, we have to add the attribute and resolve its
    // differences later.
    if (llvm::all_of(Results,
                     [](DupArgResult V) { return V == DupArgResult::Same; }))
      return;
  }

  D->addAttr(::new (Context)
                 ReqdWorkGroupSizeAttr(Context, CI, XDim, YDim, ZDim));
}

ReqdWorkGroupSizeAttr *
Sema::MergeReqdWorkGroupSizeAttr(Decl *D, const ReqdWorkGroupSizeAttr &A) {
  // If the declaration has a ReqdWorkGroupSizeAttr, check to see if the
  // attribute holds values equal to (1, 1, 1) in case the value of
  // SYCLIntelMaxGlobalWorkDimAttr equals to 0.
  if (const auto *DeclAttr = D->getAttr<SYCLIntelMaxGlobalWorkDimAttr>()) {
    if (InvalidWorkGroupSizeAttrs(DeclAttr->getValue(), A.getXDim(),
                                  A.getYDim(), A.getZDim())) {
      Diag(A.getLoc(), diag::err_sycl_x_y_z_arguments_must_be_one)
          << &A << DeclAttr;
      return nullptr;
    }
  }

  // If the 'max_work_group_size' attribute is specified on a declaration along
  // with 'reqd_work_group_size' attribute, check to see if values of
  // 'reqd_work_group_size' attribute arguments are equal or less than values
  // of 'max_work_group_size' attribute arguments.
  //
  // We emit diagnostic if values of 'reqd_work_group_size' attribute arguments
  // are greater than values of 'max_work_group_size' attribute arguments.
  if (const auto *DeclAttr = D->getAttr<SYCLIntelMaxWorkGroupSizeAttr>()) {
    if (checkMaxAllowedWorkGroupSize(
            *this, A.getXDim(), A.getYDim(), A.getZDim(), DeclAttr->getXDim(),
            DeclAttr->getYDim(), DeclAttr->getZDim())) {
      Diag(DeclAttr->getLoc(), diag::err_conflicting_sycl_function_attributes)
          << DeclAttr << &A;
      Diag(A.getLoc(), diag::note_conflicting_attribute);
      return nullptr;
    }
  }

  // If the 'reqd_work_group_size' attribute is specified on a declaration
  // along with 'num_simd_work_items' attribute, the required work group size
  // specified by 'num_simd_work_items' attribute must evenly divide the index
  // that increments fastest in the 'reqd_work_group_size' attribute.
  if (const auto *DeclAttr = D->getAttr<SYCLIntelNumSimdWorkItemsAttr>()) {
    if (CheckWorkGroupSize(*this, DeclAttr->getValue(), A.getXDim(),
                           A.getZDim())) {
      Diag(DeclAttr->getLoc(), diag::err_sycl_num_kernel_wrong_reqd_wg_size)
          << DeclAttr << &A;
      Diag(A.getLoc(), diag::note_conflicting_attribute);
      return nullptr;
    }
  }

  // Check to see if there's a duplicate attribute already applied.
  if (const auto *DeclAttr = D->getAttr<ReqdWorkGroupSizeAttr>()) {
    DupArgResult Results[] = {
        AreArgValuesIdentical(DeclAttr->getXDim(), A.getXDim()),
        AreArgValuesIdentical(DeclAttr->getYDim(), A.getYDim()),
        AreArgValuesIdentical(DeclAttr->getZDim(), A.getZDim())};

    // If any of the results are known to be different, we can diagnose at this
    // point and drop the attribute.
    if (llvm::is_contained(Results, DupArgResult::Different)) {
      Diag(DeclAttr->getLoc(), diag::err_duplicate_attribute) << &A;
      Diag(A.getLoc(), diag::note_previous_attribute);
      return nullptr;
    }

    // If all of the results are known to be the same, we can silently drop the
    // attribute. Otherwise, we have to add the attribute and resolve its
    // differences later.
    if (llvm::all_of(Results,
                     [](DupArgResult V) { return V == DupArgResult::Same; }))
      return nullptr;
  }

  return ::new (Context)
      ReqdWorkGroupSizeAttr(Context, A, A.getXDim(), A.getYDim(), A.getZDim());
}

static void handleReqdWorkGroupSize(Sema &S, Decl *D, const ParsedAttr &AL) {
  S.CheckDeprecatedSYCLAttributeSpelling(AL);

  // __attribute__((reqd_work_group_size)) and [[cl::reqd_work_group_size]]
  // all require exactly three arguments.
  if ((AL.getKind() == ParsedAttr::AT_ReqdWorkGroupSize &&
       AL.getAttributeSpellingListIndex() ==
           ReqdWorkGroupSizeAttr::CXX11_cl_reqd_work_group_size) ||
      AL.getSyntax() == ParsedAttr::AS_GNU) {
    if (!AL.checkExactlyNumArgs(S, 3))
      return;
  }

  Expr *XDimExpr = AL.getArgAsExpr(0);

  // If no attribute argument is specified, set the second and third argument
  // to the default value 1, but only if the sycl::reqd_work_group_size
  // spelling was used.
  auto SetDefaultValue = [](Sema &S, const ParsedAttr &AL) {
    assert(AL.getKind() == ParsedAttr::AT_ReqdWorkGroupSize && AL.hasScope() &&
           AL.getScopeName()->isStr("sycl"));
    return IntegerLiteral::Create(S.Context, llvm::APInt(32, 1),
                                  S.Context.IntTy, AL.getLoc());
  };

  Expr *YDimExpr =
      AL.isArgExpr(1) ? AL.getArgAsExpr(1) : SetDefaultValue(S, AL);

  Expr *ZDimExpr =
      AL.isArgExpr(2) ? AL.getArgAsExpr(2) : SetDefaultValue(S, AL);

  S.AddReqdWorkGroupSizeAttr(D, AL, XDimExpr, YDimExpr, ZDimExpr);
}

void Sema::AddIntelReqdSubGroupSize(Decl *D, const AttributeCommonInfo &CI,
                                    Expr *E) {
  if (!E->isValueDependent()) {
    // Validate that we have an integer constant expression and then store the
    // converted constant expression into the semantic attribute so that we
    // don't have to evaluate it again later.
    llvm::APSInt ArgVal;
    ExprResult Res = VerifyIntegerConstantExpression(E, &ArgVal);
    if (Res.isInvalid())
      return;
    E = Res.get();

    // This attribute requires a strictly positive value.
    if (ArgVal <= 0) {
      Diag(E->getExprLoc(), diag::err_attribute_requires_positive_integer)
          << CI << /*positive*/ 0;
      return;
    }

    // Check to see if there's a duplicate attribute with different values
    // already applied to the declaration.
    if (const auto *DeclAttr = D->getAttr<IntelReqdSubGroupSizeAttr>()) {
      // If the other attribute argument is instantiation dependent, we won't
      // have converted it to a constant expression yet and thus we test
      // whether this is a null pointer.
      if (const auto *DeclExpr = dyn_cast<ConstantExpr>(DeclAttr->getValue())) {
        if (ArgVal != DeclExpr->getResultAsAPSInt()) {
          Diag(CI.getLoc(), diag::warn_duplicate_attribute) << CI;
          Diag(DeclAttr->getLoc(), diag::note_previous_attribute);
        }
        // Drop the duplicate attribute.
        return;
      }
    }
  }

  D->addAttr(::new (Context) IntelReqdSubGroupSizeAttr(Context, CI, E));
}

IntelReqdSubGroupSizeAttr *
Sema::MergeIntelReqdSubGroupSizeAttr(Decl *D,
                                     const IntelReqdSubGroupSizeAttr &A) {
  // Check to see if there's a duplicate attribute with different values
  // already applied to the declaration.
  if (const auto *DeclAttr = D->getAttr<IntelReqdSubGroupSizeAttr>()) {
    if (const auto *DeclExpr = dyn_cast<ConstantExpr>(DeclAttr->getValue())) {
      if (const auto *MergeExpr = dyn_cast<ConstantExpr>(A.getValue())) {
        if (DeclExpr->getResultAsAPSInt() != MergeExpr->getResultAsAPSInt()) {
          Diag(DeclAttr->getLoc(), diag::warn_duplicate_attribute) << &A;
          Diag(A.getLoc(), diag::note_previous_attribute);
          return nullptr;
        }
        // Do not add a duplicate attribute.
        return nullptr;
      }
    }
  }
  return ::new (Context) IntelReqdSubGroupSizeAttr(Context, A, A.getValue());
}

static void handleIntelReqdSubGroupSize(Sema &S, Decl *D,
                                        const ParsedAttr &AL) {
  S.CheckDeprecatedSYCLAttributeSpelling(AL);

  Expr *E = AL.getArgAsExpr(0);
  S.AddIntelReqdSubGroupSize(D, AL, E);
}

IntelNamedSubGroupSizeAttr *
Sema::MergeIntelNamedSubGroupSizeAttr(Decl *D,
                                      const IntelNamedSubGroupSizeAttr &A) {
  // Check to see if there's a duplicate attribute with different values
  // already applied to the declaration.
  if (const auto *DeclAttr = D->getAttr<IntelNamedSubGroupSizeAttr>()) {
    if (DeclAttr->getType() != A.getType()) {
      Diag(DeclAttr->getLoc(), diag::warn_duplicate_attribute) << &A;
      Diag(A.getLoc(), diag::note_previous_attribute);
    }
    return nullptr;
  }

  return IntelNamedSubGroupSizeAttr::Create(Context, A.getType(), A);
}

static void handleIntelNamedSubGroupSize(Sema &S, Decl *D,
                                         const ParsedAttr &AL) {
  StringRef SizeStr;
  SourceLocation Loc;
  if (AL.isArgIdent(0)) {
    IdentifierLoc *IL = AL.getArgAsIdent(0);
    SizeStr = IL->Ident->getName();
    Loc = IL->Loc;
  } else if (!S.checkStringLiteralArgumentAttr(AL, 0, SizeStr, &Loc)) {
    return;
  }

  IntelNamedSubGroupSizeAttr::SubGroupSizeType SizeType;
  if (!IntelNamedSubGroupSizeAttr::ConvertStrToSubGroupSizeType(SizeStr,
                                                                SizeType)) {
    S.Diag(Loc, diag::warn_attribute_type_not_supported) << AL << SizeStr;
  }
  D->addAttr(IntelNamedSubGroupSizeAttr::Create(S.Context, SizeType, AL));
}

void Sema::AddSYCLIntelNumSimdWorkItemsAttr(Decl *D,
                                            const AttributeCommonInfo &CI,
                                            Expr *E) {
  if (!E->isValueDependent()) {
    // Validate that we have an integer constant expression and then store the
    // converted constant expression into the semantic attribute so that we
    // don't have to evaluate it again later.
    llvm::APSInt ArgVal;
    ExprResult Res = VerifyIntegerConstantExpression(E, &ArgVal);
    if (Res.isInvalid())
      return;
    E = Res.get();

    // This attribute requires a strictly positive value.
    if (ArgVal <= 0) {
      Diag(E->getExprLoc(), diag::err_attribute_requires_positive_integer)
          << CI << /*positive*/ 0;
      return;
    }

    // Check to see if there's a duplicate attribute with different values
    // already applied to the declaration.
    if (const auto *DeclAttr = D->getAttr<SYCLIntelNumSimdWorkItemsAttr>()) {
      // If the other attribute argument is instantiation dependent, we won't
      // have converted it to a constant expression yet and thus we test
      // whether this is a null pointer.
      if (const auto *DeclExpr = dyn_cast<ConstantExpr>(DeclAttr->getValue())) {
        if (ArgVal != DeclExpr->getResultAsAPSInt()) {
          Diag(CI.getLoc(), diag::warn_duplicate_attribute) << CI;
          Diag(DeclAttr->getLoc(), diag::note_previous_attribute);
        }
        // Drop the duplicate attribute.
        return;
      }
    }

    // If the 'reqd_work_group_size' attribute is specified on a declaration
    // along with 'num_simd_work_items' attribute, the required work group size
    // specified by 'num_simd_work_items' attribute must evenly divide the index
    // that increments fastest in the 'reqd_work_group_size' attribute.
    if (const auto *DeclAttr = D->getAttr<ReqdWorkGroupSizeAttr>()) {
      if (CheckWorkGroupSize(*this, E, DeclAttr->getXDim(),
                             DeclAttr->getZDim())) {
        Diag(CI.getLoc(), diag::err_sycl_num_kernel_wrong_reqd_wg_size)
            << CI << DeclAttr;
        Diag(DeclAttr->getLoc(), diag::note_conflicting_attribute);
        return;
      }
    }
  }

  D->addAttr(::new (Context) SYCLIntelNumSimdWorkItemsAttr(Context, CI, E));
}

SYCLIntelNumSimdWorkItemsAttr *Sema::MergeSYCLIntelNumSimdWorkItemsAttr(
    Decl *D, const SYCLIntelNumSimdWorkItemsAttr &A) {
  // Check to see if there's a duplicate attribute with different values
  // already applied to the declaration.
  if (const auto *DeclAttr = D->getAttr<SYCLIntelNumSimdWorkItemsAttr>()) {
    if (const auto *DeclExpr = dyn_cast<ConstantExpr>(DeclAttr->getValue())) {
      if (const auto *MergeExpr = dyn_cast<ConstantExpr>(A.getValue())) {
        if (DeclExpr->getResultAsAPSInt() != MergeExpr->getResultAsAPSInt()) {
          Diag(DeclAttr->getLoc(), diag::warn_duplicate_attribute) << &A;
          Diag(A.getLoc(), diag::note_previous_attribute);
        }
        // Do not add a duplicate attribute.
        return nullptr;
      }
    }
  }

  // If the 'reqd_work_group_size' attribute is specified on a declaration
  // along with 'num_simd_work_items' attribute, the required work group size
  // specified by 'num_simd_work_items' attribute must evenly divide the index
  // that increments fastest in the 'reqd_work_group_size' attribute.
  if (const auto *DeclAttr = D->getAttr<ReqdWorkGroupSizeAttr>()) {
    if (CheckWorkGroupSize(*this, A.getValue(), DeclAttr->getXDim(),
                           DeclAttr->getZDim())) {
      Diag(A.getLoc(), diag::err_sycl_num_kernel_wrong_reqd_wg_size)
          << &A << DeclAttr;
      Diag(DeclAttr->getLoc(), diag::note_conflicting_attribute);
      return nullptr;
    }
  }

  return ::new (Context)
      SYCLIntelNumSimdWorkItemsAttr(Context, A, A.getValue());
}

static void handleSYCLIntelNumSimdWorkItemsAttr(Sema &S, Decl *D,
                                                const ParsedAttr &A) {
  Expr *E = A.getArgAsExpr(0);
  S.AddSYCLIntelNumSimdWorkItemsAttr(D, A, E);
}

// Handles use_stall_enable_clusters
static void handleSYCLIntelUseStallEnableClustersAttr(Sema &S, Decl *D,
                                                      const ParsedAttr &A) {
  D->addAttr(::new (S.Context)
                 SYCLIntelUseStallEnableClustersAttr(S.Context, A));
}

// Handles initiation_interval attribute.
void Sema::AddSYCLIntelFPGAInitiationIntervalAttr(Decl *D,
                                                  const AttributeCommonInfo &CI,
                                                  Expr *E) {
  if (!E->isValueDependent()) {
    // Validate that we have an integer constant expression and then store the
    // converted constant expression into the semantic attribute so that we
    // don't have to evaluate it again later.
    llvm::APSInt ArgVal;
    ExprResult Res = VerifyIntegerConstantExpression(E, &ArgVal);
    if (Res.isInvalid())
      return;
    E = Res.get();
    // This attribute requires a strictly positive value.
    if (ArgVal <= 0) {
      Diag(E->getExprLoc(), diag::err_attribute_requires_positive_integer)
          << CI << /*positive*/ 0;
      return;
    }
    // Check to see if there's a duplicate attribute with different values
    // already applied to the declaration.
    if (const auto *DeclAttr =
            D->getAttr<SYCLIntelFPGAInitiationIntervalAttr>()) {
      // If the other attribute argument is instantiation dependent, we won't
      // have converted it to a constant expression yet and thus we test
      // whether this is a null pointer.
      if (const auto *DeclExpr =
              dyn_cast<ConstantExpr>(DeclAttr->getIntervalExpr())) {
        if (ArgVal != DeclExpr->getResultAsAPSInt()) {
          Diag(CI.getLoc(), diag::warn_duplicate_attribute) << CI;
          Diag(DeclAttr->getLoc(), diag::note_previous_attribute);
        }
        // Drop the duplicate attribute.
        return;
      }
    }
  }

  D->addAttr(::new (Context)
                 SYCLIntelFPGAInitiationIntervalAttr(Context, CI, E));
}

SYCLIntelFPGAInitiationIntervalAttr *
Sema::MergeSYCLIntelFPGAInitiationIntervalAttr(
    Decl *D, const SYCLIntelFPGAInitiationIntervalAttr &A) {
  // Check to see if there's a duplicate attribute with different values
  // already applied to the declaration.
  if (const auto *DeclAttr =
          D->getAttr<SYCLIntelFPGAInitiationIntervalAttr>()) {
    if (const auto *DeclExpr =
            dyn_cast<ConstantExpr>(DeclAttr->getIntervalExpr())) {
      if (const auto *MergeExpr = dyn_cast<ConstantExpr>(A.getIntervalExpr())) {
        if (DeclExpr->getResultAsAPSInt() != MergeExpr->getResultAsAPSInt()) {
          Diag(DeclAttr->getLoc(), diag::warn_duplicate_attribute) << &A;
          Diag(A.getLoc(), diag::note_previous_attribute);
        }
        // Do not add a duplicate attribute.
        return nullptr;
      }
    }
  }

  return ::new (Context)
      SYCLIntelFPGAInitiationIntervalAttr(Context, A, A.getIntervalExpr());
}

static void handleSYCLIntelFPGAInitiationIntervalAttr(Sema &S, Decl *D,
                                                      const ParsedAttr &A) {
  S.CheckDeprecatedSYCLAttributeSpelling(A);

  S.AddSYCLIntelFPGAInitiationIntervalAttr(D, A, A.getArgAsExpr(0));
}

// Handle scheduler_target_fmax_mhz
void Sema::AddSYCLIntelSchedulerTargetFmaxMhzAttr(Decl *D,
                                                  const AttributeCommonInfo &CI,
                                                  Expr *E) {
  if (!E->isValueDependent()) {
    // Validate that we have an integer constant expression and then store the
    // converted constant expression into the semantic attribute so that we
    // don't have to evaluate it again later.
    llvm::APSInt ArgVal;
    ExprResult Res = VerifyIntegerConstantExpression(E, &ArgVal);
    if (Res.isInvalid())
      return;
    E = Res.get();

    // This attribute requires a non-negative value.
    if (ArgVal < 0) {
      Diag(E->getExprLoc(), diag::err_attribute_requires_positive_integer)
          << CI << /*non-negative*/ 1;
      return;
    }
    // Check to see if there's a duplicate attribute with different values
    // already applied to the declaration.
    if (const auto *DeclAttr =
            D->getAttr<SYCLIntelSchedulerTargetFmaxMhzAttr>()) {
      // If the other attribute argument is instantiation dependent, we won't
      // have converted it to a constant expression yet and thus we test
      // whether this is a null pointer.
      if (const auto *DeclExpr = dyn_cast<ConstantExpr>(DeclAttr->getValue())) {
        if (ArgVal != DeclExpr->getResultAsAPSInt()) {
          Diag(CI.getLoc(), diag::warn_duplicate_attribute) << CI;
          Diag(DeclAttr->getLoc(), diag::note_previous_attribute);
        }
        // Drop the duplicate attribute.
        return;
      }
    }
  }

  D->addAttr(::new (Context)
                 SYCLIntelSchedulerTargetFmaxMhzAttr(Context, CI, E));
}

SYCLIntelSchedulerTargetFmaxMhzAttr *
Sema::MergeSYCLIntelSchedulerTargetFmaxMhzAttr(
    Decl *D, const SYCLIntelSchedulerTargetFmaxMhzAttr &A) {
  // Check to see if there's a duplicate attribute with different values
  // already applied to the declaration.
  if (const auto *DeclAttr =
          D->getAttr<SYCLIntelSchedulerTargetFmaxMhzAttr>()) {
    if (const auto *DeclExpr = dyn_cast<ConstantExpr>(DeclAttr->getValue())) {
      if (const auto *MergeExpr = dyn_cast<ConstantExpr>(A.getValue())) {
        if (DeclExpr->getResultAsAPSInt() != MergeExpr->getResultAsAPSInt()) {
          Diag(DeclAttr->getLoc(), diag::warn_duplicate_attribute) << &A;
          Diag(A.getLoc(), diag::note_previous_attribute);
          return nullptr;
        }
        // Do not add a duplicate attribute.
        return nullptr;
      }
    }
  }
  return ::new (Context)
      SYCLIntelSchedulerTargetFmaxMhzAttr(Context, A, A.getValue());
}

static void handleSYCLIntelSchedulerTargetFmaxMhzAttr(Sema &S, Decl *D,
                                                      const ParsedAttr &AL) {
  Expr *E = AL.getArgAsExpr(0);
  S.AddSYCLIntelSchedulerTargetFmaxMhzAttr(D, AL, E);
}

// Handles max_global_work_dim.
// Returns a OneArgResult value; EqualToOne means all argument values are
// equal to one, NotEqualToOne means at least one argument value is not
// equal to one, and Unknown means that at least one of the argument values
// could not be determined.
enum class OneArgResult { Unknown, EqualToOne, NotEqualToOne };
static OneArgResult AreAllArgsOne(const Expr *Args[], size_t Count) {

  for (size_t Idx = 0; Idx < Count; ++Idx) {
    const auto *CE = dyn_cast<ConstantExpr>(Args[Idx]);
    if (!CE)
      return OneArgResult::Unknown;
    if (CE->getResultAsAPSInt() != 1)
      return OneArgResult::NotEqualToOne;
  }
  return OneArgResult::EqualToOne;
}

// If the declaration has a SYCLIntelMaxWorkGroupSizeAttr or
// ReqdWorkGroupSizeAttr, check to see if they hold equal values
// (1, 1, 1). Returns true if diagnosed.
template <typename AttrTy>
static bool checkWorkGroupSizeAttrExpr(Sema &S, Decl *D,
                                       const AttributeCommonInfo &AL) {
  if (const auto *A = D->getAttr<AttrTy>()) {
    const Expr *Args[3] = {A->getXDim(), A->getYDim(), A->getZDim()};
    if (OneArgResult::NotEqualToOne == AreAllArgsOne(Args, 3)) {
      S.Diag(A->getLocation(), diag::err_sycl_x_y_z_arguments_must_be_one)
          << A << AL;
      return true;
    }
  }
  return false;
}

void Sema::AddSYCLIntelMaxGlobalWorkDimAttr(Decl *D,
                                            const AttributeCommonInfo &CI,
                                            Expr *E) {
  if (!E->isValueDependent()) {
    // Validate that we have an integer constant expression and then store the
    // converted constant expression into the semantic attribute so that we
    // don't have to evaluate it again later.
    llvm::APSInt ArgVal;
    ExprResult Res = VerifyIntegerConstantExpression(E, &ArgVal);
    if (Res.isInvalid())
      return;
    E = Res.get();

    // This attribute must be in the range [0, 3].
    if (ArgVal < 0 || ArgVal > 3) {
      Diag(E->getBeginLoc(), diag::err_attribute_argument_out_of_range)
          << CI << 0 << 3 << E->getSourceRange();
      return;
    }

    // Check to see if there's a duplicate attribute with different values
    // already applied to the declaration.
    if (const auto *DeclAttr = D->getAttr<SYCLIntelMaxGlobalWorkDimAttr>()) {
      // If the other attribute argument is instantiation dependent, we won't
      // have converted it to a constant expression yet and thus we test
      // whether this is a null pointer.
      if (const auto *DeclExpr = dyn_cast<ConstantExpr>(DeclAttr->getValue())) {
        if (ArgVal != DeclExpr->getResultAsAPSInt()) {
          Diag(CI.getLoc(), diag::warn_duplicate_attribute) << CI;
          Diag(DeclAttr->getLoc(), diag::note_previous_attribute);
        }
        // Drop the duplicate attribute.
        return;
      }
    }

    // If the declaration has a SYCLIntelMaxWorkGroupSizeAttr or
    // ReqdWorkGroupSizeAttr, check to see if the attribute holds values equal
    // to (1, 1, 1) in case the value of SYCLIntelMaxGlobalWorkDimAttr equals
    // to 0.
    if (ArgVal == 0) {
      if (checkWorkGroupSizeAttrExpr<SYCLIntelMaxWorkGroupSizeAttr>(*this, D,
                                                                    CI) ||
          checkWorkGroupSizeAttrExpr<ReqdWorkGroupSizeAttr>(*this, D, CI))
        return;
    }
  }

  D->addAttr(::new (Context) SYCLIntelMaxGlobalWorkDimAttr(Context, CI, E));
}

SYCLIntelMaxGlobalWorkDimAttr *Sema::MergeSYCLIntelMaxGlobalWorkDimAttr(
    Decl *D, const SYCLIntelMaxGlobalWorkDimAttr &A) {
  // Check to see if there's a duplicate attribute with different values
  // already applied to the declaration.
  if (const auto *DeclAttr = D->getAttr<SYCLIntelMaxGlobalWorkDimAttr>()) {
    if (const auto *DeclExpr = dyn_cast<ConstantExpr>(DeclAttr->getValue())) {
      if (const auto *MergeExpr = dyn_cast<ConstantExpr>(A.getValue())) {
        if (DeclExpr->getResultAsAPSInt() != MergeExpr->getResultAsAPSInt()) {
          Diag(DeclAttr->getLoc(), diag::warn_duplicate_attribute) << &A;
          Diag(A.getLoc(), diag::note_previous_attribute);
        }
        // Do not add a duplicate attribute.
        return nullptr;
      }
    }
  }

  // If the declaration has a SYCLIntelMaxWorkGroupSizeAttr or
  // ReqdWorkGroupSizeAttr, check to see if the attribute holds values equal to
  // (1, 1, 1) in case the value of SYCLIntelMaxGlobalWorkDimAttr equals to 0.
  const auto *MergeExpr = dyn_cast<ConstantExpr>(A.getValue());
  if (MergeExpr->getResultAsAPSInt() == 0) {
    if (checkWorkGroupSizeAttrExpr<SYCLIntelMaxWorkGroupSizeAttr>(*this, D,
                                                                  A) ||
        checkWorkGroupSizeAttrExpr<ReqdWorkGroupSizeAttr>(*this, D, A))
      return nullptr;
  }

  return ::new (Context)
      SYCLIntelMaxGlobalWorkDimAttr(Context, A, A.getValue());
}

static void handleSYCLIntelMaxGlobalWorkDimAttr(Sema &S, Decl *D,
                                                const ParsedAttr &AL) {
  Expr *E = AL.getArgAsExpr(0);
  S.AddSYCLIntelMaxGlobalWorkDimAttr(D, AL, E);
}

// Handles [[intel::loop_fuse]] and [[intel::loop_fuse_independent]].
void Sema::AddSYCLIntelLoopFuseAttr(Decl *D, const AttributeCommonInfo &CI,
                                    Expr *E) {
  if (!E->isValueDependent()) {
    // Validate that we have an integer constant expression and then store the
    // converted constant expression into the semantic attribute so that we
    // don't have to evaluate it again later.
    llvm::APSInt ArgVal;
    ExprResult Res = VerifyIntegerConstantExpression(E, &ArgVal);
    if (Res.isInvalid())
      return;
    E = Res.get();

    // This attribute requires a non-negative value.
    if (ArgVal < 0) {
      Diag(E->getExprLoc(), diag::err_attribute_requires_positive_integer)
          << CI << /*non-negative*/ 1;
      return;
    }
    // Check to see if there's a duplicate attribute with different values
    // already applied to the declaration.
    if (const auto *DeclAttr = D->getAttr<SYCLIntelLoopFuseAttr>()) {
      // [[intel::loop_fuse]] and [[intel::loop_fuse_independent]] are
      // incompatible.
      // FIXME: If additional spellings are provided for this attribute,
      // this code will do the wrong thing.
      if (DeclAttr->getAttributeSpellingListIndex() !=
          CI.getAttributeSpellingListIndex()) {
        Diag(CI.getLoc(), diag::err_attributes_are_not_compatible)
            << CI << DeclAttr;
        Diag(DeclAttr->getLocation(), diag::note_conflicting_attribute);
        return;
      }
      // If the other attribute argument is instantiation dependent, we won't
      // have converted it to a constant expression yet and thus we test
      // whether this is a null pointer.
      if (const auto *DeclExpr = dyn_cast<ConstantExpr>(DeclAttr->getValue())) {
        if (ArgVal != DeclExpr->getResultAsAPSInt()) {
          Diag(CI.getLoc(), diag::warn_duplicate_attribute) << CI;
          Diag(DeclAttr->getLoc(), diag::note_previous_attribute);
        }
        // Drop the duplicate attribute.
        return;
      }
    }
  }

  D->addAttr(::new (Context) SYCLIntelLoopFuseAttr(Context, CI, E));
}

SYCLIntelLoopFuseAttr *
Sema::MergeSYCLIntelLoopFuseAttr(Decl *D, const SYCLIntelLoopFuseAttr &A) {
  // Check to see if there's a duplicate attribute with different values
  // already applied to the declaration.
  if (const auto *DeclAttr = D->getAttr<SYCLIntelLoopFuseAttr>()) {
    // [[intel::loop_fuse]] and [[intel::loop_fuse_independent]] are
    // incompatible.
    // FIXME: If additional spellings are provided for this attribute,
    // this code will do the wrong thing.
    if (DeclAttr->getAttributeSpellingListIndex() !=
        A.getAttributeSpellingListIndex()) {
      Diag(A.getLoc(), diag::err_attributes_are_not_compatible)
          << &A << DeclAttr;
      Diag(DeclAttr->getLoc(), diag::note_conflicting_attribute);
      return nullptr;
    }
    if (const auto *DeclExpr = dyn_cast<ConstantExpr>(DeclAttr->getValue())) {
      if (const auto *MergeExpr = dyn_cast<ConstantExpr>(A.getValue())) {
        if (DeclExpr->getResultAsAPSInt() != MergeExpr->getResultAsAPSInt()) {
          Diag(DeclAttr->getLoc(), diag::warn_duplicate_attribute) << &A;
          Diag(A.getLoc(), diag::note_previous_attribute);
        }
        // Do not add a duplicate attribute.
        return nullptr;
      }
    }
  }

  return ::new (Context) SYCLIntelLoopFuseAttr(Context, A, A.getValue());
}

static void handleSYCLIntelLoopFuseAttr(Sema &S, Decl *D, const ParsedAttr &A) {
  // If no attribute argument is specified, set to default value '1'.
  Expr *E = A.isArgExpr(0)
                ? A.getArgAsExpr(0)
                : IntegerLiteral::Create(S.Context, llvm::APInt(32, 1),
                                         S.Context.IntTy, A.getLoc());

  S.AddSYCLIntelLoopFuseAttr(D, A, E);
}

static void handleVecTypeHint(Sema &S, Decl *D, const ParsedAttr &AL) {
  // This attribute is deprecated without replacement in SYCL 2020 mode.
  if (S.LangOpts.getSYCLVersion() > LangOptions::SYCL_2017)
    S.Diag(AL.getLoc(), diag::warn_attribute_spelling_deprecated) << AL;

  // If the attribute is used with the [[sycl::vec_type_hint]] spelling in SYCL
  // 2017 mode, we want to warn about using the newer name in the older
  // standard as a compatibility extension.
  if (S.LangOpts.getSYCLVersion() == LangOptions::SYCL_2017 && AL.hasScope())
    S.Diag(AL.getLoc(), diag::ext_sycl_2020_attr_spelling) << AL;

  if (!AL.hasParsedType()) {
    S.Diag(AL.getLoc(), diag::err_attribute_wrong_number_arguments) << AL << 1;
    return;
  }

  TypeSourceInfo *ParmTSI = nullptr;
  QualType ParmType = S.GetTypeFromParser(AL.getTypeArg(), &ParmTSI);
  assert(ParmTSI && "no type source info for attribute argument");

  if (!ParmType->isExtVectorType() && !ParmType->isFloatingType() &&
      (ParmType->isBooleanType() ||
       !ParmType->isIntegralType(S.getASTContext()))) {
    S.Diag(AL.getLoc(), diag::err_attribute_invalid_argument) << 2 << AL;
    return;
  }

  if (VecTypeHintAttr *A = D->getAttr<VecTypeHintAttr>()) {
    if (!S.Context.hasSameType(A->getTypeHint(), ParmType)) {
      S.Diag(AL.getLoc(), diag::warn_duplicate_attribute) << AL;
      return;
    }
  }

  D->addAttr(::new (S.Context) VecTypeHintAttr(S.Context, AL, ParmTSI));
}

SectionAttr *Sema::mergeSectionAttr(Decl *D, const AttributeCommonInfo &CI,
                                    StringRef Name) {
  // Explicit or partial specializations do not inherit
  // the section attribute from the primary template.
  if (const auto *FD = dyn_cast<FunctionDecl>(D)) {
    if (CI.getAttributeSpellingListIndex() == SectionAttr::Declspec_allocate &&
        FD->isFunctionTemplateSpecialization())
      return nullptr;
  }
  if (SectionAttr *ExistingAttr = D->getAttr<SectionAttr>()) {
    if (ExistingAttr->getName() == Name)
      return nullptr;
    Diag(ExistingAttr->getLocation(), diag::warn_mismatched_section)
         << 1 /*section*/;
    Diag(CI.getLoc(), diag::note_previous_attribute);
    return nullptr;
  }
  return ::new (Context) SectionAttr(Context, CI, Name);
}

/// Used to implement to perform semantic checking on
/// attribute((section("foo"))) specifiers.
///
/// In this case, "foo" is passed in to be checked.  If the section
/// specifier is invalid, return an Error that indicates the problem.
///
/// This is a simple quality of implementation feature to catch errors
/// and give good diagnostics in cases when the assembler or code generator
/// would otherwise reject the section specifier.
llvm::Error Sema::isValidSectionSpecifier(StringRef SecName) {
  if (!Context.getTargetInfo().getTriple().isOSDarwin())
    return llvm::Error::success();

  // Let MCSectionMachO validate this.
  StringRef Segment, Section;
  unsigned TAA, StubSize;
  bool HasTAA;
  return llvm::MCSectionMachO::ParseSectionSpecifier(SecName, Segment, Section,
                                                     TAA, HasTAA, StubSize);
}

bool Sema::checkSectionName(SourceLocation LiteralLoc, StringRef SecName) {
  if (llvm::Error E = isValidSectionSpecifier(SecName)) {
    Diag(LiteralLoc, diag::err_attribute_section_invalid_for_target)
        << toString(std::move(E)) << 1 /*'section'*/;
    return false;
  }
  return true;
}

static void handleSectionAttr(Sema &S, Decl *D, const ParsedAttr &AL) {
  // Make sure that there is a string literal as the sections's single
  // argument.
  StringRef Str;
  SourceLocation LiteralLoc;
  if (!S.checkStringLiteralArgumentAttr(AL, 0, Str, &LiteralLoc))
    return;

  if (!S.checkSectionName(LiteralLoc, Str))
    return;

  SectionAttr *NewAttr = S.mergeSectionAttr(D, AL, Str);
  if (NewAttr) {
    D->addAttr(NewAttr);
    if (isa<FunctionDecl, FunctionTemplateDecl, ObjCMethodDecl,
            ObjCPropertyDecl>(D))
      S.UnifySection(NewAttr->getName(),
                     ASTContext::PSF_Execute | ASTContext::PSF_Read,
                     cast<NamedDecl>(D));
  }
}

// This is used for `__declspec(code_seg("segname"))` on a decl.
// `#pragma code_seg("segname")` uses checkSectionName() instead.
static bool checkCodeSegName(Sema &S, SourceLocation LiteralLoc,
                             StringRef CodeSegName) {
  if (llvm::Error E = S.isValidSectionSpecifier(CodeSegName)) {
    S.Diag(LiteralLoc, diag::err_attribute_section_invalid_for_target)
        << toString(std::move(E)) << 0 /*'code-seg'*/;
    return false;
  }

  return true;
}

CodeSegAttr *Sema::mergeCodeSegAttr(Decl *D, const AttributeCommonInfo &CI,
                                    StringRef Name) {
  // Explicit or partial specializations do not inherit
  // the code_seg attribute from the primary template.
  if (const auto *FD = dyn_cast<FunctionDecl>(D)) {
    if (FD->isFunctionTemplateSpecialization())
      return nullptr;
  }
  if (const auto *ExistingAttr = D->getAttr<CodeSegAttr>()) {
    if (ExistingAttr->getName() == Name)
      return nullptr;
    Diag(ExistingAttr->getLocation(), diag::warn_mismatched_section)
         << 0 /*codeseg*/;
    Diag(CI.getLoc(), diag::note_previous_attribute);
    return nullptr;
  }
  return ::new (Context) CodeSegAttr(Context, CI, Name);
}

static void handleCodeSegAttr(Sema &S, Decl *D, const ParsedAttr &AL) {
  StringRef Str;
  SourceLocation LiteralLoc;
  if (!S.checkStringLiteralArgumentAttr(AL, 0, Str, &LiteralLoc))
    return;
  if (!checkCodeSegName(S, LiteralLoc, Str))
    return;
  if (const auto *ExistingAttr = D->getAttr<CodeSegAttr>()) {
    if (!ExistingAttr->isImplicit()) {
      S.Diag(AL.getLoc(),
             ExistingAttr->getName() == Str
             ? diag::warn_duplicate_codeseg_attribute
             : diag::err_conflicting_codeseg_attribute);
      return;
    }
    D->dropAttr<CodeSegAttr>();
  }
  if (CodeSegAttr *CSA = S.mergeCodeSegAttr(D, AL, Str))
    D->addAttr(CSA);
}

// Check for things we'd like to warn about. Multiversioning issues are
// handled later in the process, once we know how many exist.
bool Sema::checkTargetAttr(SourceLocation LiteralLoc, StringRef AttrStr) {
  enum FirstParam { Unsupported, Duplicate, Unknown };
  enum SecondParam { None, Architecture, Tune };
  enum ThirdParam { Target, TargetClones };
  if (AttrStr.contains("fpmath="))
    return Diag(LiteralLoc, diag::warn_unsupported_target_attribute)
           << Unsupported << None << "fpmath=" << Target;

  // Diagnose use of tune if target doesn't support it.
  if (!Context.getTargetInfo().supportsTargetAttributeTune() &&
      AttrStr.contains("tune="))
    return Diag(LiteralLoc, diag::warn_unsupported_target_attribute)
           << Unsupported << None << "tune=" << Target;

  ParsedTargetAttr ParsedAttrs = TargetAttr::parse(AttrStr);

  if (!ParsedAttrs.Architecture.empty() &&
      !Context.getTargetInfo().isValidCPUName(ParsedAttrs.Architecture))
    return Diag(LiteralLoc, diag::warn_unsupported_target_attribute)
           << Unknown << Architecture << ParsedAttrs.Architecture << Target;

  if (!ParsedAttrs.Tune.empty() &&
      !Context.getTargetInfo().isValidCPUName(ParsedAttrs.Tune))
    return Diag(LiteralLoc, diag::warn_unsupported_target_attribute)
           << Unknown << Tune << ParsedAttrs.Tune << Target;

  if (ParsedAttrs.DuplicateArchitecture)
    return Diag(LiteralLoc, diag::warn_unsupported_target_attribute)
           << Duplicate << None << "arch=" << Target;
  if (ParsedAttrs.DuplicateTune)
    return Diag(LiteralLoc, diag::warn_unsupported_target_attribute)
           << Duplicate << None << "tune=" << Target;

  for (const auto &Feature : ParsedAttrs.Features) {
    auto CurFeature = StringRef(Feature).drop_front(); // remove + or -.
    if (!Context.getTargetInfo().isValidFeatureName(CurFeature))
      return Diag(LiteralLoc, diag::warn_unsupported_target_attribute)
             << Unsupported << None << CurFeature << Target;
  }

  TargetInfo::BranchProtectionInfo BPI;
  StringRef DiagMsg;
  if (ParsedAttrs.BranchProtection.empty())
    return false;
  if (!Context.getTargetInfo().validateBranchProtection(
          ParsedAttrs.BranchProtection, ParsedAttrs.Architecture, BPI,
          DiagMsg)) {
    if (DiagMsg.empty())
      return Diag(LiteralLoc, diag::warn_unsupported_target_attribute)
             << Unsupported << None << "branch-protection" << Target;
    return Diag(LiteralLoc, diag::err_invalid_branch_protection_spec)
           << DiagMsg;
  }
  if (!DiagMsg.empty())
    Diag(LiteralLoc, diag::warn_unsupported_branch_protection_spec) << DiagMsg;

  return false;
}

static void handleTargetAttr(Sema &S, Decl *D, const ParsedAttr &AL) {
  StringRef Str;
  SourceLocation LiteralLoc;
  if (!S.checkStringLiteralArgumentAttr(AL, 0, Str, &LiteralLoc) ||
      S.checkTargetAttr(LiteralLoc, Str))
    return;

  TargetAttr *NewAttr = ::new (S.Context) TargetAttr(S.Context, AL, Str);
  D->addAttr(NewAttr);
}

bool Sema::checkTargetClonesAttrString(SourceLocation LiteralLoc, StringRef Str,
                                       const StringLiteral *Literal,
                                       bool &HasDefault, bool &HasCommas,
                                       SmallVectorImpl<StringRef> &Strings) {
  enum FirstParam { Unsupported, Duplicate, Unknown };
  enum SecondParam { None, Architecture, Tune };
  enum ThirdParam { Target, TargetClones };
  HasCommas = HasCommas || Str.contains(',');
  // Warn on empty at the beginning of a string.
  if (Str.size() == 0)
    return Diag(LiteralLoc, diag::warn_unsupported_target_attribute)
           << Unsupported << None << "" << TargetClones;

  std::pair<StringRef, StringRef> Parts = {{}, Str};
  while (!Parts.second.empty()) {
    Parts = Parts.second.split(',');
    StringRef Cur = Parts.first.trim();
    SourceLocation CurLoc = Literal->getLocationOfByte(
        Cur.data() - Literal->getString().data(), getSourceManager(),
        getLangOpts(), Context.getTargetInfo());

    bool DefaultIsDupe = false;
    if (Cur.empty())
      return Diag(CurLoc, diag::warn_unsupported_target_attribute)
             << Unsupported << None << "" << TargetClones;

    if (Cur.startswith("arch=")) {
      if (!Context.getTargetInfo().isValidCPUName(
              Cur.drop_front(sizeof("arch=") - 1)))
        return Diag(CurLoc, diag::warn_unsupported_target_attribute)
               << Unsupported << Architecture
               << Cur.drop_front(sizeof("arch=") - 1) << TargetClones;
    } else if (Cur == "default") {
      DefaultIsDupe = HasDefault;
      HasDefault = true;
    } else if (!Context.getTargetInfo().isValidFeatureName(Cur))
      return Diag(CurLoc, diag::warn_unsupported_target_attribute)
             << Unsupported << None << Cur << TargetClones;

    if (llvm::find(Strings, Cur) != Strings.end() || DefaultIsDupe)
      Diag(CurLoc, diag::warn_target_clone_duplicate_options);
    // Note: Add even if there are duplicates, since it changes name mangling.
    Strings.push_back(Cur);
  }

  if (Str.rtrim().endswith(","))
    return Diag(LiteralLoc, diag::warn_unsupported_target_attribute)
           << Unsupported << None << "" << TargetClones;
  return false;
}

static void handleTargetClonesAttr(Sema &S, Decl *D, const ParsedAttr &AL) {
  // Ensure we don't combine these with themselves, since that causes some
  // confusing behavior.
  if (const auto *Other = D->getAttr<TargetClonesAttr>()) {
    S.Diag(AL.getLoc(), diag::err_disallowed_duplicate_attribute) << AL;
    S.Diag(Other->getLocation(), diag::note_conflicting_attribute);
    return;
  }
  if (checkAttrMutualExclusion<TargetClonesAttr>(S, D, AL))
    return;

  SmallVector<StringRef, 2> Strings;
  bool HasCommas = false, HasDefault = false;

  for (unsigned I = 0, E = AL.getNumArgs(); I != E; ++I) {
    StringRef CurStr;
    SourceLocation LiteralLoc;
    if (!S.checkStringLiteralArgumentAttr(AL, I, CurStr, &LiteralLoc) ||
        S.checkTargetClonesAttrString(
            LiteralLoc, CurStr,
            cast<StringLiteral>(AL.getArgAsExpr(I)->IgnoreParenCasts()),
            HasDefault, HasCommas, Strings))
      return;
  }

  if (HasCommas && AL.getNumArgs() > 1)
    S.Diag(AL.getLoc(), diag::warn_target_clone_mixed_values);

  if (!HasDefault) {
    S.Diag(AL.getLoc(), diag::err_target_clone_must_have_default);
    return;
  }

  // FIXME: We could probably figure out how to get this to work for lambdas
  // someday.
  if (const auto *MD = dyn_cast<CXXMethodDecl>(D)) {
    if (MD->getParent()->isLambda()) {
      S.Diag(D->getLocation(), diag::err_multiversion_doesnt_support)
          << static_cast<unsigned>(MultiVersionKind::TargetClones)
          << /*Lambda*/ 9;
      return;
    }
  }

  cast<FunctionDecl>(D)->setIsMultiVersion();
  TargetClonesAttr *NewAttr = ::new (S.Context)
      TargetClonesAttr(S.Context, AL, Strings.data(), Strings.size());
  D->addAttr(NewAttr);
}

static void handleMinVectorWidthAttr(Sema &S, Decl *D, const ParsedAttr &AL) {
  Expr *E = AL.getArgAsExpr(0);
  uint32_t VecWidth;
  if (!checkUInt32Argument(S, AL, E, VecWidth)) {
    AL.setInvalid();
    return;
  }

  MinVectorWidthAttr *Existing = D->getAttr<MinVectorWidthAttr>();
  if (Existing && Existing->getVectorWidth() != VecWidth) {
    S.Diag(AL.getLoc(), diag::warn_duplicate_attribute) << AL;
    return;
  }

  D->addAttr(::new (S.Context) MinVectorWidthAttr(S.Context, AL, VecWidth));
}

static void handleCleanupAttr(Sema &S, Decl *D, const ParsedAttr &AL) {
  Expr *E = AL.getArgAsExpr(0);
  SourceLocation Loc = E->getExprLoc();
  FunctionDecl *FD = nullptr;
  DeclarationNameInfo NI;

  // gcc only allows for simple identifiers. Since we support more than gcc, we
  // will warn the user.
  if (auto *DRE = dyn_cast<DeclRefExpr>(E)) {
    if (DRE->hasQualifier())
      S.Diag(Loc, diag::warn_cleanup_ext);
    FD = dyn_cast<FunctionDecl>(DRE->getDecl());
    NI = DRE->getNameInfo();
    if (!FD) {
      S.Diag(Loc, diag::err_attribute_cleanup_arg_not_function) << 1
        << NI.getName();
      return;
    }
  } else if (auto *ULE = dyn_cast<UnresolvedLookupExpr>(E)) {
    if (ULE->hasExplicitTemplateArgs())
      S.Diag(Loc, diag::warn_cleanup_ext);
    FD = S.ResolveSingleFunctionTemplateSpecialization(ULE, true);
    NI = ULE->getNameInfo();
    if (!FD) {
      S.Diag(Loc, diag::err_attribute_cleanup_arg_not_function) << 2
        << NI.getName();
      if (ULE->getType() == S.Context.OverloadTy)
        S.NoteAllOverloadCandidates(ULE);
      return;
    }
  } else {
    S.Diag(Loc, diag::err_attribute_cleanup_arg_not_function) << 0;
    return;
  }

  if (FD->getNumParams() != 1) {
    S.Diag(Loc, diag::err_attribute_cleanup_func_must_take_one_arg)
      << NI.getName();
    return;
  }

  // We're currently more strict than GCC about what function types we accept.
  // If this ever proves to be a problem it should be easy to fix.
  QualType Ty = S.Context.getPointerType(cast<VarDecl>(D)->getType());
  QualType ParamTy = FD->getParamDecl(0)->getType();
  if (S.CheckAssignmentConstraints(FD->getParamDecl(0)->getLocation(),
                                   ParamTy, Ty) != Sema::Compatible) {
    S.Diag(Loc, diag::err_attribute_cleanup_func_arg_incompatible_type)
      << NI.getName() << ParamTy << Ty;
    return;
  }

  D->addAttr(::new (S.Context) CleanupAttr(S.Context, AL, FD));
}

static void handleEnumExtensibilityAttr(Sema &S, Decl *D,
                                        const ParsedAttr &AL) {
  if (!AL.isArgIdent(0)) {
    S.Diag(AL.getLoc(), diag::err_attribute_argument_n_type)
        << AL << 0 << AANT_ArgumentIdentifier;
    return;
  }

  EnumExtensibilityAttr::Kind ExtensibilityKind;
  IdentifierInfo *II = AL.getArgAsIdent(0)->Ident;
  if (!EnumExtensibilityAttr::ConvertStrToKind(II->getName(),
                                               ExtensibilityKind)) {
    S.Diag(AL.getLoc(), diag::warn_attribute_type_not_supported) << AL << II;
    return;
  }

  D->addAttr(::new (S.Context)
                 EnumExtensibilityAttr(S.Context, AL, ExtensibilityKind));
}

/// Handle __attribute__((format_arg((idx)))) attribute based on
/// http://gcc.gnu.org/onlinedocs/gcc/Function-Attributes.html
static void handleFormatArgAttr(Sema &S, Decl *D, const ParsedAttr &AL) {
  Expr *IdxExpr = AL.getArgAsExpr(0);
  ParamIdx Idx;
  if (!checkFunctionOrMethodParameterIndex(S, D, AL, 1, IdxExpr, Idx))
    return;

  // Make sure the format string is really a string.
  QualType Ty = getFunctionOrMethodParamType(D, Idx.getASTIndex());

  bool NotNSStringTy = !isNSStringType(Ty, S.Context);
  if (NotNSStringTy &&
      !isCFStringType(Ty, S.Context) &&
      (!Ty->isPointerType() ||
       !Ty->castAs<PointerType>()->getPointeeType()->isCharType())) {
    S.Diag(AL.getLoc(), diag::err_format_attribute_not)
        << "a string type" << IdxExpr->getSourceRange()
        << getFunctionOrMethodParamRange(D, 0);
    return;
  }
  Ty = getFunctionOrMethodResultType(D);
  // replace instancetype with the class type
  auto Instancetype = S.Context.getObjCInstanceTypeDecl()->getTypeForDecl();
  if (Ty->getAs<TypedefType>() == Instancetype)
    if (auto *OMD = dyn_cast<ObjCMethodDecl>(D))
      if (auto *Interface = OMD->getClassInterface())
        Ty = S.Context.getObjCObjectPointerType(
            QualType(Interface->getTypeForDecl(), 0));
  if (!isNSStringType(Ty, S.Context, /*AllowNSAttributedString=*/true) &&
      !isCFStringType(Ty, S.Context) &&
      (!Ty->isPointerType() ||
       !Ty->castAs<PointerType>()->getPointeeType()->isCharType())) {
    S.Diag(AL.getLoc(), diag::err_format_attribute_result_not)
        << (NotNSStringTy ? "string type" : "NSString")
        << IdxExpr->getSourceRange() << getFunctionOrMethodParamRange(D, 0);
    return;
  }

  D->addAttr(::new (S.Context) FormatArgAttr(S.Context, AL, Idx));
}

enum FormatAttrKind {
  CFStringFormat,
  NSStringFormat,
  StrftimeFormat,
  SupportedFormat,
  IgnoredFormat,
  InvalidFormat
};

/// getFormatAttrKind - Map from format attribute names to supported format
/// types.
static FormatAttrKind getFormatAttrKind(StringRef Format) {
  return llvm::StringSwitch<FormatAttrKind>(Format)
      // Check for formats that get handled specially.
      .Case("NSString", NSStringFormat)
      .Case("CFString", CFStringFormat)
      .Case("strftime", StrftimeFormat)

      // Otherwise, check for supported formats.
      .Cases("scanf", "printf", "printf0", "strfmon", SupportedFormat)
      .Cases("cmn_err", "vcmn_err", "zcmn_err", SupportedFormat)
      .Case("kprintf", SupportedFormat)         // OpenBSD.
      .Case("freebsd_kprintf", SupportedFormat) // FreeBSD.
      .Case("os_trace", SupportedFormat)
      .Case("os_log", SupportedFormat)

      .Cases("gcc_diag", "gcc_cdiag", "gcc_cxxdiag", "gcc_tdiag", IgnoredFormat)
      .Default(InvalidFormat);
}

/// Handle __attribute__((init_priority(priority))) attributes based on
/// http://gcc.gnu.org/onlinedocs/gcc/C_002b_002b-Attributes.html
static void handleInitPriorityAttr(Sema &S, Decl *D, const ParsedAttr &AL) {
  if (!S.getLangOpts().CPlusPlus) {
    S.Diag(AL.getLoc(), diag::warn_attribute_ignored) << AL;
    return;
  }

  if (S.getCurFunctionOrMethodDecl()) {
    S.Diag(AL.getLoc(), diag::err_init_priority_object_attr);
    AL.setInvalid();
    return;
  }
  QualType T = cast<VarDecl>(D)->getType();
  if (S.Context.getAsArrayType(T))
    T = S.Context.getBaseElementType(T);
  if (!T->getAs<RecordType>()) {
    S.Diag(AL.getLoc(), diag::err_init_priority_object_attr);
    AL.setInvalid();
    return;
  }

  Expr *E = AL.getArgAsExpr(0);
  uint32_t prioritynum;
  if (!checkUInt32Argument(S, AL, E, prioritynum)) {
    AL.setInvalid();
    return;
  }

  // Only perform the priority check if the attribute is outside of a system
  // header. Values <= 100 are reserved for the implementation, and libc++
  // benefits from being able to specify values in that range.
  if ((prioritynum < 101 || prioritynum > 65535) &&
      !S.getSourceManager().isInSystemHeader(AL.getLoc())) {
    S.Diag(AL.getLoc(), diag::err_attribute_argument_out_of_range)
        << E->getSourceRange() << AL << 101 << 65535;
    AL.setInvalid();
    return;
  }
  D->addAttr(::new (S.Context) InitPriorityAttr(S.Context, AL, prioritynum));
}

ErrorAttr *Sema::mergeErrorAttr(Decl *D, const AttributeCommonInfo &CI,
                                StringRef NewUserDiagnostic) {
  if (const auto *EA = D->getAttr<ErrorAttr>()) {
    std::string NewAttr = CI.getNormalizedFullName();
    assert((NewAttr == "error" || NewAttr == "warning") &&
           "unexpected normalized full name");
    bool Match = (EA->isError() && NewAttr == "error") ||
                 (EA->isWarning() && NewAttr == "warning");
    if (!Match) {
      Diag(EA->getLocation(), diag::err_attributes_are_not_compatible)
          << CI << EA;
      Diag(CI.getLoc(), diag::note_conflicting_attribute);
      return nullptr;
    }
    if (EA->getUserDiagnostic() != NewUserDiagnostic) {
      Diag(CI.getLoc(), diag::warn_duplicate_attribute) << EA;
      Diag(EA->getLoc(), diag::note_previous_attribute);
    }
    D->dropAttr<ErrorAttr>();
  }
  return ::new (Context) ErrorAttr(Context, CI, NewUserDiagnostic);
}

FormatAttr *Sema::mergeFormatAttr(Decl *D, const AttributeCommonInfo &CI,
                                  IdentifierInfo *Format, int FormatIdx,
                                  int FirstArg) {
  // Check whether we already have an equivalent format attribute.
  for (auto *F : D->specific_attrs<FormatAttr>()) {
    if (F->getType() == Format &&
        F->getFormatIdx() == FormatIdx &&
        F->getFirstArg() == FirstArg) {
      // If we don't have a valid location for this attribute, adopt the
      // location.
      if (F->getLocation().isInvalid())
        F->setRange(CI.getRange());
      return nullptr;
    }
  }

  return ::new (Context) FormatAttr(Context, CI, Format, FormatIdx, FirstArg);
}

/// Handle __attribute__((format(type,idx,firstarg))) attributes based on
/// http://gcc.gnu.org/onlinedocs/gcc/Function-Attributes.html
static void handleFormatAttr(Sema &S, Decl *D, const ParsedAttr &AL) {
  if (!AL.isArgIdent(0)) {
    S.Diag(AL.getLoc(), diag::err_attribute_argument_n_type)
        << AL << 1 << AANT_ArgumentIdentifier;
    return;
  }

  // In C++ the implicit 'this' function parameter also counts, and they are
  // counted from one.
  bool HasImplicitThisParam = isInstanceMethod(D);
  unsigned NumArgs = getFunctionOrMethodNumParams(D) + HasImplicitThisParam;

  IdentifierInfo *II = AL.getArgAsIdent(0)->Ident;
  StringRef Format = II->getName();

  if (normalizeName(Format)) {
    // If we've modified the string name, we need a new identifier for it.
    II = &S.Context.Idents.get(Format);
  }

  // Check for supported formats.
  FormatAttrKind Kind = getFormatAttrKind(Format);

  if (Kind == IgnoredFormat)
    return;

  if (Kind == InvalidFormat) {
    S.Diag(AL.getLoc(), diag::warn_attribute_type_not_supported)
        << AL << II->getName();
    return;
  }

  // checks for the 2nd argument
  Expr *IdxExpr = AL.getArgAsExpr(1);
  uint32_t Idx;
  if (!checkUInt32Argument(S, AL, IdxExpr, Idx, 2))
    return;

  if (Idx < 1 || Idx > NumArgs) {
    S.Diag(AL.getLoc(), diag::err_attribute_argument_out_of_bounds)
        << AL << 2 << IdxExpr->getSourceRange();
    return;
  }

  // FIXME: Do we need to bounds check?
  unsigned ArgIdx = Idx - 1;

  if (HasImplicitThisParam) {
    if (ArgIdx == 0) {
      S.Diag(AL.getLoc(),
             diag::err_format_attribute_implicit_this_format_string)
        << IdxExpr->getSourceRange();
      return;
    }
    ArgIdx--;
  }

  // make sure the format string is really a string
  QualType Ty = getFunctionOrMethodParamType(D, ArgIdx);

  if (Kind == CFStringFormat) {
    if (!isCFStringType(Ty, S.Context)) {
      S.Diag(AL.getLoc(), diag::err_format_attribute_not)
        << "a CFString" << IdxExpr->getSourceRange()
        << getFunctionOrMethodParamRange(D, ArgIdx);
      return;
    }
  } else if (Kind == NSStringFormat) {
    // FIXME: do we need to check if the type is NSString*?  What are the
    // semantics?
    if (!isNSStringType(Ty, S.Context, /*AllowNSAttributedString=*/true)) {
      S.Diag(AL.getLoc(), diag::err_format_attribute_not)
        << "an NSString" << IdxExpr->getSourceRange()
        << getFunctionOrMethodParamRange(D, ArgIdx);
      return;
    }
  } else if (!Ty->isPointerType() ||
             !Ty->castAs<PointerType>()->getPointeeType()->isCharType()) {
    S.Diag(AL.getLoc(), diag::err_format_attribute_not)
      << "a string type" << IdxExpr->getSourceRange()
      << getFunctionOrMethodParamRange(D, ArgIdx);
    return;
  }

  // check the 3rd argument
  Expr *FirstArgExpr = AL.getArgAsExpr(2);
  uint32_t FirstArg;
  if (!checkUInt32Argument(S, AL, FirstArgExpr, FirstArg, 3))
    return;

  // check if the function is variadic if the 3rd argument non-zero
  if (FirstArg != 0) {
    if (isFunctionOrMethodVariadic(D)) {
      ++NumArgs; // +1 for ...
    } else {
      S.Diag(D->getLocation(), diag::err_format_attribute_requires_variadic);
      return;
    }
  }

  // strftime requires FirstArg to be 0 because it doesn't read from any
  // variable the input is just the current time + the format string.
  if (Kind == StrftimeFormat) {
    if (FirstArg != 0) {
      S.Diag(AL.getLoc(), diag::err_format_strftime_third_parameter)
        << FirstArgExpr->getSourceRange();
      return;
    }
  // if 0 it disables parameter checking (to use with e.g. va_list)
  } else if (FirstArg != 0 && FirstArg != NumArgs) {
    S.Diag(AL.getLoc(), diag::err_attribute_argument_out_of_bounds)
        << AL << 3 << FirstArgExpr->getSourceRange();
    return;
  }

  FormatAttr *NewAttr = S.mergeFormatAttr(D, AL, II, Idx, FirstArg);
  if (NewAttr)
    D->addAttr(NewAttr);
}

/// Handle __attribute__((callback(CalleeIdx, PayloadIdx0, ...))) attributes.
static void handleCallbackAttr(Sema &S, Decl *D, const ParsedAttr &AL) {
  // The index that identifies the callback callee is mandatory.
  if (AL.getNumArgs() == 0) {
    S.Diag(AL.getLoc(), diag::err_callback_attribute_no_callee)
        << AL.getRange();
    return;
  }

  bool HasImplicitThisParam = isInstanceMethod(D);
  int32_t NumArgs = getFunctionOrMethodNumParams(D);

  FunctionDecl *FD = D->getAsFunction();
  assert(FD && "Expected a function declaration!");

  llvm::StringMap<int> NameIdxMapping;
  NameIdxMapping["__"] = -1;

  NameIdxMapping["this"] = 0;

  int Idx = 1;
  for (const ParmVarDecl *PVD : FD->parameters())
    NameIdxMapping[PVD->getName()] = Idx++;

  auto UnknownName = NameIdxMapping.end();

  SmallVector<int, 8> EncodingIndices;
  for (unsigned I = 0, E = AL.getNumArgs(); I < E; ++I) {
    SourceRange SR;
    int32_t ArgIdx;

    if (AL.isArgIdent(I)) {
      IdentifierLoc *IdLoc = AL.getArgAsIdent(I);
      auto It = NameIdxMapping.find(IdLoc->Ident->getName());
      if (It == UnknownName) {
        S.Diag(AL.getLoc(), diag::err_callback_attribute_argument_unknown)
            << IdLoc->Ident << IdLoc->Loc;
        return;
      }

      SR = SourceRange(IdLoc->Loc);
      ArgIdx = It->second;
    } else if (AL.isArgExpr(I)) {
      Expr *IdxExpr = AL.getArgAsExpr(I);

      // If the expression is not parseable as an int32_t we have a problem.
      if (!checkUInt32Argument(S, AL, IdxExpr, (uint32_t &)ArgIdx, I + 1,
                               false)) {
        S.Diag(AL.getLoc(), diag::err_attribute_argument_out_of_bounds)
            << AL << (I + 1) << IdxExpr->getSourceRange();
        return;
      }

      // Check oob, excluding the special values, 0 and -1.
      if (ArgIdx < -1 || ArgIdx > NumArgs) {
        S.Diag(AL.getLoc(), diag::err_attribute_argument_out_of_bounds)
            << AL << (I + 1) << IdxExpr->getSourceRange();
        return;
      }

      SR = IdxExpr->getSourceRange();
    } else {
      llvm_unreachable("Unexpected ParsedAttr argument type!");
    }

    if (ArgIdx == 0 && !HasImplicitThisParam) {
      S.Diag(AL.getLoc(), diag::err_callback_implicit_this_not_available)
          << (I + 1) << SR;
      return;
    }

    // Adjust for the case we do not have an implicit "this" parameter. In this
    // case we decrease all positive values by 1 to get LLVM argument indices.
    if (!HasImplicitThisParam && ArgIdx > 0)
      ArgIdx -= 1;

    EncodingIndices.push_back(ArgIdx);
  }

  int CalleeIdx = EncodingIndices.front();
  // Check if the callee index is proper, thus not "this" and not "unknown".
  // This means the "CalleeIdx" has to be non-negative if "HasImplicitThisParam"
  // is false and positive if "HasImplicitThisParam" is true.
  if (CalleeIdx < (int)HasImplicitThisParam) {
    S.Diag(AL.getLoc(), diag::err_callback_attribute_invalid_callee)
        << AL.getRange();
    return;
  }

  // Get the callee type, note the index adjustment as the AST doesn't contain
  // the this type (which the callee cannot reference anyway!).
  const Type *CalleeType =
      getFunctionOrMethodParamType(D, CalleeIdx - HasImplicitThisParam)
          .getTypePtr();
  if (!CalleeType || !CalleeType->isFunctionPointerType()) {
    S.Diag(AL.getLoc(), diag::err_callback_callee_no_function_type)
        << AL.getRange();
    return;
  }

  const Type *CalleeFnType =
      CalleeType->getPointeeType()->getUnqualifiedDesugaredType();

  // TODO: Check the type of the callee arguments.

  const auto *CalleeFnProtoType = dyn_cast<FunctionProtoType>(CalleeFnType);
  if (!CalleeFnProtoType) {
    S.Diag(AL.getLoc(), diag::err_callback_callee_no_function_type)
        << AL.getRange();
    return;
  }

  if (CalleeFnProtoType->getNumParams() > EncodingIndices.size() - 1) {
    S.Diag(AL.getLoc(), diag::err_attribute_wrong_number_arguments)
        << AL << (unsigned)(EncodingIndices.size() - 1);
    return;
  }

  if (CalleeFnProtoType->getNumParams() < EncodingIndices.size() - 1) {
    S.Diag(AL.getLoc(), diag::err_attribute_wrong_number_arguments)
        << AL << (unsigned)(EncodingIndices.size() - 1);
    return;
  }

  if (CalleeFnProtoType->isVariadic()) {
    S.Diag(AL.getLoc(), diag::err_callback_callee_is_variadic) << AL.getRange();
    return;
  }

  // Do not allow multiple callback attributes.
  if (D->hasAttr<CallbackAttr>()) {
    S.Diag(AL.getLoc(), diag::err_callback_attribute_multiple) << AL.getRange();
    return;
  }

  D->addAttr(::new (S.Context) CallbackAttr(
      S.Context, AL, EncodingIndices.data(), EncodingIndices.size()));
}

static bool isFunctionLike(const Type &T) {
  // Check for explicit function types.
  // 'called_once' is only supported in Objective-C and it has
  // function pointers and block pointers.
  return T.isFunctionPointerType() || T.isBlockPointerType();
}

/// Handle 'called_once' attribute.
static void handleCalledOnceAttr(Sema &S, Decl *D, const ParsedAttr &AL) {
  // 'called_once' only applies to parameters representing functions.
  QualType T = cast<ParmVarDecl>(D)->getType();

  if (!isFunctionLike(*T)) {
    S.Diag(AL.getLoc(), diag::err_called_once_attribute_wrong_type);
    return;
  }

  D->addAttr(::new (S.Context) CalledOnceAttr(S.Context, AL));
}

static void handleTransparentUnionAttr(Sema &S, Decl *D, const ParsedAttr &AL) {
  // Try to find the underlying union declaration.
  RecordDecl *RD = nullptr;
  const auto *TD = dyn_cast<TypedefNameDecl>(D);
  if (TD && TD->getUnderlyingType()->isUnionType())
    RD = TD->getUnderlyingType()->getAsUnionType()->getDecl();
  else
    RD = dyn_cast<RecordDecl>(D);

  if (!RD || !RD->isUnion()) {
    S.Diag(AL.getLoc(), diag::warn_attribute_wrong_decl_type) << AL
                                                              << ExpectedUnion;
    return;
  }

  if (!RD->isCompleteDefinition()) {
    if (!RD->isBeingDefined())
      S.Diag(AL.getLoc(),
             diag::warn_transparent_union_attribute_not_definition);
    return;
  }

  RecordDecl::field_iterator Field = RD->field_begin(),
                          FieldEnd = RD->field_end();
  if (Field == FieldEnd) {
    S.Diag(AL.getLoc(), diag::warn_transparent_union_attribute_zero_fields);
    return;
  }

  FieldDecl *FirstField = *Field;
  QualType FirstType = FirstField->getType();
  if (FirstType->hasFloatingRepresentation() || FirstType->isVectorType()) {
    S.Diag(FirstField->getLocation(),
           diag::warn_transparent_union_attribute_floating)
      << FirstType->isVectorType() << FirstType;
    return;
  }

  if (FirstType->isIncompleteType())
    return;
  uint64_t FirstSize = S.Context.getTypeSize(FirstType);
  uint64_t FirstAlign = S.Context.getTypeAlign(FirstType);
  for (; Field != FieldEnd; ++Field) {
    QualType FieldType = Field->getType();
    if (FieldType->isIncompleteType())
      return;
    // FIXME: this isn't fully correct; we also need to test whether the
    // members of the union would all have the same calling convention as the
    // first member of the union. Checking just the size and alignment isn't
    // sufficient (consider structs passed on the stack instead of in registers
    // as an example).
    if (S.Context.getTypeSize(FieldType) != FirstSize ||
        S.Context.getTypeAlign(FieldType) > FirstAlign) {
      // Warn if we drop the attribute.
      bool isSize = S.Context.getTypeSize(FieldType) != FirstSize;
      unsigned FieldBits = isSize ? S.Context.getTypeSize(FieldType)
                                  : S.Context.getTypeAlign(FieldType);
      S.Diag(Field->getLocation(),
             diag::warn_transparent_union_attribute_field_size_align)
          << isSize << *Field << FieldBits;
      unsigned FirstBits = isSize ? FirstSize : FirstAlign;
      S.Diag(FirstField->getLocation(),
             diag::note_transparent_union_first_field_size_align)
          << isSize << FirstBits;
      return;
    }
  }

  RD->addAttr(::new (S.Context) TransparentUnionAttr(S.Context, AL));
}

void Sema::AddAnnotationAttr(Decl *D, const AttributeCommonInfo &CI,
                             StringRef Str, MutableArrayRef<Expr *> Args) {
  auto *Attr = AnnotateAttr::Create(Context, Str, Args.data(), Args.size(), CI);
  llvm::SmallVector<PartialDiagnosticAt, 8> Notes;
  for (unsigned Idx = 0; Idx < Attr->args_size(); Idx++) {
    Expr *&E = Attr->args_begin()[Idx];
    assert(E && "error are handled before");
    if (E->isValueDependent() || E->isTypeDependent())
      continue;

    if (E->getType()->isArrayType())
      E = ImpCastExprToType(E, Context.getPointerType(E->getType()),
                            clang::CK_ArrayToPointerDecay)
              .get();
    if (E->getType()->isFunctionType())
      E = ImplicitCastExpr::Create(Context,
                                   Context.getPointerType(E->getType()),
                                   clang::CK_FunctionToPointerDecay, E, nullptr,
                                   VK_PRValue, FPOptionsOverride());
    if (E->isLValue())
      E = ImplicitCastExpr::Create(Context, E->getType().getNonReferenceType(),
                                   clang::CK_LValueToRValue, E, nullptr,
                                   VK_PRValue, FPOptionsOverride());

    Expr::EvalResult Eval;
    Notes.clear();
    Eval.Diag = &Notes;

    bool Result =
        E->EvaluateAsConstantExpr(Eval, Context);

    /// Result means the expression can be folded to a constant.
    /// Note.empty() means the expression is a valid constant expression in the
    /// current language mode.
    if (!Result || !Notes.empty()) {
      Diag(E->getBeginLoc(), diag::err_attribute_argument_n_type)
          << CI << (Idx + 1) << AANT_ArgumentConstantExpr;
      for (auto &Note : Notes)
        Diag(Note.first, Note.second);
      return;
    }
    assert(Eval.Val.hasValue());
    E = ConstantExpr::Create(Context, E, Eval.Val);
  }
  D->addAttr(Attr);
}

static void handleAnnotateAttr(Sema &S, Decl *D, const ParsedAttr &AL) {
  // Make sure that there is a string literal as the annotation's first
  // argument.
  StringRef Str;
  if (!S.checkStringLiteralArgumentAttr(AL, 0, Str))
    return;

  llvm::SmallVector<Expr *, 4> Args;
  Args.reserve(AL.getNumArgs() - 1);
  for (unsigned Idx = 1; Idx < AL.getNumArgs(); Idx++) {
    assert(!AL.isArgIdent(Idx));
    Args.push_back(AL.getArgAsExpr(Idx));
  }

  S.AddAnnotationAttr(D, AL, Str, Args);
}

static void handleAlignValueAttr(Sema &S, Decl *D, const ParsedAttr &AL) {
  S.AddAlignValueAttr(D, AL, AL.getArgAsExpr(0));
}

void Sema::AddAlignValueAttr(Decl *D, const AttributeCommonInfo &CI, Expr *E) {
  AlignValueAttr TmpAttr(Context, CI, E);
  SourceLocation AttrLoc = CI.getLoc();

  QualType T;
  if (const auto *TD = dyn_cast<TypedefNameDecl>(D))
    T = TD->getUnderlyingType();
  else if (const auto *VD = dyn_cast<ValueDecl>(D))
    T = VD->getType();
  else
    llvm_unreachable("Unknown decl type for align_value");

  if (!T->isDependentType() && !T->isAnyPointerType() &&
      !T->isReferenceType() && !T->isMemberPointerType()) {
    Diag(AttrLoc, diag::warn_attribute_pointer_or_reference_only)
      << &TmpAttr << T << D->getSourceRange();
    return;
  }

  if (!E->isValueDependent()) {
    llvm::APSInt Alignment;
    ExprResult ICE = VerifyIntegerConstantExpression(
        E, &Alignment, diag::err_align_value_attribute_argument_not_int);
    if (ICE.isInvalid())
      return;

    if (!Alignment.isPowerOf2()) {
      Diag(AttrLoc, diag::err_alignment_not_power_of_two)
        << E->getSourceRange();
      return;
    }

    D->addAttr(::new (Context) AlignValueAttr(Context, CI, ICE.get()));
    return;
  }

  // Save dependent expressions in the AST to be instantiated.
  D->addAttr(::new (Context) AlignValueAttr(Context, CI, E));
}

static void handleAlignedAttr(Sema &S, Decl *D, const ParsedAttr &AL) {
  // check the attribute arguments.
  if (AL.getNumArgs() > 1) {
    S.Diag(AL.getLoc(), diag::err_attribute_wrong_number_arguments) << AL << 1;
    return;
  }

  if (AL.getNumArgs() == 0) {
    D->addAttr(::new (S.Context) AlignedAttr(S.Context, AL, true, nullptr));
    return;
  }

  Expr *E = AL.getArgAsExpr(0);
  if (AL.isPackExpansion() && !E->containsUnexpandedParameterPack()) {
    S.Diag(AL.getEllipsisLoc(),
           diag::err_pack_expansion_without_parameter_packs);
    return;
  }

  if (!AL.isPackExpansion() && S.DiagnoseUnexpandedParameterPack(E))
    return;

  S.AddAlignedAttr(D, AL, E, AL.isPackExpansion());
}

void Sema::AddAlignedAttr(Decl *D, const AttributeCommonInfo &CI, Expr *E,
                          bool IsPackExpansion) {
  AlignedAttr TmpAttr(Context, CI, true, E);
  SourceLocation AttrLoc = CI.getLoc();

  // C++11 alignas(...) and C11 _Alignas(...) have additional requirements.
  if (TmpAttr.isAlignas()) {
    // C++11 [dcl.align]p1:
    //   An alignment-specifier may be applied to a variable or to a class
    //   data member, but it shall not be applied to a bit-field, a function
    //   parameter, the formal parameter of a catch clause, or a variable
    //   declared with the register storage class specifier. An
    //   alignment-specifier may also be applied to the declaration of a class
    //   or enumeration type.
    // CWG 2354:
    //   CWG agreed to remove permission for alignas to be applied to
    //   enumerations.
    // C11 6.7.5/2:
    //   An alignment attribute shall not be specified in a declaration of
    //   a typedef, or a bit-field, or a function, or a parameter, or an
    //   object declared with the register storage-class specifier.
    int DiagKind = -1;
    if (isa<ParmVarDecl>(D)) {
      DiagKind = 0;
    } else if (const auto *VD = dyn_cast<VarDecl>(D)) {
      if (VD->getStorageClass() == SC_Register)
        DiagKind = 1;
      if (VD->isExceptionVariable())
        DiagKind = 2;
    } else if (const auto *FD = dyn_cast<FieldDecl>(D)) {
      if (FD->isBitField())
        DiagKind = 3;
    } else if (const auto *ED = dyn_cast<EnumDecl>(D)) {
      if (ED->getLangOpts().CPlusPlus)
        DiagKind = 4;
    } else if (!isa<TagDecl>(D)) {
      Diag(AttrLoc, diag::err_attribute_wrong_decl_type) << &TmpAttr
        << (TmpAttr.isC11() ? ExpectedVariableOrField
                            : ExpectedVariableFieldOrTag);
      return;
    }
    if (DiagKind != -1) {
      Diag(AttrLoc, diag::err_alignas_attribute_wrong_decl_type)
        << &TmpAttr << DiagKind;
      return;
    }
  }

  if (E->isValueDependent()) {
    // We can't support a dependent alignment on a non-dependent type,
    // because we have no way to model that a type is "alignment-dependent"
    // but not dependent in any other way.
    if (const auto *TND = dyn_cast<TypedefNameDecl>(D)) {
      if (!TND->getUnderlyingType()->isDependentType()) {
        Diag(AttrLoc, diag::err_alignment_dependent_typedef_name)
            << E->getSourceRange();
        return;
      }
    }

    // Save dependent expressions in the AST to be instantiated.
    AlignedAttr *AA = ::new (Context) AlignedAttr(Context, CI, true, E);
    AA->setPackExpansion(IsPackExpansion);
    D->addAttr(AA);
    return;
  }

  // FIXME: Cache the number on the AL object?
  llvm::APSInt Alignment;
  ExprResult ICE = VerifyIntegerConstantExpression(
      E, &Alignment, diag::err_aligned_attribute_argument_not_int);
  if (ICE.isInvalid())
    return;

  uint64_t AlignVal = Alignment.getZExtValue();
  // 16 byte ByVal alignment not due to a vector member is not honoured by XL
  // on AIX. Emit a warning here that users are generating binary incompatible
  // code to be safe.
  if (AlignVal >= 16 && isa<FieldDecl>(D) &&
      Context.getTargetInfo().getTriple().isOSAIX())
    Diag(AttrLoc, diag::warn_not_xl_compatible) << E->getSourceRange();

  // C++11 [dcl.align]p2:
  //   -- if the constant expression evaluates to zero, the alignment
  //      specifier shall have no effect
  // C11 6.7.5p6:
  //   An alignment specification of zero has no effect.
  if (!(TmpAttr.isAlignas() && !Alignment)) {
    if (!llvm::isPowerOf2_64(AlignVal)) {
      Diag(AttrLoc, diag::err_alignment_not_power_of_two)
        << E->getSourceRange();
      return;
    }
  }

  uint64_t MaximumAlignment = Sema::MaximumAlignment;
  if (Context.getTargetInfo().getTriple().isOSBinFormatCOFF())
    MaximumAlignment = std::min(MaximumAlignment, uint64_t(8192));
  if (AlignVal > MaximumAlignment) {
    Diag(AttrLoc, diag::err_attribute_aligned_too_great)
        << MaximumAlignment << E->getSourceRange();
    return;
  }

  const auto *VD = dyn_cast<VarDecl>(D);
  if (VD && Context.getTargetInfo().isTLSSupported()) {
    unsigned MaxTLSAlign =
        Context.toCharUnitsFromBits(Context.getTargetInfo().getMaxTLSAlign())
            .getQuantity();
    if (MaxTLSAlign && AlignVal > MaxTLSAlign &&
        VD->getTLSKind() != VarDecl::TLS_None) {
      Diag(VD->getLocation(), diag::err_tls_var_aligned_over_maximum)
          << (unsigned)AlignVal << VD << MaxTLSAlign;
      return;
    }
  }

  // On AIX, an aligned attribute can not decrease the alignment when applied
  // to a variable declaration with vector type.
  if (VD && Context.getTargetInfo().getTriple().isOSAIX()) {
    const Type *Ty = VD->getType().getTypePtr();
    if (Ty->isVectorType() && AlignVal < 16) {
      Diag(VD->getLocation(), diag::warn_aligned_attr_underaligned)
          << VD->getType() << 16;
      return;
    }
  }

  AlignedAttr *AA = ::new (Context) AlignedAttr(Context, CI, true, ICE.get());
  AA->setPackExpansion(IsPackExpansion);
  D->addAttr(AA);
}

void Sema::AddAlignedAttr(Decl *D, const AttributeCommonInfo &CI,
                          TypeSourceInfo *TS, bool IsPackExpansion) {
  // FIXME: Cache the number on the AL object if non-dependent?
  // FIXME: Perform checking of type validity
  AlignedAttr *AA = ::new (Context) AlignedAttr(Context, CI, false, TS);
  AA->setPackExpansion(IsPackExpansion);
  D->addAttr(AA);
}

void Sema::CheckAlignasUnderalignment(Decl *D) {
  assert(D->hasAttrs() && "no attributes on decl");

  QualType UnderlyingTy, DiagTy;
  if (const auto *VD = dyn_cast<ValueDecl>(D)) {
    UnderlyingTy = DiagTy = VD->getType();
  } else {
    UnderlyingTy = DiagTy = Context.getTagDeclType(cast<TagDecl>(D));
    if (const auto *ED = dyn_cast<EnumDecl>(D))
      UnderlyingTy = ED->getIntegerType();
  }
  if (DiagTy->isDependentType() || DiagTy->isIncompleteType())
    return;

  // C++11 [dcl.align]p5, C11 6.7.5/4:
  //   The combined effect of all alignment attributes in a declaration shall
  //   not specify an alignment that is less strict than the alignment that
  //   would otherwise be required for the entity being declared.
  AlignedAttr *AlignasAttr = nullptr;
  AlignedAttr *LastAlignedAttr = nullptr;
  unsigned Align = 0;
  for (auto *I : D->specific_attrs<AlignedAttr>()) {
    if (I->isAlignmentDependent())
      return;
    if (I->isAlignas())
      AlignasAttr = I;
    Align = std::max(Align, I->getAlignment(Context));
    LastAlignedAttr = I;
  }

  if (Align && DiagTy->isSizelessType()) {
    Diag(LastAlignedAttr->getLocation(), diag::err_attribute_sizeless_type)
        << LastAlignedAttr << DiagTy;
  } else if (AlignasAttr && Align) {
    CharUnits RequestedAlign = Context.toCharUnitsFromBits(Align);
    CharUnits NaturalAlign = Context.getTypeAlignInChars(UnderlyingTy);
    if (NaturalAlign > RequestedAlign)
      Diag(AlignasAttr->getLocation(), diag::err_alignas_underaligned)
        << DiagTy << (unsigned)NaturalAlign.getQuantity();
  }
}

bool Sema::checkMSInheritanceAttrOnDefinition(
    CXXRecordDecl *RD, SourceRange Range, bool BestCase,
    MSInheritanceModel ExplicitModel) {
  assert(RD->hasDefinition() && "RD has no definition!");

  // We may not have seen base specifiers or any virtual methods yet.  We will
  // have to wait until the record is defined to catch any mismatches.
  if (!RD->getDefinition()->isCompleteDefinition())
    return false;

  // The unspecified model never matches what a definition could need.
  if (ExplicitModel == MSInheritanceModel::Unspecified)
    return false;

  if (BestCase) {
    if (RD->calculateInheritanceModel() == ExplicitModel)
      return false;
  } else {
    if (RD->calculateInheritanceModel() <= ExplicitModel)
      return false;
  }

  Diag(Range.getBegin(), diag::err_mismatched_ms_inheritance)
      << 0 /*definition*/;
  Diag(RD->getDefinition()->getLocation(), diag::note_defined_here) << RD;
  return true;
}

/// parseModeAttrArg - Parses attribute mode string and returns parsed type
/// attribute.
static void parseModeAttrArg(Sema &S, StringRef Str, unsigned &DestWidth,
                             bool &IntegerMode, bool &ComplexMode,
                             FloatModeKind &ExplicitType) {
  IntegerMode = true;
  ComplexMode = false;
  ExplicitType = FloatModeKind::NoFloat;
  switch (Str.size()) {
  case 2:
    switch (Str[0]) {
    case 'Q':
      DestWidth = 8;
      break;
    case 'H':
      DestWidth = 16;
      break;
    case 'S':
      DestWidth = 32;
      break;
    case 'D':
      DestWidth = 64;
      break;
    case 'X':
      DestWidth = 96;
      break;
    case 'K': // KFmode - IEEE quad precision (__float128)
      ExplicitType = FloatModeKind::Float128;
      DestWidth = Str[1] == 'I' ? 0 : 128;
      break;
    case 'T':
      ExplicitType = FloatModeKind::LongDouble;
      DestWidth = 128;
      break;
    case 'I':
      ExplicitType = FloatModeKind::Ibm128;
      DestWidth = Str[1] == 'I' ? 0 : 128;
      break;
    }
    if (Str[1] == 'F') {
      IntegerMode = false;
    } else if (Str[1] == 'C') {
      IntegerMode = false;
      ComplexMode = true;
    } else if (Str[1] != 'I') {
      DestWidth = 0;
    }
    break;
  case 4:
    // FIXME: glibc uses 'word' to define register_t; this is narrower than a
    // pointer on PIC16 and other embedded platforms.
    if (Str == "word")
      DestWidth = S.Context.getTargetInfo().getRegisterWidth();
    else if (Str == "byte")
      DestWidth = S.Context.getTargetInfo().getCharWidth();
    break;
  case 7:
    if (Str == "pointer")
      DestWidth = S.Context.getTargetInfo().getPointerWidth(0);
    break;
  case 11:
    if (Str == "unwind_word")
      DestWidth = S.Context.getTargetInfo().getUnwindWordWidth();
    break;
  }
}

/// handleModeAttr - This attribute modifies the width of a decl with primitive
/// type.
///
/// Despite what would be logical, the mode attribute is a decl attribute, not a
/// type attribute: 'int ** __attribute((mode(HI))) *G;' tries to make 'G' be
/// HImode, not an intermediate pointer.
static void handleModeAttr(Sema &S, Decl *D, const ParsedAttr &AL) {
  // This attribute isn't documented, but glibc uses it.  It changes
  // the width of an int or unsigned int to the specified size.
  if (!AL.isArgIdent(0)) {
    S.Diag(AL.getLoc(), diag::err_attribute_argument_type)
        << AL << AANT_ArgumentIdentifier;
    return;
  }

  IdentifierInfo *Name = AL.getArgAsIdent(0)->Ident;

  S.AddModeAttr(D, AL, Name);
}

void Sema::AddModeAttr(Decl *D, const AttributeCommonInfo &CI,
                       IdentifierInfo *Name, bool InInstantiation) {
  StringRef Str = Name->getName();
  normalizeName(Str);
  SourceLocation AttrLoc = CI.getLoc();

  unsigned DestWidth = 0;
  bool IntegerMode = true;
  bool ComplexMode = false;
  FloatModeKind ExplicitType = FloatModeKind::NoFloat;
  llvm::APInt VectorSize(64, 0);
  if (Str.size() >= 4 && Str[0] == 'V') {
    // Minimal length of vector mode is 4: 'V' + NUMBER(>=1) + TYPE(>=2).
    size_t StrSize = Str.size();
    size_t VectorStringLength = 0;
    while ((VectorStringLength + 1) < StrSize &&
           isdigit(Str[VectorStringLength + 1]))
      ++VectorStringLength;
    if (VectorStringLength &&
        !Str.substr(1, VectorStringLength).getAsInteger(10, VectorSize) &&
        VectorSize.isPowerOf2()) {
      parseModeAttrArg(*this, Str.substr(VectorStringLength + 1), DestWidth,
                       IntegerMode, ComplexMode, ExplicitType);
      // Avoid duplicate warning from template instantiation.
      if (!InInstantiation)
        Diag(AttrLoc, diag::warn_vector_mode_deprecated);
    } else {
      VectorSize = 0;
    }
  }

  if (!VectorSize)
    parseModeAttrArg(*this, Str, DestWidth, IntegerMode, ComplexMode,
                     ExplicitType);

  // FIXME: Sync this with InitializePredefinedMacros; we need to match int8_t
  // and friends, at least with glibc.
  // FIXME: Make sure floating-point mappings are accurate
  // FIXME: Support XF and TF types
  if (!DestWidth) {
    Diag(AttrLoc, diag::err_machine_mode) << 0 /*Unknown*/ << Name;
    return;
  }

  QualType OldTy;
  if (const auto *TD = dyn_cast<TypedefNameDecl>(D))
    OldTy = TD->getUnderlyingType();
  else if (const auto *ED = dyn_cast<EnumDecl>(D)) {
    // Something like 'typedef enum { X } __attribute__((mode(XX))) T;'.
    // Try to get type from enum declaration, default to int.
    OldTy = ED->getIntegerType();
    if (OldTy.isNull())
      OldTy = Context.IntTy;
  } else
    OldTy = cast<ValueDecl>(D)->getType();

  if (OldTy->isDependentType()) {
    D->addAttr(::new (Context) ModeAttr(Context, CI, Name));
    return;
  }

  // Base type can also be a vector type (see PR17453).
  // Distinguish between base type and base element type.
  QualType OldElemTy = OldTy;
  if (const auto *VT = OldTy->getAs<VectorType>())
    OldElemTy = VT->getElementType();

  // GCC allows 'mode' attribute on enumeration types (even incomplete), except
  // for vector modes. So, 'enum X __attribute__((mode(QI)));' forms a complete
  // type, 'enum { A } __attribute__((mode(V4SI)))' is rejected.
  if ((isa<EnumDecl>(D) || OldElemTy->getAs<EnumType>()) &&
      VectorSize.getBoolValue()) {
    Diag(AttrLoc, diag::err_enum_mode_vector_type) << Name << CI.getRange();
    return;
  }
  bool IntegralOrAnyEnumType = (OldElemTy->isIntegralOrEnumerationType() &&
                                !OldElemTy->isBitIntType()) ||
                               OldElemTy->getAs<EnumType>();

  if (!OldElemTy->getAs<BuiltinType>() && !OldElemTy->isComplexType() &&
      !IntegralOrAnyEnumType)
    Diag(AttrLoc, diag::err_mode_not_primitive);
  else if (IntegerMode) {
    if (!IntegralOrAnyEnumType)
      Diag(AttrLoc, diag::err_mode_wrong_type);
  } else if (ComplexMode) {
    if (!OldElemTy->isComplexType())
      Diag(AttrLoc, diag::err_mode_wrong_type);
  } else {
    if (!OldElemTy->isFloatingType())
      Diag(AttrLoc, diag::err_mode_wrong_type);
  }

  QualType NewElemTy;

  if (IntegerMode)
    NewElemTy = Context.getIntTypeForBitwidth(DestWidth,
                                              OldElemTy->isSignedIntegerType());
  else
    NewElemTy = Context.getRealTypeForBitwidth(DestWidth, ExplicitType);

  if (NewElemTy.isNull()) {
    Diag(AttrLoc, diag::err_machine_mode) << 1 /*Unsupported*/ << Name;
    return;
  }

  if (ComplexMode) {
    NewElemTy = Context.getComplexType(NewElemTy);
  }

  QualType NewTy = NewElemTy;
  if (VectorSize.getBoolValue()) {
    NewTy = Context.getVectorType(NewTy, VectorSize.getZExtValue(),
                                  VectorType::GenericVector);
  } else if (const auto *OldVT = OldTy->getAs<VectorType>()) {
    // Complex machine mode does not support base vector types.
    if (ComplexMode) {
      Diag(AttrLoc, diag::err_complex_mode_vector_type);
      return;
    }
    unsigned NumElements = Context.getTypeSize(OldElemTy) *
                           OldVT->getNumElements() /
                           Context.getTypeSize(NewElemTy);
    NewTy =
        Context.getVectorType(NewElemTy, NumElements, OldVT->getVectorKind());
  }

  if (NewTy.isNull()) {
    Diag(AttrLoc, diag::err_mode_wrong_type);
    return;
  }

  // Install the new type.
  if (auto *TD = dyn_cast<TypedefNameDecl>(D))
    TD->setModedTypeSourceInfo(TD->getTypeSourceInfo(), NewTy);
  else if (auto *ED = dyn_cast<EnumDecl>(D))
    ED->setIntegerType(NewTy);
  else
    cast<ValueDecl>(D)->setType(NewTy);

  D->addAttr(::new (Context) ModeAttr(Context, CI, Name));
}

static void handleNoDebugAttr(Sema &S, Decl *D, const ParsedAttr &AL) {
  D->addAttr(::new (S.Context) NoDebugAttr(S.Context, AL));
}

AlwaysInlineAttr *Sema::mergeAlwaysInlineAttr(Decl *D,
                                              const AttributeCommonInfo &CI,
                                              const IdentifierInfo *Ident) {
  if (OptimizeNoneAttr *Optnone = D->getAttr<OptimizeNoneAttr>()) {
    Diag(CI.getLoc(), diag::warn_attribute_ignored) << Ident;
    Diag(Optnone->getLocation(), diag::note_conflicting_attribute);
    return nullptr;
  }

  if (D->hasAttr<AlwaysInlineAttr>())
    return nullptr;

  return ::new (Context) AlwaysInlineAttr(Context, CI);
}

InternalLinkageAttr *Sema::mergeInternalLinkageAttr(Decl *D,
                                                    const ParsedAttr &AL) {
  if (const auto *VD = dyn_cast<VarDecl>(D)) {
    // Attribute applies to Var but not any subclass of it (like ParmVar,
    // ImplicitParm or VarTemplateSpecialization).
    if (VD->getKind() != Decl::Var) {
      Diag(AL.getLoc(), diag::warn_attribute_wrong_decl_type)
          << AL << (getLangOpts().CPlusPlus ? ExpectedFunctionVariableOrClass
                                            : ExpectedVariableOrFunction);
      return nullptr;
    }
    // Attribute does not apply to non-static local variables.
    if (VD->hasLocalStorage()) {
      Diag(VD->getLocation(), diag::warn_internal_linkage_local_storage);
      return nullptr;
    }
  }

  return ::new (Context) InternalLinkageAttr(Context, AL);
}
InternalLinkageAttr *
Sema::mergeInternalLinkageAttr(Decl *D, const InternalLinkageAttr &AL) {
  if (const auto *VD = dyn_cast<VarDecl>(D)) {
    // Attribute applies to Var but not any subclass of it (like ParmVar,
    // ImplicitParm or VarTemplateSpecialization).
    if (VD->getKind() != Decl::Var) {
      Diag(AL.getLocation(), diag::warn_attribute_wrong_decl_type)
          << &AL << (getLangOpts().CPlusPlus ? ExpectedFunctionVariableOrClass
                                             : ExpectedVariableOrFunction);
      return nullptr;
    }
    // Attribute does not apply to non-static local variables.
    if (VD->hasLocalStorage()) {
      Diag(VD->getLocation(), diag::warn_internal_linkage_local_storage);
      return nullptr;
    }
  }

  return ::new (Context) InternalLinkageAttr(Context, AL);
}

MinSizeAttr *Sema::mergeMinSizeAttr(Decl *D, const AttributeCommonInfo &CI) {
  if (OptimizeNoneAttr *Optnone = D->getAttr<OptimizeNoneAttr>()) {
    Diag(CI.getLoc(), diag::warn_attribute_ignored) << "'minsize'";
    Diag(Optnone->getLocation(), diag::note_conflicting_attribute);
    return nullptr;
  }

  if (D->hasAttr<MinSizeAttr>())
    return nullptr;

  return ::new (Context) MinSizeAttr(Context, CI);
}

SwiftNameAttr *Sema::mergeSwiftNameAttr(Decl *D, const SwiftNameAttr &SNA,
                                        StringRef Name) {
  if (const auto *PrevSNA = D->getAttr<SwiftNameAttr>()) {
    if (PrevSNA->getName() != Name && !PrevSNA->isImplicit()) {
      Diag(PrevSNA->getLocation(), diag::err_attributes_are_not_compatible)
          << PrevSNA << &SNA;
      Diag(SNA.getLoc(), diag::note_conflicting_attribute);
    }

    D->dropAttr<SwiftNameAttr>();
  }
  return ::new (Context) SwiftNameAttr(Context, SNA, Name);
}

OptimizeNoneAttr *Sema::mergeOptimizeNoneAttr(Decl *D,
                                              const AttributeCommonInfo &CI) {
  if (AlwaysInlineAttr *Inline = D->getAttr<AlwaysInlineAttr>()) {
    Diag(Inline->getLocation(), diag::warn_attribute_ignored) << Inline;
    Diag(CI.getLoc(), diag::note_conflicting_attribute);
    D->dropAttr<AlwaysInlineAttr>();
  }
  if (MinSizeAttr *MinSize = D->getAttr<MinSizeAttr>()) {
    Diag(MinSize->getLocation(), diag::warn_attribute_ignored) << MinSize;
    Diag(CI.getLoc(), diag::note_conflicting_attribute);
    D->dropAttr<MinSizeAttr>();
  }

  if (D->hasAttr<OptimizeNoneAttr>())
    return nullptr;

  return ::new (Context) OptimizeNoneAttr(Context, CI);
}

static void handleAlwaysInlineAttr(Sema &S, Decl *D, const ParsedAttr &AL) {
  if (AlwaysInlineAttr *Inline =
          S.mergeAlwaysInlineAttr(D, AL, AL.getAttrName()))
    D->addAttr(Inline);
}

static void handleMinSizeAttr(Sema &S, Decl *D, const ParsedAttr &AL) {
  if (MinSizeAttr *MinSize = S.mergeMinSizeAttr(D, AL))
    D->addAttr(MinSize);
}

static void handleOptimizeNoneAttr(Sema &S, Decl *D, const ParsedAttr &AL) {
  if (OptimizeNoneAttr *Optnone = S.mergeOptimizeNoneAttr(D, AL))
    D->addAttr(Optnone);
}

static void handleSYCLDeviceAttr(Sema &S, Decl *D, const ParsedAttr &AL) {
  auto *FD = cast<FunctionDecl>(D);
  if (!FD->isExternallyVisible()) {
    S.Diag(AL.getLoc(), diag::err_sycl_attribute_internal_function) << AL;
    return;
  }

  handleSimpleAttribute<SYCLDeviceAttr>(S, D, AL);
}

static void handleSYCLDeviceIndirectlyCallableAttr(Sema &S, Decl *D,
                                                   const ParsedAttr &AL) {
  auto *FD = cast<FunctionDecl>(D);
  if (!FD->isExternallyVisible()) {
    S.Diag(AL.getLoc(), diag::err_sycl_attribute_internal_function) << AL;
    return;
  }

  D->addAttr(SYCLDeviceAttr::CreateImplicit(S.Context));
  handleSimpleAttribute<SYCLDeviceIndirectlyCallableAttr>(S, D, AL);
}

static void handleSYCLGlobalVarAttr(Sema &S, Decl *D, const ParsedAttr &AL) {
  if (!S.Context.getSourceManager().isInSystemHeader(D->getLocation())) {
    S.Diag(AL.getLoc(), diag::err_attribute_only_system_header) << AL;
    return;
  }

  handleSimpleAttribute<SYCLGlobalVarAttr>(S, D, AL);
}

static void handleSYCLRegisterNumAttr(Sema &S, Decl *D, const ParsedAttr &AL) {
  if (!AL.checkExactlyNumArgs(S, 1))
    return;
  uint32_t RegNo = 0;
  const Expr *E = AL.getArgAsExpr(0);
  if (!checkUInt32Argument(S, AL, E, RegNo, 0, /*StrictlyUnsigned=*/true))
    return;
  D->addAttr(::new (S.Context) SYCLRegisterNumAttr(S.Context, AL, RegNo));
}

void Sema::AddSYCLIntelESimdVectorizeAttr(Decl *D,
                                          const AttributeCommonInfo &CI,
                                          Expr *E) {
  if (!E->isValueDependent()) {
    // Validate that we have an integer constant expression and then store the
    // converted constant expression into the semantic attribute so that we
    // don't have to evaluate it again later.
    llvm::APSInt ArgVal;
    ExprResult Res = VerifyIntegerConstantExpression(E, &ArgVal);
    if (Res.isInvalid())
      return;
    E = Res.get();

    if (ArgVal != 8 && ArgVal != 16 && ArgVal != 32) {
      Diag(E->getExprLoc(), diag::err_sycl_esimd_vectorize_unsupported_value)
          << CI;
      return;
    }

    // Check to see if there's a duplicate attribute with different values
    // already applied to the declaration.
    if (const auto *DeclAttr = D->getAttr<SYCLIntelESimdVectorizeAttr>()) {
      // If the other attribute argument is instantiation dependent, we won't
      // have converted it to a constant expression yet and thus we test
      // whether this is a null pointer.
      if (const auto *DeclExpr = dyn_cast<ConstantExpr>(DeclAttr->getValue())) {
        if (ArgVal != DeclExpr->getResultAsAPSInt()) {
          Diag(CI.getLoc(), diag::warn_duplicate_attribute) << CI;
          Diag(DeclAttr->getLoc(), diag::note_previous_attribute);
        }
        // Drop the duplicate attribute.
        return;
      }
    }
  }

  D->addAttr(::new (Context) SYCLIntelESimdVectorizeAttr(Context, CI, E));
}

SYCLIntelESimdVectorizeAttr *
Sema::MergeSYCLIntelESimdVectorizeAttr(Decl *D,
                                       const SYCLIntelESimdVectorizeAttr &A) {
  // Check to see if there's a duplicate attribute with different values
  // already applied to the declaration.
  if (const auto *DeclAttr = D->getAttr<SYCLIntelESimdVectorizeAttr>()) {
    if (const auto *DeclExpr = dyn_cast<ConstantExpr>(DeclAttr->getValue())) {
      if (const auto *MergeExpr = dyn_cast<ConstantExpr>(A.getValue())) {
        if (DeclExpr->getResultAsAPSInt() != MergeExpr->getResultAsAPSInt()) {
          Diag(DeclAttr->getLoc(), diag::warn_duplicate_attribute) << &A;
          Diag(A.getLoc(), diag::note_previous_attribute);
        }
        // Do not add a duplicate attribute.
        return nullptr;
      }
    }
  }
  return ::new (Context) SYCLIntelESimdVectorizeAttr(Context, A, A.getValue());
}

static void handleSYCLIntelESimdVectorizeAttr(Sema &S, Decl *D,
                                              const ParsedAttr &A) {
  S.CheckDeprecatedSYCLAttributeSpelling(A);

  Expr *E = A.getArgAsExpr(0);
  S.AddSYCLIntelESimdVectorizeAttr(D, A, E);
}

static void handleConstantAttr(Sema &S, Decl *D, const ParsedAttr &AL) {
  const auto *VD = cast<VarDecl>(D);
  if (VD->hasLocalStorage()) {
    S.Diag(AL.getLoc(), diag::err_cuda_nonstatic_constdev);
    return;
  }
  // constexpr variable may already get an implicit constant attr, which should
  // be replaced by the explicit constant attr.
  if (auto *A = D->getAttr<CUDAConstantAttr>()) {
    if (!A->isImplicit())
      return;
    D->dropAttr<CUDAConstantAttr>();
  }
  D->addAttr(::new (S.Context) CUDAConstantAttr(S.Context, AL));
}

static void handleSharedAttr(Sema &S, Decl *D, const ParsedAttr &AL) {
  const auto *VD = cast<VarDecl>(D);
  // extern __shared__ is only allowed on arrays with no length (e.g.
  // "int x[]").
  if (!S.getLangOpts().GPURelocatableDeviceCode && VD->hasExternalStorage() &&
      !isa<IncompleteArrayType>(VD->getType())) {
    S.Diag(AL.getLoc(), diag::err_cuda_extern_shared) << VD;
    return;
  }
  if (S.getLangOpts().CUDA && VD->hasLocalStorage() &&
      S.CUDADiagIfHostCode(AL.getLoc(), diag::err_cuda_host_shared)
          << S.CurrentCUDATarget())
    return;
  D->addAttr(::new (S.Context) CUDASharedAttr(S.Context, AL));
}

static void handleGlobalAttr(Sema &S, Decl *D, const ParsedAttr &AL) {
  const auto *FD = cast<FunctionDecl>(D);
  if (!FD->getReturnType()->isVoidType() &&
      !FD->getReturnType()->getAs<AutoType>() &&
      !FD->getReturnType()->isInstantiationDependentType()) {
    SourceRange RTRange = FD->getReturnTypeSourceRange();
    S.Diag(FD->getTypeSpecStartLoc(), diag::err_kern_type_not_void_return)
        << FD->getType()
        << (RTRange.isValid() ? FixItHint::CreateReplacement(RTRange, "void")
                              : FixItHint());
    return;
  }
  if (const auto *Method = dyn_cast<CXXMethodDecl>(FD)) {
    if (Method->isInstance()) {
      S.Diag(Method->getBeginLoc(), diag::err_kern_is_nonstatic_method)
          << Method;
      return;
    }
    S.Diag(Method->getBeginLoc(), diag::warn_kern_is_method) << Method;
  }
  // Only warn for "inline" when compiling for host, to cut down on noise.
  if (FD->isInlineSpecified() && !S.getLangOpts().CUDAIsDevice)
    S.Diag(FD->getBeginLoc(), diag::warn_kern_is_inline) << FD;

  D->addAttr(::new (S.Context) CUDAGlobalAttr(S.Context, AL));
  // In host compilation the kernel is emitted as a stub function, which is
  // a helper function for launching the kernel. The instructions in the helper
  // function has nothing to do with the source code of the kernel. Do not emit
  // debug info for the stub function to avoid confusing the debugger.
  if (S.LangOpts.HIP && !S.LangOpts.CUDAIsDevice)
    D->addAttr(NoDebugAttr::CreateImplicit(S.Context));
}

static void handleDeviceAttr(Sema &S, Decl *D, const ParsedAttr &AL) {
  if (const auto *VD = dyn_cast<VarDecl>(D)) {
    if (VD->hasLocalStorage()) {
      S.Diag(AL.getLoc(), diag::err_cuda_nonstatic_constdev);
      return;
    }
  }

  if (auto *A = D->getAttr<CUDADeviceAttr>()) {
    if (!A->isImplicit())
      return;
    D->dropAttr<CUDADeviceAttr>();
  }
  D->addAttr(::new (S.Context) CUDADeviceAttr(S.Context, AL));
}

static void handleManagedAttr(Sema &S, Decl *D, const ParsedAttr &AL) {
  if (const auto *VD = dyn_cast<VarDecl>(D)) {
    if (VD->hasLocalStorage()) {
      S.Diag(AL.getLoc(), diag::err_cuda_nonstatic_constdev);
      return;
    }
  }
  if (!D->hasAttr<HIPManagedAttr>())
    D->addAttr(::new (S.Context) HIPManagedAttr(S.Context, AL));
  if (!D->hasAttr<CUDADeviceAttr>())
    D->addAttr(CUDADeviceAttr::CreateImplicit(S.Context));
}

static void handleGNUInlineAttr(Sema &S, Decl *D, const ParsedAttr &AL) {
  const auto *Fn = cast<FunctionDecl>(D);
  if (!Fn->isInlineSpecified()) {
    S.Diag(AL.getLoc(), diag::warn_gnu_inline_attribute_requires_inline);
    return;
  }

  if (S.LangOpts.CPlusPlus && Fn->getStorageClass() != SC_Extern)
    S.Diag(AL.getLoc(), diag::warn_gnu_inline_cplusplus_without_extern);

  D->addAttr(::new (S.Context) GNUInlineAttr(S.Context, AL));
}

static void handleCallConvAttr(Sema &S, Decl *D, const ParsedAttr &AL) {
  if (hasDeclarator(D)) return;

  // Diagnostic is emitted elsewhere: here we store the (valid) AL
  // in the Decl node for syntactic reasoning, e.g., pretty-printing.
  CallingConv CC;
  if (S.CheckCallingConvAttr(AL, CC, /*FD*/nullptr))
    return;

  if (!isa<ObjCMethodDecl>(D)) {
    S.Diag(AL.getLoc(), diag::warn_attribute_wrong_decl_type)
        << AL << ExpectedFunctionOrMethod;
    return;
  }

  switch (AL.getKind()) {
  case ParsedAttr::AT_FastCall:
    D->addAttr(::new (S.Context) FastCallAttr(S.Context, AL));
    return;
  case ParsedAttr::AT_StdCall:
    D->addAttr(::new (S.Context) StdCallAttr(S.Context, AL));
    return;
  case ParsedAttr::AT_ThisCall:
    D->addAttr(::new (S.Context) ThisCallAttr(S.Context, AL));
    return;
  case ParsedAttr::AT_CDecl:
    D->addAttr(::new (S.Context) CDeclAttr(S.Context, AL));
    return;
  case ParsedAttr::AT_Pascal:
    D->addAttr(::new (S.Context) PascalAttr(S.Context, AL));
    return;
  case ParsedAttr::AT_SwiftCall:
    D->addAttr(::new (S.Context) SwiftCallAttr(S.Context, AL));
    return;
  case ParsedAttr::AT_SwiftAsyncCall:
    D->addAttr(::new (S.Context) SwiftAsyncCallAttr(S.Context, AL));
    return;
  case ParsedAttr::AT_VectorCall:
    D->addAttr(::new (S.Context) VectorCallAttr(S.Context, AL));
    return;
  case ParsedAttr::AT_MSABI:
    D->addAttr(::new (S.Context) MSABIAttr(S.Context, AL));
    return;
  case ParsedAttr::AT_SysVABI:
    D->addAttr(::new (S.Context) SysVABIAttr(S.Context, AL));
    return;
  case ParsedAttr::AT_RegCall:
    D->addAttr(::new (S.Context) RegCallAttr(S.Context, AL));
    return;
  case ParsedAttr::AT_Pcs: {
    PcsAttr::PCSType PCS;
    switch (CC) {
    case CC_AAPCS:
      PCS = PcsAttr::AAPCS;
      break;
    case CC_AAPCS_VFP:
      PCS = PcsAttr::AAPCS_VFP;
      break;
    default:
      llvm_unreachable("unexpected calling convention in pcs attribute");
    }

    D->addAttr(::new (S.Context) PcsAttr(S.Context, AL, PCS));
    return;
  }
  case ParsedAttr::AT_AArch64VectorPcs:
    D->addAttr(::new (S.Context) AArch64VectorPcsAttr(S.Context, AL));
    return;
  case ParsedAttr::AT_IntelOclBicc:
    D->addAttr(::new (S.Context) IntelOclBiccAttr(S.Context, AL));
    return;
  case ParsedAttr::AT_PreserveMost:
    D->addAttr(::new (S.Context) PreserveMostAttr(S.Context, AL));
    return;
  case ParsedAttr::AT_PreserveAll:
    D->addAttr(::new (S.Context) PreserveAllAttr(S.Context, AL));
    return;
  default:
    llvm_unreachable("unexpected attribute kind");
  }
}

static void handleSuppressAttr(Sema &S, Decl *D, const ParsedAttr &AL) {
  if (!AL.checkAtLeastNumArgs(S, 1))
    return;

  std::vector<StringRef> DiagnosticIdentifiers;
  for (unsigned I = 0, E = AL.getNumArgs(); I != E; ++I) {
    StringRef RuleName;

    if (!S.checkStringLiteralArgumentAttr(AL, I, RuleName, nullptr))
      return;

    // FIXME: Warn if the rule name is unknown. This is tricky because only
    // clang-tidy knows about available rules.
    DiagnosticIdentifiers.push_back(RuleName);
  }
  D->addAttr(::new (S.Context)
                 SuppressAttr(S.Context, AL, DiagnosticIdentifiers.data(),
                              DiagnosticIdentifiers.size()));
}

static void handleLifetimeCategoryAttr(Sema &S, Decl *D, const ParsedAttr &AL) {
  TypeSourceInfo *DerefTypeLoc = nullptr;
  QualType ParmType;
  if (AL.hasParsedType()) {
    ParmType = S.GetTypeFromParser(AL.getTypeArg(), &DerefTypeLoc);

    unsigned SelectIdx = ~0U;
    if (ParmType->isReferenceType())
      SelectIdx = 0;
    else if (ParmType->isArrayType())
      SelectIdx = 1;

    if (SelectIdx != ~0U) {
      S.Diag(AL.getLoc(), diag::err_attribute_invalid_argument)
          << SelectIdx << AL;
      return;
    }
  }

  // To check if earlier decl attributes do not conflict the newly parsed ones
  // we always add (and check) the attribute to the canonical decl. We need
  // to repeat the check for attribute mutual exclusion because we're attaching
  // all of the attributes to the canonical declaration rather than the current
  // declaration.
  D = D->getCanonicalDecl();
  if (AL.getKind() == ParsedAttr::AT_Owner) {
    if (checkAttrMutualExclusion<PointerAttr>(S, D, AL))
      return;
    if (const auto *OAttr = D->getAttr<OwnerAttr>()) {
      const Type *ExistingDerefType = OAttr->getDerefTypeLoc()
                                          ? OAttr->getDerefType().getTypePtr()
                                          : nullptr;
      if (ExistingDerefType != ParmType.getTypePtrOrNull()) {
        S.Diag(AL.getLoc(), diag::err_attributes_are_not_compatible)
            << AL << OAttr;
        S.Diag(OAttr->getLocation(), diag::note_conflicting_attribute);
      }
      return;
    }
    for (Decl *Redecl : D->redecls()) {
      Redecl->addAttr(::new (S.Context) OwnerAttr(S.Context, AL, DerefTypeLoc));
    }
  } else {
    if (checkAttrMutualExclusion<OwnerAttr>(S, D, AL))
      return;
    if (const auto *PAttr = D->getAttr<PointerAttr>()) {
      const Type *ExistingDerefType = PAttr->getDerefTypeLoc()
                                          ? PAttr->getDerefType().getTypePtr()
                                          : nullptr;
      if (ExistingDerefType != ParmType.getTypePtrOrNull()) {
        S.Diag(AL.getLoc(), diag::err_attributes_are_not_compatible)
            << AL << PAttr;
        S.Diag(PAttr->getLocation(), diag::note_conflicting_attribute);
      }
      return;
    }
    for (Decl *Redecl : D->redecls()) {
      Redecl->addAttr(::new (S.Context)
                          PointerAttr(S.Context, AL, DerefTypeLoc));
    }
  }
}

static void handleRandomizeLayoutAttr(Sema &S, Decl *D, const ParsedAttr &AL) {
  if (checkAttrMutualExclusion<NoRandomizeLayoutAttr>(S, D, AL))
    return;
  if (!D->hasAttr<RandomizeLayoutAttr>())
    D->addAttr(::new (S.Context) RandomizeLayoutAttr(S.Context, AL));
}

static void handleNoRandomizeLayoutAttr(Sema &S, Decl *D,
                                        const ParsedAttr &AL) {
  if (checkAttrMutualExclusion<RandomizeLayoutAttr>(S, D, AL))
    return;
  if (!D->hasAttr<NoRandomizeLayoutAttr>())
    D->addAttr(::new (S.Context) NoRandomizeLayoutAttr(S.Context, AL));
}

bool Sema::CheckCallingConvAttr(const ParsedAttr &Attrs, CallingConv &CC,
                                const FunctionDecl *FD) {
  if (Attrs.isInvalid())
    return true;

  if (Attrs.hasProcessingCache()) {
    CC = (CallingConv) Attrs.getProcessingCache();
    return false;
  }

  unsigned ReqArgs = Attrs.getKind() == ParsedAttr::AT_Pcs ? 1 : 0;
  if (!Attrs.checkExactlyNumArgs(*this, ReqArgs)) {
    Attrs.setInvalid();
    return true;
  }

  const TargetInfo &TI = Context.getTargetInfo();
  // TODO: diagnose uses of these conventions on the wrong target.
  switch (Attrs.getKind()) {
  case ParsedAttr::AT_CDecl:
    CC = TI.getDefaultCallingConv();
    break;
  case ParsedAttr::AT_FastCall:
    CC = CC_X86FastCall;
    break;
  case ParsedAttr::AT_StdCall:
    CC = CC_X86StdCall;
    break;
  case ParsedAttr::AT_ThisCall:
    CC = CC_X86ThisCall;
    break;
  case ParsedAttr::AT_Pascal:
    CC = CC_X86Pascal;
    break;
  case ParsedAttr::AT_SwiftCall:
    CC = CC_Swift;
    break;
  case ParsedAttr::AT_SwiftAsyncCall:
    CC = CC_SwiftAsync;
    break;
  case ParsedAttr::AT_VectorCall:
    CC = CC_X86VectorCall;
    break;
  case ParsedAttr::AT_AArch64VectorPcs:
    CC = CC_AArch64VectorCall;
    break;
  case ParsedAttr::AT_RegCall:
    CC = CC_X86RegCall;
    break;
  case ParsedAttr::AT_MSABI:
    CC = Context.getTargetInfo().getTriple().isOSWindows() ? CC_C :
                                                             CC_Win64;
    break;
  case ParsedAttr::AT_SysVABI:
    CC = Context.getTargetInfo().getTriple().isOSWindows() ? CC_X86_64SysV :
                                                             CC_C;
    break;
  case ParsedAttr::AT_Pcs: {
    StringRef StrRef;
    if (!checkStringLiteralArgumentAttr(Attrs, 0, StrRef)) {
      Attrs.setInvalid();
      return true;
    }
    if (StrRef == "aapcs") {
      CC = CC_AAPCS;
      break;
    } else if (StrRef == "aapcs-vfp") {
      CC = CC_AAPCS_VFP;
      break;
    }

    Attrs.setInvalid();
    Diag(Attrs.getLoc(), diag::err_invalid_pcs);
    return true;
  }
  case ParsedAttr::AT_IntelOclBicc:
    CC = CC_IntelOclBicc;
    break;
  case ParsedAttr::AT_PreserveMost:
    CC = CC_PreserveMost;
    break;
  case ParsedAttr::AT_PreserveAll:
    CC = CC_PreserveAll;
    break;
  default: llvm_unreachable("unexpected attribute kind");
  }

  TargetInfo::CallingConvCheckResult A = TargetInfo::CCCR_OK;
  // CUDA functions may have host and/or device attributes which indicate
  // their targeted execution environment, therefore the calling convention
  // of functions in CUDA should be checked against the target deduced based
  // on their host/device attributes.
  if (LangOpts.CUDA) {
    auto *Aux = Context.getAuxTargetInfo();
    auto CudaTarget = IdentifyCUDATarget(FD);
    bool CheckHost = false, CheckDevice = false;
    switch (CudaTarget) {
    case CFT_HostDevice:
      CheckHost = true;
      CheckDevice = true;
      break;
    case CFT_Host:
      CheckHost = true;
      break;
    case CFT_Device:
    case CFT_Global:
      CheckDevice = true;
      break;
    case CFT_InvalidTarget:
      llvm_unreachable("unexpected cuda target");
    }
    auto *HostTI = LangOpts.CUDAIsDevice ? Aux : &TI;
    auto *DeviceTI = LangOpts.CUDAIsDevice ? &TI : Aux;
    if (CheckHost && HostTI)
      A = HostTI->checkCallingConvention(CC);
    if (A == TargetInfo::CCCR_OK && CheckDevice && DeviceTI)
      A = DeviceTI->checkCallingConvention(CC);
  } else {
    A = TI.checkCallingConvention(CC);
  }

  switch (A) {
  case TargetInfo::CCCR_OK:
    break;

  case TargetInfo::CCCR_Ignore:
    // Treat an ignored convention as if it was an explicit C calling convention
    // attribute. For example, __stdcall on Win x64 functions as __cdecl, so
    // that command line flags that change the default convention to
    // __vectorcall don't affect declarations marked __stdcall.
    CC = CC_C;
    break;

  case TargetInfo::CCCR_Error:
    Diag(Attrs.getLoc(), diag::error_cconv_unsupported)
        << Attrs << (int)CallingConventionIgnoredReason::ForThisTarget;
    break;

  case TargetInfo::CCCR_Warning: {
    Diag(Attrs.getLoc(), diag::warn_cconv_unsupported)
        << Attrs << (int)CallingConventionIgnoredReason::ForThisTarget;

    // This convention is not valid for the target. Use the default function or
    // method calling convention.
    bool IsCXXMethod = false, IsVariadic = false;
    if (FD) {
      IsCXXMethod = FD->isCXXInstanceMember();
      IsVariadic = FD->isVariadic();
    }
    CC = Context.getDefaultCallingConvention(IsVariadic, IsCXXMethod);
    break;
  }
  }

  Attrs.setProcessingCache((unsigned) CC);
  return false;
}

/// Pointer-like types in the default address space.
static bool isValidSwiftContextType(QualType Ty) {
  if (!Ty->hasPointerRepresentation())
    return Ty->isDependentType();
  return Ty->getPointeeType().getAddressSpace() == LangAS::Default;
}

/// Pointers and references in the default address space.
static bool isValidSwiftIndirectResultType(QualType Ty) {
  if (const auto *PtrType = Ty->getAs<PointerType>()) {
    Ty = PtrType->getPointeeType();
  } else if (const auto *RefType = Ty->getAs<ReferenceType>()) {
    Ty = RefType->getPointeeType();
  } else {
    return Ty->isDependentType();
  }
  return Ty.getAddressSpace() == LangAS::Default;
}

/// Pointers and references to pointers in the default address space.
static bool isValidSwiftErrorResultType(QualType Ty) {
  if (const auto *PtrType = Ty->getAs<PointerType>()) {
    Ty = PtrType->getPointeeType();
  } else if (const auto *RefType = Ty->getAs<ReferenceType>()) {
    Ty = RefType->getPointeeType();
  } else {
    return Ty->isDependentType();
  }
  if (!Ty.getQualifiers().empty())
    return false;
  return isValidSwiftContextType(Ty);
}

void Sema::AddParameterABIAttr(Decl *D, const AttributeCommonInfo &CI,
                               ParameterABI abi) {

  QualType type = cast<ParmVarDecl>(D)->getType();

  if (auto existingAttr = D->getAttr<ParameterABIAttr>()) {
    if (existingAttr->getABI() != abi) {
      Diag(CI.getLoc(), diag::err_attributes_are_not_compatible)
          << getParameterABISpelling(abi) << existingAttr;
      Diag(existingAttr->getLocation(), diag::note_conflicting_attribute);
      return;
    }
  }

  switch (abi) {
  case ParameterABI::Ordinary:
    llvm_unreachable("explicit attribute for ordinary parameter ABI?");

  case ParameterABI::SwiftContext:
    if (!isValidSwiftContextType(type)) {
      Diag(CI.getLoc(), diag::err_swift_abi_parameter_wrong_type)
          << getParameterABISpelling(abi) << /*pointer to pointer */ 0 << type;
    }
    D->addAttr(::new (Context) SwiftContextAttr(Context, CI));
    return;

  case ParameterABI::SwiftAsyncContext:
    if (!isValidSwiftContextType(type)) {
      Diag(CI.getLoc(), diag::err_swift_abi_parameter_wrong_type)
          << getParameterABISpelling(abi) << /*pointer to pointer */ 0 << type;
    }
    D->addAttr(::new (Context) SwiftAsyncContextAttr(Context, CI));
    return;

  case ParameterABI::SwiftErrorResult:
    if (!isValidSwiftErrorResultType(type)) {
      Diag(CI.getLoc(), diag::err_swift_abi_parameter_wrong_type)
          << getParameterABISpelling(abi) << /*pointer to pointer */ 1 << type;
    }
    D->addAttr(::new (Context) SwiftErrorResultAttr(Context, CI));
    return;

  case ParameterABI::SwiftIndirectResult:
    if (!isValidSwiftIndirectResultType(type)) {
      Diag(CI.getLoc(), diag::err_swift_abi_parameter_wrong_type)
          << getParameterABISpelling(abi) << /*pointer*/ 0 << type;
    }
    D->addAttr(::new (Context) SwiftIndirectResultAttr(Context, CI));
    return;
  }
  llvm_unreachable("bad parameter ABI attribute");
}

/// Checks a regparm attribute, returning true if it is ill-formed and
/// otherwise setting numParams to the appropriate value.
bool Sema::CheckRegparmAttr(const ParsedAttr &AL, unsigned &numParams) {
  if (AL.isInvalid())
    return true;

  if (!AL.checkExactlyNumArgs(*this, 1)) {
    AL.setInvalid();
    return true;
  }

  uint32_t NP;
  Expr *NumParamsExpr = AL.getArgAsExpr(0);
  if (!checkUInt32Argument(*this, AL, NumParamsExpr, NP)) {
    AL.setInvalid();
    return true;
  }

  if (Context.getTargetInfo().getRegParmMax() == 0) {
    Diag(AL.getLoc(), diag::err_attribute_regparm_wrong_platform)
      << NumParamsExpr->getSourceRange();
    AL.setInvalid();
    return true;
  }

  numParams = NP;
  if (numParams > Context.getTargetInfo().getRegParmMax()) {
    Diag(AL.getLoc(), diag::err_attribute_regparm_invalid_number)
      << Context.getTargetInfo().getRegParmMax() << NumParamsExpr->getSourceRange();
    AL.setInvalid();
    return true;
  }

  return false;
}

// Checks whether an argument of launch_bounds attribute is
// acceptable, performs implicit conversion to Rvalue, and returns
// non-nullptr Expr result on success. Otherwise, it returns nullptr
// and may output an error.
static Expr *makeLaunchBoundsArgExpr(Sema &S, Expr *E,
                                     const CUDALaunchBoundsAttr &AL,
                                     const unsigned Idx) {
  if (S.DiagnoseUnexpandedParameterPack(E))
    return nullptr;

  // Accept template arguments for now as they depend on something else.
  // We'll get to check them when they eventually get instantiated.
  if (E->isValueDependent())
    return E;

  Optional<llvm::APSInt> I = llvm::APSInt(64);
  if (!(I = E->getIntegerConstantExpr(S.Context))) {
    S.Diag(E->getExprLoc(), diag::err_attribute_argument_n_type)
        << &AL << Idx << AANT_ArgumentIntegerConstant << E->getSourceRange();
    return nullptr;
  }
  // Make sure we can fit it in 32 bits.
  if (!I->isIntN(32)) {
    S.Diag(E->getExprLoc(), diag::err_ice_too_large)
        << toString(*I, 10, false) << 32 << /* Unsigned */ 1;
    return nullptr;
  }
  if (*I < 0)
    S.Diag(E->getExprLoc(), diag::warn_attribute_argument_n_negative)
        << &AL << Idx << E->getSourceRange();

  // We may need to perform implicit conversion of the argument.
  InitializedEntity Entity = InitializedEntity::InitializeParameter(
      S.Context, S.Context.getConstType(S.Context.IntTy), /*consume*/ false);
  ExprResult ValArg = S.PerformCopyInitialization(Entity, SourceLocation(), E);
  assert(!ValArg.isInvalid() &&
         "Unexpected PerformCopyInitialization() failure.");

  return ValArg.getAs<Expr>();
}

void Sema::AddLaunchBoundsAttr(Decl *D, const AttributeCommonInfo &CI,
                               Expr *MaxThreads, Expr *MinBlocks) {
  CUDALaunchBoundsAttr TmpAttr(Context, CI, MaxThreads, MinBlocks);
  MaxThreads = makeLaunchBoundsArgExpr(*this, MaxThreads, TmpAttr, 0);
  if (MaxThreads == nullptr)
    return;

  if (MinBlocks) {
    MinBlocks = makeLaunchBoundsArgExpr(*this, MinBlocks, TmpAttr, 1);
    if (MinBlocks == nullptr)
      return;
  }

  D->addAttr(::new (Context)
                 CUDALaunchBoundsAttr(Context, CI, MaxThreads, MinBlocks));
}

static void handleLaunchBoundsAttr(Sema &S, Decl *D, const ParsedAttr &AL) {
  if (!AL.checkAtLeastNumArgs(S, 1) || !AL.checkAtMostNumArgs(S, 2))
    return;

  S.AddLaunchBoundsAttr(D, AL, AL.getArgAsExpr(0),
                        AL.getNumArgs() > 1 ? AL.getArgAsExpr(1) : nullptr);
}

static void handleArgumentWithTypeTagAttr(Sema &S, Decl *D,
                                          const ParsedAttr &AL) {
  if (!AL.isArgIdent(0)) {
    S.Diag(AL.getLoc(), diag::err_attribute_argument_n_type)
        << AL << /* arg num = */ 1 << AANT_ArgumentIdentifier;
    return;
  }

  ParamIdx ArgumentIdx;
  if (!checkFunctionOrMethodParameterIndex(S, D, AL, 2, AL.getArgAsExpr(1),
                                           ArgumentIdx))
    return;

  ParamIdx TypeTagIdx;
  if (!checkFunctionOrMethodParameterIndex(S, D, AL, 3, AL.getArgAsExpr(2),
                                           TypeTagIdx))
    return;

  bool IsPointer = AL.getAttrName()->getName() == "pointer_with_type_tag";
  if (IsPointer) {
    // Ensure that buffer has a pointer type.
    unsigned ArgumentIdxAST = ArgumentIdx.getASTIndex();
    if (ArgumentIdxAST >= getFunctionOrMethodNumParams(D) ||
        !getFunctionOrMethodParamType(D, ArgumentIdxAST)->isPointerType())
      S.Diag(AL.getLoc(), diag::err_attribute_pointers_only) << AL << 0;
  }

  D->addAttr(::new (S.Context) ArgumentWithTypeTagAttr(
      S.Context, AL, AL.getArgAsIdent(0)->Ident, ArgumentIdx, TypeTagIdx,
      IsPointer));
}

static void handleTypeTagForDatatypeAttr(Sema &S, Decl *D,
                                         const ParsedAttr &AL) {
  if (!AL.isArgIdent(0)) {
    S.Diag(AL.getLoc(), diag::err_attribute_argument_n_type)
        << AL << 1 << AANT_ArgumentIdentifier;
    return;
  }

  if (!AL.checkExactlyNumArgs(S, 1))
    return;

  if (!isa<VarDecl>(D)) {
    S.Diag(AL.getLoc(), diag::err_attribute_wrong_decl_type)
        << AL << ExpectedVariable;
    return;
  }

  IdentifierInfo *PointerKind = AL.getArgAsIdent(0)->Ident;
  TypeSourceInfo *MatchingCTypeLoc = nullptr;
  S.GetTypeFromParser(AL.getMatchingCType(), &MatchingCTypeLoc);
  assert(MatchingCTypeLoc && "no type source info for attribute argument");

  D->addAttr(::new (S.Context) TypeTagForDatatypeAttr(
      S.Context, AL, PointerKind, MatchingCTypeLoc, AL.getLayoutCompatible(),
      AL.getMustBeNull()));
}

/// Give a warning for duplicate attributes, return true if duplicate.
template <typename AttrType>
static bool checkForDuplicateAttribute(Sema &S, Decl *D,
                                       const ParsedAttr &Attr) {
  // Give a warning for duplicates but not if it's one we've implicitly added.
  auto *A = D->getAttr<AttrType>();
  if (A && !A->isImplicit()) {
    S.Diag(Attr.getLoc(), diag::warn_duplicate_attribute_exact) << A;
    return true;
  }
  return false;
}

void Sema::AddSYCLIntelNoGlobalWorkOffsetAttr(Decl *D,
                                              const AttributeCommonInfo &CI,
                                              Expr *E) {
  if (!E->isValueDependent()) {
    // Validate that we have an integer constant expression and then store the
    // converted constant expression into the semantic attribute so that we
    // don't have to evaluate it again later.
    llvm::APSInt ArgVal;
    ExprResult Res = VerifyIntegerConstantExpression(E, &ArgVal);
    if (Res.isInvalid())
      return;
    E = Res.get();

    // Check to see if there's a duplicate attribute with different values
    // already applied to the declaration.
    if (const auto *DeclAttr = D->getAttr<SYCLIntelNoGlobalWorkOffsetAttr>()) {
      // If the other attribute argument is instantiation dependent, we won't
      // have converted it to a constant expression yet and thus we test
      // whether this is a null pointer.
      if (const auto *DeclExpr = dyn_cast<ConstantExpr>(DeclAttr->getValue())) {
        if (ArgVal != DeclExpr->getResultAsAPSInt()) {
          Diag(CI.getLoc(), diag::warn_duplicate_attribute) << CI;
          Diag(DeclAttr->getLoc(), diag::note_previous_attribute);
        }
        // Drop the duplicate attribute.
        return;
      }
    }
  }

  D->addAttr(::new (Context) SYCLIntelNoGlobalWorkOffsetAttr(Context, CI, E));
}

SYCLIntelNoGlobalWorkOffsetAttr *Sema::MergeSYCLIntelNoGlobalWorkOffsetAttr(
    Decl *D, const SYCLIntelNoGlobalWorkOffsetAttr &A) {
  // Check to see if there's a duplicate attribute with different values
  // already applied to the declaration.
  if (const auto *DeclAttr = D->getAttr<SYCLIntelNoGlobalWorkOffsetAttr>()) {
    if (const auto *DeclExpr = dyn_cast<ConstantExpr>(DeclAttr->getValue())) {
      if (const auto *MergeExpr = dyn_cast<ConstantExpr>(A.getValue())) {
        if (DeclExpr->getResultAsAPSInt() != MergeExpr->getResultAsAPSInt()) {
          Diag(DeclAttr->getLoc(), diag::warn_duplicate_attribute) << &A;
          Diag(A.getLoc(), diag::note_previous_attribute);
        }
        // Do not add a duplicate attribute.
        return nullptr;
      }
    }
  }
  return ::new (Context)
      SYCLIntelNoGlobalWorkOffsetAttr(Context, A, A.getValue());
}

static void handleSYCLIntelNoGlobalWorkOffsetAttr(Sema &S, Decl *D,
                                                  const ParsedAttr &A) {
  // If no attribute argument is specified, set to default value '1'.
  Expr *E = A.isArgExpr(0)
                ? A.getArgAsExpr(0)
                : IntegerLiteral::Create(S.Context, llvm::APInt(32, 1),
                                         S.Context.IntTy, A.getLoc());

  S.AddSYCLIntelNoGlobalWorkOffsetAttr(D, A, E);
}

/// Handle the [[intel::singlepump]] attribute.
static void handleSYCLIntelFPGASinglePumpAttr(Sema &S, Decl *D,
                                              const ParsedAttr &AL) {
  checkForDuplicateAttribute<IntelFPGASinglePumpAttr>(S, D, AL);

  // If the declaration does not have an [[intel::fpga_memory]]
  // attribute, this creates one as an implicit attribute.
  if (!D->hasAttr<IntelFPGAMemoryAttr>())
    D->addAttr(IntelFPGAMemoryAttr::CreateImplicit(
        S.Context, IntelFPGAMemoryAttr::Default));

  D->addAttr(::new (S.Context) IntelFPGASinglePumpAttr(S.Context, AL));
}

/// Handle the [[intel::doublepump]] attribute.
static void handleSYCLIntelFPGADoublePumpAttr(Sema &S, Decl *D,
                                              const ParsedAttr &AL) {
  checkForDuplicateAttribute<IntelFPGADoublePumpAttr>(S, D, AL);

  // If the declaration does not have an [[intel::fpga_memory]]
  // attribute, this creates one as an implicit attribute.
  if (!D->hasAttr<IntelFPGAMemoryAttr>())
    D->addAttr(IntelFPGAMemoryAttr::CreateImplicit(
        S.Context, IntelFPGAMemoryAttr::Default));

  D->addAttr(::new (S.Context) IntelFPGADoublePumpAttr(S.Context, AL));
}

/// Handle the [[intel::fpga_memory]] attribute.
/// This is incompatible with the [[intel::fpga_register]] attribute.
static void handleIntelFPGAMemoryAttr(Sema &S, Decl *D,
                                      const ParsedAttr &AL) {
  checkForDuplicateAttribute<IntelFPGAMemoryAttr>(S, D, AL);
  if (checkAttrMutualExclusion<IntelFPGARegisterAttr>(S, D, AL))
    return;

  IntelFPGAMemoryAttr::MemoryKind Kind;
  if (AL.getNumArgs() == 0)
    Kind = IntelFPGAMemoryAttr::Default;
  else {
    StringRef Str;
    if (!S.checkStringLiteralArgumentAttr(AL, 0, Str))
      return;
    if (Str.empty() ||
        !IntelFPGAMemoryAttr::ConvertStrToMemoryKind(Str, Kind)) {
      SmallString<256> ValidStrings;
      IntelFPGAMemoryAttr::generateValidStrings(ValidStrings);
      S.Diag(AL.getLoc(), diag::err_intel_fpga_memory_arg_invalid)
          << AL << ValidStrings;
      return;
    }
  }

  // We are adding a user memory attribute, drop any implicit default.
  if (auto *MA = D->getAttr<IntelFPGAMemoryAttr>())
    if (MA->isImplicit())
      D->dropAttr<IntelFPGAMemoryAttr>();

  D->addAttr(::new (S.Context) IntelFPGAMemoryAttr(S.Context, AL, Kind));
}

/// Check for and diagnose attributes incompatible with register.
/// return true if any incompatible attributes exist.
static bool checkIntelFPGARegisterAttrCompatibility(Sema &S, Decl *D,
                                                    const ParsedAttr &Attr) {
  bool InCompat = false;
  if (auto *MA = D->getAttr<IntelFPGAMemoryAttr>())
    if (!MA->isImplicit() &&
        checkAttrMutualExclusion<IntelFPGAMemoryAttr>(S, D, Attr))
      InCompat = true;

  return InCompat;
}

/// Handle the [[intel::fpga_register]] attribute.
/// This is incompatible with most of the other memory attributes.
static void handleIntelFPGARegisterAttr(Sema &S, Decl *D, const ParsedAttr &A) {
  checkForDuplicateAttribute<IntelFPGARegisterAttr>(S, D, A);
  if (checkIntelFPGARegisterAttrCompatibility(S, D, A))
    return;

  handleSimpleAttribute<IntelFPGARegisterAttr>(S, D, A);
}

/// Handle the [[intel::bankwidth]] and [[intel::numbanks]] attributes.
/// These require a single constant power of two greater than zero.
/// These are incompatible with the register attribute.
/// The numbanks and bank_bits attributes are related.  If bank_bits exists
/// when handling numbanks they are checked for consistency.

void Sema::AddIntelFPGABankWidthAttr(Decl *D, const AttributeCommonInfo &CI,
                                     Expr *E) {
  if (!E->isValueDependent()) {
    // Validate that we have an integer constant expression and then store the
    // converted constant expression into the semantic attribute so that we
    // don't have to evaluate it again later.
    llvm::APSInt ArgVal;
    ExprResult Res = VerifyIntegerConstantExpression(E, &ArgVal);
    if (Res.isInvalid())
      return;
    E = Res.get();

    // This attribute requires a strictly positive value.
    if (ArgVal <= 0) {
      Diag(E->getExprLoc(), diag::err_attribute_requires_positive_integer)
          << CI << /*positive*/ 0;
      return;
    }

    // This attribute requires a single constant power of two greater than zero.
    if (!ArgVal.isPowerOf2()) {
      Diag(E->getExprLoc(), diag::err_attribute_argument_not_power_of_two)
          << CI;
      return;
    }

    // Check to see if there's a duplicate attribute with different values
    // already applied to the declaration.
    if (const auto *DeclAttr = D->getAttr<IntelFPGABankWidthAttr>()) {
      // If the other attribute argument is instantiation dependent, we won't
      // have converted it to a constant expression yet and thus we test
      // whether this is a null pointer.
      if (const auto *DeclExpr = dyn_cast<ConstantExpr>(DeclAttr->getValue())) {
        if (ArgVal != DeclExpr->getResultAsAPSInt()) {
          Diag(CI.getLoc(), diag::warn_duplicate_attribute) << CI;
          Diag(DeclAttr->getLoc(), diag::note_previous_attribute);
        }
        // Drop the duplicate attribute.
        return;
      }
    }
  }

  // If the declaration does not have an [[intel::fpga_memory]]
  // attribute, this creates one as an implicit attribute.
  if (!D->hasAttr<IntelFPGAMemoryAttr>())
    D->addAttr(IntelFPGAMemoryAttr::CreateImplicit(
        Context, IntelFPGAMemoryAttr::Default));

  D->addAttr(::new (Context) IntelFPGABankWidthAttr(Context, CI, E));
}

IntelFPGABankWidthAttr *
Sema::MergeIntelFPGABankWidthAttr(Decl *D, const IntelFPGABankWidthAttr &A) {
  // Check to see if there's a duplicate attribute with different values
  // already applied to the declaration.
  if (const auto *DeclAttr = D->getAttr<IntelFPGABankWidthAttr>()) {
    const auto *DeclExpr = dyn_cast<ConstantExpr>(DeclAttr->getValue());
    const auto *MergeExpr = dyn_cast<ConstantExpr>(A.getValue());
    if (DeclExpr && MergeExpr &&
        DeclExpr->getResultAsAPSInt() != MergeExpr->getResultAsAPSInt()) {
      Diag(DeclAttr->getLoc(), diag::warn_duplicate_attribute) << &A;
      Diag(A.getLoc(), diag::note_previous_attribute);
      return nullptr;
    }
  }

  return ::new (Context) IntelFPGABankWidthAttr(Context, A, A.getValue());
}

static void handleIntelFPGABankWidthAttr(Sema &S, Decl *D,
                                         const ParsedAttr &A) {
  S.AddIntelFPGABankWidthAttr(D, A, A.getArgAsExpr(0));
}

void Sema::AddIntelFPGANumBanksAttr(Decl *D, const AttributeCommonInfo &CI,
                                    Expr *E) {
  if (!E->isValueDependent()) {
    // Validate that we have an integer constant expression and then store the
    // converted constant expression into the semantic attribute so that we
    // don't have to evaluate it again later.
    llvm::APSInt ArgVal;
    ExprResult Res = VerifyIntegerConstantExpression(E, &ArgVal);
    if (Res.isInvalid())
      return;
    E = Res.get();

    // This attribute requires a strictly positive value.
    if (ArgVal <= 0) {
      Diag(E->getExprLoc(), diag::err_attribute_requires_positive_integer)
          << CI << /*positive*/ 0;
      return;
    }

    // This attribute requires a single constant power of two greater than zero.
    if (!ArgVal.isPowerOf2()) {
      Diag(E->getExprLoc(), diag::err_attribute_argument_not_power_of_two)
          << CI;
      return;
    }

    // Check or add the related BankBits attribute.
    if (auto *BBA = D->getAttr<IntelFPGABankBitsAttr>()) {
      unsigned NumBankBits = BBA->args_size();
      if (NumBankBits != ArgVal.ceilLogBase2()) {
        Diag(E->getExprLoc(), diag::err_bankbits_numbanks_conflicting) << CI;
        return;
      }
    }

    // Check to see if there's a duplicate attribute with different values
    // already applied to the declaration.
    if (const auto *DeclAttr = D->getAttr<IntelFPGANumBanksAttr>()) {
      // If the other attribute argument is instantiation dependent, we won't
      // have converted it to a constant expression yet and thus we test
      // whether this is a null pointer.
      if (const auto *DeclExpr = dyn_cast<ConstantExpr>(DeclAttr->getValue())) {
        if (ArgVal != DeclExpr->getResultAsAPSInt()) {
          Diag(CI.getLoc(), diag::warn_duplicate_attribute) << CI;
          Diag(DeclAttr->getLoc(), diag::note_previous_attribute);
        }
        // Drop the duplicate attribute.
        return;
      }
    }
  }

  // If the declaration does not have an [[intel::fpga_memory]]
  // attribute, this creates one as an implicit attribute.
  if (!D->hasAttr<IntelFPGAMemoryAttr>())
    D->addAttr(IntelFPGAMemoryAttr::CreateImplicit(
        Context, IntelFPGAMemoryAttr::Default));

  // We are adding a user NumBanks attribute, drop any implicit default.
  if (auto *NBA = D->getAttr<IntelFPGANumBanksAttr>()) {
    if (NBA->isImplicit())
      D->dropAttr<IntelFPGANumBanksAttr>();
  }

  D->addAttr(::new (Context) IntelFPGANumBanksAttr(Context, CI, E));
}

<<<<<<< HEAD
IntelFPGANumBanksAttr *
Sema::MergeIntelFPGANumBanksAttr(Decl *D, const IntelFPGANumBanksAttr &A) {
  // Check to see if there's a duplicate attribute with different values
  // already applied to the declaration.
  if (const auto *DeclAttr = D->getAttr<IntelFPGANumBanksAttr>()) {
    const auto *DeclExpr = dyn_cast<ConstantExpr>(DeclAttr->getValue());
    const auto *MergeExpr = dyn_cast<ConstantExpr>(A.getValue());
    if (DeclExpr && MergeExpr &&
        DeclExpr->getResultAsAPSInt() != MergeExpr->getResultAsAPSInt()) {
      Diag(DeclAttr->getLoc(), diag::warn_duplicate_attribute) << &A;
      Diag(A.getLoc(), diag::note_previous_attribute);
      return nullptr;
    }
  }

  return ::new (Context) IntelFPGANumBanksAttr(Context, A, A.getValue());
}

static void handleIntelFPGANumBanksAttr(Sema &S, Decl *D, const ParsedAttr &A) {
  S.AddIntelFPGANumBanksAttr(D, A, A.getArgAsExpr(0));
}

static void handleIntelFPGASimpleDualPortAttr(Sema &S, Decl *D,
                                              const ParsedAttr &AL) {
  checkForDuplicateAttribute<IntelFPGASimpleDualPortAttr>(S, D, AL);
=======
bool Sema::CheckCallingConvAttr(const ParsedAttr &Attrs, CallingConv &CC,
                                const FunctionDecl *FD) {
  if (Attrs.isInvalid())
    return true;
>>>>>>> a58d0af0

  if (!D->hasAttr<IntelFPGAMemoryAttr>())
    D->addAttr(IntelFPGAMemoryAttr::CreateImplicit(
        S.Context, IntelFPGAMemoryAttr::Default));

  D->addAttr(::new (S.Context)
                 IntelFPGASimpleDualPortAttr(S.Context, AL));
}

void Sema::AddIntelFPGAMaxReplicatesAttr(Decl *D, const AttributeCommonInfo &CI,
                                         Expr *E) {
  if (!E->isValueDependent()) {
    // Validate that we have an integer constant expression and then store the
    // converted constant expression into the semantic attribute so that we
    // don't have to evaluate it again later.
    llvm::APSInt ArgVal;
    ExprResult Res = VerifyIntegerConstantExpression(E, &ArgVal);
    if (Res.isInvalid())
      return;
    E = Res.get();
    // This attribute requires a strictly positive value.
    if (ArgVal <= 0) {
      Diag(E->getExprLoc(), diag::err_attribute_requires_positive_integer)
          << CI << /*positive*/ 0;
      return;
    }
    // Check to see if there's a duplicate attribute with different values
    // already applied to the declaration.
    if (const auto *DeclAttr = D->getAttr<IntelFPGAMaxReplicatesAttr>()) {
      // If the other attribute argument is instantiation dependent, we won't
      // have converted it to a constant expression yet and thus we test
      // whether this is a null pointer.
      if (const auto *DeclExpr = dyn_cast<ConstantExpr>(DeclAttr->getValue())) {
        if (ArgVal != DeclExpr->getResultAsAPSInt()) {
          Diag(CI.getLoc(), diag::warn_duplicate_attribute) << CI;
          Diag(DeclAttr->getLoc(), diag::note_previous_attribute);
        }
        // Drop the duplicate attribute.
        return;
      }
    }
  }

  // If the declaration does not have an [[intel::fpga_memory]]
  // attribute, this creates one as an implicit attribute.
  if (!D->hasAttr<IntelFPGAMemoryAttr>())
    D->addAttr(IntelFPGAMemoryAttr::CreateImplicit(
        Context, IntelFPGAMemoryAttr::Default));

  D->addAttr(::new (Context) IntelFPGAMaxReplicatesAttr(Context, CI, E));
}

IntelFPGAMaxReplicatesAttr *
Sema::MergeIntelFPGAMaxReplicatesAttr(Decl *D,
                                      const IntelFPGAMaxReplicatesAttr &A) {
  // Check to see if there's a duplicate attribute with different values
  // already applied to the declaration.
  if (const auto *DeclAttr = D->getAttr<IntelFPGAMaxReplicatesAttr>()) {
    if (const auto *DeclExpr = dyn_cast<ConstantExpr>(DeclAttr->getValue())) {
      if (const auto *MergeExpr = dyn_cast<ConstantExpr>(A.getValue())) {
        if (DeclExpr->getResultAsAPSInt() != MergeExpr->getResultAsAPSInt()) {
          Diag(DeclAttr->getLoc(), diag::warn_duplicate_attribute) << &A;
          Diag(A.getLoc(), diag::note_previous_attribute);
        }
        // Do not add a duplicate attribute.
        return nullptr;
      }
    }
  }

  return ::new (Context) IntelFPGAMaxReplicatesAttr(Context, A, A.getValue());
}

static void handleIntelFPGAMaxReplicatesAttr(Sema &S, Decl *D,
                                             const ParsedAttr &A) {
  S.AddIntelFPGAMaxReplicatesAttr(D, A, A.getArgAsExpr(0));
}

/// Handle the merge attribute.
/// This requires two string arguments.  The first argument is a name, the
/// second is a direction.  The direction must be "depth" or "width".
/// This is incompatible with the register attribute.
static void handleIntelFPGAMergeAttr(Sema &S, Decl *D, const ParsedAttr &AL) {
  checkForDuplicateAttribute<IntelFPGAMergeAttr>(S, D, AL);

  SmallVector<StringRef, 2> Results;
  for (int I = 0; I < 2; I++) {
    StringRef Str;
    if (!S.checkStringLiteralArgumentAttr(AL, I, Str))
      return;

    if (I == 1 && Str != "depth" && Str != "width") {
      S.Diag(AL.getLoc(), diag::err_intel_fpga_merge_dir_invalid) << AL;
      return;
    }
    Results.push_back(Str);
  }

  if (!D->hasAttr<IntelFPGAMemoryAttr>())
    D->addAttr(IntelFPGAMemoryAttr::CreateImplicit(
        S.Context, IntelFPGAMemoryAttr::Default));

  D->addAttr(::new (S.Context)
                 IntelFPGAMergeAttr(S.Context, AL, Results[0], Results[1]));
}

/// Handle the bank_bits attribute.
/// This attribute accepts a list of values greater than zero.
/// This is incompatible with the register attribute.
/// The numbanks and bank_bits attributes are related. If numbanks exists
/// when handling bank_bits they are checked for consistency. If numbanks
/// hasn't been added yet an implicit one is added with the correct value.
/// If the user later adds a numbanks attribute the implicit one is removed.
/// The values must be consecutive values (i.e. 3,4,5 or 2,1).
static void handleIntelFPGABankBitsAttr(Sema &S, Decl *D, const ParsedAttr &A) {
  checkForDuplicateAttribute<IntelFPGABankBitsAttr>(S, D, A);

  if (!A.checkAtLeastNumArgs(S, 1))
    return;

  SmallVector<Expr *, 8> Args;
  for (unsigned I = 0; I < A.getNumArgs(); ++I) {
    Args.push_back(A.getArgAsExpr(I));
  }

  S.AddIntelFPGABankBitsAttr(D, A, Args.data(), Args.size());
}

void Sema::AddIntelFPGABankBitsAttr(Decl *D, const AttributeCommonInfo &CI,
                                    Expr **Exprs, unsigned Size) {
  IntelFPGABankBitsAttr TmpAttr(Context, CI, Exprs, Size);
  SmallVector<Expr *, 8> Args;
  SmallVector<int64_t, 8> Values;
  bool ListIsValueDep = false;
  for (auto *E : TmpAttr.args()) {
    llvm::APSInt Value(32, /*IsUnsigned=*/false);
    Expr::EvalResult Result;
    ListIsValueDep = ListIsValueDep || E->isValueDependent();
    if (!E->isValueDependent()) {
      ExprResult ICE = VerifyIntegerConstantExpression(E, &Value);
      if (ICE.isInvalid())
        return;
      if (!Value.isNonNegative()) {
        Diag(E->getExprLoc(), diag::err_attribute_requires_positive_integer)
            << CI << /*non-negative*/ 1;
        return;
      }
      E = ICE.get();
    }
    Args.push_back(E);
    Values.push_back(Value.getExtValue());
  }

  // Check that the list is consecutive.
  if (!ListIsValueDep && Values.size() > 1) {
    bool ListIsAscending = Values[0] < Values[1];
    for (int I = 0, E = Values.size() - 1; I < E; ++I) {
      if (Values[I + 1] != Values[I] + (ListIsAscending ? 1 : -1)) {
        Diag(CI.getLoc(), diag::err_bankbits_non_consecutive) << &TmpAttr;
        return;
      }
    }
  }

  // Check or add the related numbanks attribute.
  if (auto *NBA = D->getAttr<IntelFPGANumBanksAttr>()) {
    Expr *E = NBA->getValue();
    if (!E->isValueDependent()) {
      Expr::EvalResult Result;
      E->EvaluateAsInt(Result, Context);
      llvm::APSInt Value = Result.Val.getInt();
      if (Args.size() != Value.ceilLogBase2()) {
        Diag(TmpAttr.getLoc(), diag::err_bankbits_numbanks_conflicting);
        return;
      }
    }
  } else {
    llvm::APInt Num(32, (unsigned)(1 << Args.size()));
    Expr *NBE =
        IntegerLiteral::Create(Context, Num, Context.IntTy, SourceLocation());
    D->addAttr(IntelFPGANumBanksAttr::CreateImplicit(Context, NBE));
  }

  if (!D->hasAttr<IntelFPGAMemoryAttr>())
    D->addAttr(IntelFPGAMemoryAttr::CreateImplicit(
        Context, IntelFPGAMemoryAttr::Default));

  D->addAttr(::new (Context)
                 IntelFPGABankBitsAttr(Context, CI, Args.data(), Args.size()));
}

void Sema::AddIntelFPGAPrivateCopiesAttr(Decl *D, const AttributeCommonInfo &CI,
                                         Expr *E) {
  if (!E->isValueDependent()) {
    // Validate that we have an integer constant expression and then store the
    // converted constant expression into the semantic attribute so that we
    // don't have to evaluate it again later.
    llvm::APSInt ArgVal;
    ExprResult Res = VerifyIntegerConstantExpression(E, &ArgVal);
    if (Res.isInvalid())
      return;
    E = Res.get();
    // This attribute requires a non-negative value.
    if (ArgVal < 0) {
      Diag(E->getExprLoc(), diag::err_attribute_requires_positive_integer)
          << CI << /*non-negative*/ 1;
      return;
    }
    // Check to see if there's a duplicate attribute with different values
    // already applied to the declaration.
    if (const auto *DeclAttr = D->getAttr<IntelFPGAPrivateCopiesAttr>()) {
      // If the other attribute argument is instantiation dependent, we won't
      // have converted it to a constant expression yet and thus we test
      // whether this is a null pointer.
      if (const auto *DeclExpr = dyn_cast<ConstantExpr>(DeclAttr->getValue())) {
        if (ArgVal != DeclExpr->getResultAsAPSInt()) {
          Diag(CI.getLoc(), diag::warn_duplicate_attribute) << CI;
          Diag(DeclAttr->getLoc(), diag::note_previous_attribute);
        }
        // Drop the duplicate attribute.
        return;
      }
    }
  }

  // If the declaration does not have [[intel::fpga_memory]]
  // attribute, this creates default implicit memory.
  if (!D->hasAttr<IntelFPGAMemoryAttr>())
    D->addAttr(IntelFPGAMemoryAttr::CreateImplicit(
        Context, IntelFPGAMemoryAttr::Default));

  D->addAttr(::new (Context) IntelFPGAPrivateCopiesAttr(Context, CI, E));
}

static void handleIntelFPGAPrivateCopiesAttr(Sema &S, Decl *D,
                                             const ParsedAttr &A) {
  S.AddIntelFPGAPrivateCopiesAttr(D, A, A.getArgAsExpr(0));
}

void Sema::AddIntelFPGAForcePow2DepthAttr(Decl *D,
                                          const AttributeCommonInfo &CI,
                                          Expr *E) {
  if (!E->isValueDependent()) {
    // Validate that we have an integer constant expression and then store the
    // converted constant expression into the semantic attribute so that we
    // don't have to evaluate it again later.
    llvm::APSInt ArgVal;
    ExprResult Res = VerifyIntegerConstantExpression(E, &ArgVal);
    if (Res.isInvalid())
      return;
    E = Res.get();

    // This attribute requires a range of values.
    if (ArgVal < 0 || ArgVal > 1) {
      Diag(E->getBeginLoc(), diag::err_attribute_argument_out_of_range)
          << CI << 0 << 1 << E->getSourceRange();
      return;
    }

    // Check to see if there's a duplicate attribute with different values
    // already applied to the declaration.
    if (const auto *DeclAttr = D->getAttr<IntelFPGAForcePow2DepthAttr>()) {
      // If the other attribute argument is instantiation dependent, we won't
      // have converted it to a constant expression yet and thus we test
      // whether this is a null pointer.
      if (const auto *DeclExpr = dyn_cast<ConstantExpr>(DeclAttr->getValue())) {
        if (ArgVal != DeclExpr->getResultAsAPSInt()) {
          Diag(CI.getLoc(), diag::warn_duplicate_attribute) << CI;
          Diag(DeclAttr->getLoc(), diag::note_previous_attribute);
        }
        // If there is no mismatch, drop any duplicate attributes.
        return;
      }
    }
  }

  // If the declaration does not have an [[intel::fpga_memory]]
  // attribute, this creates one as an implicit attribute.
  if (!D->hasAttr<IntelFPGAMemoryAttr>())
    D->addAttr(IntelFPGAMemoryAttr::CreateImplicit(
        Context, IntelFPGAMemoryAttr::Default));

  D->addAttr(::new (Context) IntelFPGAForcePow2DepthAttr(Context, CI, E));
}

IntelFPGAForcePow2DepthAttr *
Sema::MergeIntelFPGAForcePow2DepthAttr(Decl *D,
                                       const IntelFPGAForcePow2DepthAttr &A) {
  // Check to see if there's a duplicate attribute with different values
  // already applied to the declaration.
  if (const auto *DeclAttr = D->getAttr<IntelFPGAForcePow2DepthAttr>()) {
    if (const auto *DeclExpr = dyn_cast<ConstantExpr>(DeclAttr->getValue())) {
      if (const auto *MergeExpr = dyn_cast<ConstantExpr>(A.getValue())) {
        if (DeclExpr->getResultAsAPSInt() != MergeExpr->getResultAsAPSInt()) {
          Diag(DeclAttr->getLoc(), diag::warn_duplicate_attribute) << &A;
          Diag(A.getLoc(), diag::note_previous_attribute);
        }
        // If there is no mismatch, drop any duplicate attributes.
        return nullptr;
      }
    }
  }

  return ::new (Context) IntelFPGAForcePow2DepthAttr(Context, A, A.getValue());
}

static void handleIntelFPGAForcePow2DepthAttr(Sema &S, Decl *D,
                                              const ParsedAttr &A) {
  S.AddIntelFPGAForcePow2DepthAttr(D, A, A.getArgAsExpr(0));
}

static void handleXRayLogArgsAttr(Sema &S, Decl *D, const ParsedAttr &AL) {
  ParamIdx ArgCount;

  if (!checkFunctionOrMethodParameterIndex(S, D, AL, 1, AL.getArgAsExpr(0),
                                           ArgCount,
                                           true /* CanIndexImplicitThis */))
    return;

  // ArgCount isn't a parameter index [0;n), it's a count [1;n]
  D->addAttr(::new (S.Context)
                 XRayLogArgsAttr(S.Context, AL, ArgCount.getSourceIndex()));
}

static void handlePatchableFunctionEntryAttr(Sema &S, Decl *D,
                                             const ParsedAttr &AL) {
  uint32_t Count = 0, Offset = 0;
  if (!checkUInt32Argument(S, AL, AL.getArgAsExpr(0), Count, 0, true))
    return;
  if (AL.getNumArgs() == 2) {
    Expr *Arg = AL.getArgAsExpr(1);
    if (!checkUInt32Argument(S, AL, Arg, Offset, 1, true))
      return;
    if (Count < Offset) {
      S.Diag(getAttrLoc(AL), diag::err_attribute_argument_out_of_range)
          << &AL << 0 << Count << Arg->getBeginLoc();
      return;
    }
  }
  D->addAttr(::new (S.Context)
                 PatchableFunctionEntryAttr(S.Context, AL, Count, Offset));
}

void Sema::addSYCLIntelPipeIOAttr(Decl *D, const AttributeCommonInfo &CI,
                                  Expr *E) {
  VarDecl *VD = cast<VarDecl>(D);
  QualType Ty = VD->getType();
  // TODO: Applicable only on pipe storages. Currently they are defined
  // as structures inside of SYCL headers. Add a check for pipe_storage_t
  // when it is ready.
  if (!Ty->isStructureType()) {
    Diag(CI.getLoc(), diag::err_attribute_wrong_decl_type_str)
        << CI << "SYCL pipe storage declaration";
    return;
  }

  if (!E->isValueDependent()) {
    // Validate that we have an integer constant expression and then store the
    // converted constant expression into the semantic attribute so that we
    // don't have to evaluate it again later.
    llvm::APSInt ArgVal;
    ExprResult Res = VerifyIntegerConstantExpression(E, &ArgVal);
    if (Res.isInvalid())
      return;
    E = Res.get();

    // This attribute requires a non-negative value.
    if (ArgVal < 0) {
      Diag(E->getExprLoc(), diag::err_attribute_requires_positive_integer)
          << CI << /*non-negative*/ 1;
      return;
    }

    // Check to see if there's a duplicate attribute with different values
    // already applied to the declaration.
    if (const auto *DeclAttr = D->getAttr<SYCLIntelPipeIOAttr>()) {
      // If the other attribute argument is instantiation dependent, we won't
      // have converted it to a constant expression yet and thus we test
      // whether this is a null pointer.
      if (const auto *DeclExpr = dyn_cast<ConstantExpr>(DeclAttr->getID())) {
        if (ArgVal != DeclExpr->getResultAsAPSInt()) {
          Diag(CI.getLoc(), diag::warn_duplicate_attribute) << CI;
          Diag(DeclAttr->getLoc(), diag::note_previous_attribute);
        }
        // Drop the duplicate attribute.
        return;
      }
    }
  }

  D->addAttr(::new (Context) SYCLIntelPipeIOAttr(Context, CI, E));
}

SYCLIntelPipeIOAttr *
Sema::MergeSYCLIntelPipeIOAttr(Decl *D, const SYCLIntelPipeIOAttr &A) {
  // Check to see if there's a duplicate attribute with different values
  // already applied to the declaration.
  if (const auto *DeclAttr = D->getAttr<SYCLIntelPipeIOAttr>()) {
    if (const auto *DeclExpr = dyn_cast<ConstantExpr>(DeclAttr->getID())) {
      if (const auto *MergeExpr = dyn_cast<ConstantExpr>(A.getID())) {
        if (DeclExpr->getResultAsAPSInt() != MergeExpr->getResultAsAPSInt()) {
          Diag(DeclAttr->getLoc(), diag::err_disallowed_duplicate_attribute)
              << &A;
          Diag(A.getLoc(), diag::note_conflicting_attribute);
        }
        // Do not add a duplicate attribute.
        return nullptr;
      }
    }
  }

  return ::new (Context) SYCLIntelPipeIOAttr(Context, A, A.getID());
}

static void handleSYCLIntelPipeIOAttr(Sema &S, Decl *D, const ParsedAttr &A) {
  Expr *E = A.getArgAsExpr(0);
  S.addSYCLIntelPipeIOAttr(D, A, E);
}

SYCLIntelFPGAMaxConcurrencyAttr *Sema::MergeSYCLIntelFPGAMaxConcurrencyAttr(
    Decl *D, const SYCLIntelFPGAMaxConcurrencyAttr &A) {
  // Check to see if there's a duplicate attribute with different values
  // already applied to the declaration.
  if (const auto *DeclAttr = D->getAttr<SYCLIntelFPGAMaxConcurrencyAttr>()) {
    const auto *DeclExpr = dyn_cast<ConstantExpr>(DeclAttr->getNThreadsExpr());
    const auto *MergeExpr = dyn_cast<ConstantExpr>(A.getNThreadsExpr());
    if (DeclExpr && MergeExpr &&
        DeclExpr->getResultAsAPSInt() != MergeExpr->getResultAsAPSInt()) {
      Diag(DeclAttr->getLoc(), diag::warn_duplicate_attribute) << &A;
      Diag(A.getLoc(), diag::note_previous_attribute);
    }
    return nullptr;
  }

  return ::new (Context)
      SYCLIntelFPGAMaxConcurrencyAttr(Context, A, A.getNThreadsExpr());
}

void Sema::AddSYCLIntelFPGAMaxConcurrencyAttr(Decl *D,
                                              const AttributeCommonInfo &CI,
                                              Expr *E) {
  if (!E->isValueDependent()) {
    llvm::APSInt ArgVal;
    ExprResult Res = VerifyIntegerConstantExpression(E, &ArgVal);
    if (Res.isInvalid())
      return;
    E = Res.get();

    // This attribute requires a non-negative value.
    if (ArgVal < 0) {
      Diag(E->getExprLoc(), diag::err_attribute_requires_positive_integer)
          << CI << /*non-negative*/ 1;
      return;
    }

    if (const auto *DeclAttr = D->getAttr<SYCLIntelFPGAMaxConcurrencyAttr>()) {
      const auto *DeclExpr =
          dyn_cast<ConstantExpr>(DeclAttr->getNThreadsExpr());
      if (DeclExpr && ArgVal != DeclExpr->getResultAsAPSInt()) {
        Diag(CI.getLoc(), diag::warn_duplicate_attribute) << CI;
        Diag(DeclAttr->getLoc(), diag::note_previous_attribute);
      }
      return;
    }
  }

  D->addAttr(::new (Context) SYCLIntelFPGAMaxConcurrencyAttr(Context, CI, E));
}

static void handleSYCLIntelFPGAMaxConcurrencyAttr(Sema &S, Decl *D,
                                                  const ParsedAttr &A) {
  Expr *E = A.getArgAsExpr(0);
  S.AddSYCLIntelFPGAMaxConcurrencyAttr(D, A, E);
}

// Checks if an expression is a valid filter list for an add_ir_attributes_*
// attribute. Returns true if an error occured.
static bool checkAddIRAttributesFilterListExpr(Expr *FilterListArg, Sema &S,
                                               const AttributeCommonInfo &CI) {
  const auto *FilterListE = cast<InitListExpr>(FilterListArg);
  for (const Expr *FilterElemE : FilterListE->inits())
    if (!isa<StringLiteral>(FilterElemE))
      return S.Diag(FilterElemE->getBeginLoc(),
                    diag::err_sycl_add_ir_attribute_invalid_filter)
             << CI;
  return false;
}

// Returns true if a type is either an array of char or a pointer to char.
static bool isAddIRAttributesValidStringType(QualType T) {
  if (!T->isArrayType() && !T->isPointerType())
    return false;
  QualType ElemT = T->isArrayType()
                       ? cast<ArrayType>(T.getTypePtr())->getElementType()
                       : T->getPointeeType();
  return ElemT.isConstQualified() && ElemT->isCharType();
}

// Checks if an expression is a valid attribute name for an add_ir_attributes_*
// attribute. Returns true if an error occured.
static bool checkAddIRAttributesNameExpr(Expr *NameArg, Sema &S,
                                         const AttributeCommonInfo &CI) {
  // Only strings and const char * are valid name arguments.
  if (isAddIRAttributesValidStringType(NameArg->getType()))
    return false;

  return S.Diag(NameArg->getBeginLoc(),
                diag::err_sycl_add_ir_attribute_invalid_name)
         << CI;
}

// Checks if an expression is a valid attribute value for an add_ir_attributes_*
// attribute. Returns true if an error occured.
static bool checkAddIRAttributesValueExpr(Expr *ValArg, Sema &S,
                                          const AttributeCommonInfo &CI) {
  QualType ValType = ValArg->getType();
  if (isAddIRAttributesValidStringType(ValType) || ValType->isNullPtrType() ||
      ValType->isIntegralOrEnumerationType() || ValType->isFloatingType())
    return false;

  return S.Diag(ValArg->getBeginLoc(),
                diag::err_sycl_add_ir_attribute_invalid_value)
         << CI;
}

// Checks and evaluates arguments of an add_ir_attributes_* attribute. Returns
// true if an error occured.
static bool evaluateAddIRAttributesArgs(Expr **Args, size_t ArgsSize, Sema &S,
                                        const AttributeCommonInfo &CI) {
  ASTContext &Context = S.getASTContext();

  // Check filter list if it is the first argument.
  bool HasFilter = ArgsSize && isa<InitListExpr>(Args[0]);
  if (HasFilter && checkAddIRAttributesFilterListExpr(Args[0], S, CI))
    return true;

  llvm::SmallVector<PartialDiagnosticAt, 8> Notes;
  bool HasDependentArg = false;
  for (unsigned I = HasFilter; I < ArgsSize; I++) {
    Expr *&E = Args[I];

    if (isa<InitListExpr>(E))
      return S.Diag(E->getBeginLoc(),
                    diag::err_sycl_add_ir_attr_filter_list_invalid_arg)
             << CI;

    if (E->isValueDependent() || E->isTypeDependent()) {
      HasDependentArg = true;
      continue;
    }

    Expr::EvalResult Eval;
    Eval.Diag = &Notes;
    if (!E->EvaluateAsConstantExpr(Eval, Context) || !Notes.empty()) {
      S.Diag(E->getBeginLoc(), diag::err_attribute_argument_n_type)
          << CI << (I + 1) << AANT_ArgumentConstantExpr;
      for (auto &Note : Notes)
        S.Diag(Note.first, Note.second);
      return true;
    }
    assert(Eval.Val.hasValue());
    E = ConstantExpr::Create(Context, E, Eval.Val);
  }

  // If there are no dependent expressions, check for expected number of args.
  if (!HasDependentArg && ArgsSize && (ArgsSize - HasFilter) & 1)
    return S.Diag(CI.getLoc(), diag::err_sycl_add_ir_attribute_must_have_pairs)
           << CI;

  // If there are no dependent expressions, check argument types.
  // First half of the arguments are names, the second half are values.
  unsigned MidArg = (ArgsSize - HasFilter) / 2 + HasFilter;
  if (!HasDependentArg) {
    for (unsigned I = HasFilter; I < ArgsSize; ++I) {
      if ((I < MidArg && checkAddIRAttributesNameExpr(Args[I], S, CI)) ||
          (I >= MidArg && checkAddIRAttributesValueExpr(Args[I], S, CI)))
        return true;
    }
  }
  return false;
}

static bool hasDependentExpr(Expr **Exprs, const size_t ExprsSize) {
  return std::any_of(Exprs, Exprs + ExprsSize, [](const Expr *E) {
    return E->isValueDependent() || E->isTypeDependent();
  });
}

static bool hasSameSYCLAddIRAttributes(
    const SmallVector<std::pair<std::string, std::string>, 4> &LAttrs,
    const SmallVector<std::pair<std::string, std::string>, 4> &RAttrs) {
  std::set<std::pair<std::string, std::string>> LNameValSet{LAttrs.begin(),
                                                            LAttrs.end()};
  std::set<std::pair<std::string, std::string>> RNameValSet{RAttrs.begin(),
                                                            RAttrs.end()};
  return LNameValSet == RNameValSet;
}

template <typename AddIRAttrT>
static bool checkSYCLAddIRAttributesMergeability(const AddIRAttrT &NewAttr,
                                                 const AddIRAttrT &ExistingAttr,
                                                 Sema &S) {
  ASTContext &Context = S.getASTContext();
  // If there are no dependent argument expressions and the filters or the
  // attributes are different, then fail due to differing duplicates.
  if (!hasDependentExpr(NewAttr.args_begin(), NewAttr.args_size()) &&
      !hasDependentExpr(ExistingAttr.args_begin(), ExistingAttr.args_size()) &&
      (NewAttr.getAttributeFilter() != ExistingAttr.getAttributeFilter() ||
       !hasSameSYCLAddIRAttributes(
           NewAttr.getAttributeNameValuePairs(Context),
           ExistingAttr.getAttributeNameValuePairs(Context)))) {
    S.Diag(ExistingAttr.getLoc(), diag::err_duplicate_attribute) << &NewAttr;
    S.Diag(NewAttr.getLoc(), diag::note_conflicting_attribute);
    return true;
  }
  return false;
}

SYCLAddIRAttributesFunctionAttr *Sema::MergeSYCLAddIRAttributesFunctionAttr(
    Decl *D, const SYCLAddIRAttributesFunctionAttr &A) {
  if (const auto *ExistingAttr =
          D->getAttr<SYCLAddIRAttributesFunctionAttr>()) {
    checkSYCLAddIRAttributesMergeability(A, *ExistingAttr, *this);
    return nullptr;
  }
  return A.clone(Context);
}

void Sema::AddSYCLAddIRAttributesFunctionAttr(Decl *D,
                                              const AttributeCommonInfo &CI,
                                              MutableArrayRef<Expr *> Args) {
  if (const auto *FuncD = dyn_cast<FunctionDecl>(D)) {
    if (FuncD->isDefaulted()) {
      Diag(CI.getLoc(), diag::err_disallow_attribute_on_func) << CI << 1;
      return;
    }
    if (FuncD->isDeleted()) {
      Diag(CI.getLoc(), diag::err_disallow_attribute_on_func) << CI << 2;
      return;
    }
  }

  auto *Attr = SYCLAddIRAttributesFunctionAttr::Create(Context, Args.data(),
                                                       Args.size(), CI);
  if (evaluateAddIRAttributesArgs(Attr->args_begin(), Attr->args_size(), *this,
                                  CI))
    return;
  D->addAttr(Attr);
}

static void handleSYCLAddIRAttributesFunctionAttr(Sema &S, Decl *D,
                                                  const ParsedAttr &A) {
  llvm::SmallVector<Expr *, 4> Args;
  Args.reserve(A.getNumArgs() - 1);
  for (unsigned I = 0; I < A.getNumArgs(); I++) {
    assert(A.isArgExpr(I));
    Args.push_back(A.getArgAsExpr(I));
  }

  S.AddSYCLAddIRAttributesFunctionAttr(D, A, Args);
}

SYCLAddIRAttributesKernelParameterAttr *
Sema::MergeSYCLAddIRAttributesKernelParameterAttr(
    Decl *D, const SYCLAddIRAttributesKernelParameterAttr &A) {
  if (const auto *ExistingAttr =
          D->getAttr<SYCLAddIRAttributesKernelParameterAttr>()) {
    checkSYCLAddIRAttributesMergeability(A, *ExistingAttr, *this);
    return nullptr;
  }
  return A.clone(Context);
}

void Sema::AddSYCLAddIRAttributesKernelParameterAttr(
    Decl *D, const AttributeCommonInfo &CI, MutableArrayRef<Expr *> Args) {
  auto *Attr = SYCLAddIRAttributesKernelParameterAttr::Create(
      Context, Args.data(), Args.size(), CI);
  if (evaluateAddIRAttributesArgs(Attr->args_begin(), Attr->args_size(), *this,
                                  CI))
    return;
  D->addAttr(Attr);
}

static void handleSYCLAddIRAttributesKernelParameterAttr(Sema &S, Decl *D,
                                                         const ParsedAttr &A) {
  llvm::SmallVector<Expr *, 4> Args;
  Args.reserve(A.getNumArgs() - 1);
  for (unsigned I = 0; I < A.getNumArgs(); I++) {
    assert(A.getArgAsExpr(I));
    Args.push_back(A.getArgAsExpr(I));
  }

  S.AddSYCLAddIRAttributesKernelParameterAttr(D, A, Args);
}

SYCLAddIRAttributesGlobalVariableAttr *
Sema::MergeSYCLAddIRAttributesGlobalVariableAttr(
    Decl *D, const SYCLAddIRAttributesGlobalVariableAttr &A) {
  if (const auto *ExistingAttr =
          D->getAttr<SYCLAddIRAttributesGlobalVariableAttr>()) {
    checkSYCLAddIRAttributesMergeability(A, *ExistingAttr, *this);
    return nullptr;
  }
  return A.clone(Context);
}

void Sema::AddSYCLAddIRAttributesGlobalVariableAttr(
    Decl *D, const AttributeCommonInfo &CI, MutableArrayRef<Expr *> Args) {
  auto *Attr = SYCLAddIRAttributesGlobalVariableAttr::Create(
      Context, Args.data(), Args.size(), CI);
  if (evaluateAddIRAttributesArgs(Attr->args_begin(), Attr->args_size(), *this,
                                  CI))
    return;
  D->addAttr(Attr);
}

static void handleSYCLAddIRAttributesGlobalVariableAttr(Sema &S, Decl *D,
                                                        const ParsedAttr &A) {
  llvm::SmallVector<Expr *, 4> Args;
  Args.reserve(A.getNumArgs() - 1);
  for (unsigned I = 0; I < A.getNumArgs(); I++) {
    assert(A.getArgAsExpr(I));
    Args.push_back(A.getArgAsExpr(I));
  }

  S.AddSYCLAddIRAttributesGlobalVariableAttr(D, A, Args);
}

SYCLAddIRAnnotationsMemberAttr *Sema::MergeSYCLAddIRAnnotationsMemberAttr(
    Decl *D, const SYCLAddIRAnnotationsMemberAttr &A) {
  if (const auto *ExistingAttr = D->getAttr<SYCLAddIRAnnotationsMemberAttr>()) {
    checkSYCLAddIRAttributesMergeability(A, *ExistingAttr, *this);
    return nullptr;
  }
  return A.clone(Context);
}

void Sema::AddSYCLAddIRAnnotationsMemberAttr(Decl *D,
                                             const AttributeCommonInfo &CI,
                                             MutableArrayRef<Expr *> Args) {
  auto *Attr = SYCLAddIRAnnotationsMemberAttr::Create(Context, Args.data(),
                                                      Args.size(), CI);
  if (evaluateAddIRAttributesArgs(Attr->args_begin(), Attr->args_size(), *this,
                                  CI))
    return;
  D->addAttr(Attr);
}

static void handleSYCLAddIRAnnotationsMemberAttr(Sema &S, Decl *D,
                                                 const ParsedAttr &A) {
  llvm::SmallVector<Expr *, 4> Args;
  Args.reserve(A.getNumArgs());
  for (unsigned I = 0; I < A.getNumArgs(); I++) {
    assert(A.getArgAsExpr(I));
    Args.push_back(A.getArgAsExpr(I));
  }

  S.AddSYCLAddIRAnnotationsMemberAttr(D, A, Args);
}

namespace {
struct IntrinToName {
  uint32_t Id;
  int32_t FullName;
  int32_t ShortName;
};
} // unnamed namespace

static bool ArmBuiltinAliasValid(unsigned BuiltinID, StringRef AliasName,
                                 ArrayRef<IntrinToName> Map,
                                 const char *IntrinNames) {
  if (AliasName.startswith("__arm_"))
    AliasName = AliasName.substr(6);
  const IntrinToName *It = std::lower_bound(
      Map.begin(), Map.end(), BuiltinID,
      [](const IntrinToName &L, unsigned Id) { return L.Id < Id; });
  if (It == Map.end() || It->Id != BuiltinID)
    return false;
  StringRef FullName(&IntrinNames[It->FullName]);
  if (AliasName == FullName)
    return true;
  if (It->ShortName == -1)
    return false;
  StringRef ShortName(&IntrinNames[It->ShortName]);
  return AliasName == ShortName;
}

static bool ArmMveAliasValid(unsigned BuiltinID, StringRef AliasName) {
#include "clang/Basic/arm_mve_builtin_aliases.inc"
  // The included file defines:
  // - ArrayRef<IntrinToName> Map
  // - const char IntrinNames[]
  return ArmBuiltinAliasValid(BuiltinID, AliasName, Map, IntrinNames);
}

static bool ArmCdeAliasValid(unsigned BuiltinID, StringRef AliasName) {
#include "clang/Basic/arm_cde_builtin_aliases.inc"
  return ArmBuiltinAliasValid(BuiltinID, AliasName, Map, IntrinNames);
}

static bool ArmSveAliasValid(ASTContext &Context, unsigned BuiltinID,
                             StringRef AliasName) {
  if (Context.BuiltinInfo.isAuxBuiltinID(BuiltinID))
    BuiltinID = Context.BuiltinInfo.getAuxBuiltinID(BuiltinID);
  return BuiltinID >= AArch64::FirstSVEBuiltin &&
         BuiltinID <= AArch64::LastSVEBuiltin;
}

static void handleArmBuiltinAliasAttr(Sema &S, Decl *D, const ParsedAttr &AL) {
  if (!AL.isArgIdent(0)) {
    S.Diag(AL.getLoc(), diag::err_attribute_argument_n_type)
        << AL << 1 << AANT_ArgumentIdentifier;
    return;
  }

  IdentifierInfo *Ident = AL.getArgAsIdent(0)->Ident;
  unsigned BuiltinID = Ident->getBuiltinID();
  StringRef AliasName = cast<FunctionDecl>(D)->getIdentifier()->getName();

  bool IsAArch64 = S.Context.getTargetInfo().getTriple().isAArch64();
  if ((IsAArch64 && !ArmSveAliasValid(S.Context, BuiltinID, AliasName)) ||
      (!IsAArch64 && !ArmMveAliasValid(BuiltinID, AliasName) &&
       !ArmCdeAliasValid(BuiltinID, AliasName))) {
    S.Diag(AL.getLoc(), diag::err_attribute_arm_builtin_alias);
    return;
  }

  D->addAttr(::new (S.Context) ArmBuiltinAliasAttr(S.Context, AL, Ident));
}

static bool RISCVAliasValid(unsigned BuiltinID, StringRef AliasName) {
  return BuiltinID >= RISCV::FirstRVVBuiltin &&
         BuiltinID <= RISCV::LastRVVBuiltin;
}

static void handleBuiltinAliasAttr(Sema &S, Decl *D,
                                        const ParsedAttr &AL) {
  if (!AL.isArgIdent(0)) {
    S.Diag(AL.getLoc(), diag::err_attribute_argument_n_type)
        << AL << 1 << AANT_ArgumentIdentifier;
    return;
  }

  IdentifierInfo *Ident = AL.getArgAsIdent(0)->Ident;
  unsigned BuiltinID = Ident->getBuiltinID();
  StringRef AliasName = cast<FunctionDecl>(D)->getIdentifier()->getName();

  bool IsAArch64 = S.Context.getTargetInfo().getTriple().isAArch64();
  bool IsARM = S.Context.getTargetInfo().getTriple().isARM();
  bool IsRISCV = S.Context.getTargetInfo().getTriple().isRISCV();
  if ((IsAArch64 && !ArmSveAliasValid(S.Context, BuiltinID, AliasName)) ||
      (IsARM && !ArmMveAliasValid(BuiltinID, AliasName) &&
       !ArmCdeAliasValid(BuiltinID, AliasName)) ||
      (IsRISCV && !RISCVAliasValid(BuiltinID, AliasName)) ||
      (!IsAArch64 && !IsARM && !IsRISCV)) {
    S.Diag(AL.getLoc(), diag::err_attribute_builtin_alias) << AL;
    return;
  }

  D->addAttr(::new (S.Context) BuiltinAliasAttr(S.Context, AL, Ident));
}

//===----------------------------------------------------------------------===//
// Checker-specific attribute handlers.
//===----------------------------------------------------------------------===//
static bool isValidSubjectOfNSReturnsRetainedAttribute(QualType QT) {
  return QT->isDependentType() || QT->isObjCRetainableType();
}

static bool isValidSubjectOfNSAttribute(QualType QT) {
  return QT->isDependentType() || QT->isObjCObjectPointerType() ||
         QT->isObjCNSObjectType();
}

static bool isValidSubjectOfCFAttribute(QualType QT) {
  return QT->isDependentType() || QT->isPointerType() ||
         isValidSubjectOfNSAttribute(QT);
}

static bool isValidSubjectOfOSAttribute(QualType QT) {
  if (QT->isDependentType())
    return true;
  QualType PT = QT->getPointeeType();
  return !PT.isNull() && PT->getAsCXXRecordDecl() != nullptr;
}

void Sema::AddXConsumedAttr(Decl *D, const AttributeCommonInfo &CI,
                            RetainOwnershipKind K,
                            bool IsTemplateInstantiation) {
  ValueDecl *VD = cast<ValueDecl>(D);
  switch (K) {
  case RetainOwnershipKind::OS:
    handleSimpleAttributeOrDiagnose<OSConsumedAttr>(
        *this, VD, CI, isValidSubjectOfOSAttribute(VD->getType()),
        diag::warn_ns_attribute_wrong_parameter_type,
        /*ExtraArgs=*/CI.getRange(), "os_consumed", /*pointers*/ 1);
    return;
  case RetainOwnershipKind::NS:
    handleSimpleAttributeOrDiagnose<NSConsumedAttr>(
        *this, VD, CI, isValidSubjectOfNSAttribute(VD->getType()),

        // These attributes are normally just advisory, but in ARC, ns_consumed
        // is significant.  Allow non-dependent code to contain inappropriate
        // attributes even in ARC, but require template instantiations to be
        // set up correctly.
        ((IsTemplateInstantiation && getLangOpts().ObjCAutoRefCount)
             ? diag::err_ns_attribute_wrong_parameter_type
             : diag::warn_ns_attribute_wrong_parameter_type),
        /*ExtraArgs=*/CI.getRange(), "ns_consumed", /*objc pointers*/ 0);
    return;
  case RetainOwnershipKind::CF:
    handleSimpleAttributeOrDiagnose<CFConsumedAttr>(
        *this, VD, CI, isValidSubjectOfCFAttribute(VD->getType()),
        diag::warn_ns_attribute_wrong_parameter_type,
        /*ExtraArgs=*/CI.getRange(), "cf_consumed", /*pointers*/ 1);
    return;
  }
}

static Sema::RetainOwnershipKind
parsedAttrToRetainOwnershipKind(const ParsedAttr &AL) {
  switch (AL.getKind()) {
  case ParsedAttr::AT_CFConsumed:
  case ParsedAttr::AT_CFReturnsRetained:
  case ParsedAttr::AT_CFReturnsNotRetained:
    return Sema::RetainOwnershipKind::CF;
  case ParsedAttr::AT_OSConsumesThis:
  case ParsedAttr::AT_OSConsumed:
  case ParsedAttr::AT_OSReturnsRetained:
  case ParsedAttr::AT_OSReturnsNotRetained:
  case ParsedAttr::AT_OSReturnsRetainedOnZero:
  case ParsedAttr::AT_OSReturnsRetainedOnNonZero:
    return Sema::RetainOwnershipKind::OS;
  case ParsedAttr::AT_NSConsumesSelf:
  case ParsedAttr::AT_NSConsumed:
  case ParsedAttr::AT_NSReturnsRetained:
  case ParsedAttr::AT_NSReturnsNotRetained:
  case ParsedAttr::AT_NSReturnsAutoreleased:
    return Sema::RetainOwnershipKind::NS;
  default:
    llvm_unreachable("Wrong argument supplied");
  }
}

bool Sema::checkNSReturnsRetainedReturnType(SourceLocation Loc, QualType QT) {
  if (isValidSubjectOfNSReturnsRetainedAttribute(QT))
    return false;

  Diag(Loc, diag::warn_ns_attribute_wrong_return_type)
      << "'ns_returns_retained'" << 0 << 0;
  return true;
}

/// \return whether the parameter is a pointer to OSObject pointer.
static bool isValidOSObjectOutParameter(const Decl *D) {
  const auto *PVD = dyn_cast<ParmVarDecl>(D);
  if (!PVD)
    return false;
  QualType QT = PVD->getType();
  QualType PT = QT->getPointeeType();
  return !PT.isNull() && isValidSubjectOfOSAttribute(PT);
}

static void handleXReturnsXRetainedAttr(Sema &S, Decl *D,
                                        const ParsedAttr &AL) {
  QualType ReturnType;
  Sema::RetainOwnershipKind K = parsedAttrToRetainOwnershipKind(AL);

  if (const auto *MD = dyn_cast<ObjCMethodDecl>(D)) {
    ReturnType = MD->getReturnType();
  } else if (S.getLangOpts().ObjCAutoRefCount && hasDeclarator(D) &&
             (AL.getKind() == ParsedAttr::AT_NSReturnsRetained)) {
    return; // ignore: was handled as a type attribute
  } else if (const auto *PD = dyn_cast<ObjCPropertyDecl>(D)) {
    ReturnType = PD->getType();
  } else if (const auto *FD = dyn_cast<FunctionDecl>(D)) {
    ReturnType = FD->getReturnType();
  } else if (const auto *Param = dyn_cast<ParmVarDecl>(D)) {
    // Attributes on parameters are used for out-parameters,
    // passed as pointers-to-pointers.
    unsigned DiagID = K == Sema::RetainOwnershipKind::CF
            ? /*pointer-to-CF-pointer*/2
            : /*pointer-to-OSObject-pointer*/3;
    ReturnType = Param->getType()->getPointeeType();
    if (ReturnType.isNull()) {
      S.Diag(D->getBeginLoc(), diag::warn_ns_attribute_wrong_parameter_type)
          << AL << DiagID << AL.getRange();
      return;
    }
  } else if (AL.isUsedAsTypeAttr()) {
    return;
  } else {
    AttributeDeclKind ExpectedDeclKind;
    switch (AL.getKind()) {
    default: llvm_unreachable("invalid ownership attribute");
    case ParsedAttr::AT_NSReturnsRetained:
    case ParsedAttr::AT_NSReturnsAutoreleased:
    case ParsedAttr::AT_NSReturnsNotRetained:
      ExpectedDeclKind = ExpectedFunctionOrMethod;
      break;

    case ParsedAttr::AT_OSReturnsRetained:
    case ParsedAttr::AT_OSReturnsNotRetained:
    case ParsedAttr::AT_CFReturnsRetained:
    case ParsedAttr::AT_CFReturnsNotRetained:
      ExpectedDeclKind = ExpectedFunctionMethodOrParameter;
      break;
    }
    S.Diag(D->getBeginLoc(), diag::warn_attribute_wrong_decl_type)
        << AL.getRange() << AL << ExpectedDeclKind;
    return;
  }

  bool TypeOK;
  bool Cf;
  unsigned ParmDiagID = 2; // Pointer-to-CF-pointer
  switch (AL.getKind()) {
  default: llvm_unreachable("invalid ownership attribute");
  case ParsedAttr::AT_NSReturnsRetained:
    TypeOK = isValidSubjectOfNSReturnsRetainedAttribute(ReturnType);
    Cf = false;
    break;

  case ParsedAttr::AT_NSReturnsAutoreleased:
  case ParsedAttr::AT_NSReturnsNotRetained:
    TypeOK = isValidSubjectOfNSAttribute(ReturnType);
    Cf = false;
    break;

  case ParsedAttr::AT_CFReturnsRetained:
  case ParsedAttr::AT_CFReturnsNotRetained:
    TypeOK = isValidSubjectOfCFAttribute(ReturnType);
    Cf = true;
    break;

  case ParsedAttr::AT_OSReturnsRetained:
  case ParsedAttr::AT_OSReturnsNotRetained:
    TypeOK = isValidSubjectOfOSAttribute(ReturnType);
    Cf = true;
    ParmDiagID = 3; // Pointer-to-OSObject-pointer
    break;
  }

  if (!TypeOK) {
    if (AL.isUsedAsTypeAttr())
      return;

    if (isa<ParmVarDecl>(D)) {
      S.Diag(D->getBeginLoc(), diag::warn_ns_attribute_wrong_parameter_type)
          << AL << ParmDiagID << AL.getRange();
    } else {
      // Needs to be kept in sync with warn_ns_attribute_wrong_return_type.
      enum : unsigned {
        Function,
        Method,
        Property
      } SubjectKind = Function;
      if (isa<ObjCMethodDecl>(D))
        SubjectKind = Method;
      else if (isa<ObjCPropertyDecl>(D))
        SubjectKind = Property;
      S.Diag(D->getBeginLoc(), diag::warn_ns_attribute_wrong_return_type)
          << AL << SubjectKind << Cf << AL.getRange();
    }
    return;
  }

  switch (AL.getKind()) {
    default:
      llvm_unreachable("invalid ownership attribute");
    case ParsedAttr::AT_NSReturnsAutoreleased:
      handleSimpleAttribute<NSReturnsAutoreleasedAttr>(S, D, AL);
      return;
    case ParsedAttr::AT_CFReturnsNotRetained:
      handleSimpleAttribute<CFReturnsNotRetainedAttr>(S, D, AL);
      return;
    case ParsedAttr::AT_NSReturnsNotRetained:
      handleSimpleAttribute<NSReturnsNotRetainedAttr>(S, D, AL);
      return;
    case ParsedAttr::AT_CFReturnsRetained:
      handleSimpleAttribute<CFReturnsRetainedAttr>(S, D, AL);
      return;
    case ParsedAttr::AT_NSReturnsRetained:
      handleSimpleAttribute<NSReturnsRetainedAttr>(S, D, AL);
      return;
    case ParsedAttr::AT_OSReturnsRetained:
      handleSimpleAttribute<OSReturnsRetainedAttr>(S, D, AL);
      return;
    case ParsedAttr::AT_OSReturnsNotRetained:
      handleSimpleAttribute<OSReturnsNotRetainedAttr>(S, D, AL);
      return;
  };
}

static void handleObjCReturnsInnerPointerAttr(Sema &S, Decl *D,
                                              const ParsedAttr &Attrs) {
  const int EP_ObjCMethod = 1;
  const int EP_ObjCProperty = 2;

  SourceLocation loc = Attrs.getLoc();
  QualType resultType;
  if (isa<ObjCMethodDecl>(D))
    resultType = cast<ObjCMethodDecl>(D)->getReturnType();
  else
    resultType = cast<ObjCPropertyDecl>(D)->getType();

  if (!resultType->isReferenceType() &&
      (!resultType->isPointerType() || resultType->isObjCRetainableType())) {
    S.Diag(D->getBeginLoc(), diag::warn_ns_attribute_wrong_return_type)
        << SourceRange(loc) << Attrs
        << (isa<ObjCMethodDecl>(D) ? EP_ObjCMethod : EP_ObjCProperty)
        << /*non-retainable pointer*/ 2;

    // Drop the attribute.
    return;
  }

  D->addAttr(::new (S.Context) ObjCReturnsInnerPointerAttr(S.Context, Attrs));
}

static void handleObjCRequiresSuperAttr(Sema &S, Decl *D,
                                        const ParsedAttr &Attrs) {
  const auto *Method = cast<ObjCMethodDecl>(D);

  const DeclContext *DC = Method->getDeclContext();
  if (const auto *PDecl = dyn_cast_or_null<ObjCProtocolDecl>(DC)) {
    S.Diag(D->getBeginLoc(), diag::warn_objc_requires_super_protocol) << Attrs
                                                                      << 0;
    S.Diag(PDecl->getLocation(), diag::note_protocol_decl);
    return;
  }
  if (Method->getMethodFamily() == OMF_dealloc) {
    S.Diag(D->getBeginLoc(), diag::warn_objc_requires_super_protocol) << Attrs
                                                                      << 1;
    return;
  }

  D->addAttr(::new (S.Context) ObjCRequiresSuperAttr(S.Context, Attrs));
}

static void handleNSErrorDomain(Sema &S, Decl *D, const ParsedAttr &AL) {
  auto *E = AL.getArgAsExpr(0);
  auto Loc = E ? E->getBeginLoc() : AL.getLoc();

  auto *DRE = dyn_cast<DeclRefExpr>(AL.getArgAsExpr(0));
  if (!DRE) {
    S.Diag(Loc, diag::err_nserrordomain_invalid_decl) << 0;
    return;
  }

  auto *VD = dyn_cast<VarDecl>(DRE->getDecl());
  if (!VD) {
    S.Diag(Loc, diag::err_nserrordomain_invalid_decl) << 1 << DRE->getDecl();
    return;
  }

  if (!isNSStringType(VD->getType(), S.Context) &&
      !isCFStringType(VD->getType(), S.Context)) {
    S.Diag(Loc, diag::err_nserrordomain_wrong_type) << VD;
    return;
  }

  D->addAttr(::new (S.Context) NSErrorDomainAttr(S.Context, AL, VD));
}

static void handleObjCBridgeAttr(Sema &S, Decl *D, const ParsedAttr &AL) {
  IdentifierLoc *Parm = AL.isArgIdent(0) ? AL.getArgAsIdent(0) : nullptr;

  if (!Parm) {
    S.Diag(D->getBeginLoc(), diag::err_objc_attr_not_id) << AL << 0;
    return;
  }

  // Typedefs only allow objc_bridge(id) and have some additional checking.
  if (const auto *TD = dyn_cast<TypedefNameDecl>(D)) {
    if (!Parm->Ident->isStr("id")) {
      S.Diag(AL.getLoc(), diag::err_objc_attr_typedef_not_id) << AL;
      return;
    }

    // Only allow 'cv void *'.
    QualType T = TD->getUnderlyingType();
    if (!T->isVoidPointerType()) {
      S.Diag(AL.getLoc(), diag::err_objc_attr_typedef_not_void_pointer);
      return;
    }
  }

  D->addAttr(::new (S.Context) ObjCBridgeAttr(S.Context, AL, Parm->Ident));
}

static void handleObjCBridgeMutableAttr(Sema &S, Decl *D,
                                        const ParsedAttr &AL) {
  IdentifierLoc *Parm = AL.isArgIdent(0) ? AL.getArgAsIdent(0) : nullptr;

  if (!Parm) {
    S.Diag(D->getBeginLoc(), diag::err_objc_attr_not_id) << AL << 0;
    return;
  }

  D->addAttr(::new (S.Context)
                 ObjCBridgeMutableAttr(S.Context, AL, Parm->Ident));
}

static void handleObjCBridgeRelatedAttr(Sema &S, Decl *D,
                                        const ParsedAttr &AL) {
  IdentifierInfo *RelatedClass =
      AL.isArgIdent(0) ? AL.getArgAsIdent(0)->Ident : nullptr;
  if (!RelatedClass) {
    S.Diag(D->getBeginLoc(), diag::err_objc_attr_not_id) << AL << 0;
    return;
  }
  IdentifierInfo *ClassMethod =
    AL.getArgAsIdent(1) ? AL.getArgAsIdent(1)->Ident : nullptr;
  IdentifierInfo *InstanceMethod =
    AL.getArgAsIdent(2) ? AL.getArgAsIdent(2)->Ident : nullptr;
  D->addAttr(::new (S.Context) ObjCBridgeRelatedAttr(
      S.Context, AL, RelatedClass, ClassMethod, InstanceMethod));
}

static void handleObjCDesignatedInitializer(Sema &S, Decl *D,
                                            const ParsedAttr &AL) {
  DeclContext *Ctx = D->getDeclContext();

  // This attribute can only be applied to methods in interfaces or class
  // extensions.
  if (!isa<ObjCInterfaceDecl>(Ctx) &&
      !(isa<ObjCCategoryDecl>(Ctx) &&
        cast<ObjCCategoryDecl>(Ctx)->IsClassExtension())) {
    S.Diag(D->getLocation(), diag::err_designated_init_attr_non_init);
    return;
  }

  ObjCInterfaceDecl *IFace;
  if (auto *CatDecl = dyn_cast<ObjCCategoryDecl>(Ctx))
    IFace = CatDecl->getClassInterface();
  else
    IFace = cast<ObjCInterfaceDecl>(Ctx);

  if (!IFace)
    return;

  IFace->setHasDesignatedInitializers();
  D->addAttr(::new (S.Context) ObjCDesignatedInitializerAttr(S.Context, AL));
}

static void handleObjCRuntimeName(Sema &S, Decl *D, const ParsedAttr &AL) {
  StringRef MetaDataName;
  if (!S.checkStringLiteralArgumentAttr(AL, 0, MetaDataName))
    return;
  D->addAttr(::new (S.Context)
                 ObjCRuntimeNameAttr(S.Context, AL, MetaDataName));
}

// When a user wants to use objc_boxable with a union or struct
// but they don't have access to the declaration (legacy/third-party code)
// then they can 'enable' this feature with a typedef:
// typedef struct __attribute((objc_boxable)) legacy_struct legacy_struct;
static void handleObjCBoxable(Sema &S, Decl *D, const ParsedAttr &AL) {
  bool notify = false;

  auto *RD = dyn_cast<RecordDecl>(D);
  if (RD && RD->getDefinition()) {
    RD = RD->getDefinition();
    notify = true;
  }

  if (RD) {
    ObjCBoxableAttr *BoxableAttr =
        ::new (S.Context) ObjCBoxableAttr(S.Context, AL);
    RD->addAttr(BoxableAttr);
    if (notify) {
      // we need to notify ASTReader/ASTWriter about
      // modification of existing declaration
      if (ASTMutationListener *L = S.getASTMutationListener())
        L->AddedAttributeToRecord(BoxableAttr, RD);
    }
  }
}

static void handleObjCOwnershipAttr(Sema &S, Decl *D, const ParsedAttr &AL) {
  if (hasDeclarator(D)) return;

  S.Diag(D->getBeginLoc(), diag::err_attribute_wrong_decl_type)
      << AL.getRange() << AL << ExpectedVariable;
}

static void handleObjCPreciseLifetimeAttr(Sema &S, Decl *D,
                                          const ParsedAttr &AL) {
  const auto *VD = cast<ValueDecl>(D);
  QualType QT = VD->getType();

  if (!QT->isDependentType() &&
      !QT->isObjCLifetimeType()) {
    S.Diag(AL.getLoc(), diag::err_objc_precise_lifetime_bad_type)
      << QT;
    return;
  }

  Qualifiers::ObjCLifetime Lifetime = QT.getObjCLifetime();

  // If we have no lifetime yet, check the lifetime we're presumably
  // going to infer.
  if (Lifetime == Qualifiers::OCL_None && !QT->isDependentType())
    Lifetime = QT->getObjCARCImplicitLifetime();

  switch (Lifetime) {
  case Qualifiers::OCL_None:
    assert(QT->isDependentType() &&
           "didn't infer lifetime for non-dependent type?");
    break;

  case Qualifiers::OCL_Weak:   // meaningful
  case Qualifiers::OCL_Strong: // meaningful
    break;

  case Qualifiers::OCL_ExplicitNone:
  case Qualifiers::OCL_Autoreleasing:
    S.Diag(AL.getLoc(), diag::warn_objc_precise_lifetime_meaningless)
        << (Lifetime == Qualifiers::OCL_Autoreleasing);
    break;
  }

  D->addAttr(::new (S.Context) ObjCPreciseLifetimeAttr(S.Context, AL));
}

static void handleSwiftAttrAttr(Sema &S, Decl *D, const ParsedAttr &AL) {
  // Make sure that there is a string literal as the annotation's single
  // argument.
  StringRef Str;
  if (!S.checkStringLiteralArgumentAttr(AL, 0, Str))
    return;

  D->addAttr(::new (S.Context) SwiftAttrAttr(S.Context, AL, Str));
}

static void handleSwiftBridge(Sema &S, Decl *D, const ParsedAttr &AL) {
  // Make sure that there is a string literal as the annotation's single
  // argument.
  StringRef BT;
  if (!S.checkStringLiteralArgumentAttr(AL, 0, BT))
    return;

  // Warn about duplicate attributes if they have different arguments, but drop
  // any duplicate attributes regardless.
  if (const auto *Other = D->getAttr<SwiftBridgeAttr>()) {
    if (Other->getSwiftType() != BT)
      S.Diag(AL.getLoc(), diag::warn_duplicate_attribute) << AL;
    return;
  }

  D->addAttr(::new (S.Context) SwiftBridgeAttr(S.Context, AL, BT));
}

static bool isErrorParameter(Sema &S, QualType QT) {
  const auto *PT = QT->getAs<PointerType>();
  if (!PT)
    return false;

  QualType Pointee = PT->getPointeeType();

  // Check for NSError**.
  if (const auto *OPT = Pointee->getAs<ObjCObjectPointerType>())
    if (const auto *ID = OPT->getInterfaceDecl())
      if (ID->getIdentifier() == S.getNSErrorIdent())
        return true;

  // Check for CFError**.
  if (const auto *PT = Pointee->getAs<PointerType>())
    if (const auto *RT = PT->getPointeeType()->getAs<RecordType>())
      if (S.isCFError(RT->getDecl()))
        return true;

  return false;
}

static void handleSwiftError(Sema &S, Decl *D, const ParsedAttr &AL) {
  auto hasErrorParameter = [](Sema &S, Decl *D, const ParsedAttr &AL) -> bool {
    for (unsigned I = 0, E = getFunctionOrMethodNumParams(D); I != E; ++I) {
      if (isErrorParameter(S, getFunctionOrMethodParamType(D, I)))
        return true;
    }

    S.Diag(AL.getLoc(), diag::err_attr_swift_error_no_error_parameter)
        << AL << isa<ObjCMethodDecl>(D);
    return false;
  };

  auto hasPointerResult = [](Sema &S, Decl *D, const ParsedAttr &AL) -> bool {
    // - C, ObjC, and block pointers are definitely okay.
    // - References are definitely not okay.
    // - nullptr_t is weird, but acceptable.
    QualType RT = getFunctionOrMethodResultType(D);
    if (RT->hasPointerRepresentation() && !RT->isReferenceType())
      return true;

    S.Diag(AL.getLoc(), diag::err_attr_swift_error_return_type)
        << AL << AL.getArgAsIdent(0)->Ident->getName() << isa<ObjCMethodDecl>(D)
        << /*pointer*/ 1;
    return false;
  };

  auto hasIntegerResult = [](Sema &S, Decl *D, const ParsedAttr &AL) -> bool {
    QualType RT = getFunctionOrMethodResultType(D);
    if (RT->isIntegralType(S.Context))
      return true;

    S.Diag(AL.getLoc(), diag::err_attr_swift_error_return_type)
        << AL << AL.getArgAsIdent(0)->Ident->getName() << isa<ObjCMethodDecl>(D)
        << /*integral*/ 0;
    return false;
  };

  if (D->isInvalidDecl())
    return;

  IdentifierLoc *Loc = AL.getArgAsIdent(0);
  SwiftErrorAttr::ConventionKind Convention;
  if (!SwiftErrorAttr::ConvertStrToConventionKind(Loc->Ident->getName(),
                                                  Convention)) {
    S.Diag(AL.getLoc(), diag::warn_attribute_type_not_supported)
        << AL << Loc->Ident;
    return;
  }

  switch (Convention) {
  case SwiftErrorAttr::None:
    // No additional validation required.
    break;

  case SwiftErrorAttr::NonNullError:
    if (!hasErrorParameter(S, D, AL))
      return;
    break;

  case SwiftErrorAttr::NullResult:
    if (!hasErrorParameter(S, D, AL) || !hasPointerResult(S, D, AL))
      return;
    break;

  case SwiftErrorAttr::NonZeroResult:
  case SwiftErrorAttr::ZeroResult:
    if (!hasErrorParameter(S, D, AL) || !hasIntegerResult(S, D, AL))
      return;
    break;
  }

  D->addAttr(::new (S.Context) SwiftErrorAttr(S.Context, AL, Convention));
}

static void checkSwiftAsyncErrorBlock(Sema &S, Decl *D,
                                      const SwiftAsyncErrorAttr *ErrorAttr,
                                      const SwiftAsyncAttr *AsyncAttr) {
  if (AsyncAttr->getKind() == SwiftAsyncAttr::None) {
    if (ErrorAttr->getConvention() != SwiftAsyncErrorAttr::None) {
      S.Diag(AsyncAttr->getLocation(),
             diag::err_swift_async_error_without_swift_async)
          << AsyncAttr << isa<ObjCMethodDecl>(D);
    }
    return;
  }

  const ParmVarDecl *HandlerParam = getFunctionOrMethodParam(
      D, AsyncAttr->getCompletionHandlerIndex().getASTIndex());
  // handleSwiftAsyncAttr already verified the type is correct, so no need to
  // double-check it here.
  const auto *FuncTy = HandlerParam->getType()
                           ->castAs<BlockPointerType>()
                           ->getPointeeType()
                           ->getAs<FunctionProtoType>();
  ArrayRef<QualType> BlockParams;
  if (FuncTy)
    BlockParams = FuncTy->getParamTypes();

  switch (ErrorAttr->getConvention()) {
  case SwiftAsyncErrorAttr::ZeroArgument:
  case SwiftAsyncErrorAttr::NonZeroArgument: {
    uint32_t ParamIdx = ErrorAttr->getHandlerParamIdx();
    if (ParamIdx == 0 || ParamIdx > BlockParams.size()) {
      S.Diag(ErrorAttr->getLocation(),
             diag::err_attribute_argument_out_of_bounds) << ErrorAttr << 2;
      return;
    }
    QualType ErrorParam = BlockParams[ParamIdx - 1];
    if (!ErrorParam->isIntegralType(S.Context)) {
      StringRef ConvStr =
          ErrorAttr->getConvention() == SwiftAsyncErrorAttr::ZeroArgument
              ? "zero_argument"
              : "nonzero_argument";
      S.Diag(ErrorAttr->getLocation(), diag::err_swift_async_error_non_integral)
          << ErrorAttr << ConvStr << ParamIdx << ErrorParam;
      return;
    }
    break;
  }
  case SwiftAsyncErrorAttr::NonNullError: {
    bool AnyErrorParams = false;
    for (QualType Param : BlockParams) {
      // Check for NSError *.
      if (const auto *ObjCPtrTy = Param->getAs<ObjCObjectPointerType>()) {
        if (const auto *ID = ObjCPtrTy->getInterfaceDecl()) {
          if (ID->getIdentifier() == S.getNSErrorIdent()) {
            AnyErrorParams = true;
            break;
          }
        }
      }
      // Check for CFError *.
      if (const auto *PtrTy = Param->getAs<PointerType>()) {
        if (const auto *RT = PtrTy->getPointeeType()->getAs<RecordType>()) {
          if (S.isCFError(RT->getDecl())) {
            AnyErrorParams = true;
            break;
          }
        }
      }
    }

    if (!AnyErrorParams) {
      S.Diag(ErrorAttr->getLocation(),
             diag::err_swift_async_error_no_error_parameter)
          << ErrorAttr << isa<ObjCMethodDecl>(D);
      return;
    }
    break;
  }
  case SwiftAsyncErrorAttr::None:
    break;
  }
}

static void handleSwiftAsyncError(Sema &S, Decl *D, const ParsedAttr &AL) {
  IdentifierLoc *IDLoc = AL.getArgAsIdent(0);
  SwiftAsyncErrorAttr::ConventionKind ConvKind;
  if (!SwiftAsyncErrorAttr::ConvertStrToConventionKind(IDLoc->Ident->getName(),
                                                       ConvKind)) {
    S.Diag(AL.getLoc(), diag::warn_attribute_type_not_supported)
        << AL << IDLoc->Ident;
    return;
  }

  uint32_t ParamIdx = 0;
  switch (ConvKind) {
  case SwiftAsyncErrorAttr::ZeroArgument:
  case SwiftAsyncErrorAttr::NonZeroArgument: {
    if (!AL.checkExactlyNumArgs(S, 2))
      return;

    Expr *IdxExpr = AL.getArgAsExpr(1);
    if (!checkUInt32Argument(S, AL, IdxExpr, ParamIdx))
      return;
    break;
  }
  case SwiftAsyncErrorAttr::NonNullError:
  case SwiftAsyncErrorAttr::None: {
    if (!AL.checkExactlyNumArgs(S, 1))
      return;
    break;
  }
  }

  auto *ErrorAttr =
      ::new (S.Context) SwiftAsyncErrorAttr(S.Context, AL, ConvKind, ParamIdx);
  D->addAttr(ErrorAttr);

  if (auto *AsyncAttr = D->getAttr<SwiftAsyncAttr>())
    checkSwiftAsyncErrorBlock(S, D, ErrorAttr, AsyncAttr);
}

// For a function, this will validate a compound Swift name, e.g.
// <code>init(foo:bar:baz:)</code> or <code>controllerForName(_:)</code>, and
// the function will output the number of parameter names, and whether this is a
// single-arg initializer.
//
// For a type, enum constant, property, or variable declaration, this will
// validate either a simple identifier, or a qualified
// <code>context.identifier</code> name.
static bool
validateSwiftFunctionName(Sema &S, const ParsedAttr &AL, SourceLocation Loc,
                          StringRef Name, unsigned &SwiftParamCount,
                          bool &IsSingleParamInit) {
  SwiftParamCount = 0;
  IsSingleParamInit = false;

  // Check whether this will be mapped to a getter or setter of a property.
  bool IsGetter = false, IsSetter = false;
  if (Name.startswith("getter:")) {
    IsGetter = true;
    Name = Name.substr(7);
  } else if (Name.startswith("setter:")) {
    IsSetter = true;
    Name = Name.substr(7);
  }

  if (Name.back() != ')') {
    S.Diag(Loc, diag::warn_attr_swift_name_function) << AL;
    return false;
  }

  bool IsMember = false;
  StringRef ContextName, BaseName, Parameters;

  std::tie(BaseName, Parameters) = Name.split('(');

  // Split at the first '.', if it exists, which separates the context name
  // from the base name.
  std::tie(ContextName, BaseName) = BaseName.split('.');
  if (BaseName.empty()) {
    BaseName = ContextName;
    ContextName = StringRef();
  } else if (ContextName.empty() || !isValidAsciiIdentifier(ContextName)) {
    S.Diag(Loc, diag::warn_attr_swift_name_invalid_identifier)
        << AL << /*context*/ 1;
    return false;
  } else {
    IsMember = true;
  }

  if (!isValidAsciiIdentifier(BaseName) || BaseName == "_") {
    S.Diag(Loc, diag::warn_attr_swift_name_invalid_identifier)
        << AL << /*basename*/ 0;
    return false;
  }

  bool IsSubscript = BaseName == "subscript";
  // A subscript accessor must be a getter or setter.
  if (IsSubscript && !IsGetter && !IsSetter) {
    S.Diag(Loc, diag::warn_attr_swift_name_subscript_invalid_parameter)
        << AL << /* getter or setter */ 0;
    return false;
  }

  if (Parameters.empty()) {
    S.Diag(Loc, diag::warn_attr_swift_name_missing_parameters) << AL;
    return false;
  }

  assert(Parameters.back() == ')' && "expected ')'");
  Parameters = Parameters.drop_back(); // ')'

  if (Parameters.empty()) {
    // Setters and subscripts must have at least one parameter.
    if (IsSubscript) {
      S.Diag(Loc, diag::warn_attr_swift_name_subscript_invalid_parameter)
          << AL << /* have at least one parameter */1;
      return false;
    }

    if (IsSetter) {
      S.Diag(Loc, diag::warn_attr_swift_name_setter_parameters) << AL;
      return false;
    }

    return true;
  }

  if (Parameters.back() != ':') {
    S.Diag(Loc, diag::warn_attr_swift_name_function) << AL;
    return false;
  }

  StringRef CurrentParam;
  llvm::Optional<unsigned> SelfLocation;
  unsigned NewValueCount = 0;
  llvm::Optional<unsigned> NewValueLocation;
  do {
    std::tie(CurrentParam, Parameters) = Parameters.split(':');

    if (!isValidAsciiIdentifier(CurrentParam)) {
      S.Diag(Loc, diag::warn_attr_swift_name_invalid_identifier)
          << AL << /*parameter*/2;
      return false;
    }

    if (IsMember && CurrentParam == "self") {
      // "self" indicates the "self" argument for a member.

      // More than one "self"?
      if (SelfLocation) {
        S.Diag(Loc, diag::warn_attr_swift_name_multiple_selfs) << AL;
        return false;
      }

      // The "self" location is the current parameter.
      SelfLocation = SwiftParamCount;
    } else if (CurrentParam == "newValue") {
      // "newValue" indicates the "newValue" argument for a setter.

      // There should only be one 'newValue', but it's only significant for
      // subscript accessors, so don't error right away.
      ++NewValueCount;

      NewValueLocation = SwiftParamCount;
    }

    ++SwiftParamCount;
  } while (!Parameters.empty());

  // Only instance subscripts are currently supported.
  if (IsSubscript && !SelfLocation) {
    S.Diag(Loc, diag::warn_attr_swift_name_subscript_invalid_parameter)
        << AL << /*have a 'self:' parameter*/2;
    return false;
  }

  IsSingleParamInit =
        SwiftParamCount == 1 && BaseName == "init" && CurrentParam != "_";

  // Check the number of parameters for a getter/setter.
  if (IsGetter || IsSetter) {
    // Setters have one parameter for the new value.
    unsigned NumExpectedParams = IsGetter ? 0 : 1;
    unsigned ParamDiag =
        IsGetter ? diag::warn_attr_swift_name_getter_parameters
                 : diag::warn_attr_swift_name_setter_parameters;

    // Instance methods have one parameter for "self".
    if (SelfLocation)
      ++NumExpectedParams;

    // Subscripts may have additional parameters beyond the expected params for
    // the index.
    if (IsSubscript) {
      if (SwiftParamCount < NumExpectedParams) {
        S.Diag(Loc, ParamDiag) << AL;
        return false;
      }

      // A subscript setter must explicitly label its newValue parameter to
      // distinguish it from index parameters.
      if (IsSetter) {
        if (!NewValueLocation) {
          S.Diag(Loc, diag::warn_attr_swift_name_subscript_setter_no_newValue)
              << AL;
          return false;
        }
        if (NewValueCount > 1) {
          S.Diag(Loc, diag::warn_attr_swift_name_subscript_setter_multiple_newValues)
              << AL;
          return false;
        }
      } else {
        // Subscript getters should have no 'newValue:' parameter.
        if (NewValueLocation) {
          S.Diag(Loc, diag::warn_attr_swift_name_subscript_getter_newValue)
              << AL;
          return false;
        }
      }
    } else {
      // Property accessors must have exactly the number of expected params.
      if (SwiftParamCount != NumExpectedParams) {
        S.Diag(Loc, ParamDiag) << AL;
        return false;
      }
    }
  }

  return true;
}

bool Sema::DiagnoseSwiftName(Decl *D, StringRef Name, SourceLocation Loc,
                             const ParsedAttr &AL, bool IsAsync) {
  if (isa<ObjCMethodDecl>(D) || isa<FunctionDecl>(D)) {
    ArrayRef<ParmVarDecl*> Params;
    unsigned ParamCount;

    if (const auto *Method = dyn_cast<ObjCMethodDecl>(D)) {
      ParamCount = Method->getSelector().getNumArgs();
      Params = Method->parameters().slice(0, ParamCount);
    } else {
      const auto *F = cast<FunctionDecl>(D);

      ParamCount = F->getNumParams();
      Params = F->parameters();

      if (!F->hasWrittenPrototype()) {
        Diag(Loc, diag::warn_attribute_wrong_decl_type) << AL
            << ExpectedFunctionWithProtoType;
        return false;
      }
    }

    // The async name drops the last callback parameter.
    if (IsAsync) {
      if (ParamCount == 0) {
        Diag(Loc, diag::warn_attr_swift_name_decl_missing_params)
            << AL << isa<ObjCMethodDecl>(D);
        return false;
      }
      ParamCount -= 1;
    }

    unsigned SwiftParamCount;
    bool IsSingleParamInit;
    if (!validateSwiftFunctionName(*this, AL, Loc, Name,
                                   SwiftParamCount, IsSingleParamInit))
      return false;

    bool ParamCountValid;
    if (SwiftParamCount == ParamCount) {
      ParamCountValid = true;
    } else if (SwiftParamCount > ParamCount) {
      ParamCountValid = IsSingleParamInit && ParamCount == 0;
    } else {
      // We have fewer Swift parameters than Objective-C parameters, but that
      // might be because we've transformed some of them. Check for potential
      // "out" parameters and err on the side of not warning.
      unsigned MaybeOutParamCount =
          llvm::count_if(Params, [](const ParmVarDecl *Param) -> bool {
            QualType ParamTy = Param->getType();
            if (ParamTy->isReferenceType() || ParamTy->isPointerType())
              return !ParamTy->getPointeeType().isConstQualified();
            return false;
          });

      ParamCountValid = SwiftParamCount + MaybeOutParamCount >= ParamCount;
    }

    if (!ParamCountValid) {
      Diag(Loc, diag::warn_attr_swift_name_num_params)
          << (SwiftParamCount > ParamCount) << AL << ParamCount
          << SwiftParamCount;
      return false;
    }
  } else if ((isa<EnumConstantDecl>(D) || isa<ObjCProtocolDecl>(D) ||
              isa<ObjCInterfaceDecl>(D) || isa<ObjCPropertyDecl>(D) ||
              isa<VarDecl>(D) || isa<TypedefNameDecl>(D) || isa<TagDecl>(D) ||
              isa<IndirectFieldDecl>(D) || isa<FieldDecl>(D)) &&
             !IsAsync) {
    StringRef ContextName, BaseName;

    std::tie(ContextName, BaseName) = Name.split('.');
    if (BaseName.empty()) {
      BaseName = ContextName;
      ContextName = StringRef();
    } else if (!isValidAsciiIdentifier(ContextName)) {
      Diag(Loc, diag::warn_attr_swift_name_invalid_identifier) << AL
          << /*context*/1;
      return false;
    }

    if (!isValidAsciiIdentifier(BaseName)) {
      Diag(Loc, diag::warn_attr_swift_name_invalid_identifier) << AL
          << /*basename*/0;
      return false;
    }
  } else {
    Diag(Loc, diag::warn_attr_swift_name_decl_kind) << AL;
    return false;
  }
  return true;
}

static void handleSwiftName(Sema &S, Decl *D, const ParsedAttr &AL) {
  StringRef Name;
  SourceLocation Loc;
  if (!S.checkStringLiteralArgumentAttr(AL, 0, Name, &Loc))
    return;

  if (!S.DiagnoseSwiftName(D, Name, Loc, AL, /*IsAsync=*/false))
    return;

  D->addAttr(::new (S.Context) SwiftNameAttr(S.Context, AL, Name));
}

static void handleSwiftAsyncName(Sema &S, Decl *D, const ParsedAttr &AL) {
  StringRef Name;
  SourceLocation Loc;
  if (!S.checkStringLiteralArgumentAttr(AL, 0, Name, &Loc))
    return;

  if (!S.DiagnoseSwiftName(D, Name, Loc, AL, /*IsAsync=*/true))
    return;

  D->addAttr(::new (S.Context) SwiftAsyncNameAttr(S.Context, AL, Name));
}

static void handleSwiftNewType(Sema &S, Decl *D, const ParsedAttr &AL) {
  // Make sure that there is an identifier as the annotation's single argument.
  if (!AL.checkExactlyNumArgs(S, 1))
    return;

  if (!AL.isArgIdent(0)) {
    S.Diag(AL.getLoc(), diag::err_attribute_argument_type)
        << AL << AANT_ArgumentIdentifier;
    return;
  }

  SwiftNewTypeAttr::NewtypeKind Kind;
  IdentifierInfo *II = AL.getArgAsIdent(0)->Ident;
  if (!SwiftNewTypeAttr::ConvertStrToNewtypeKind(II->getName(), Kind)) {
    S.Diag(AL.getLoc(), diag::warn_attribute_type_not_supported) << AL << II;
    return;
  }

  if (!isa<TypedefNameDecl>(D)) {
    S.Diag(AL.getLoc(), diag::warn_attribute_wrong_decl_type_str)
        << AL << "typedefs";
    return;
  }

  D->addAttr(::new (S.Context) SwiftNewTypeAttr(S.Context, AL, Kind));
}

static void handleSwiftAsyncAttr(Sema &S, Decl *D, const ParsedAttr &AL) {
  if (!AL.isArgIdent(0)) {
    S.Diag(AL.getLoc(), diag::err_attribute_argument_n_type)
        << AL << 1 << AANT_ArgumentIdentifier;
    return;
  }

  SwiftAsyncAttr::Kind Kind;
  IdentifierInfo *II = AL.getArgAsIdent(0)->Ident;
  if (!SwiftAsyncAttr::ConvertStrToKind(II->getName(), Kind)) {
    S.Diag(AL.getLoc(), diag::err_swift_async_no_access) << AL << II;
    return;
  }

  ParamIdx Idx;
  if (Kind == SwiftAsyncAttr::None) {
    // If this is 'none', then there shouldn't be any additional arguments.
    if (!AL.checkExactlyNumArgs(S, 1))
      return;
  } else {
    // Non-none swift_async requires a completion handler index argument.
    if (!AL.checkExactlyNumArgs(S, 2))
      return;

    Expr *HandlerIdx = AL.getArgAsExpr(1);
    if (!checkFunctionOrMethodParameterIndex(S, D, AL, 2, HandlerIdx, Idx))
      return;

    const ParmVarDecl *CompletionBlock =
        getFunctionOrMethodParam(D, Idx.getASTIndex());
    QualType CompletionBlockType = CompletionBlock->getType();
    if (!CompletionBlockType->isBlockPointerType()) {
      S.Diag(CompletionBlock->getLocation(),
             diag::err_swift_async_bad_block_type)
          << CompletionBlock->getType();
      return;
    }
    QualType BlockTy =
        CompletionBlockType->castAs<BlockPointerType>()->getPointeeType();
    if (!BlockTy->castAs<FunctionType>()->getReturnType()->isVoidType()) {
      S.Diag(CompletionBlock->getLocation(),
             diag::err_swift_async_bad_block_type)
          << CompletionBlock->getType();
      return;
    }
  }

  auto *AsyncAttr =
      ::new (S.Context) SwiftAsyncAttr(S.Context, AL, Kind, Idx);
  D->addAttr(AsyncAttr);

  if (auto *ErrorAttr = D->getAttr<SwiftAsyncErrorAttr>())
    checkSwiftAsyncErrorBlock(S, D, ErrorAttr, AsyncAttr);
}

//===----------------------------------------------------------------------===//
// Microsoft specific attribute handlers.
//===----------------------------------------------------------------------===//

UuidAttr *Sema::mergeUuidAttr(Decl *D, const AttributeCommonInfo &CI,
                              StringRef UuidAsWritten, MSGuidDecl *GuidDecl) {
  if (const auto *UA = D->getAttr<UuidAttr>()) {
    if (declaresSameEntity(UA->getGuidDecl(), GuidDecl))
      return nullptr;
    if (!UA->getGuid().empty()) {
      Diag(UA->getLocation(), diag::err_mismatched_uuid);
      Diag(CI.getLoc(), diag::note_previous_uuid);
      D->dropAttr<UuidAttr>();
    }
  }

  return ::new (Context) UuidAttr(Context, CI, UuidAsWritten, GuidDecl);
}

static void handleUuidAttr(Sema &S, Decl *D, const ParsedAttr &AL) {
  if (!S.LangOpts.CPlusPlus) {
    S.Diag(AL.getLoc(), diag::err_attribute_not_supported_in_lang)
        << AL << AttributeLangSupport::C;
    return;
  }

  StringRef OrigStrRef;
  SourceLocation LiteralLoc;
  if (!S.checkStringLiteralArgumentAttr(AL, 0, OrigStrRef, &LiteralLoc))
    return;

  // GUID format is "XXXXXXXX-XXXX-XXXX-XXXX-XXXXXXXXXXXX" or
  // "{XXXXXXXX-XXXX-XXXX-XXXX-XXXXXXXXXXXX}", normalize to the former.
  StringRef StrRef = OrigStrRef;
  if (StrRef.size() == 38 && StrRef.front() == '{' && StrRef.back() == '}')
    StrRef = StrRef.drop_front().drop_back();

  // Validate GUID length.
  if (StrRef.size() != 36) {
    S.Diag(LiteralLoc, diag::err_attribute_uuid_malformed_guid);
    return;
  }

  for (unsigned i = 0; i < 36; ++i) {
    if (i == 8 || i == 13 || i == 18 || i == 23) {
      if (StrRef[i] != '-') {
        S.Diag(LiteralLoc, diag::err_attribute_uuid_malformed_guid);
        return;
      }
    } else if (!isHexDigit(StrRef[i])) {
      S.Diag(LiteralLoc, diag::err_attribute_uuid_malformed_guid);
      return;
    }
  }

  // Convert to our parsed format and canonicalize.
  MSGuidDecl::Parts Parsed;
  StrRef.substr(0, 8).getAsInteger(16, Parsed.Part1);
  StrRef.substr(9, 4).getAsInteger(16, Parsed.Part2);
  StrRef.substr(14, 4).getAsInteger(16, Parsed.Part3);
  for (unsigned i = 0; i != 8; ++i)
    StrRef.substr(19 + 2 * i + (i >= 2 ? 1 : 0), 2)
        .getAsInteger(16, Parsed.Part4And5[i]);
  MSGuidDecl *Guid = S.Context.getMSGuidDecl(Parsed);

  // FIXME: It'd be nice to also emit a fixit removing uuid(...) (and, if it's
  // the only thing in the [] list, the [] too), and add an insertion of
  // __declspec(uuid(...)).  But sadly, neither the SourceLocs of the commas
  // separating attributes nor of the [ and the ] are in the AST.
  // Cf "SourceLocations of attribute list delimiters - [[ ... , ... ]] etc"
  // on cfe-dev.
  if (AL.isMicrosoftAttribute()) // Check for [uuid(...)] spelling.
    S.Diag(AL.getLoc(), diag::warn_atl_uuid_deprecated);

  UuidAttr *UA = S.mergeUuidAttr(D, AL, OrigStrRef, Guid);
  if (UA)
    D->addAttr(UA);
}

static void handleHLSLNumThreadsAttr(Sema &S, Decl *D, const ParsedAttr &AL) {
  using llvm::Triple;
  Triple Target = S.Context.getTargetInfo().getTriple();
  if (!llvm::is_contained({Triple::Compute, Triple::Mesh, Triple::Amplification,
                           Triple::Library},
                          Target.getEnvironment())) {
    uint32_t Pipeline =
        (uint32_t)S.Context.getTargetInfo().getTriple().getEnvironment() -
        (uint32_t)llvm::Triple::Pixel;
    S.Diag(AL.getLoc(), diag::err_hlsl_attr_unsupported_in_stage)
        << AL << Pipeline << "Compute, Amplification, Mesh or Library";
    return;
  }

  llvm::VersionTuple SMVersion = Target.getOSVersion();
  uint32_t ZMax = 1024;
  uint32_t ThreadMax = 1024;
  if (SMVersion.getMajor() <= 4) {
    ZMax = 1;
    ThreadMax = 768;
  } else if (SMVersion.getMajor() == 5) {
    ZMax = 64;
    ThreadMax = 1024;
  }

  uint32_t X;
  if (!checkUInt32Argument(S, AL, AL.getArgAsExpr(0), X))
    return;
  if (X > 1024) {
    S.Diag(AL.getArgAsExpr(0)->getExprLoc(),
           diag::err_hlsl_numthreads_argument_oor) << 0 << 1024;
    return;
  }
  uint32_t Y;
  if (!checkUInt32Argument(S, AL, AL.getArgAsExpr(1), Y))
    return;
  if (Y > 1024) {
    S.Diag(AL.getArgAsExpr(1)->getExprLoc(),
           diag::err_hlsl_numthreads_argument_oor) << 1 << 1024;
    return;
  }
  uint32_t Z;
  if (!checkUInt32Argument(S, AL, AL.getArgAsExpr(2), Z))
    return;
  if (Z > ZMax) {
    S.Diag(AL.getArgAsExpr(2)->getExprLoc(),
           diag::err_hlsl_numthreads_argument_oor) << 2 << ZMax;
    return;
  }

  if (X * Y * Z > ThreadMax) {
    S.Diag(AL.getLoc(), diag::err_hlsl_numthreads_invalid) << ThreadMax;
    return;
  }

  HLSLNumThreadsAttr *NewAttr = S.mergeHLSLNumThreadsAttr(D, AL, X, Y, Z);
  if (NewAttr)
    D->addAttr(NewAttr);
}

HLSLNumThreadsAttr *Sema::mergeHLSLNumThreadsAttr(Decl *D,
                                                  const AttributeCommonInfo &AL,
                                                  int X, int Y, int Z) {
  if (HLSLNumThreadsAttr *NT = D->getAttr<HLSLNumThreadsAttr>()) {
    if (NT->getX() != X || NT->getY() != Y || NT->getZ() != Z) {
      Diag(NT->getLocation(), diag::err_hlsl_attribute_param_mismatch) << AL;
      Diag(AL.getLoc(), diag::note_conflicting_attribute);
    }
    return nullptr;
  }
  return ::new (Context) HLSLNumThreadsAttr(Context, AL, X, Y, Z);
}

static void handleMSInheritanceAttr(Sema &S, Decl *D, const ParsedAttr &AL) {
  if (!S.LangOpts.CPlusPlus) {
    S.Diag(AL.getLoc(), diag::err_attribute_not_supported_in_lang)
        << AL << AttributeLangSupport::C;
    return;
  }
  MSInheritanceAttr *IA = S.mergeMSInheritanceAttr(
      D, AL, /*BestCase=*/true, (MSInheritanceModel)AL.getSemanticSpelling());
  if (IA) {
    D->addAttr(IA);
    S.Consumer.AssignInheritanceModel(cast<CXXRecordDecl>(D));
  }
}

static void handleDeclspecThreadAttr(Sema &S, Decl *D, const ParsedAttr &AL) {
  const auto *VD = cast<VarDecl>(D);
  if (!S.Context.getTargetInfo().isTLSSupported()) {
    S.Diag(AL.getLoc(), diag::err_thread_unsupported);
    return;
  }
  if (VD->getTSCSpec() != TSCS_unspecified) {
    S.Diag(AL.getLoc(), diag::err_declspec_thread_on_thread_variable);
    return;
  }
  if (VD->hasLocalStorage()) {
    S.Diag(AL.getLoc(), diag::err_thread_non_global) << "__declspec(thread)";
    return;
  }
  D->addAttr(::new (S.Context) ThreadAttr(S.Context, AL));
}

static void handleAbiTagAttr(Sema &S, Decl *D, const ParsedAttr &AL) {
  SmallVector<StringRef, 4> Tags;
  for (unsigned I = 0, E = AL.getNumArgs(); I != E; ++I) {
    StringRef Tag;
    if (!S.checkStringLiteralArgumentAttr(AL, I, Tag))
      return;
    Tags.push_back(Tag);
  }

  if (const auto *NS = dyn_cast<NamespaceDecl>(D)) {
    if (!NS->isInline()) {
      S.Diag(AL.getLoc(), diag::warn_attr_abi_tag_namespace) << 0;
      return;
    }
    if (NS->isAnonymousNamespace()) {
      S.Diag(AL.getLoc(), diag::warn_attr_abi_tag_namespace) << 1;
      return;
    }
    if (AL.getNumArgs() == 0)
      Tags.push_back(NS->getName());
  } else if (!AL.checkAtLeastNumArgs(S, 1))
    return;

  // Store tags sorted and without duplicates.
  llvm::sort(Tags);
  Tags.erase(std::unique(Tags.begin(), Tags.end()), Tags.end());

  D->addAttr(::new (S.Context)
                 AbiTagAttr(S.Context, AL, Tags.data(), Tags.size()));
}

static void handleARMInterruptAttr(Sema &S, Decl *D, const ParsedAttr &AL) {
  // Check the attribute arguments.
  if (AL.getNumArgs() > 1) {
    S.Diag(AL.getLoc(), diag::err_attribute_too_many_arguments) << AL << 1;
    return;
  }

  StringRef Str;
  SourceLocation ArgLoc;

  if (AL.getNumArgs() == 0)
    Str = "";
  else if (!S.checkStringLiteralArgumentAttr(AL, 0, Str, &ArgLoc))
    return;

  ARMInterruptAttr::InterruptType Kind;
  if (!ARMInterruptAttr::ConvertStrToInterruptType(Str, Kind)) {
    S.Diag(AL.getLoc(), diag::warn_attribute_type_not_supported) << AL << Str
                                                                 << ArgLoc;
    return;
  }

  D->addAttr(::new (S.Context) ARMInterruptAttr(S.Context, AL, Kind));
}

static void handleMSP430InterruptAttr(Sema &S, Decl *D, const ParsedAttr &AL) {
  // MSP430 'interrupt' attribute is applied to
  // a function with no parameters and void return type.
  if (!isFunctionOrMethod(D)) {
    S.Diag(D->getLocation(), diag::warn_attribute_wrong_decl_type)
        << "'interrupt'" << ExpectedFunctionOrMethod;
    return;
  }

  if (hasFunctionProto(D) && getFunctionOrMethodNumParams(D) != 0) {
    S.Diag(D->getLocation(), diag::warn_interrupt_attribute_invalid)
        << /*MSP430*/ 1 << 0;
    return;
  }

  if (!getFunctionOrMethodResultType(D)->isVoidType()) {
    S.Diag(D->getLocation(), diag::warn_interrupt_attribute_invalid)
        << /*MSP430*/ 1 << 1;
    return;
  }

  // The attribute takes one integer argument.
  if (!AL.checkExactlyNumArgs(S, 1))
    return;

  if (!AL.isArgExpr(0)) {
    S.Diag(AL.getLoc(), diag::err_attribute_argument_type)
        << AL << AANT_ArgumentIntegerConstant;
    return;
  }

  Expr *NumParamsExpr = static_cast<Expr *>(AL.getArgAsExpr(0));
  Optional<llvm::APSInt> NumParams = llvm::APSInt(32);
  if (!(NumParams = NumParamsExpr->getIntegerConstantExpr(S.Context))) {
    S.Diag(AL.getLoc(), diag::err_attribute_argument_type)
        << AL << AANT_ArgumentIntegerConstant
        << NumParamsExpr->getSourceRange();
    return;
  }
  // The argument should be in range 0..63.
  unsigned Num = NumParams->getLimitedValue(255);
  if (Num > 63) {
    S.Diag(AL.getLoc(), diag::err_attribute_argument_out_of_bounds)
        << AL << (int)NumParams->getSExtValue()
        << NumParamsExpr->getSourceRange();
    return;
  }

  D->addAttr(::new (S.Context) MSP430InterruptAttr(S.Context, AL, Num));
  D->addAttr(UsedAttr::CreateImplicit(S.Context));
}

static void handleMipsInterruptAttr(Sema &S, Decl *D, const ParsedAttr &AL) {
  // Only one optional argument permitted.
  if (AL.getNumArgs() > 1) {
    S.Diag(AL.getLoc(), diag::err_attribute_too_many_arguments) << AL << 1;
    return;
  }

  StringRef Str;
  SourceLocation ArgLoc;

  if (AL.getNumArgs() == 0)
    Str = "";
  else if (!S.checkStringLiteralArgumentAttr(AL, 0, Str, &ArgLoc))
    return;

  // Semantic checks for a function with the 'interrupt' attribute for MIPS:
  // a) Must be a function.
  // b) Must have no parameters.
  // c) Must have the 'void' return type.
  // d) Cannot have the 'mips16' attribute, as that instruction set
  //    lacks the 'eret' instruction.
  // e) The attribute itself must either have no argument or one of the
  //    valid interrupt types, see [MipsInterruptDocs].

  if (!isFunctionOrMethod(D)) {
    S.Diag(D->getLocation(), diag::warn_attribute_wrong_decl_type)
        << "'interrupt'" << ExpectedFunctionOrMethod;
    return;
  }

  if (hasFunctionProto(D) && getFunctionOrMethodNumParams(D) != 0) {
    S.Diag(D->getLocation(), diag::warn_interrupt_attribute_invalid)
        << /*MIPS*/ 0 << 0;
    return;
  }

  if (!getFunctionOrMethodResultType(D)->isVoidType()) {
    S.Diag(D->getLocation(), diag::warn_interrupt_attribute_invalid)
        << /*MIPS*/ 0 << 1;
    return;
  }

  // We still have to do this manually because the Interrupt attributes are
  // a bit special due to sharing their spellings across targets.
  if (checkAttrMutualExclusion<Mips16Attr>(S, D, AL))
    return;

  MipsInterruptAttr::InterruptType Kind;
  if (!MipsInterruptAttr::ConvertStrToInterruptType(Str, Kind)) {
    S.Diag(AL.getLoc(), diag::warn_attribute_type_not_supported)
        << AL << "'" + std::string(Str) + "'";
    return;
  }

  D->addAttr(::new (S.Context) MipsInterruptAttr(S.Context, AL, Kind));
}

static void handleM68kInterruptAttr(Sema &S, Decl *D, const ParsedAttr &AL) {
  if (!AL.checkExactlyNumArgs(S, 1))
    return;

  if (!AL.isArgExpr(0)) {
    S.Diag(AL.getLoc(), diag::err_attribute_argument_type)
        << AL << AANT_ArgumentIntegerConstant;
    return;
  }

  // FIXME: Check for decl - it should be void ()(void).

  Expr *NumParamsExpr = static_cast<Expr *>(AL.getArgAsExpr(0));
  auto MaybeNumParams = NumParamsExpr->getIntegerConstantExpr(S.Context);
  if (!MaybeNumParams) {
    S.Diag(AL.getLoc(), diag::err_attribute_argument_type)
        << AL << AANT_ArgumentIntegerConstant
        << NumParamsExpr->getSourceRange();
    return;
  }

  unsigned Num = MaybeNumParams->getLimitedValue(255);
  if ((Num & 1) || Num > 30) {
    S.Diag(AL.getLoc(), diag::err_attribute_argument_out_of_bounds)
        << AL << (int)MaybeNumParams->getSExtValue()
        << NumParamsExpr->getSourceRange();
    return;
  }

  D->addAttr(::new (S.Context) M68kInterruptAttr(S.Context, AL, Num));
  D->addAttr(UsedAttr::CreateImplicit(S.Context));
}

static void handleAnyX86InterruptAttr(Sema &S, Decl *D, const ParsedAttr &AL) {
  // Semantic checks for a function with the 'interrupt' attribute.
  // a) Must be a function.
  // b) Must have the 'void' return type.
  // c) Must take 1 or 2 arguments.
  // d) The 1st argument must be a pointer.
  // e) The 2nd argument (if any) must be an unsigned integer.
  if (!isFunctionOrMethod(D) || !hasFunctionProto(D) || isInstanceMethod(D) ||
      CXXMethodDecl::isStaticOverloadedOperator(
          cast<NamedDecl>(D)->getDeclName().getCXXOverloadedOperator())) {
    S.Diag(AL.getLoc(), diag::warn_attribute_wrong_decl_type)
        << AL << ExpectedFunctionWithProtoType;
    return;
  }
  // Interrupt handler must have void return type.
  if (!getFunctionOrMethodResultType(D)->isVoidType()) {
    S.Diag(getFunctionOrMethodResultSourceRange(D).getBegin(),
           diag::err_anyx86_interrupt_attribute)
        << (S.Context.getTargetInfo().getTriple().getArch() == llvm::Triple::x86
                ? 0
                : 1)
        << 0;
    return;
  }
  // Interrupt handler must have 1 or 2 parameters.
  unsigned NumParams = getFunctionOrMethodNumParams(D);
  if (NumParams < 1 || NumParams > 2) {
    S.Diag(D->getBeginLoc(), diag::err_anyx86_interrupt_attribute)
        << (S.Context.getTargetInfo().getTriple().getArch() == llvm::Triple::x86
                ? 0
                : 1)
        << 1;
    return;
  }
  // The first argument must be a pointer.
  if (!getFunctionOrMethodParamType(D, 0)->isPointerType()) {
    S.Diag(getFunctionOrMethodParamRange(D, 0).getBegin(),
           diag::err_anyx86_interrupt_attribute)
        << (S.Context.getTargetInfo().getTriple().getArch() == llvm::Triple::x86
                ? 0
                : 1)
        << 2;
    return;
  }
  // The second argument, if present, must be an unsigned integer.
  unsigned TypeSize =
      S.Context.getTargetInfo().getTriple().getArch() == llvm::Triple::x86_64
          ? 64
          : 32;
  if (NumParams == 2 &&
      (!getFunctionOrMethodParamType(D, 1)->isUnsignedIntegerType() ||
       S.Context.getTypeSize(getFunctionOrMethodParamType(D, 1)) != TypeSize)) {
    S.Diag(getFunctionOrMethodParamRange(D, 1).getBegin(),
           diag::err_anyx86_interrupt_attribute)
        << (S.Context.getTargetInfo().getTriple().getArch() == llvm::Triple::x86
                ? 0
                : 1)
        << 3 << S.Context.getIntTypeForBitwidth(TypeSize, /*Signed=*/false);
    return;
  }
  D->addAttr(::new (S.Context) AnyX86InterruptAttr(S.Context, AL));
  D->addAttr(UsedAttr::CreateImplicit(S.Context));
}

static void handleAVRInterruptAttr(Sema &S, Decl *D, const ParsedAttr &AL) {
  if (!isFunctionOrMethod(D)) {
    S.Diag(D->getLocation(), diag::warn_attribute_wrong_decl_type)
        << "'interrupt'" << ExpectedFunction;
    return;
  }

  if (!AL.checkExactlyNumArgs(S, 0))
    return;

  handleSimpleAttribute<AVRInterruptAttr>(S, D, AL);
}

static void handleAVRSignalAttr(Sema &S, Decl *D, const ParsedAttr &AL) {
  if (!isFunctionOrMethod(D)) {
    S.Diag(D->getLocation(), diag::warn_attribute_wrong_decl_type)
        << "'signal'" << ExpectedFunction;
    return;
  }

  if (!AL.checkExactlyNumArgs(S, 0))
    return;

  handleSimpleAttribute<AVRSignalAttr>(S, D, AL);
}

static void handleBPFPreserveAIRecord(Sema &S, RecordDecl *RD) {
  // Add preserve_access_index attribute to all fields and inner records.
  for (auto D : RD->decls()) {
    if (D->hasAttr<BPFPreserveAccessIndexAttr>())
      continue;

    D->addAttr(BPFPreserveAccessIndexAttr::CreateImplicit(S.Context));
    if (auto *Rec = dyn_cast<RecordDecl>(D))
      handleBPFPreserveAIRecord(S, Rec);
  }
}

static void handleBPFPreserveAccessIndexAttr(Sema &S, Decl *D,
    const ParsedAttr &AL) {
  auto *Rec = cast<RecordDecl>(D);
  handleBPFPreserveAIRecord(S, Rec);
  Rec->addAttr(::new (S.Context) BPFPreserveAccessIndexAttr(S.Context, AL));
}

static bool hasBTFDeclTagAttr(Decl *D, StringRef Tag) {
  for (const auto *I : D->specific_attrs<BTFDeclTagAttr>()) {
    if (I->getBTFDeclTag() == Tag)
      return true;
  }
  return false;
}

static void handleBTFDeclTagAttr(Sema &S, Decl *D, const ParsedAttr &AL) {
  StringRef Str;
  if (!S.checkStringLiteralArgumentAttr(AL, 0, Str))
    return;
  if (hasBTFDeclTagAttr(D, Str))
    return;

  D->addAttr(::new (S.Context) BTFDeclTagAttr(S.Context, AL, Str));
}

BTFDeclTagAttr *Sema::mergeBTFDeclTagAttr(Decl *D, const BTFDeclTagAttr &AL) {
  if (hasBTFDeclTagAttr(D, AL.getBTFDeclTag()))
    return nullptr;
  return ::new (Context) BTFDeclTagAttr(Context, AL, AL.getBTFDeclTag());
}

static void handleWebAssemblyExportNameAttr(Sema &S, Decl *D, const ParsedAttr &AL) {
  if (!isFunctionOrMethod(D)) {
    S.Diag(D->getLocation(), diag::warn_attribute_wrong_decl_type)
        << "'export_name'" << ExpectedFunction;
    return;
  }

  auto *FD = cast<FunctionDecl>(D);
  if (FD->isThisDeclarationADefinition()) {
    S.Diag(D->getLocation(), diag::err_alias_is_definition) << FD << 0;
    return;
  }

  StringRef Str;
  SourceLocation ArgLoc;
  if (!S.checkStringLiteralArgumentAttr(AL, 0, Str, &ArgLoc))
    return;

  D->addAttr(::new (S.Context) WebAssemblyExportNameAttr(S.Context, AL, Str));
  D->addAttr(UsedAttr::CreateImplicit(S.Context));
}

WebAssemblyImportModuleAttr *
Sema::mergeImportModuleAttr(Decl *D, const WebAssemblyImportModuleAttr &AL) {
  auto *FD = cast<FunctionDecl>(D);

  if (const auto *ExistingAttr = FD->getAttr<WebAssemblyImportModuleAttr>()) {
    if (ExistingAttr->getImportModule() == AL.getImportModule())
      return nullptr;
    Diag(ExistingAttr->getLocation(), diag::warn_mismatched_import) << 0
      << ExistingAttr->getImportModule() << AL.getImportModule();
    Diag(AL.getLoc(), diag::note_previous_attribute);
    return nullptr;
  }
  if (FD->hasBody()) {
    Diag(AL.getLoc(), diag::warn_import_on_definition) << 0;
    return nullptr;
  }
  return ::new (Context) WebAssemblyImportModuleAttr(Context, AL,
                                                     AL.getImportModule());
}

WebAssemblyImportNameAttr *
Sema::mergeImportNameAttr(Decl *D, const WebAssemblyImportNameAttr &AL) {
  auto *FD = cast<FunctionDecl>(D);

  if (const auto *ExistingAttr = FD->getAttr<WebAssemblyImportNameAttr>()) {
    if (ExistingAttr->getImportName() == AL.getImportName())
      return nullptr;
    Diag(ExistingAttr->getLocation(), diag::warn_mismatched_import) << 1
      << ExistingAttr->getImportName() << AL.getImportName();
    Diag(AL.getLoc(), diag::note_previous_attribute);
    return nullptr;
  }
  if (FD->hasBody()) {
    Diag(AL.getLoc(), diag::warn_import_on_definition) << 1;
    return nullptr;
  }
  return ::new (Context) WebAssemblyImportNameAttr(Context, AL,
                                                   AL.getImportName());
}

static void
handleWebAssemblyImportModuleAttr(Sema &S, Decl *D, const ParsedAttr &AL) {
  auto *FD = cast<FunctionDecl>(D);

  StringRef Str;
  SourceLocation ArgLoc;
  if (!S.checkStringLiteralArgumentAttr(AL, 0, Str, &ArgLoc))
    return;
  if (FD->hasBody()) {
    S.Diag(AL.getLoc(), diag::warn_import_on_definition) << 0;
    return;
  }

  FD->addAttr(::new (S.Context)
                  WebAssemblyImportModuleAttr(S.Context, AL, Str));
}

static void
handleWebAssemblyImportNameAttr(Sema &S, Decl *D, const ParsedAttr &AL) {
  auto *FD = cast<FunctionDecl>(D);

  StringRef Str;
  SourceLocation ArgLoc;
  if (!S.checkStringLiteralArgumentAttr(AL, 0, Str, &ArgLoc))
    return;
  if (FD->hasBody()) {
    S.Diag(AL.getLoc(), diag::warn_import_on_definition) << 1;
    return;
  }

  FD->addAttr(::new (S.Context) WebAssemblyImportNameAttr(S.Context, AL, Str));
}

static void handleRISCVInterruptAttr(Sema &S, Decl *D,
                                     const ParsedAttr &AL) {
  // Warn about repeated attributes.
  if (const auto *A = D->getAttr<RISCVInterruptAttr>()) {
    S.Diag(AL.getRange().getBegin(),
      diag::warn_riscv_repeated_interrupt_attribute);
    S.Diag(A->getLocation(), diag::note_riscv_repeated_interrupt_attribute);
    return;
  }

  // Check the attribute argument. Argument is optional.
  if (!AL.checkAtMostNumArgs(S, 1))
    return;

  StringRef Str;
  SourceLocation ArgLoc;

  // 'machine'is the default interrupt mode.
  if (AL.getNumArgs() == 0)
    Str = "machine";
  else if (!S.checkStringLiteralArgumentAttr(AL, 0, Str, &ArgLoc))
    return;

  // Semantic checks for a function with the 'interrupt' attribute:
  // - Must be a function.
  // - Must have no parameters.
  // - Must have the 'void' return type.
  // - The attribute itself must either have no argument or one of the
  //   valid interrupt types, see [RISCVInterruptDocs].

  if (D->getFunctionType() == nullptr) {
    S.Diag(D->getLocation(), diag::warn_attribute_wrong_decl_type)
      << "'interrupt'" << ExpectedFunction;
    return;
  }

  if (hasFunctionProto(D) && getFunctionOrMethodNumParams(D) != 0) {
    S.Diag(D->getLocation(), diag::warn_interrupt_attribute_invalid)
      << /*RISC-V*/ 2 << 0;
    return;
  }

  if (!getFunctionOrMethodResultType(D)->isVoidType()) {
    S.Diag(D->getLocation(), diag::warn_interrupt_attribute_invalid)
      << /*RISC-V*/ 2 << 1;
    return;
  }

  RISCVInterruptAttr::InterruptType Kind;
  if (!RISCVInterruptAttr::ConvertStrToInterruptType(Str, Kind)) {
    S.Diag(AL.getLoc(), diag::warn_attribute_type_not_supported) << AL << Str
                                                                 << ArgLoc;
    return;
  }

  D->addAttr(::new (S.Context) RISCVInterruptAttr(S.Context, AL, Kind));
}

static void handleInterruptAttr(Sema &S, Decl *D, const ParsedAttr &AL) {
  // Dispatch the interrupt attribute based on the current target.
  switch (S.Context.getTargetInfo().getTriple().getArch()) {
  case llvm::Triple::msp430:
    handleMSP430InterruptAttr(S, D, AL);
    break;
  case llvm::Triple::mipsel:
  case llvm::Triple::mips:
    handleMipsInterruptAttr(S, D, AL);
    break;
  case llvm::Triple::m68k:
    handleM68kInterruptAttr(S, D, AL);
    break;
  case llvm::Triple::x86:
  case llvm::Triple::x86_64:
    handleAnyX86InterruptAttr(S, D, AL);
    break;
  case llvm::Triple::avr:
    handleAVRInterruptAttr(S, D, AL);
    break;
  case llvm::Triple::riscv32:
  case llvm::Triple::riscv64:
    handleRISCVInterruptAttr(S, D, AL);
    break;
  default:
    handleARMInterruptAttr(S, D, AL);
    break;
  }
}

static bool
checkAMDGPUFlatWorkGroupSizeArguments(Sema &S, Expr *MinExpr, Expr *MaxExpr,
                                      const AMDGPUFlatWorkGroupSizeAttr &Attr) {
  // Accept template arguments for now as they depend on something else.
  // We'll get to check them when they eventually get instantiated.
  if (MinExpr->isValueDependent() || MaxExpr->isValueDependent())
    return false;

  uint32_t Min = 0;
  if (!checkUInt32Argument(S, Attr, MinExpr, Min, 0))
    return true;

  uint32_t Max = 0;
  if (!checkUInt32Argument(S, Attr, MaxExpr, Max, 1))
    return true;

  if (Min == 0 && Max != 0) {
    S.Diag(Attr.getLocation(), diag::err_attribute_argument_invalid)
        << &Attr << 0;
    return true;
  }
  if (Min > Max) {
    S.Diag(Attr.getLocation(), diag::err_attribute_argument_invalid)
        << &Attr << 1;
    return true;
  }

  return false;
}

void Sema::addAMDGPUFlatWorkGroupSizeAttr(Decl *D,
                                          const AttributeCommonInfo &CI,
                                          Expr *MinExpr, Expr *MaxExpr) {
  AMDGPUFlatWorkGroupSizeAttr TmpAttr(Context, CI, MinExpr, MaxExpr);

  if (checkAMDGPUFlatWorkGroupSizeArguments(*this, MinExpr, MaxExpr, TmpAttr))
    return;

  D->addAttr(::new (Context)
                 AMDGPUFlatWorkGroupSizeAttr(Context, CI, MinExpr, MaxExpr));
}

static void handleAMDGPUFlatWorkGroupSizeAttr(Sema &S, Decl *D,
                                              const ParsedAttr &AL) {
  Expr *MinExpr = AL.getArgAsExpr(0);
  Expr *MaxExpr = AL.getArgAsExpr(1);

  S.addAMDGPUFlatWorkGroupSizeAttr(D, AL, MinExpr, MaxExpr);
}

static bool checkAMDGPUWavesPerEUArguments(Sema &S, Expr *MinExpr,
                                           Expr *MaxExpr,
                                           const AMDGPUWavesPerEUAttr &Attr) {
  if (S.DiagnoseUnexpandedParameterPack(MinExpr) ||
      (MaxExpr && S.DiagnoseUnexpandedParameterPack(MaxExpr)))
    return true;

  // Accept template arguments for now as they depend on something else.
  // We'll get to check them when they eventually get instantiated.
  if (MinExpr->isValueDependent() || (MaxExpr && MaxExpr->isValueDependent()))
    return false;

  uint32_t Min = 0;
  if (!checkUInt32Argument(S, Attr, MinExpr, Min, 0))
    return true;

  uint32_t Max = 0;
  if (MaxExpr && !checkUInt32Argument(S, Attr, MaxExpr, Max, 1))
    return true;

  if (Min == 0 && Max != 0) {
    S.Diag(Attr.getLocation(), diag::err_attribute_argument_invalid)
        << &Attr << 0;
    return true;
  }
  if (Max != 0 && Min > Max) {
    S.Diag(Attr.getLocation(), diag::err_attribute_argument_invalid)
        << &Attr << 1;
    return true;
  }

  return false;
}

void Sema::addAMDGPUWavesPerEUAttr(Decl *D, const AttributeCommonInfo &CI,
                                   Expr *MinExpr, Expr *MaxExpr) {
  AMDGPUWavesPerEUAttr TmpAttr(Context, CI, MinExpr, MaxExpr);

  if (checkAMDGPUWavesPerEUArguments(*this, MinExpr, MaxExpr, TmpAttr))
    return;

  D->addAttr(::new (Context)
                 AMDGPUWavesPerEUAttr(Context, CI, MinExpr, MaxExpr));
}

static void handleAMDGPUWavesPerEUAttr(Sema &S, Decl *D, const ParsedAttr &AL) {
  if (!AL.checkAtLeastNumArgs(S, 1) || !AL.checkAtMostNumArgs(S, 2))
    return;

  Expr *MinExpr = AL.getArgAsExpr(0);
  Expr *MaxExpr = (AL.getNumArgs() > 1) ? AL.getArgAsExpr(1) : nullptr;

  S.addAMDGPUWavesPerEUAttr(D, AL, MinExpr, MaxExpr);
}

static void handleAMDGPUNumSGPRAttr(Sema &S, Decl *D, const ParsedAttr &AL) {
  uint32_t NumSGPR = 0;
  Expr *NumSGPRExpr = AL.getArgAsExpr(0);
  if (!checkUInt32Argument(S, AL, NumSGPRExpr, NumSGPR))
    return;

  D->addAttr(::new (S.Context) AMDGPUNumSGPRAttr(S.Context, AL, NumSGPR));
}

static void handleAMDGPUNumVGPRAttr(Sema &S, Decl *D, const ParsedAttr &AL) {
  uint32_t NumVGPR = 0;
  Expr *NumVGPRExpr = AL.getArgAsExpr(0);
  if (!checkUInt32Argument(S, AL, NumVGPRExpr, NumVGPR))
    return;

  D->addAttr(::new (S.Context) AMDGPUNumVGPRAttr(S.Context, AL, NumVGPR));
}

static void handleX86ForceAlignArgPointerAttr(Sema &S, Decl *D,
                                              const ParsedAttr &AL) {
  // If we try to apply it to a function pointer, don't warn, but don't
  // do anything, either. It doesn't matter anyway, because there's nothing
  // special about calling a force_align_arg_pointer function.
  const auto *VD = dyn_cast<ValueDecl>(D);
  if (VD && VD->getType()->isFunctionPointerType())
    return;
  // Also don't warn on function pointer typedefs.
  const auto *TD = dyn_cast<TypedefNameDecl>(D);
  if (TD && (TD->getUnderlyingType()->isFunctionPointerType() ||
    TD->getUnderlyingType()->isFunctionType()))
    return;
  // Attribute can only be applied to function types.
  if (!isa<FunctionDecl>(D)) {
    S.Diag(AL.getLoc(), diag::warn_attribute_wrong_decl_type)
        << AL << ExpectedFunction;
    return;
  }

  D->addAttr(::new (S.Context) X86ForceAlignArgPointerAttr(S.Context, AL));
}

static void handleLayoutVersion(Sema &S, Decl *D, const ParsedAttr &AL) {
  uint32_t Version;
  Expr *VersionExpr = static_cast<Expr *>(AL.getArgAsExpr(0));
  if (!checkUInt32Argument(S, AL, AL.getArgAsExpr(0), Version))
    return;

  // TODO: Investigate what happens with the next major version of MSVC.
  if (Version != LangOptions::MSVC2015 / 100) {
    S.Diag(AL.getLoc(), diag::err_attribute_argument_out_of_bounds)
        << AL << Version << VersionExpr->getSourceRange();
    return;
  }

  // The attribute expects a "major" version number like 19, but new versions of
  // MSVC have moved to updating the "minor", or less significant numbers, so we
  // have to multiply by 100 now.
  Version *= 100;

  D->addAttr(::new (S.Context) LayoutVersionAttr(S.Context, AL, Version));
}

DLLImportAttr *Sema::mergeDLLImportAttr(Decl *D,
                                        const AttributeCommonInfo &CI) {
  if (D->hasAttr<DLLExportAttr>()) {
    Diag(CI.getLoc(), diag::warn_attribute_ignored) << "'dllimport'";
    return nullptr;
  }

  if (D->hasAttr<DLLImportAttr>())
    return nullptr;

  return ::new (Context) DLLImportAttr(Context, CI);
}

DLLExportAttr *Sema::mergeDLLExportAttr(Decl *D,
                                        const AttributeCommonInfo &CI) {
  if (DLLImportAttr *Import = D->getAttr<DLLImportAttr>()) {
    Diag(Import->getLocation(), diag::warn_attribute_ignored) << Import;
    D->dropAttr<DLLImportAttr>();
  }

  if (D->hasAttr<DLLExportAttr>())
    return nullptr;

  return ::new (Context) DLLExportAttr(Context, CI);
}

static void handleDLLAttr(Sema &S, Decl *D, const ParsedAttr &A) {
  if (isa<ClassTemplatePartialSpecializationDecl>(D) &&
      (S.Context.getTargetInfo().shouldDLLImportComdatSymbols())) {
    S.Diag(A.getRange().getBegin(), diag::warn_attribute_ignored) << A;
    return;
  }

  if (const auto *FD = dyn_cast<FunctionDecl>(D)) {
    if (FD->isInlined() && A.getKind() == ParsedAttr::AT_DLLImport &&
        !(S.Context.getTargetInfo().shouldDLLImportComdatSymbols())) {
      // MinGW doesn't allow dllimport on inline functions.
      S.Diag(A.getRange().getBegin(), diag::warn_attribute_ignored_on_inline)
          << A;
      return;
    }
  }

  if (const auto *MD = dyn_cast<CXXMethodDecl>(D)) {
    if ((S.Context.getTargetInfo().shouldDLLImportComdatSymbols()) &&
        MD->getParent()->isLambda()) {
      S.Diag(A.getRange().getBegin(), diag::err_attribute_dll_lambda) << A;
      return;
    }
  }

  Attr *NewAttr = A.getKind() == ParsedAttr::AT_DLLExport
                      ? (Attr *)S.mergeDLLExportAttr(D, A)
                      : (Attr *)S.mergeDLLImportAttr(D, A);
  if (NewAttr)
    D->addAttr(NewAttr);
}

MSInheritanceAttr *
Sema::mergeMSInheritanceAttr(Decl *D, const AttributeCommonInfo &CI,
                             bool BestCase,
                             MSInheritanceModel Model) {
  if (MSInheritanceAttr *IA = D->getAttr<MSInheritanceAttr>()) {
    if (IA->getInheritanceModel() == Model)
      return nullptr;
    Diag(IA->getLocation(), diag::err_mismatched_ms_inheritance)
        << 1 /*previous declaration*/;
    Diag(CI.getLoc(), diag::note_previous_ms_inheritance);
    D->dropAttr<MSInheritanceAttr>();
  }

  auto *RD = cast<CXXRecordDecl>(D);
  if (RD->hasDefinition()) {
    if (checkMSInheritanceAttrOnDefinition(RD, CI.getRange(), BestCase,
                                           Model)) {
      return nullptr;
    }
  } else {
    if (isa<ClassTemplatePartialSpecializationDecl>(RD)) {
      Diag(CI.getLoc(), diag::warn_ignored_ms_inheritance)
          << 1 /*partial specialization*/;
      return nullptr;
    }
    if (RD->getDescribedClassTemplate()) {
      Diag(CI.getLoc(), diag::warn_ignored_ms_inheritance)
          << 0 /*primary template*/;
      return nullptr;
    }
  }

  return ::new (Context) MSInheritanceAttr(Context, CI, BestCase);
}

static void handleCapabilityAttr(Sema &S, Decl *D, const ParsedAttr &AL) {
  // The capability attributes take a single string parameter for the name of
  // the capability they represent. The lockable attribute does not take any
  // parameters. However, semantically, both attributes represent the same
  // concept, and so they use the same semantic attribute. Eventually, the
  // lockable attribute will be removed.
  //
  // For backward compatibility, any capability which has no specified string
  // literal will be considered a "mutex."
  StringRef N("mutex");
  SourceLocation LiteralLoc;
  if (AL.getKind() == ParsedAttr::AT_Capability &&
      !S.checkStringLiteralArgumentAttr(AL, 0, N, &LiteralLoc))
    return;

  D->addAttr(::new (S.Context) CapabilityAttr(S.Context, AL, N));
}

static void handleAssertCapabilityAttr(Sema &S, Decl *D, const ParsedAttr &AL) {
  SmallVector<Expr*, 1> Args;
  if (!checkLockFunAttrCommon(S, D, AL, Args))
    return;

  D->addAttr(::new (S.Context)
                 AssertCapabilityAttr(S.Context, AL, Args.data(), Args.size()));
}

static void handleAcquireCapabilityAttr(Sema &S, Decl *D,
                                        const ParsedAttr &AL) {
  SmallVector<Expr*, 1> Args;
  if (!checkLockFunAttrCommon(S, D, AL, Args))
    return;

  D->addAttr(::new (S.Context) AcquireCapabilityAttr(S.Context, AL, Args.data(),
                                                     Args.size()));
}

static void handleTryAcquireCapabilityAttr(Sema &S, Decl *D,
                                           const ParsedAttr &AL) {
  SmallVector<Expr*, 2> Args;
  if (!checkTryLockFunAttrCommon(S, D, AL, Args))
    return;

  D->addAttr(::new (S.Context) TryAcquireCapabilityAttr(
      S.Context, AL, AL.getArgAsExpr(0), Args.data(), Args.size()));
}

static void handleReleaseCapabilityAttr(Sema &S, Decl *D,
                                        const ParsedAttr &AL) {
  // Check that all arguments are lockable objects.
  SmallVector<Expr *, 1> Args;
  checkAttrArgsAreCapabilityObjs(S, D, AL, Args, 0, true);

  D->addAttr(::new (S.Context) ReleaseCapabilityAttr(S.Context, AL, Args.data(),
                                                     Args.size()));
}

static void handleRequiresCapabilityAttr(Sema &S, Decl *D,
                                         const ParsedAttr &AL) {
  if (!AL.checkAtLeastNumArgs(S, 1))
    return;

  // check that all arguments are lockable objects
  SmallVector<Expr*, 1> Args;
  checkAttrArgsAreCapabilityObjs(S, D, AL, Args);
  if (Args.empty())
    return;

  RequiresCapabilityAttr *RCA = ::new (S.Context)
      RequiresCapabilityAttr(S.Context, AL, Args.data(), Args.size());

  D->addAttr(RCA);
}

static void handleDeprecatedAttr(Sema &S, Decl *D, const ParsedAttr &AL) {
  if (const auto *NSD = dyn_cast<NamespaceDecl>(D)) {
    if (NSD->isAnonymousNamespace()) {
      S.Diag(AL.getLoc(), diag::warn_deprecated_anonymous_namespace);
      // Do not want to attach the attribute to the namespace because that will
      // cause confusing diagnostic reports for uses of declarations within the
      // namespace.
      return;
    }
  } else if (isa<UsingDecl, UnresolvedUsingTypenameDecl,
                 UnresolvedUsingValueDecl>(D)) {
    S.Diag(AL.getRange().getBegin(), diag::warn_deprecated_ignored_on_using)
        << AL;
    return;
  }

  // Handle the cases where the attribute has a text message.
  StringRef Str, Replacement;
  if (AL.isArgExpr(0) && AL.getArgAsExpr(0) &&
      !S.checkStringLiteralArgumentAttr(AL, 0, Str))
    return;

  // Support a single optional message only for Declspec and [[]] spellings.
  if (AL.isDeclspecAttribute() || AL.isStandardAttributeSyntax())
    AL.checkAtMostNumArgs(S, 1);
  else if (AL.isArgExpr(1) && AL.getArgAsExpr(1) &&
           !S.checkStringLiteralArgumentAttr(AL, 1, Replacement))
    return;

  if (!S.getLangOpts().CPlusPlus14 && AL.isCXX11Attribute() && !AL.isGNUScope())
    S.Diag(AL.getLoc(), diag::ext_cxx14_attr) << AL;

  D->addAttr(::new (S.Context) DeprecatedAttr(S.Context, AL, Str, Replacement));
}

static bool isGlobalVar(const Decl *D) {
  if (const auto *S = dyn_cast<VarDecl>(D))
    return S->hasGlobalStorage();
  return false;
}

static void handleNoSanitizeAttr(Sema &S, Decl *D, const ParsedAttr &AL) {
  if (!AL.checkAtLeastNumArgs(S, 1))
    return;

  std::vector<StringRef> Sanitizers;

  for (unsigned I = 0, E = AL.getNumArgs(); I != E; ++I) {
    StringRef SanitizerName;
    SourceLocation LiteralLoc;

    if (!S.checkStringLiteralArgumentAttr(AL, I, SanitizerName, &LiteralLoc))
      return;

    if (parseSanitizerValue(SanitizerName, /*AllowGroups=*/true) ==
            SanitizerMask() &&
        SanitizerName != "coverage")
      S.Diag(LiteralLoc, diag::warn_unknown_sanitizer_ignored) << SanitizerName;
    else if (isGlobalVar(D) && SanitizerName != "address")
      S.Diag(D->getLocation(), diag::err_attribute_wrong_decl_type)
          << AL << ExpectedFunctionOrMethod;
    Sanitizers.push_back(SanitizerName);
  }

  D->addAttr(::new (S.Context) NoSanitizeAttr(S.Context, AL, Sanitizers.data(),
                                              Sanitizers.size()));
}

static void handleNoSanitizeSpecificAttr(Sema &S, Decl *D,
                                         const ParsedAttr &AL) {
  StringRef AttrName = AL.getAttrName()->getName();
  normalizeName(AttrName);
  StringRef SanitizerName = llvm::StringSwitch<StringRef>(AttrName)
                                .Case("no_address_safety_analysis", "address")
                                .Case("no_sanitize_address", "address")
                                .Case("no_sanitize_thread", "thread")
                                .Case("no_sanitize_memory", "memory");
  if (isGlobalVar(D) && SanitizerName != "address")
    S.Diag(D->getLocation(), diag::err_attribute_wrong_decl_type)
        << AL << ExpectedFunction;

  // FIXME: Rather than create a NoSanitizeSpecificAttr, this creates a
  // NoSanitizeAttr object; but we need to calculate the correct spelling list
  // index rather than incorrectly assume the index for NoSanitizeSpecificAttr
  // has the same spellings as the index for NoSanitizeAttr. We don't have a
  // general way to "translate" between the two, so this hack attempts to work
  // around the issue with hard-coded indices. This is critical for calling
  // getSpelling() or prettyPrint() on the resulting semantic attribute object
  // without failing assertions.
  unsigned TranslatedSpellingIndex = 0;
  if (AL.isStandardAttributeSyntax())
    TranslatedSpellingIndex = 1;

  AttributeCommonInfo Info = AL;
  Info.setAttributeSpellingListIndex(TranslatedSpellingIndex);
  D->addAttr(::new (S.Context)
                 NoSanitizeAttr(S.Context, Info, &SanitizerName, 1));
}

static void handleInternalLinkageAttr(Sema &S, Decl *D, const ParsedAttr &AL) {
  if (InternalLinkageAttr *Internal = S.mergeInternalLinkageAttr(D, AL))
    D->addAttr(Internal);
}

static void handleOpenCLNoSVMAttr(Sema &S, Decl *D, const ParsedAttr &AL) {
  if (S.LangOpts.getOpenCLCompatibleVersion() < 200)
    S.Diag(AL.getLoc(), diag::err_attribute_requires_opencl_version)
        << AL << "2.0" << 1;
  else
    S.Diag(AL.getLoc(), diag::warn_opencl_attr_deprecated_ignored)
        << AL << S.LangOpts.getOpenCLVersionString();
}

static void handleOpenCLAccessAttr(Sema &S, Decl *D, const ParsedAttr &AL) {
  if (D->isInvalidDecl())
    return;

  // Check if there is only one access qualifier.
  if (D->hasAttr<OpenCLAccessAttr>()) {
    if (D->getAttr<OpenCLAccessAttr>()->getSemanticSpelling() ==
        AL.getSemanticSpelling()) {
      S.Diag(AL.getLoc(), diag::warn_duplicate_declspec)
          << AL.getAttrName()->getName() << AL.getRange();
    } else {
      S.Diag(AL.getLoc(), diag::err_opencl_multiple_access_qualifiers)
          << D->getSourceRange();
      D->setInvalidDecl(true);
      return;
    }
  }

  // OpenCL v2.0 s6.6 - read_write can be used for image types to specify that
  // an image object can be read and written. OpenCL v2.0 s6.13.6 - A kernel
  // cannot read from and write to the same pipe object. Using the read_write
  // (or __read_write) qualifier with the pipe qualifier is a compilation error.
  // OpenCL v3.0 s6.8 - For OpenCL C 2.0, or with the
  // __opencl_c_read_write_images feature, image objects specified as arguments
  // to a kernel can additionally be declared to be read-write.
  // C++ for OpenCL 1.0 inherits rule from OpenCL C v2.0.
  // C++ for OpenCL 2021 inherits rule from OpenCL C v3.0.
  if (const auto *PDecl = dyn_cast<ParmVarDecl>(D)) {
    const Type *DeclTy = PDecl->getType().getCanonicalType().getTypePtr();
    if (AL.getAttrName()->getName().contains("read_write")) {
      bool ReadWriteImagesUnsupported =
          (S.getLangOpts().getOpenCLCompatibleVersion() < 200) ||
          (S.getLangOpts().getOpenCLCompatibleVersion() == 300 &&
           !S.getOpenCLOptions().isSupported("__opencl_c_read_write_images",
                                             S.getLangOpts()));
      if (ReadWriteImagesUnsupported || DeclTy->isPipeType()) {
        S.Diag(AL.getLoc(), diag::err_opencl_invalid_read_write)
            << AL << PDecl->getType() << DeclTy->isImageType();
        D->setInvalidDecl(true);
        return;
      }
    }
  }

  D->addAttr(::new (S.Context) OpenCLAccessAttr(S.Context, AL));
}

static void handleZeroCallUsedRegsAttr(Sema &S, Decl *D, const ParsedAttr &AL) {
  // Check that the argument is a string literal.
  StringRef KindStr;
  SourceLocation LiteralLoc;
  if (!S.checkStringLiteralArgumentAttr(AL, 0, KindStr, &LiteralLoc))
    return;

  ZeroCallUsedRegsAttr::ZeroCallUsedRegsKind Kind;
  if (!ZeroCallUsedRegsAttr::ConvertStrToZeroCallUsedRegsKind(KindStr, Kind)) {
    S.Diag(LiteralLoc, diag::warn_attribute_type_not_supported)
        << AL << KindStr;
    return;
  }

  D->dropAttr<ZeroCallUsedRegsAttr>();
  D->addAttr(ZeroCallUsedRegsAttr::Create(S.Context, Kind, AL));
}

static constexpr std::pair<Decl::Kind, StringRef>
MakeDeclContextDesc(Decl::Kind K, StringRef SR) {
  return std::pair<Decl::Kind, StringRef>{K, SR};
}

// FIXME: Refactor Util class in SemaSYCL.cpp to avoid following
// code duplication.
bool isDeviceAspectType(const QualType Ty) {
  const EnumType *ET = Ty->getAs<EnumType>();
  if (!ET)
    return false;

  std::array<std::pair<Decl::Kind, StringRef>, 3> Scopes = {
      MakeDeclContextDesc(Decl::Kind::Namespace, "cl"),
      MakeDeclContextDesc(Decl::Kind::Namespace, "sycl"),
      MakeDeclContextDesc(Decl::Kind::Enum, "aspect")};

  const auto *Ctx = cast<DeclContext>(ET->getDecl());
  StringRef Name = "";

  for (const auto &Scope : llvm::reverse(Scopes)) {
    Decl::Kind DK = Ctx->getDeclKind();
    if (DK != Scope.first)
      return false;

    switch (DK) {
    case Decl::Kind::Enum:
      Name = cast<EnumDecl>(Ctx)->getName();
      break;
    case Decl::Kind::Namespace:
      Name = cast<NamespaceDecl>(Ctx)->getName();
      break;
    default:
      llvm_unreachable("isDeviceAspectType: decl kind not supported");
    }
    if (Name != Scope.second)
      return false;
    Ctx = Ctx->getParent();
  }
  return Ctx->isTranslationUnit();
}

SYCLDeviceHasAttr *Sema::MergeSYCLDeviceHasAttr(Decl *D,
                                                const SYCLDeviceHasAttr &A) {
  if (const auto *ExistingAttr = D->getAttr<SYCLDeviceHasAttr>()) {
    Diag(ExistingAttr->getLoc(), diag::warn_duplicate_attribute_exact) << &A;
    Diag(A.getLoc(), diag::note_previous_attribute);
    return nullptr;
  }

  SmallVector<Expr *, 5> Args;
  for (auto *E : A.aspects())
    Args.push_back(E);
  return ::new (Context)
      SYCLDeviceHasAttr(Context, A, Args.data(), Args.size());
}

void Sema::AddSYCLDeviceHasAttr(Decl *D, const AttributeCommonInfo &CI,
                                Expr **Exprs, unsigned Size) {

  SYCLDeviceHasAttr TmpAttr(Context, CI, Exprs, Size);
  SmallVector<Expr *, 5> Aspects;
  for (auto *E : TmpAttr.aspects())
    if (!isDeviceAspectType(E->getType()))
      Diag(E->getExprLoc(), diag::err_sycl_invalid_aspect_argument) << CI;

  if (const auto *ExistingAttr = D->getAttr<SYCLDeviceHasAttr>()) {
    Diag(CI.getLoc(), diag::warn_duplicate_attribute_exact) << CI;
    Diag(ExistingAttr->getLoc(), diag::note_previous_attribute);
    return;
  }

  D->addAttr(::new (Context) SYCLDeviceHasAttr(Context, CI, Exprs, Size));
}

static void handleSYCLDeviceHasAttr(Sema &S, Decl *D, const ParsedAttr &A) {
  SmallVector<Expr *, 5> Args;
  for (unsigned I = 0; I < A.getNumArgs(); ++I)
    Args.push_back(A.getArgAsExpr(I));

  S.AddSYCLDeviceHasAttr(D, A, Args.data(), Args.size());
}

SYCLUsesAspectsAttr *
Sema::MergeSYCLUsesAspectsAttr(Decl *D, const SYCLUsesAspectsAttr &A) {
  if (const auto *ExistingAttr = D->getAttr<SYCLUsesAspectsAttr>()) {
    Diag(ExistingAttr->getLoc(), diag::warn_duplicate_attribute_exact) << &A;
    Diag(A.getLoc(), diag::note_previous_attribute);
    return nullptr;
  }

  SmallVector<Expr *, 5> Args;
  for (auto *E : A.aspects())
    Args.push_back(E);
  return ::new (Context)
      SYCLUsesAspectsAttr(Context, A, Args.data(), Args.size());
}

void Sema::AddSYCLUsesAspectsAttr(Decl *D, const AttributeCommonInfo &CI,
                                  Expr **Exprs, unsigned Size) {

  SYCLUsesAspectsAttr TmpAttr(Context, CI, Exprs, Size);
  SmallVector<Expr *, 5> Aspects;
  for (auto *E : TmpAttr.aspects())
    if (!isDeviceAspectType(E->getType()))
      Diag(E->getExprLoc(), diag::err_sycl_invalid_aspect_argument) << CI;

  if (const auto *ExistingAttr = D->getAttr<SYCLUsesAspectsAttr>()) {
    Diag(CI.getLoc(), diag::warn_duplicate_attribute_exact) << CI;
    Diag(ExistingAttr->getLoc(), diag::note_previous_attribute);
    return;
  }

  D->addAttr(::new (Context) SYCLUsesAspectsAttr(Context, CI, Exprs, Size));
}

static void handleSYCLUsesAspectsAttr(Sema &S, Decl *D, const ParsedAttr &A) {
  SmallVector<Expr *, 5> Args;
  for (unsigned I = 0; I < A.getNumArgs(); ++I)
    Args.push_back(A.getArgAsExpr(I));

  S.AddSYCLUsesAspectsAttr(D, A, Args.data(), Args.size());
}

static void handleSYCLKernelAttr(Sema &S, Decl *D, const ParsedAttr &AL) {
  // The 'sycl_kernel' attribute applies only to function templates.
  const auto *FD = cast<FunctionDecl>(D);
  const FunctionTemplateDecl *FT = FD->getDescribedFunctionTemplate();
  assert(FT && "Function template is expected");

  // Function template must have at least two template parameters so it
  // can be used in OpenCL kernel generation.
  const TemplateParameterList *TL = FT->getTemplateParameters();
  if (TL->size() < 2) {
    S.Diag(FT->getLocation(), diag::warn_sycl_kernel_num_of_template_params);
    return;
  }

  // The first two template parameters must be typenames.
  for (unsigned I = 0; I < 2 && I < TL->size(); ++I) {
    const NamedDecl *TParam = TL->getParam(I);
    if (isa<NonTypeTemplateParmDecl>(TParam)) {
      S.Diag(FT->getLocation(),
             diag::warn_sycl_kernel_invalid_template_param_type);
      return;
    }
  }

  // Function must have at least one parameter.
  if (getFunctionOrMethodNumParams(D) < 1) {
    S.Diag(FT->getLocation(), diag::warn_sycl_kernel_num_of_function_params);
    return;
  }

  // Function must return void.
  QualType RetTy = getFunctionOrMethodResultType(D);
  if (!RetTy->isVoidType()) {
    S.Diag(FT->getLocation(), diag::warn_sycl_kernel_return_type);
    return;
  }

  handleSimpleAttribute<SYCLKernelAttr>(S, D, AL);
}

static void handleDestroyAttr(Sema &S, Decl *D, const ParsedAttr &A) {
  if (!cast<VarDecl>(D)->hasGlobalStorage()) {
    S.Diag(D->getLocation(), diag::err_destroy_attr_on_non_static_var)
        << (A.getKind() == ParsedAttr::AT_AlwaysDestroy);
    return;
  }

  if (A.getKind() == ParsedAttr::AT_AlwaysDestroy)
    handleSimpleAttribute<AlwaysDestroyAttr>(S, D, A);
  else
    handleSimpleAttribute<NoDestroyAttr>(S, D, A);
}

static void handleUninitializedAttr(Sema &S, Decl *D, const ParsedAttr &AL) {
  assert(cast<VarDecl>(D)->getStorageDuration() == SD_Automatic &&
         "uninitialized is only valid on automatic duration variables");
  D->addAttr(::new (S.Context) UninitializedAttr(S.Context, AL));
}

static bool tryMakeVariablePseudoStrong(Sema &S, VarDecl *VD,
                                        bool DiagnoseFailure) {
  QualType Ty = VD->getType();
  if (!Ty->isObjCRetainableType()) {
    if (DiagnoseFailure) {
      S.Diag(VD->getBeginLoc(), diag::warn_ignored_objc_externally_retained)
          << 0;
    }
    return false;
  }

  Qualifiers::ObjCLifetime LifetimeQual = Ty.getQualifiers().getObjCLifetime();

  // Sema::inferObjCARCLifetime must run after processing decl attributes
  // (because __block lowers to an attribute), so if the lifetime hasn't been
  // explicitly specified, infer it locally now.
  if (LifetimeQual == Qualifiers::OCL_None)
    LifetimeQual = Ty->getObjCARCImplicitLifetime();

  // The attributes only really makes sense for __strong variables; ignore any
  // attempts to annotate a parameter with any other lifetime qualifier.
  if (LifetimeQual != Qualifiers::OCL_Strong) {
    if (DiagnoseFailure) {
      S.Diag(VD->getBeginLoc(), diag::warn_ignored_objc_externally_retained)
          << 1;
    }
    return false;
  }

  // Tampering with the type of a VarDecl here is a bit of a hack, but we need
  // to ensure that the variable is 'const' so that we can error on
  // modification, which can otherwise over-release.
  VD->setType(Ty.withConst());
  VD->setARCPseudoStrong(true);
  return true;
}

static void handleObjCExternallyRetainedAttr(Sema &S, Decl *D,
                                             const ParsedAttr &AL) {
  if (auto *VD = dyn_cast<VarDecl>(D)) {
    assert(!isa<ParmVarDecl>(VD) && "should be diagnosed automatically");
    if (!VD->hasLocalStorage()) {
      S.Diag(D->getBeginLoc(), diag::warn_ignored_objc_externally_retained)
          << 0;
      return;
    }

    if (!tryMakeVariablePseudoStrong(S, VD, /*DiagnoseFailure=*/true))
      return;

    handleSimpleAttribute<ObjCExternallyRetainedAttr>(S, D, AL);
    return;
  }

  // If D is a function-like declaration (method, block, or function), then we
  // make every parameter psuedo-strong.
  unsigned NumParams =
      hasFunctionProto(D) ? getFunctionOrMethodNumParams(D) : 0;
  for (unsigned I = 0; I != NumParams; ++I) {
    auto *PVD = const_cast<ParmVarDecl *>(getFunctionOrMethodParam(D, I));
    QualType Ty = PVD->getType();

    // If a user wrote a parameter with __strong explicitly, then assume they
    // want "real" strong semantics for that parameter. This works because if
    // the parameter was written with __strong, then the strong qualifier will
    // be non-local.
    if (Ty.getLocalUnqualifiedType().getQualifiers().getObjCLifetime() ==
        Qualifiers::OCL_Strong)
      continue;

    tryMakeVariablePseudoStrong(S, PVD, /*DiagnoseFailure=*/false);
  }
  handleSimpleAttribute<ObjCExternallyRetainedAttr>(S, D, AL);
}

static void handleMIGServerRoutineAttr(Sema &S, Decl *D, const ParsedAttr &AL) {
  // Check that the return type is a `typedef int kern_return_t` or a typedef
  // around it, because otherwise MIG convention checks make no sense.
  // BlockDecl doesn't store a return type, so it's annoying to check,
  // so let's skip it for now.
  if (!isa<BlockDecl>(D)) {
    QualType T = getFunctionOrMethodResultType(D);
    bool IsKernReturnT = false;
    while (const auto *TT = T->getAs<TypedefType>()) {
      IsKernReturnT = (TT->getDecl()->getName() == "kern_return_t");
      T = TT->desugar();
    }
    if (!IsKernReturnT || T.getCanonicalType() != S.getASTContext().IntTy) {
      S.Diag(D->getBeginLoc(),
             diag::warn_mig_server_routine_does_not_return_kern_return_t);
      return;
    }
  }

  handleSimpleAttribute<MIGServerRoutineAttr>(S, D, AL);
}

static void handleMSAllocatorAttr(Sema &S, Decl *D, const ParsedAttr &AL) {
  // Warn if the return type is not a pointer or reference type.
  if (auto *FD = dyn_cast<FunctionDecl>(D)) {
    QualType RetTy = FD->getReturnType();
    if (!RetTy->isPointerType() && !RetTy->isReferenceType()) {
      S.Diag(AL.getLoc(), diag::warn_declspec_allocator_nonpointer)
          << AL.getRange() << RetTy;
      return;
    }
  }

  handleSimpleAttribute<MSAllocatorAttr>(S, D, AL);
}

static void handleAcquireHandleAttr(Sema &S, Decl *D, const ParsedAttr &AL) {
  if (AL.isUsedAsTypeAttr())
    return;
  // Warn if the parameter is definitely not an output parameter.
  if (const auto *PVD = dyn_cast<ParmVarDecl>(D)) {
    if (PVD->getType()->isIntegerType()) {
      S.Diag(AL.getLoc(), diag::err_attribute_output_parameter)
          << AL.getRange();
      return;
    }
  }
  StringRef Argument;
  if (!S.checkStringLiteralArgumentAttr(AL, 0, Argument))
    return;
  D->addAttr(AcquireHandleAttr::Create(S.Context, Argument, AL));
}

template<typename Attr>
static void handleHandleAttr(Sema &S, Decl *D, const ParsedAttr &AL) {
  StringRef Argument;
  if (!S.checkStringLiteralArgumentAttr(AL, 0, Argument))
    return;
  D->addAttr(Attr::Create(S.Context, Argument, AL));
}

static void handleCFGuardAttr(Sema &S, Decl *D, const ParsedAttr &AL) {
  // The guard attribute takes a single identifier argument.

  if (!AL.isArgIdent(0)) {
    S.Diag(AL.getLoc(), diag::err_attribute_argument_type)
        << AL << AANT_ArgumentIdentifier;
    return;
  }

  CFGuardAttr::GuardArg Arg;
  IdentifierInfo *II = AL.getArgAsIdent(0)->Ident;
  if (!CFGuardAttr::ConvertStrToGuardArg(II->getName(), Arg)) {
    S.Diag(AL.getLoc(), diag::warn_attribute_type_not_supported) << AL << II;
    return;
  }

  D->addAttr(::new (S.Context) CFGuardAttr(S.Context, AL, Arg));
}


template <typename AttrTy>
static const AttrTy *findEnforceTCBAttrByName(Decl *D, StringRef Name) {
  auto Attrs = D->specific_attrs<AttrTy>();
  auto I = llvm::find_if(Attrs,
                         [Name](const AttrTy *A) {
                           return A->getTCBName() == Name;
                         });
  return I == Attrs.end() ? nullptr : *I;
}

template <typename AttrTy, typename ConflictingAttrTy>
static void handleEnforceTCBAttr(Sema &S, Decl *D, const ParsedAttr &AL) {
  StringRef Argument;
  if (!S.checkStringLiteralArgumentAttr(AL, 0, Argument))
    return;

  // A function cannot be have both regular and leaf membership in the same TCB.
  if (const ConflictingAttrTy *ConflictingAttr =
      findEnforceTCBAttrByName<ConflictingAttrTy>(D, Argument)) {
    // We could attach a note to the other attribute but in this case
    // there's no need given how the two are very close to each other.
    S.Diag(AL.getLoc(), diag::err_tcb_conflicting_attributes)
      << AL.getAttrName()->getName() << ConflictingAttr->getAttrName()->getName()
      << Argument;

    // Error recovery: drop the non-leaf attribute so that to suppress
    // all future warnings caused by erroneous attributes. The leaf attribute
    // needs to be kept because it can only suppresses warnings, not cause them.
    D->dropAttr<EnforceTCBAttr>();
    return;
  }

  D->addAttr(AttrTy::Create(S.Context, Argument, AL));
}

template <typename AttrTy, typename ConflictingAttrTy>
static AttrTy *mergeEnforceTCBAttrImpl(Sema &S, Decl *D, const AttrTy &AL) {
  // Check if the new redeclaration has different leaf-ness in the same TCB.
  StringRef TCBName = AL.getTCBName();
  if (const ConflictingAttrTy *ConflictingAttr =
      findEnforceTCBAttrByName<ConflictingAttrTy>(D, TCBName)) {
    S.Diag(ConflictingAttr->getLoc(), diag::err_tcb_conflicting_attributes)
      << ConflictingAttr->getAttrName()->getName()
      << AL.getAttrName()->getName() << TCBName;

    // Add a note so that the user could easily find the conflicting attribute.
    S.Diag(AL.getLoc(), diag::note_conflicting_attribute);

    // More error recovery.
    D->dropAttr<EnforceTCBAttr>();
    return nullptr;
  }

  ASTContext &Context = S.getASTContext();
  return ::new(Context) AttrTy(Context, AL, AL.getTCBName());
}

EnforceTCBAttr *Sema::mergeEnforceTCBAttr(Decl *D, const EnforceTCBAttr &AL) {
  return mergeEnforceTCBAttrImpl<EnforceTCBAttr, EnforceTCBLeafAttr>(
      *this, D, AL);
}

EnforceTCBLeafAttr *Sema::mergeEnforceTCBLeafAttr(
    Decl *D, const EnforceTCBLeafAttr &AL) {
  return mergeEnforceTCBAttrImpl<EnforceTCBLeafAttr, EnforceTCBAttr>(
      *this, D, AL);
}

//===----------------------------------------------------------------------===//
// Top Level Sema Entry Points
//===----------------------------------------------------------------------===//

static bool IsDeclLambdaCallOperator(Decl *D) {
  if (const auto *MD = dyn_cast<CXXMethodDecl>(D))
    return MD->getParent()->isLambda() &&
           MD->getOverloadedOperator() == OverloadedOperatorKind::OO_Call;
  return false;
}

// Returns true if the attribute must delay setting its arguments until after
// template instantiation, and false otherwise.
static bool MustDelayAttributeArguments(const ParsedAttr &AL) {
  // Only attributes that accept expression parameter packs can delay arguments.
  if (!AL.acceptsExprPack())
    return false;

  bool AttrHasVariadicArg = AL.hasVariadicArg();
  unsigned AttrNumArgs = AL.getNumArgMembers();
  for (size_t I = 0; I < std::min(AL.getNumArgs(), AttrNumArgs); ++I) {
    bool IsLastAttrArg = I == (AttrNumArgs - 1);
    // If the argument is the last argument and it is variadic it can contain
    // any expression.
    if (IsLastAttrArg && AttrHasVariadicArg)
      return false;
    Expr *E = AL.getArgAsExpr(I);
    bool ArgMemberCanHoldExpr = AL.isParamExpr(I);
    // If the expression is a pack expansion then arguments must be delayed
    // unless the argument is an expression and it is the last argument of the
    // attribute.
    if (isa<PackExpansionExpr>(E))
      return !(IsLastAttrArg && ArgMemberCanHoldExpr);
    // Last case is if the expression is value dependent then it must delay
    // arguments unless the corresponding argument is able to hold the
    // expression.
    if (E->isValueDependent() && !ArgMemberCanHoldExpr)
      return true;
  }
  return false;
}

/// ProcessDeclAttribute - Apply the specific attribute to the specified decl if
/// the attribute applies to decls.  If the attribute is a type attribute, just
/// silently ignore it if a GNU attribute.
static void ProcessDeclAttribute(Sema &S, Scope *scope, Decl *D,
                                 const ParsedAttr &AL,
                                 bool IncludeCXX11Attributes) {
  if (AL.isInvalid() || AL.getKind() == ParsedAttr::IgnoredAttribute)
    return;

  // Ignore C++11 attributes on declarator chunks: they appertain to the type
  // instead.
  if (AL.isCXX11Attribute() && !IncludeCXX11Attributes &&
      (!IsDeclLambdaCallOperator(D) || !AL.supportsNonconformingLambdaSyntax()))
    return;

  // Unknown attributes are automatically warned on. Target-specific attributes
  // which do not apply to the current target architecture are treated as
  // though they were unknown attributes.
  const TargetInfo *Aux = S.Context.getAuxTargetInfo();
  if (AL.getKind() == ParsedAttr::UnknownAttribute ||
      !(AL.existsInTarget(S.Context.getTargetInfo()) ||
        (S.Context.getLangOpts().SYCLIsDevice &&
         Aux && AL.existsInTarget(*Aux)))) {
    S.Diag(AL.getLoc(),
           AL.isDeclspecAttribute()
               ? (unsigned)diag::warn_unhandled_ms_attribute_ignored
               : (unsigned)diag::warn_unknown_attribute_ignored)
        << AL << AL.getRange();
    return;
  }

  // Check if argument population must delayed to after template instantiation.
  bool MustDelayArgs = MustDelayAttributeArguments(AL);

  // Argument number check must be skipped if arguments are delayed.
  if (S.checkCommonAttributeFeatures(D, AL, MustDelayArgs))
    return;

  if (MustDelayArgs) {
    AL.handleAttrWithDelayedArgs(S, D);
    return;
  }

  switch (AL.getKind()) {
  default:
    if (AL.getInfo().handleDeclAttribute(S, D, AL) != ParsedAttrInfo::NotHandled)
      break;
    if (!AL.isStmtAttr()) {
      // Type attributes are handled elsewhere; silently move on.
      assert(AL.isTypeAttr() && "Non-type attribute not handled");
      break;
    }
    // N.B., ClangAttrEmitter.cpp emits a diagnostic helper that ensures a
    // statement attribute is not written on a declaration, but this code is
    // needed for attributes in Attr.td that do not list any subjects.
    S.Diag(AL.getLoc(), diag::err_stmt_attribute_invalid_on_decl)
        << AL << D->getLocation();
    break;
  case ParsedAttr::AT_Interrupt:
    handleInterruptAttr(S, D, AL);
    break;
  case ParsedAttr::AT_X86ForceAlignArgPointer:
    handleX86ForceAlignArgPointerAttr(S, D, AL);
    break;
  case ParsedAttr::AT_DLLExport:
  case ParsedAttr::AT_DLLImport:
    handleDLLAttr(S, D, AL);
    break;
  case ParsedAttr::AT_AMDGPUFlatWorkGroupSize:
    handleAMDGPUFlatWorkGroupSizeAttr(S, D, AL);
    break;
  case ParsedAttr::AT_AMDGPUWavesPerEU:
    handleAMDGPUWavesPerEUAttr(S, D, AL);
    break;
  case ParsedAttr::AT_AMDGPUNumSGPR:
    handleAMDGPUNumSGPRAttr(S, D, AL);
    break;
  case ParsedAttr::AT_AMDGPUNumVGPR:
    handleAMDGPUNumVGPRAttr(S, D, AL);
    break;
  case ParsedAttr::AT_AVRSignal:
    handleAVRSignalAttr(S, D, AL);
    break;
  case ParsedAttr::AT_BPFPreserveAccessIndex:
    handleBPFPreserveAccessIndexAttr(S, D, AL);
    break;
  case ParsedAttr::AT_BTFDeclTag:
    handleBTFDeclTagAttr(S, D, AL);
    break;
  case ParsedAttr::AT_WebAssemblyExportName:
    handleWebAssemblyExportNameAttr(S, D, AL);
    break;
  case ParsedAttr::AT_WebAssemblyImportModule:
    handleWebAssemblyImportModuleAttr(S, D, AL);
    break;
  case ParsedAttr::AT_WebAssemblyImportName:
    handleWebAssemblyImportNameAttr(S, D, AL);
    break;
  case ParsedAttr::AT_IBOutlet:
    handleIBOutlet(S, D, AL);
    break;
  case ParsedAttr::AT_IBOutletCollection:
    handleIBOutletCollection(S, D, AL);
    break;
  case ParsedAttr::AT_IFunc:
    handleIFuncAttr(S, D, AL);
    break;
  case ParsedAttr::AT_Alias:
    handleAliasAttr(S, D, AL);
    break;
  case ParsedAttr::AT_Aligned:
    handleAlignedAttr(S, D, AL);
    break;
  case ParsedAttr::AT_AlignValue:
    handleAlignValueAttr(S, D, AL);
    break;
  case ParsedAttr::AT_AllocSize:
    handleAllocSizeAttr(S, D, AL);
    break;
  case ParsedAttr::AT_AlwaysInline:
    handleAlwaysInlineAttr(S, D, AL);
    break;
  case ParsedAttr::AT_AnalyzerNoReturn:
    handleAnalyzerNoReturnAttr(S, D, AL);
    break;
  case ParsedAttr::AT_TLSModel:
    handleTLSModelAttr(S, D, AL);
    break;
  case ParsedAttr::AT_Annotate:
    handleAnnotateAttr(S, D, AL);
    break;
  case ParsedAttr::AT_Availability:
    handleAvailabilityAttr(S, D, AL);
    break;
  case ParsedAttr::AT_CarriesDependency:
    handleDependencyAttr(S, scope, D, AL);
    break;
  case ParsedAttr::AT_CPUDispatch:
  case ParsedAttr::AT_CPUSpecific:
    handleCPUSpecificAttr(S, D, AL);
    break;
  case ParsedAttr::AT_Common:
    handleCommonAttr(S, D, AL);
    break;
  case ParsedAttr::AT_CUDAConstant:
    handleConstantAttr(S, D, AL);
    break;
  case ParsedAttr::AT_PassObjectSize:
    handlePassObjectSizeAttr(S, D, AL);
    break;
  case ParsedAttr::AT_Constructor:
      handleConstructorAttr(S, D, AL);
    break;
  case ParsedAttr::AT_Deprecated:
    handleDeprecatedAttr(S, D, AL);
    break;
  case ParsedAttr::AT_Destructor:
      handleDestructorAttr(S, D, AL);
    break;
  case ParsedAttr::AT_EnableIf:
    handleEnableIfAttr(S, D, AL);
    break;
  case ParsedAttr::AT_Error:
    handleErrorAttr(S, D, AL);
    break;
  case ParsedAttr::AT_DiagnoseIf:
    handleDiagnoseIfAttr(S, D, AL);
    break;
  case ParsedAttr::AT_DiagnoseAsBuiltin:
    handleDiagnoseAsBuiltinAttr(S, D, AL);
    break;
  case ParsedAttr::AT_NoBuiltin:
    handleNoBuiltinAttr(S, D, AL);
    break;
  case ParsedAttr::AT_ExtVectorType:
    handleExtVectorTypeAttr(S, D, AL);
    break;
  case ParsedAttr::AT_ExternalSourceSymbol:
    handleExternalSourceSymbolAttr(S, D, AL);
    break;
  case ParsedAttr::AT_MinSize:
    handleMinSizeAttr(S, D, AL);
    break;
  case ParsedAttr::AT_OptimizeNone:
    handleOptimizeNoneAttr(S, D, AL);
    break;
  case ParsedAttr::AT_EnumExtensibility:
    handleEnumExtensibilityAttr(S, D, AL);
    break;
  case ParsedAttr::AT_SYCLKernel:
    handleSYCLKernelAttr(S, D, AL);
    break;
  case ParsedAttr::AT_SYCLSimd:
    handleSimpleAttribute<SYCLSimdAttr>(S, D, AL);
    break;
  case ParsedAttr::AT_SYCLSpecialClass:
    handleSimpleAttribute<SYCLSpecialClassAttr>(S, D, AL);
    break;
  case ParsedAttr::AT_SYCLDevice:
    handleSYCLDeviceAttr(S, D, AL);
    break;
  case ParsedAttr::AT_SYCLDeviceIndirectlyCallable:
    handleSYCLDeviceIndirectlyCallableAttr(S, D, AL);
    break;
  case ParsedAttr::AT_SYCLGlobalVar:
    handleSYCLGlobalVarAttr(S, D, AL);
    break;
  case ParsedAttr::AT_SYCLRegisterNum:
    handleSYCLRegisterNumAttr(S, D, AL);
    break;
  case ParsedAttr::AT_SYCLIntelESimdVectorize:
    handleSYCLIntelESimdVectorizeAttr(S, D, AL);
    break;
  case ParsedAttr::AT_SYCLDeviceHas:
    handleSYCLDeviceHasAttr(S, D, AL);
    break;
  case ParsedAttr::AT_SYCLUsesAspects:
    handleSYCLUsesAspectsAttr(S, D, AL);
    break;
  case ParsedAttr::AT_Format:
    handleFormatAttr(S, D, AL);
    break;
  case ParsedAttr::AT_FormatArg:
    handleFormatArgAttr(S, D, AL);
    break;
  case ParsedAttr::AT_Callback:
    handleCallbackAttr(S, D, AL);
    break;
  case ParsedAttr::AT_CalledOnce:
    handleCalledOnceAttr(S, D, AL);
    break;
  case ParsedAttr::AT_CUDAGlobal:
    handleGlobalAttr(S, D, AL);
    break;
  case ParsedAttr::AT_CUDADevice:
    handleDeviceAttr(S, D, AL);
    break;
  case ParsedAttr::AT_HIPManaged:
    handleManagedAttr(S, D, AL);
    break;
  case ParsedAttr::AT_GNUInline:
    handleGNUInlineAttr(S, D, AL);
    break;
  case ParsedAttr::AT_CUDALaunchBounds:
    handleLaunchBoundsAttr(S, D, AL);
    break;
  case ParsedAttr::AT_Restrict:
    handleRestrictAttr(S, D, AL);
    break;
  case ParsedAttr::AT_Mode:
    handleModeAttr(S, D, AL);
    break;
  case ParsedAttr::AT_NonNull:
    if (auto *PVD = dyn_cast<ParmVarDecl>(D))
      handleNonNullAttrParameter(S, PVD, AL);
    else
      handleNonNullAttr(S, D, AL);
    break;
  case ParsedAttr::AT_ReturnsNonNull:
    handleReturnsNonNullAttr(S, D, AL);
    break;
  case ParsedAttr::AT_NoEscape:
    handleNoEscapeAttr(S, D, AL);
    break;
  case ParsedAttr::AT_AssumeAligned:
    handleAssumeAlignedAttr(S, D, AL);
    break;
  case ParsedAttr::AT_AllocAlign:
    handleAllocAlignAttr(S, D, AL);
    break;
  case ParsedAttr::AT_Ownership:
    handleOwnershipAttr(S, D, AL);
    break;
  case ParsedAttr::AT_Naked:
    handleNakedAttr(S, D, AL);
    break;
  case ParsedAttr::AT_NoReturn:
    handleNoReturnAttr(S, D, AL);
    break;
  case ParsedAttr::AT_CXX11NoReturn:
    handleStandardNoReturnAttr(S, D, AL);
    break;
  case ParsedAttr::AT_AnyX86NoCfCheck:
    handleNoCfCheckAttr(S, D, AL);
    break;
  case ParsedAttr::AT_NoThrow:
    if (!AL.isUsedAsTypeAttr())
      handleSimpleAttribute<NoThrowAttr>(S, D, AL);
    break;
  case ParsedAttr::AT_CUDAShared:
    handleSharedAttr(S, D, AL);
    break;
  case ParsedAttr::AT_VecReturn:
    handleVecReturnAttr(S, D, AL);
    break;
  case ParsedAttr::AT_ObjCOwnership:
    handleObjCOwnershipAttr(S, D, AL);
    break;
  case ParsedAttr::AT_ObjCPreciseLifetime:
    handleObjCPreciseLifetimeAttr(S, D, AL);
    break;
  case ParsedAttr::AT_ObjCReturnsInnerPointer:
    handleObjCReturnsInnerPointerAttr(S, D, AL);
    break;
  case ParsedAttr::AT_ObjCRequiresSuper:
    handleObjCRequiresSuperAttr(S, D, AL);
    break;
  case ParsedAttr::AT_ObjCBridge:
    handleObjCBridgeAttr(S, D, AL);
    break;
  case ParsedAttr::AT_ObjCBridgeMutable:
    handleObjCBridgeMutableAttr(S, D, AL);
    break;
  case ParsedAttr::AT_ObjCBridgeRelated:
    handleObjCBridgeRelatedAttr(S, D, AL);
    break;
  case ParsedAttr::AT_ObjCDesignatedInitializer:
    handleObjCDesignatedInitializer(S, D, AL);
    break;
  case ParsedAttr::AT_ObjCRuntimeName:
    handleObjCRuntimeName(S, D, AL);
    break;
  case ParsedAttr::AT_ObjCBoxable:
    handleObjCBoxable(S, D, AL);
    break;
  case ParsedAttr::AT_NSErrorDomain:
    handleNSErrorDomain(S, D, AL);
    break;
  case ParsedAttr::AT_CFConsumed:
  case ParsedAttr::AT_NSConsumed:
  case ParsedAttr::AT_OSConsumed:
    S.AddXConsumedAttr(D, AL, parsedAttrToRetainOwnershipKind(AL),
                       /*IsTemplateInstantiation=*/false);
    break;
  case ParsedAttr::AT_OSReturnsRetainedOnZero:
    handleSimpleAttributeOrDiagnose<OSReturnsRetainedOnZeroAttr>(
        S, D, AL, isValidOSObjectOutParameter(D),
        diag::warn_ns_attribute_wrong_parameter_type,
        /*Extra Args=*/AL, /*pointer-to-OSObject-pointer*/ 3, AL.getRange());
    break;
  case ParsedAttr::AT_OSReturnsRetainedOnNonZero:
    handleSimpleAttributeOrDiagnose<OSReturnsRetainedOnNonZeroAttr>(
        S, D, AL, isValidOSObjectOutParameter(D),
        diag::warn_ns_attribute_wrong_parameter_type,
        /*Extra Args=*/AL, /*pointer-to-OSObject-poointer*/ 3, AL.getRange());
    break;
  case ParsedAttr::AT_NSReturnsAutoreleased:
  case ParsedAttr::AT_NSReturnsNotRetained:
  case ParsedAttr::AT_NSReturnsRetained:
  case ParsedAttr::AT_CFReturnsNotRetained:
  case ParsedAttr::AT_CFReturnsRetained:
  case ParsedAttr::AT_OSReturnsNotRetained:
  case ParsedAttr::AT_OSReturnsRetained:
    handleXReturnsXRetainedAttr(S, D, AL);
    break;
  case ParsedAttr::AT_WorkGroupSizeHint:
    handleWorkGroupSizeHint(S, D, AL);
    break;
  case ParsedAttr::AT_ReqdWorkGroupSize:
    handleReqdWorkGroupSize(S, D, AL);
    break;
  case ParsedAttr::AT_SYCLIntelMaxWorkGroupSize:
    handleSYCLIntelMaxWorkGroupSize(S, D, AL);
    break;
  case ParsedAttr::AT_IntelReqdSubGroupSize:
    handleIntelReqdSubGroupSize(S, D, AL);
    break;
  case ParsedAttr::AT_IntelNamedSubGroupSize:
    handleIntelNamedSubGroupSize(S, D, AL);
    break;
  case ParsedAttr::AT_SYCLIntelNumSimdWorkItems:
    handleSYCLIntelNumSimdWorkItemsAttr(S, D, AL);
    break;
  case ParsedAttr::AT_SYCLIntelSchedulerTargetFmaxMhz:
    handleSYCLIntelSchedulerTargetFmaxMhzAttr(S, D, AL);
    break;
  case ParsedAttr::AT_SYCLIntelMaxGlobalWorkDim:
    handleSYCLIntelMaxGlobalWorkDimAttr(S, D, AL);
    break;
  case ParsedAttr::AT_SYCLIntelNoGlobalWorkOffset:
    handleSYCLIntelNoGlobalWorkOffsetAttr(S, D, AL);
    break;
  case ParsedAttr::AT_SYCLIntelUseStallEnableClusters:
    handleSYCLIntelUseStallEnableClustersAttr(S, D, AL);
    break;
  case ParsedAttr::AT_SYCLIntelLoopFuse:
    handleSYCLIntelLoopFuseAttr(S, D, AL);
    break;
  case ParsedAttr::AT_SYCLIntelFPGAInitiationInterval:
    handleSYCLIntelFPGAInitiationIntervalAttr(S, D, AL);
    break;
  case ParsedAttr::AT_VecTypeHint:
    handleVecTypeHint(S, D, AL);
    break;
  case ParsedAttr::AT_InitPriority:
      handleInitPriorityAttr(S, D, AL);
    break;
  case ParsedAttr::AT_Packed:
    handlePackedAttr(S, D, AL);
    break;
  case ParsedAttr::AT_PreferredName:
    handlePreferredName(S, D, AL);
    break;
  case ParsedAttr::AT_Section:
    handleSectionAttr(S, D, AL);
    break;
  case ParsedAttr::AT_CodeSeg:
    handleCodeSegAttr(S, D, AL);
    break;
  case ParsedAttr::AT_Target:
    handleTargetAttr(S, D, AL);
    break;
  case ParsedAttr::AT_TargetClones:
    handleTargetClonesAttr(S, D, AL);
    break;
  case ParsedAttr::AT_MinVectorWidth:
    handleMinVectorWidthAttr(S, D, AL);
    break;
  case ParsedAttr::AT_Unavailable:
    handleAttrWithMessage<UnavailableAttr>(S, D, AL);
    break;
  case ParsedAttr::AT_Assumption:
    handleAssumumptionAttr(S, D, AL);
    break;
  case ParsedAttr::AT_ObjCDirect:
    handleObjCDirectAttr(S, D, AL);
    break;
  case ParsedAttr::AT_ObjCDirectMembers:
    handleObjCDirectMembersAttr(S, D, AL);
    handleSimpleAttribute<ObjCDirectMembersAttr>(S, D, AL);
    break;
  case ParsedAttr::AT_ObjCExplicitProtocolImpl:
    handleObjCSuppresProtocolAttr(S, D, AL);
    break;
  case ParsedAttr::AT_Unused:
    handleUnusedAttr(S, D, AL);
    break;
  case ParsedAttr::AT_Visibility:
    handleVisibilityAttr(S, D, AL, false);
    break;
  case ParsedAttr::AT_TypeVisibility:
    handleVisibilityAttr(S, D, AL, true);
    break;
  case ParsedAttr::AT_WarnUnusedResult:
    handleWarnUnusedResult(S, D, AL);
    break;
  case ParsedAttr::AT_WeakRef:
    handleWeakRefAttr(S, D, AL);
    break;
  case ParsedAttr::AT_WeakImport:
    handleWeakImportAttr(S, D, AL);
    break;
  case ParsedAttr::AT_TransparentUnion:
    handleTransparentUnionAttr(S, D, AL);
    break;
  case ParsedAttr::AT_ObjCMethodFamily:
    handleObjCMethodFamilyAttr(S, D, AL);
    break;
  case ParsedAttr::AT_ObjCNSObject:
    handleObjCNSObject(S, D, AL);
    break;
  case ParsedAttr::AT_ObjCIndependentClass:
    handleObjCIndependentClass(S, D, AL);
    break;
  case ParsedAttr::AT_Blocks:
    handleBlocksAttr(S, D, AL);
    break;
  case ParsedAttr::AT_Sentinel:
    handleSentinelAttr(S, D, AL);
    break;
  case ParsedAttr::AT_Cleanup:
    handleCleanupAttr(S, D, AL);
    break;
  case ParsedAttr::AT_NoDebug:
    handleNoDebugAttr(S, D, AL);
    break;
  case ParsedAttr::AT_CmseNSEntry:
    handleCmseNSEntryAttr(S, D, AL);
    break;
  case ParsedAttr::AT_StdCall:
  case ParsedAttr::AT_CDecl:
  case ParsedAttr::AT_FastCall:
  case ParsedAttr::AT_ThisCall:
  case ParsedAttr::AT_Pascal:
  case ParsedAttr::AT_RegCall:
  case ParsedAttr::AT_SwiftCall:
  case ParsedAttr::AT_SwiftAsyncCall:
  case ParsedAttr::AT_VectorCall:
  case ParsedAttr::AT_MSABI:
  case ParsedAttr::AT_SysVABI:
  case ParsedAttr::AT_Pcs:
  case ParsedAttr::AT_IntelOclBicc:
  case ParsedAttr::AT_PreserveMost:
  case ParsedAttr::AT_PreserveAll:
  case ParsedAttr::AT_AArch64VectorPcs:
    handleCallConvAttr(S, D, AL);
    break;
  case ParsedAttr::AT_Suppress:
    handleSuppressAttr(S, D, AL);
    break;
  case ParsedAttr::AT_Owner:
  case ParsedAttr::AT_Pointer:
    handleLifetimeCategoryAttr(S, D, AL);
    break;
  case ParsedAttr::AT_OpenCLAccess:
    handleOpenCLAccessAttr(S, D, AL);
    break;
  case ParsedAttr::AT_OpenCLNoSVM:
    handleOpenCLNoSVMAttr(S, D, AL);
    break;
  case ParsedAttr::AT_SwiftContext:
    S.AddParameterABIAttr(D, AL, ParameterABI::SwiftContext);
    break;
  case ParsedAttr::AT_SwiftAsyncContext:
    S.AddParameterABIAttr(D, AL, ParameterABI::SwiftAsyncContext);
    break;
  case ParsedAttr::AT_SwiftErrorResult:
    S.AddParameterABIAttr(D, AL, ParameterABI::SwiftErrorResult);
    break;
  case ParsedAttr::AT_SwiftIndirectResult:
    S.AddParameterABIAttr(D, AL, ParameterABI::SwiftIndirectResult);
    break;
  case ParsedAttr::AT_InternalLinkage:
    handleInternalLinkageAttr(S, D, AL);
    break;
  case ParsedAttr::AT_ZeroCallUsedRegs:
    handleZeroCallUsedRegsAttr(S, D, AL);
    break;

  // Microsoft attributes:
  case ParsedAttr::AT_LayoutVersion:
    handleLayoutVersion(S, D, AL);
    break;
  case ParsedAttr::AT_Uuid:
    handleUuidAttr(S, D, AL);
    break;
  case ParsedAttr::AT_MSInheritance:
    handleMSInheritanceAttr(S, D, AL);
    break;
  case ParsedAttr::AT_Thread:
    handleDeclspecThreadAttr(S, D, AL);
    break;
  
  // HLSL attributes:
  case ParsedAttr::AT_HLSLNumThreads:
    handleHLSLNumThreadsAttr(S, D, AL);
    break;

  case ParsedAttr::AT_AbiTag:
    handleAbiTagAttr(S, D, AL);
    break;
  case ParsedAttr::AT_CFGuard:
    handleCFGuardAttr(S, D, AL);
    break;

  // Thread safety attributes:
  case ParsedAttr::AT_AssertExclusiveLock:
    handleAssertExclusiveLockAttr(S, D, AL);
    break;
  case ParsedAttr::AT_AssertSharedLock:
    handleAssertSharedLockAttr(S, D, AL);
    break;
  case ParsedAttr::AT_PtGuardedVar:
    handlePtGuardedVarAttr(S, D, AL);
    break;
  case ParsedAttr::AT_NoSanitize:
    handleNoSanitizeAttr(S, D, AL);
    break;
  case ParsedAttr::AT_NoSanitizeSpecific:
    handleNoSanitizeSpecificAttr(S, D, AL);
    break;
  case ParsedAttr::AT_GuardedBy:
    handleGuardedByAttr(S, D, AL);
    break;
  case ParsedAttr::AT_PtGuardedBy:
    handlePtGuardedByAttr(S, D, AL);
    break;
  case ParsedAttr::AT_ExclusiveTrylockFunction:
    handleExclusiveTrylockFunctionAttr(S, D, AL);
    break;
  case ParsedAttr::AT_LockReturned:
    handleLockReturnedAttr(S, D, AL);
    break;
  case ParsedAttr::AT_LocksExcluded:
    handleLocksExcludedAttr(S, D, AL);
    break;
  case ParsedAttr::AT_SharedTrylockFunction:
    handleSharedTrylockFunctionAttr(S, D, AL);
    break;
  case ParsedAttr::AT_AcquiredBefore:
    handleAcquiredBeforeAttr(S, D, AL);
    break;
  case ParsedAttr::AT_AcquiredAfter:
    handleAcquiredAfterAttr(S, D, AL);
    break;

  // Capability analysis attributes.
  case ParsedAttr::AT_Capability:
  case ParsedAttr::AT_Lockable:
    handleCapabilityAttr(S, D, AL);
    break;
  case ParsedAttr::AT_RequiresCapability:
    handleRequiresCapabilityAttr(S, D, AL);
    break;

  case ParsedAttr::AT_AssertCapability:
    handleAssertCapabilityAttr(S, D, AL);
    break;
  case ParsedAttr::AT_AcquireCapability:
    handleAcquireCapabilityAttr(S, D, AL);
    break;
  case ParsedAttr::AT_ReleaseCapability:
    handleReleaseCapabilityAttr(S, D, AL);
    break;
  case ParsedAttr::AT_TryAcquireCapability:
    handleTryAcquireCapabilityAttr(S, D, AL);
    break;

  // Consumed analysis attributes.
  case ParsedAttr::AT_Consumable:
    handleConsumableAttr(S, D, AL);
    break;
  case ParsedAttr::AT_CallableWhen:
    handleCallableWhenAttr(S, D, AL);
    break;
  case ParsedAttr::AT_ParamTypestate:
    handleParamTypestateAttr(S, D, AL);
    break;
  case ParsedAttr::AT_ReturnTypestate:
    handleReturnTypestateAttr(S, D, AL);
    break;
  case ParsedAttr::AT_SetTypestate:
    handleSetTypestateAttr(S, D, AL);
    break;
  case ParsedAttr::AT_TestTypestate:
    handleTestTypestateAttr(S, D, AL);
    break;

  // Type safety attributes.
  case ParsedAttr::AT_ArgumentWithTypeTag:
    handleArgumentWithTypeTagAttr(S, D, AL);
    break;
  case ParsedAttr::AT_TypeTagForDatatype:
    handleTypeTagForDatatypeAttr(S, D, AL);
    break;

  // Intel FPGA specific attributes
  case ParsedAttr::AT_IntelFPGADoublePump:
    handleSYCLIntelFPGADoublePumpAttr(S, D, AL);
    break;
  case ParsedAttr::AT_IntelFPGASinglePump:
    handleSYCLIntelFPGASinglePumpAttr(S, D, AL);
    break;
  case ParsedAttr::AT_IntelFPGAMemory:
    handleIntelFPGAMemoryAttr(S, D, AL);
    break;
  case ParsedAttr::AT_IntelFPGARegister:
    handleIntelFPGARegisterAttr(S, D, AL);
    break;
  case ParsedAttr::AT_IntelFPGABankWidth:
    handleIntelFPGABankWidthAttr(S, D, AL);
    break;
  case ParsedAttr::AT_IntelFPGANumBanks:
    handleIntelFPGANumBanksAttr(S, D, AL);
    break;
  case ParsedAttr::AT_IntelFPGAPrivateCopies:
    handleIntelFPGAPrivateCopiesAttr(S, D, AL);
    break;
  case ParsedAttr::AT_IntelFPGAMaxReplicates:
    handleIntelFPGAMaxReplicatesAttr(S, D, AL);
    break;
  case ParsedAttr::AT_IntelFPGASimpleDualPort:
    handleIntelFPGASimpleDualPortAttr(S, D, AL);
    break;
  case ParsedAttr::AT_IntelFPGAMerge:
    handleIntelFPGAMergeAttr(S, D, AL);
    break;
  case ParsedAttr::AT_IntelFPGABankBits:
    handleIntelFPGABankBitsAttr(S, D, AL);
    break;
  case ParsedAttr::AT_IntelFPGAForcePow2Depth:
    handleIntelFPGAForcePow2DepthAttr(S, D, AL);
    break;
  case ParsedAttr::AT_SYCLIntelPipeIO:
    handleSYCLIntelPipeIOAttr(S, D, AL);
    break;
  case ParsedAttr::AT_SYCLIntelFPGAMaxConcurrency:
    handleSYCLIntelFPGAMaxConcurrencyAttr(S, D, AL);
    break;
  case ParsedAttr::AT_SYCLAddIRAttributesFunction:
    handleSYCLAddIRAttributesFunctionAttr(S, D, AL);
    break;
  case ParsedAttr::AT_SYCLAddIRAttributesKernelParameter:
    handleSYCLAddIRAttributesKernelParameterAttr(S, D, AL);
    break;
  case ParsedAttr::AT_SYCLAddIRAttributesGlobalVariable:
    handleSYCLAddIRAttributesGlobalVariableAttr(S, D, AL);
    break;
  case ParsedAttr::AT_SYCLAddIRAnnotationsMember:
    handleSYCLAddIRAnnotationsMemberAttr(S, D, AL);
    break;

  // Swift attributes.
  case ParsedAttr::AT_SwiftAsyncName:
    handleSwiftAsyncName(S, D, AL);
    break;
  case ParsedAttr::AT_SwiftAttr:
    handleSwiftAttrAttr(S, D, AL);
    break;
  case ParsedAttr::AT_SwiftBridge:
    handleSwiftBridge(S, D, AL);
    break;
  case ParsedAttr::AT_SwiftError:
    handleSwiftError(S, D, AL);
    break;
  case ParsedAttr::AT_SwiftName:
    handleSwiftName(S, D, AL);
    break;
  case ParsedAttr::AT_SwiftNewType:
    handleSwiftNewType(S, D, AL);
    break;
  case ParsedAttr::AT_SwiftAsync:
    handleSwiftAsyncAttr(S, D, AL);
    break;
  case ParsedAttr::AT_SwiftAsyncError:
    handleSwiftAsyncError(S, D, AL);
    break;

  // XRay attributes.
  case ParsedAttr::AT_XRayLogArgs:
    handleXRayLogArgsAttr(S, D, AL);
    break;

  case ParsedAttr::AT_PatchableFunctionEntry:
    handlePatchableFunctionEntryAttr(S, D, AL);
    break;

  case ParsedAttr::AT_AlwaysDestroy:
  case ParsedAttr::AT_NoDestroy:
    handleDestroyAttr(S, D, AL);
    break;

  case ParsedAttr::AT_Uninitialized:
    handleUninitializedAttr(S, D, AL);
    break;

  case ParsedAttr::AT_ObjCExternallyRetained:
    handleObjCExternallyRetainedAttr(S, D, AL);
    break;

  case ParsedAttr::AT_MIGServerRoutine:
    handleMIGServerRoutineAttr(S, D, AL);
    break;

  case ParsedAttr::AT_MSAllocator:
    handleMSAllocatorAttr(S, D, AL);
    break;

  case ParsedAttr::AT_ArmBuiltinAlias:
    handleArmBuiltinAliasAttr(S, D, AL);
    break;

  case ParsedAttr::AT_AcquireHandle:
    handleAcquireHandleAttr(S, D, AL);
    break;

  case ParsedAttr::AT_ReleaseHandle:
    handleHandleAttr<ReleaseHandleAttr>(S, D, AL);
    break;

  case ParsedAttr::AT_UseHandle:
    handleHandleAttr<UseHandleAttr>(S, D, AL);
    break;

  case ParsedAttr::AT_EnforceTCB:
    handleEnforceTCBAttr<EnforceTCBAttr, EnforceTCBLeafAttr>(S, D, AL);
    break;

  case ParsedAttr::AT_EnforceTCBLeaf:
    handleEnforceTCBAttr<EnforceTCBLeafAttr, EnforceTCBAttr>(S, D, AL);
    break;

  case ParsedAttr::AT_BuiltinAlias:
    handleBuiltinAliasAttr(S, D, AL);
    break;

  case ParsedAttr::AT_UsingIfExists:
    handleSimpleAttribute<UsingIfExistsAttr>(S, D, AL);
    break;
  }
}

/// ProcessDeclAttributeList - Apply all the decl attributes in the specified
/// attribute list to the specified decl, ignoring any type attributes.
void Sema::ProcessDeclAttributeList(Scope *S, Decl *D,
                                    const ParsedAttributesView &AttrList,
                                    bool IncludeCXX11Attributes) {
  if (AttrList.empty())
    return;

  for (const ParsedAttr &AL : AttrList)
    ProcessDeclAttribute(*this, S, D, AL, IncludeCXX11Attributes);

  // FIXME: We should be able to handle these cases in TableGen.
  // GCC accepts
  // static int a9 __attribute__((weakref));
  // but that looks really pointless. We reject it.
  if (D->hasAttr<WeakRefAttr>() && !D->hasAttr<AliasAttr>()) {
    Diag(AttrList.begin()->getLoc(), diag::err_attribute_weakref_without_alias)
        << cast<NamedDecl>(D);
    D->dropAttr<WeakRefAttr>();
    return;
  }

  // FIXME: We should be able to handle this in TableGen as well. It would be
  // good to have a way to specify "these attributes must appear as a group",
  // for these. Additionally, it would be good to have a way to specify "these
  // attribute must never appear as a group" for attributes like cold and hot.
  if (!(D->hasAttr<OpenCLKernelAttr>() ||
        LangOpts.SYCLIsDevice || LangOpts.SYCLIsHost)) {
    // These attributes cannot be applied to a non-kernel function.
    if (const auto *A = D->getAttr<ReqdWorkGroupSizeAttr>()) {
      // FIXME: This emits a different error message than
      // diag::err_attribute_wrong_decl_type + ExpectedKernelFunction.
      Diag(D->getLocation(), diag::err_opencl_kernel_attr) << A;
      D->setInvalidDecl();
    } else if (const auto *A = D->getAttr<WorkGroupSizeHintAttr>()) {
      Diag(D->getLocation(), diag::err_opencl_kernel_attr) << A;
      D->setInvalidDecl();
    } else if (const auto *A = D->getAttr<SYCLIntelMaxWorkGroupSizeAttr>()) {
      Diag(D->getLocation(), diag::err_opencl_kernel_attr) << A;
      D->setInvalidDecl();
    } else if (const auto *A = D->getAttr<SYCLIntelNoGlobalWorkOffsetAttr>()) {
      Diag(D->getLocation(), diag::err_opencl_kernel_attr) << A;
      D->setInvalidDecl();
    } else if (const auto *A = D->getAttr<VecTypeHintAttr>()) {
      Diag(D->getLocation(), diag::err_opencl_kernel_attr) << A;
      D->setInvalidDecl();
    } else if (const auto *A = D->getAttr<IntelReqdSubGroupSizeAttr>()) {
      Diag(D->getLocation(), diag::err_opencl_kernel_attr) << A;
      D->setInvalidDecl();
    } else if (!D->hasAttr<CUDAGlobalAttr>()) {
      if (const auto *A = D->getAttr<AMDGPUFlatWorkGroupSizeAttr>()) {
        Diag(D->getLocation(), diag::err_attribute_wrong_decl_type)
            << A << ExpectedKernelFunction;
        D->setInvalidDecl();
      } else if (const auto *A = D->getAttr<AMDGPUWavesPerEUAttr>()) {
        Diag(D->getLocation(), diag::err_attribute_wrong_decl_type)
            << A << ExpectedKernelFunction;
        D->setInvalidDecl();
      } else if (const auto *A = D->getAttr<AMDGPUNumSGPRAttr>()) {
        Diag(D->getLocation(), diag::err_attribute_wrong_decl_type)
            << A << ExpectedKernelFunction;
        D->setInvalidDecl();
      } else if (const auto *A = D->getAttr<AMDGPUNumVGPRAttr>()) {
        Diag(D->getLocation(), diag::err_attribute_wrong_decl_type)
            << A << ExpectedKernelFunction;
        D->setInvalidDecl();
      }
    }
  }

  // Do this check after processing D's attributes because the attribute
  // objc_method_family can change whether the given method is in the init
  // family, and it can be applied after objc_designated_initializer. This is a
  // bit of a hack, but we need it to be compatible with versions of clang that
  // processed the attribute list in the wrong order.
  if (D->hasAttr<ObjCDesignatedInitializerAttr>() &&
      cast<ObjCMethodDecl>(D)->getMethodFamily() != OMF_init) {
    Diag(D->getLocation(), diag::err_designated_init_attr_non_init);
    D->dropAttr<ObjCDesignatedInitializerAttr>();
  }
}

// Helper for delayed processing TransparentUnion or BPFPreserveAccessIndexAttr
// attribute.
void Sema::ProcessDeclAttributeDelayed(Decl *D,
                                       const ParsedAttributesView &AttrList) {
  for (const ParsedAttr &AL : AttrList)
    if (AL.getKind() == ParsedAttr::AT_TransparentUnion) {
      handleTransparentUnionAttr(*this, D, AL);
      break;
    }

  // For BPFPreserveAccessIndexAttr, we want to populate the attributes
  // to fields and inner records as well.
  if (D && D->hasAttr<BPFPreserveAccessIndexAttr>())
    handleBPFPreserveAIRecord(*this, cast<RecordDecl>(D));
}

// Annotation attributes are the only attributes allowed after an access
// specifier.
bool Sema::ProcessAccessDeclAttributeList(
    AccessSpecDecl *ASDecl, const ParsedAttributesView &AttrList) {
  for (const ParsedAttr &AL : AttrList) {
    if (AL.getKind() == ParsedAttr::AT_Annotate) {
      ProcessDeclAttribute(*this, nullptr, ASDecl, AL, AL.isCXX11Attribute());
    } else {
      Diag(AL.getLoc(), diag::err_only_annotate_after_access_spec);
      return true;
    }
  }
  return false;
}

/// checkUnusedDeclAttributes - Check a list of attributes to see if it
/// contains any decl attributes that we should warn about.
static void checkUnusedDeclAttributes(Sema &S, const ParsedAttributesView &A) {
  for (const ParsedAttr &AL : A) {
    // Only warn if the attribute is an unignored, non-type attribute.
    if (AL.isUsedAsTypeAttr() || AL.isInvalid())
      continue;
    if (AL.getKind() == ParsedAttr::IgnoredAttribute)
      continue;

    if (AL.getKind() == ParsedAttr::UnknownAttribute) {
      S.Diag(AL.getLoc(), diag::warn_unknown_attribute_ignored)
          << AL << AL.getRange();
    } else {
      S.Diag(AL.getLoc(), diag::warn_attribute_not_on_decl) << AL
                                                            << AL.getRange();
    }
  }
}

/// checkUnusedDeclAttributes - Given a declarator which is not being
/// used to build a declaration, complain about any decl attributes
/// which might be lying around on it.
void Sema::checkUnusedDeclAttributes(Declarator &D) {
  ::checkUnusedDeclAttributes(*this, D.getDeclSpec().getAttributes());
  ::checkUnusedDeclAttributes(*this, D.getAttributes());
  for (unsigned i = 0, e = D.getNumTypeObjects(); i != e; ++i)
    ::checkUnusedDeclAttributes(*this, D.getTypeObject(i).getAttrs());
}

/// DeclClonePragmaWeak - clone existing decl (maybe definition),
/// \#pragma weak needs a non-definition decl and source may not have one.
NamedDecl *Sema::DeclClonePragmaWeak(NamedDecl *ND, const IdentifierInfo *II,
                                     SourceLocation Loc) {
  assert(isa<FunctionDecl>(ND) || isa<VarDecl>(ND));
  NamedDecl *NewD = nullptr;
  if (auto *FD = dyn_cast<FunctionDecl>(ND)) {
    FunctionDecl *NewFD;
    // FIXME: Missing call to CheckFunctionDeclaration().
    // FIXME: Mangling?
    // FIXME: Is the qualifier info correct?
    // FIXME: Is the DeclContext correct?
    NewFD = FunctionDecl::Create(
        FD->getASTContext(), FD->getDeclContext(), Loc, Loc,
        DeclarationName(II), FD->getType(), FD->getTypeSourceInfo(), SC_None,
        getCurFPFeatures().isFPConstrained(), false /*isInlineSpecified*/,
        FD->hasPrototype(), ConstexprSpecKind::Unspecified,
        FD->getTrailingRequiresClause());
    NewD = NewFD;

    if (FD->getQualifier())
      NewFD->setQualifierInfo(FD->getQualifierLoc());

    // Fake up parameter variables; they are declared as if this were
    // a typedef.
    QualType FDTy = FD->getType();
    if (const auto *FT = FDTy->getAs<FunctionProtoType>()) {
      SmallVector<ParmVarDecl*, 16> Params;
      for (const auto &AI : FT->param_types()) {
        ParmVarDecl *Param = BuildParmVarDeclForTypedef(NewFD, Loc, AI);
        Param->setScopeInfo(0, Params.size());
        Params.push_back(Param);
      }
      NewFD->setParams(Params);
    }
  } else if (auto *VD = dyn_cast<VarDecl>(ND)) {
    NewD = VarDecl::Create(VD->getASTContext(), VD->getDeclContext(),
                           VD->getInnerLocStart(), VD->getLocation(), II,
                           VD->getType(), VD->getTypeSourceInfo(),
                           VD->getStorageClass());
    if (VD->getQualifier())
      cast<VarDecl>(NewD)->setQualifierInfo(VD->getQualifierLoc());
  }
  return NewD;
}

/// DeclApplyPragmaWeak - A declaration (maybe definition) needs \#pragma weak
/// applied to it, possibly with an alias.
void Sema::DeclApplyPragmaWeak(Scope *S, NamedDecl *ND, const WeakInfo &W) {
  if (W.getAlias()) { // clone decl, impersonate __attribute(weak,alias(...))
    IdentifierInfo *NDId = ND->getIdentifier();
    NamedDecl *NewD = DeclClonePragmaWeak(ND, W.getAlias(), W.getLocation());
    NewD->addAttr(
        AliasAttr::CreateImplicit(Context, NDId->getName(), W.getLocation()));
    NewD->addAttr(WeakAttr::CreateImplicit(Context, W.getLocation(),
                                           AttributeCommonInfo::AS_Pragma));
    WeakTopLevelDecl.push_back(NewD);
    // FIXME: "hideous" code from Sema::LazilyCreateBuiltin
    // to insert Decl at TU scope, sorry.
    DeclContext *SavedContext = CurContext;
    CurContext = Context.getTranslationUnitDecl();
    NewD->setDeclContext(CurContext);
    NewD->setLexicalDeclContext(CurContext);
    PushOnScopeChains(NewD, S);
    CurContext = SavedContext;
  } else { // just add weak to existing
    ND->addAttr(WeakAttr::CreateImplicit(Context, W.getLocation(),
                                         AttributeCommonInfo::AS_Pragma));
  }
}

void Sema::ProcessPragmaWeak(Scope *S, Decl *D) {
  // It's valid to "forward-declare" #pragma weak, in which case we
  // have to do this.
  LoadExternalWeakUndeclaredIdentifiers();
  if (WeakUndeclaredIdentifiers.empty())
    return;
  NamedDecl *ND = nullptr;
  if (auto *VD = dyn_cast<VarDecl>(D))
    if (VD->isExternC())
      ND = VD;
  if (auto *FD = dyn_cast<FunctionDecl>(D))
    if (FD->isExternC())
      ND = FD;
  if (!ND)
    return;
  if (IdentifierInfo *Id = ND->getIdentifier()) {
    auto I = WeakUndeclaredIdentifiers.find(Id);
    if (I != WeakUndeclaredIdentifiers.end()) {
      auto &WeakInfos = I->second;
      for (const auto &W : WeakInfos)
        DeclApplyPragmaWeak(S, ND, W);
      std::remove_reference_t<decltype(WeakInfos)> EmptyWeakInfos;
      WeakInfos.swap(EmptyWeakInfos);
    }
  }
}

/// ProcessDeclAttributes - Given a declarator (PD) with attributes indicated in
/// it, apply them to D.  This is a bit tricky because PD can have attributes
/// specified in many different places, and we need to find and apply them all.
void Sema::ProcessDeclAttributes(Scope *S, Decl *D, const Declarator &PD) {
  // Apply decl attributes from the DeclSpec if present.
  if (!PD.getDeclSpec().getAttributes().empty())
    ProcessDeclAttributeList(S, D, PD.getDeclSpec().getAttributes());

  // Walk the declarator structure, applying decl attributes that were in a type
  // position to the decl itself.  This handles cases like:
  //   int *__attr__(x)** D;
  // when X is a decl attribute.
  for (unsigned i = 0, e = PD.getNumTypeObjects(); i != e; ++i)
    ProcessDeclAttributeList(S, D, PD.getTypeObject(i).getAttrs(),
                             /*IncludeCXX11Attributes=*/false);

  // Finally, apply any attributes on the decl itself.
  ProcessDeclAttributeList(S, D, PD.getAttributes());

  // Apply additional attributes specified by '#pragma clang attribute'.
  AddPragmaAttributes(S, D);
}

/// Is the given declaration allowed to use a forbidden type?
/// If so, it'll still be annotated with an attribute that makes it
/// illegal to actually use.
static bool isForbiddenTypeAllowed(Sema &S, Decl *D,
                                   const DelayedDiagnostic &diag,
                                   UnavailableAttr::ImplicitReason &reason) {
  // Private ivars are always okay.  Unfortunately, people don't
  // always properly make their ivars private, even in system headers.
  // Plus we need to make fields okay, too.
  if (!isa<FieldDecl>(D) && !isa<ObjCPropertyDecl>(D) &&
      !isa<FunctionDecl>(D))
    return false;

  // Silently accept unsupported uses of __weak in both user and system
  // declarations when it's been disabled, for ease of integration with
  // -fno-objc-arc files.  We do have to take some care against attempts
  // to define such things;  for now, we've only done that for ivars
  // and properties.
  if ((isa<ObjCIvarDecl>(D) || isa<ObjCPropertyDecl>(D))) {
    if (diag.getForbiddenTypeDiagnostic() == diag::err_arc_weak_disabled ||
        diag.getForbiddenTypeDiagnostic() == diag::err_arc_weak_no_runtime) {
      reason = UnavailableAttr::IR_ForbiddenWeak;
      return true;
    }
  }

  // Allow all sorts of things in system headers.
  if (S.Context.getSourceManager().isInSystemHeader(D->getLocation())) {
    // Currently, all the failures dealt with this way are due to ARC
    // restrictions.
    reason = UnavailableAttr::IR_ARCForbiddenType;
    return true;
  }

  return false;
}

/// Handle a delayed forbidden-type diagnostic.
static void handleDelayedForbiddenType(Sema &S, DelayedDiagnostic &DD,
                                       Decl *D) {
  auto Reason = UnavailableAttr::IR_None;
  if (D && isForbiddenTypeAllowed(S, D, DD, Reason)) {
    assert(Reason && "didn't set reason?");
    D->addAttr(UnavailableAttr::CreateImplicit(S.Context, "", Reason, DD.Loc));
    return;
  }
  if (S.getLangOpts().ObjCAutoRefCount)
    if (const auto *FD = dyn_cast<FunctionDecl>(D)) {
      // FIXME: we may want to suppress diagnostics for all
      // kind of forbidden type messages on unavailable functions.
      if (FD->hasAttr<UnavailableAttr>() &&
          DD.getForbiddenTypeDiagnostic() ==
              diag::err_arc_array_param_no_ownership) {
        DD.Triggered = true;
        return;
      }
    }

  S.Diag(DD.Loc, DD.getForbiddenTypeDiagnostic())
      << DD.getForbiddenTypeOperand() << DD.getForbiddenTypeArgument();
  DD.Triggered = true;
}


void Sema::PopParsingDeclaration(ParsingDeclState state, Decl *decl) {
  assert(DelayedDiagnostics.getCurrentPool());
  DelayedDiagnosticPool &poppedPool = *DelayedDiagnostics.getCurrentPool();
  DelayedDiagnostics.popWithoutEmitting(state);

  // When delaying diagnostics to run in the context of a parsed
  // declaration, we only want to actually emit anything if parsing
  // succeeds.
  if (!decl) return;

  // We emit all the active diagnostics in this pool or any of its
  // parents.  In general, we'll get one pool for the decl spec
  // and a child pool for each declarator; in a decl group like:
  //   deprecated_typedef foo, *bar, baz();
  // only the declarator pops will be passed decls.  This is correct;
  // we really do need to consider delayed diagnostics from the decl spec
  // for each of the different declarations.
  const DelayedDiagnosticPool *pool = &poppedPool;
  do {
    bool AnyAccessFailures = false;
    for (DelayedDiagnosticPool::pool_iterator
           i = pool->pool_begin(), e = pool->pool_end(); i != e; ++i) {
      // This const_cast is a bit lame.  Really, Triggered should be mutable.
      DelayedDiagnostic &diag = const_cast<DelayedDiagnostic&>(*i);
      if (diag.Triggered)
        continue;

      switch (diag.Kind) {
      case DelayedDiagnostic::Availability:
        // Don't bother giving deprecation/unavailable diagnostics if
        // the decl is invalid.
        if (!decl->isInvalidDecl())
          handleDelayedAvailabilityCheck(diag, decl);
        break;

      case DelayedDiagnostic::Access:
        // Only produce one access control diagnostic for a structured binding
        // declaration: we don't need to tell the user that all the fields are
        // inaccessible one at a time.
        if (AnyAccessFailures && isa<DecompositionDecl>(decl))
          continue;
        HandleDelayedAccessCheck(diag, decl);
        if (diag.Triggered)
          AnyAccessFailures = true;
        break;

      case DelayedDiagnostic::ForbiddenType:
        handleDelayedForbiddenType(*this, diag, decl);
        break;
      }
    }
  } while ((pool = pool->getParent()));
}

/// Given a set of delayed diagnostics, re-emit them as if they had
/// been delayed in the current context instead of in the given pool.
/// Essentially, this just moves them to the current pool.
void Sema::redelayDiagnostics(DelayedDiagnosticPool &pool) {
  DelayedDiagnosticPool *curPool = DelayedDiagnostics.getCurrentPool();
  assert(curPool && "re-emitting in undelayed context not supported");
  curPool->steal(pool);
}<|MERGE_RESOLUTION|>--- conflicted
+++ resolved
@@ -6445,21 +6445,6 @@
   }
 }
 
-static void handleRandomizeLayoutAttr(Sema &S, Decl *D, const ParsedAttr &AL) {
-  if (checkAttrMutualExclusion<NoRandomizeLayoutAttr>(S, D, AL))
-    return;
-  if (!D->hasAttr<RandomizeLayoutAttr>())
-    D->addAttr(::new (S.Context) RandomizeLayoutAttr(S.Context, AL));
-}
-
-static void handleNoRandomizeLayoutAttr(Sema &S, Decl *D,
-                                        const ParsedAttr &AL) {
-  if (checkAttrMutualExclusion<RandomizeLayoutAttr>(S, D, AL))
-    return;
-  if (!D->hasAttr<NoRandomizeLayoutAttr>())
-    D->addAttr(::new (S.Context) NoRandomizeLayoutAttr(S.Context, AL));
-}
-
 bool Sema::CheckCallingConvAttr(const ParsedAttr &Attrs, CallingConv &CC,
                                 const FunctionDecl *FD) {
   if (Attrs.isInvalid())
@@ -7174,7 +7159,6 @@
   D->addAttr(::new (Context) IntelFPGANumBanksAttr(Context, CI, E));
 }
 
-<<<<<<< HEAD
 IntelFPGANumBanksAttr *
 Sema::MergeIntelFPGANumBanksAttr(Decl *D, const IntelFPGANumBanksAttr &A) {
   // Check to see if there's a duplicate attribute with different values
@@ -7200,12 +7184,6 @@
 static void handleIntelFPGASimpleDualPortAttr(Sema &S, Decl *D,
                                               const ParsedAttr &AL) {
   checkForDuplicateAttribute<IntelFPGASimpleDualPortAttr>(S, D, AL);
-=======
-bool Sema::CheckCallingConvAttr(const ParsedAttr &Attrs, CallingConv &CC,
-                                const FunctionDecl *FD) {
-  if (Attrs.isInvalid())
-    return true;
->>>>>>> a58d0af0
 
   if (!D->hasAttr<IntelFPGAMemoryAttr>())
     D->addAttr(IntelFPGAMemoryAttr::CreateImplicit(
