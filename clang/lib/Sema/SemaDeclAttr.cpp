//===--- SemaDeclAttr.cpp - Declaration Attribute Handling ----------------===//
//
// Part of the LLVM Project, under the Apache License v2.0 with LLVM Exceptions.
// See https://llvm.org/LICENSE.txt for license information.
// SPDX-License-Identifier: Apache-2.0 WITH LLVM-exception
//
//===----------------------------------------------------------------------===//
//
//  This file implements decl-related attribute processing.
//
//===----------------------------------------------------------------------===//

#include "clang/AST/ASTConsumer.h"
#include "clang/AST/ASTContext.h"
#include "clang/AST/ASTMutationListener.h"
#include "clang/AST/CXXInheritance.h"
#include "clang/AST/DeclCXX.h"
#include "clang/AST/DeclObjC.h"
#include "clang/AST/DeclTemplate.h"
#include "clang/AST/Expr.h"
#include "clang/AST/ExprCXX.h"
#include "clang/AST/Mangle.h"
#include "clang/AST/RecursiveASTVisitor.h"
#include "clang/AST/Type.h"
#include "clang/Basic/CharInfo.h"
#include "clang/Basic/DarwinSDKInfo.h"
#include "clang/Basic/HLSLRuntime.h"
#include "clang/Basic/LangOptions.h"
#include "clang/Basic/SourceLocation.h"
#include "clang/Basic/SourceManager.h"
#include "clang/Basic/TargetBuiltins.h"
#include "clang/Basic/TargetInfo.h"
#include "clang/Lex/Preprocessor.h"
#include "clang/Sema/DeclSpec.h"
#include "clang/Sema/DelayedDiagnostic.h"
#include "clang/Sema/Initialization.h"
#include "clang/Sema/Lookup.h"
#include "clang/Sema/ParsedAttr.h"
#include "clang/Sema/Scope.h"
#include "clang/Sema/ScopeInfo.h"
#include "clang/Sema/SemaInternal.h"
#include "llvm/ADT/Optional.h"
#include "llvm/ADT/STLExtras.h"
#include "llvm/ADT/StringExtras.h"
#include "llvm/IR/Assumptions.h"
#include "llvm/MC/MCSectionMachO.h"
#include "llvm/Support/Error.h"
#include "llvm/Support/MathExtras.h"
#include "llvm/Support/raw_ostream.h"

using namespace clang;
using namespace sema;

namespace AttributeLangSupport {
  enum LANG {
    C,
    Cpp,
    ObjC
  };
} // end namespace AttributeLangSupport

//===----------------------------------------------------------------------===//
//  Helper functions
//===----------------------------------------------------------------------===//

/// isFunctionOrMethod - Return true if the given decl has function
/// type (function or function-typed variable) or an Objective-C
/// method.
static bool isFunctionOrMethod(const Decl *D) {
  return (D->getFunctionType() != nullptr) || isa<ObjCMethodDecl>(D);
}

/// Return true if the given decl has function type (function or
/// function-typed variable) or an Objective-C method or a block.
static bool isFunctionOrMethodOrBlock(const Decl *D) {
  return isFunctionOrMethod(D) || isa<BlockDecl>(D);
}

/// Return true if the given decl has a declarator that should have
/// been processed by Sema::GetTypeForDeclarator.
static bool hasDeclarator(const Decl *D) {
  // In some sense, TypedefDecl really *ought* to be a DeclaratorDecl.
  return isa<DeclaratorDecl>(D) || isa<BlockDecl>(D) || isa<TypedefNameDecl>(D) ||
         isa<ObjCPropertyDecl>(D);
}

/// hasFunctionProto - Return true if the given decl has a argument
/// information. This decl should have already passed
/// isFunctionOrMethod or isFunctionOrMethodOrBlock.
static bool hasFunctionProto(const Decl *D) {
  if (const FunctionType *FnTy = D->getFunctionType())
    return isa<FunctionProtoType>(FnTy);
  return isa<ObjCMethodDecl>(D) || isa<BlockDecl>(D);
}

/// getFunctionOrMethodNumParams - Return number of function or method
/// parameters. It is an error to call this on a K&R function (use
/// hasFunctionProto first).
static unsigned getFunctionOrMethodNumParams(const Decl *D) {
  if (const FunctionType *FnTy = D->getFunctionType())
    return cast<FunctionProtoType>(FnTy)->getNumParams();
  if (const auto *BD = dyn_cast<BlockDecl>(D))
    return BD->getNumParams();
  return cast<ObjCMethodDecl>(D)->param_size();
}

static const ParmVarDecl *getFunctionOrMethodParam(const Decl *D,
                                                   unsigned Idx) {
  if (const auto *FD = dyn_cast<FunctionDecl>(D))
    return FD->getParamDecl(Idx);
  if (const auto *MD = dyn_cast<ObjCMethodDecl>(D))
    return MD->getParamDecl(Idx);
  if (const auto *BD = dyn_cast<BlockDecl>(D))
    return BD->getParamDecl(Idx);
  return nullptr;
}

static QualType getFunctionOrMethodParamType(const Decl *D, unsigned Idx) {
  if (const FunctionType *FnTy = D->getFunctionType())
    return cast<FunctionProtoType>(FnTy)->getParamType(Idx);
  if (const auto *BD = dyn_cast<BlockDecl>(D))
    return BD->getParamDecl(Idx)->getType();

  return cast<ObjCMethodDecl>(D)->parameters()[Idx]->getType();
}

static SourceRange getFunctionOrMethodParamRange(const Decl *D, unsigned Idx) {
  if (auto *PVD = getFunctionOrMethodParam(D, Idx))
    return PVD->getSourceRange();
  return SourceRange();
}

static QualType getFunctionOrMethodResultType(const Decl *D) {
  if (const FunctionType *FnTy = D->getFunctionType())
    return FnTy->getReturnType();
  return cast<ObjCMethodDecl>(D)->getReturnType();
}

static SourceRange getFunctionOrMethodResultSourceRange(const Decl *D) {
  if (const auto *FD = dyn_cast<FunctionDecl>(D))
    return FD->getReturnTypeSourceRange();
  if (const auto *MD = dyn_cast<ObjCMethodDecl>(D))
    return MD->getReturnTypeSourceRange();
  return SourceRange();
}

static bool isFunctionOrMethodVariadic(const Decl *D) {
  if (const FunctionType *FnTy = D->getFunctionType())
    return cast<FunctionProtoType>(FnTy)->isVariadic();
  if (const auto *BD = dyn_cast<BlockDecl>(D))
    return BD->isVariadic();
  return cast<ObjCMethodDecl>(D)->isVariadic();
}

static bool isInstanceMethod(const Decl *D) {
  if (const auto *MethodDecl = dyn_cast<CXXMethodDecl>(D))
    return MethodDecl->isInstance();
  return false;
}

static inline bool isNSStringType(QualType T, ASTContext &Ctx,
                                  bool AllowNSAttributedString = false) {
  const auto *PT = T->getAs<ObjCObjectPointerType>();
  if (!PT)
    return false;

  ObjCInterfaceDecl *Cls = PT->getObjectType()->getInterface();
  if (!Cls)
    return false;

  IdentifierInfo* ClsName = Cls->getIdentifier();

  if (AllowNSAttributedString &&
      ClsName == &Ctx.Idents.get("NSAttributedString"))
    return true;
  // FIXME: Should we walk the chain of classes?
  return ClsName == &Ctx.Idents.get("NSString") ||
         ClsName == &Ctx.Idents.get("NSMutableString");
}

static inline bool isCFStringType(QualType T, ASTContext &Ctx) {
  const auto *PT = T->getAs<PointerType>();
  if (!PT)
    return false;

  const auto *RT = PT->getPointeeType()->getAs<RecordType>();
  if (!RT)
    return false;

  const RecordDecl *RD = RT->getDecl();
  if (RD->getTagKind() != TTK_Struct)
    return false;

  return RD->getIdentifier() == &Ctx.Idents.get("__CFString");
}

static unsigned getNumAttributeArgs(const ParsedAttr &AL) {
  // FIXME: Include the type in the argument list.
  return AL.getNumArgs() + AL.hasParsedType();
}

/// A helper function to provide Attribute Location for the Attr types
/// AND the ParsedAttr.
template <typename AttrInfo>
static std::enable_if_t<std::is_base_of_v<Attr, AttrInfo>, SourceLocation>
getAttrLoc(const AttrInfo &AL) {
  return AL.getLocation();
}
static SourceLocation getAttrLoc(const ParsedAttr &AL) { return AL.getLoc(); }

/// If Expr is a valid integer constant, get the value of the integer
/// expression and return success or failure. May output an error.
///
/// Negative argument is implicitly converted to unsigned, unless
/// \p StrictlyUnsigned is true.
template <typename AttrInfo>
static bool checkUInt32Argument(Sema &S, const AttrInfo &AI, const Expr *Expr,
                                uint32_t &Val, unsigned Idx = UINT_MAX,
                                bool StrictlyUnsigned = false) {
  Optional<llvm::APSInt> I = llvm::APSInt(32);
  if (Expr->isTypeDependent() ||
      !(I = Expr->getIntegerConstantExpr(S.Context))) {
    if (Idx != UINT_MAX)
      S.Diag(getAttrLoc(AI), diag::err_attribute_argument_n_type)
          << &AI << Idx << AANT_ArgumentIntegerConstant
          << Expr->getSourceRange();
    else
      S.Diag(getAttrLoc(AI), diag::err_attribute_argument_type)
          << &AI << AANT_ArgumentIntegerConstant << Expr->getSourceRange();
    return false;
  }

  if (!I->isIntN(32)) {
    S.Diag(Expr->getExprLoc(), diag::err_ice_too_large)
        << toString(*I, 10, false) << 32 << /* Unsigned */ 1;
    return false;
  }

  if (StrictlyUnsigned && I->isSigned() && I->isNegative()) {
    S.Diag(getAttrLoc(AI), diag::err_attribute_requires_positive_integer)
        << &AI << /*non-negative*/ 1;
    return false;
  }

  Val = (uint32_t)I->getZExtValue();
  return true;
}

/// Wrapper around checkUInt32Argument, with an extra check to be sure
/// that the result will fit into a regular (signed) int. All args have the same
/// purpose as they do in checkUInt32Argument.
template <typename AttrInfo>
static bool checkPositiveIntArgument(Sema &S, const AttrInfo &AI, const Expr *Expr,
                                     int &Val, unsigned Idx = UINT_MAX) {
  uint32_t UVal;
  if (!checkUInt32Argument(S, AI, Expr, UVal, Idx))
    return false;

  if (UVal > (uint32_t)std::numeric_limits<int>::max()) {
    llvm::APSInt I(32); // for toString
    I = UVal;
    S.Diag(Expr->getExprLoc(), diag::err_ice_too_large)
        << toString(I, 10, false) << 32 << /* Unsigned */ 0;
    return false;
  }

  Val = UVal;
  return true;
}

/// Diagnose mutually exclusive attributes when present on a given
/// declaration. Returns true if diagnosed.
template <typename AttrTy>
static bool checkAttrMutualExclusion(Sema &S, Decl *D,
                                     const AttributeCommonInfo &AL) {
  if (const auto *A = D->getAttr<AttrTy>()) {
    S.Diag(AL.getLoc(), diag::err_attributes_are_not_compatible) << AL << A;
    S.Diag(A->getLocation(), diag::note_conflicting_attribute);
    return true;
  }
  return false;
}

template <typename AttrTy>
static bool checkAttrMutualExclusion(Sema &S, Decl *D, const Attr &AL) {
  if (const auto *A = D->getAttr<AttrTy>()) {
    S.Diag(AL.getLocation(), diag::err_attributes_are_not_compatible) << &AL
                                                                      << A;
    S.Diag(A->getLocation(), diag::note_conflicting_attribute);
    return true;
  }
  return false;
}

void Sema::DiagnoseDeprecatedAttribute(const ParsedAttr &A, StringRef NewScope,
                                       StringRef NewName) {
  assert((!NewName.empty() || !NewScope.empty()) &&
         "Deprecated attribute with no new scope or name?");
  Diag(A.getLoc(), diag::warn_attribute_spelling_deprecated)
      << "'" + A.getNormalizedFullName() + "'";

  FixItHint Fix;
  std::string NewFullName;
  if (NewScope.empty() && !NewName.empty()) {
    // Only have a new name.
    Fix = FixItHint::CreateReplacement(A.getLoc(), NewName);
    NewFullName =
        ((A.hasScope() ? A.getScopeName()->getName() : StringRef("")) +
         "::" + NewName)
            .str();
  } else if (NewName.empty() && !NewScope.empty()) {
    // Only have a new scope.
    Fix = FixItHint::CreateReplacement(A.getScopeLoc(), NewScope);
    NewFullName = (NewScope + "::" + A.getAttrName()->getName()).str();
  } else {
    // Have both a new name and a new scope.
    NewFullName = (NewScope + "::" + NewName).str();
    Fix = FixItHint::CreateReplacement(A.getRange(), NewFullName);
  }

  Diag(A.getLoc(), diag::note_spelling_suggestion)
      << "'" + NewFullName + "'" << Fix;
}

void Sema::CheckDeprecatedSYCLAttributeSpelling(const ParsedAttr &A,
                                                StringRef NewName) {
  // Additionally, diagnose the old [[intel::ii]] spelling.
  if (A.getKind() == ParsedAttr::AT_SYCLIntelInitiationInterval &&
      A.getAttrName()->isStr("ii")) {
    DiagnoseDeprecatedAttribute(A, "intel", "initiation_interval");
    return;
  }

  // Diagnose SYCL 2017 spellings in later SYCL modes.
  if (LangOpts.getSYCLVersion() > LangOptions::SYCL_2017) {
    // All attributes in the cl vendor namespace are deprecated in favor of a
    // name in the sycl namespace as of SYCL 2020.
    if (A.hasScope() && A.getScopeName()->isStr("cl")) {
      DiagnoseDeprecatedAttribute(A, "sycl", NewName);
      return;
    }

    // All GNU-style spellings are deprecated in favor of a C++-style spelling.
    if (A.getSyntax() == ParsedAttr::AS_GNU) {
      // Note: we cannot suggest an automatic fix-it because GNU-style
      // spellings can appear in locations that are not valid for a C++-style
      // spelling, and the attribute could be part of an attribute list within
      // a single __attribute__ specifier. Just tell the user it's deprecated
      // manually.
      //
      // This currently assumes that the GNU-style spelling is the same as the
      // SYCL 2020 spelling (sans the vendor namespace).
      Diag(A.getLoc(), diag::warn_attribute_spelling_deprecated)
          << "'" + A.getNormalizedFullName() + "'";
      Diag(A.getLoc(), diag::note_spelling_suggestion)
          << "'[[sycl::" + A.getNormalizedFullName() + "]]'";
      return;
    }
  }

  // Diagnose SYCL 2020 spellings used in earlier SYCL modes as being an
  // extension.
  if (LangOpts.getSYCLVersion() == LangOptions::SYCL_2017 && A.hasScope() &&
      A.getScopeName()->isStr("sycl")) {
    Diag(A.getLoc(), diag::ext_sycl_2020_attr_spelling) << A;
    return;
  }
}

/// Check if IdxExpr is a valid parameter index for a function or
/// instance method D.  May output an error.
///
/// \returns true if IdxExpr is a valid index.
template <typename AttrInfo>
static bool checkFunctionOrMethodParameterIndex(
    Sema &S, const Decl *D, const AttrInfo &AI, unsigned AttrArgNum,
    const Expr *IdxExpr, ParamIdx &Idx, bool CanIndexImplicitThis = false) {
  assert(isFunctionOrMethodOrBlock(D));

  // In C++ the implicit 'this' function parameter also counts.
  // Parameters are counted from one.
  bool HP = hasFunctionProto(D);
  bool HasImplicitThisParam = isInstanceMethod(D);
  bool IV = HP && isFunctionOrMethodVariadic(D);
  unsigned NumParams =
      (HP ? getFunctionOrMethodNumParams(D) : 0) + HasImplicitThisParam;

  Optional<llvm::APSInt> IdxInt;
  if (IdxExpr->isTypeDependent() ||
      !(IdxInt = IdxExpr->getIntegerConstantExpr(S.Context))) {
    S.Diag(getAttrLoc(AI), diag::err_attribute_argument_n_type)
        << &AI << AttrArgNum << AANT_ArgumentIntegerConstant
        << IdxExpr->getSourceRange();
    return false;
  }

  unsigned IdxSource = IdxInt->getLimitedValue(UINT_MAX);
  if (IdxSource < 1 || (!IV && IdxSource > NumParams)) {
    S.Diag(getAttrLoc(AI), diag::err_attribute_argument_out_of_bounds)
        << &AI << AttrArgNum << IdxExpr->getSourceRange();
    return false;
  }
  if (HasImplicitThisParam && !CanIndexImplicitThis) {
    if (IdxSource == 1) {
      S.Diag(getAttrLoc(AI), diag::err_attribute_invalid_implicit_this_argument)
          << &AI << IdxExpr->getSourceRange();
      return false;
    }
  }

  Idx = ParamIdx(IdxSource, D);
  return true;
}

/// Check if the argument \p E is a ASCII string literal. If not emit an error
/// and return false, otherwise set \p Str to the value of the string literal
/// and return true.
bool Sema::checkStringLiteralArgumentAttr(const AttributeCommonInfo &CI,
                                          const Expr *E, StringRef &Str,
                                          SourceLocation *ArgLocation) {
  const auto *Literal = dyn_cast<StringLiteral>(E->IgnoreParenCasts());
  if (ArgLocation)
    *ArgLocation = E->getBeginLoc();

  if (!Literal || !Literal->isOrdinary()) {
    Diag(E->getBeginLoc(), diag::err_attribute_argument_type)
        << CI << AANT_ArgumentString;
    return false;
  }

  Str = Literal->getString();
  return true;
}

/// Check if the argument \p ArgNum of \p Attr is a ASCII string literal.
/// If not emit an error and return false. If the argument is an identifier it
/// will emit an error with a fixit hint and treat it as if it was a string
/// literal.
bool Sema::checkStringLiteralArgumentAttr(const ParsedAttr &AL, unsigned ArgNum,
                                          StringRef &Str,
                                          SourceLocation *ArgLocation) {
  // Look for identifiers. If we have one emit a hint to fix it to a literal.
  if (AL.isArgIdent(ArgNum)) {
    IdentifierLoc *Loc = AL.getArgAsIdent(ArgNum);
    Diag(Loc->Loc, diag::err_attribute_argument_type)
        << AL << AANT_ArgumentString
        << FixItHint::CreateInsertion(Loc->Loc, "\"")
        << FixItHint::CreateInsertion(getLocForEndOfToken(Loc->Loc), "\"");
    Str = Loc->Ident->getName();
    if (ArgLocation)
      *ArgLocation = Loc->Loc;
    return true;
  }

  // Now check for an actual string literal.
  Expr *ArgExpr = AL.getArgAsExpr(ArgNum);
  return checkStringLiteralArgumentAttr(AL, ArgExpr, Str, ArgLocation);
}

/// Applies the given attribute to the Decl without performing any
/// additional semantic checking.
template <typename AttrType>
static void handleSimpleAttribute(Sema &S, Decl *D,
                                  const AttributeCommonInfo &CI) {
  D->addAttr(::new (S.Context) AttrType(S.Context, CI));
}

template <typename... DiagnosticArgs>
static const Sema::SemaDiagnosticBuilder&
appendDiagnostics(const Sema::SemaDiagnosticBuilder &Bldr) {
  return Bldr;
}

template <typename T, typename... DiagnosticArgs>
static const Sema::SemaDiagnosticBuilder&
appendDiagnostics(const Sema::SemaDiagnosticBuilder &Bldr, T &&ExtraArg,
                  DiagnosticArgs &&... ExtraArgs) {
  return appendDiagnostics(Bldr << std::forward<T>(ExtraArg),
                           std::forward<DiagnosticArgs>(ExtraArgs)...);
}

/// Add an attribute @c AttrType to declaration @c D, provided that
/// @c PassesCheck is true.
/// Otherwise, emit diagnostic @c DiagID, passing in all parameters
/// specified in @c ExtraArgs.
template <typename AttrType, typename... DiagnosticArgs>
static void handleSimpleAttributeOrDiagnose(Sema &S, Decl *D,
                                            const AttributeCommonInfo &CI,
                                            bool PassesCheck, unsigned DiagID,
                                            DiagnosticArgs &&... ExtraArgs) {
  if (!PassesCheck) {
    Sema::SemaDiagnosticBuilder DB = S.Diag(D->getBeginLoc(), DiagID);
    appendDiagnostics(DB, std::forward<DiagnosticArgs>(ExtraArgs)...);
    return;
  }
  handleSimpleAttribute<AttrType>(S, D, CI);
}

/// Check if the passed-in expression is of type int or bool.
static bool isIntOrBool(Expr *Exp) {
  QualType QT = Exp->getType();
  return QT->isBooleanType() || QT->isIntegerType();
}


// Check to see if the type is a smart pointer of some kind.  We assume
// it's a smart pointer if it defines both operator-> and operator*.
static bool threadSafetyCheckIsSmartPointer(Sema &S, const RecordType* RT) {
  auto IsOverloadedOperatorPresent = [&S](const RecordDecl *Record,
                                          OverloadedOperatorKind Op) {
    DeclContextLookupResult Result =
        Record->lookup(S.Context.DeclarationNames.getCXXOperatorName(Op));
    return !Result.empty();
  };

  const RecordDecl *Record = RT->getDecl();
  bool foundStarOperator = IsOverloadedOperatorPresent(Record, OO_Star);
  bool foundArrowOperator = IsOverloadedOperatorPresent(Record, OO_Arrow);
  if (foundStarOperator && foundArrowOperator)
    return true;

  const CXXRecordDecl *CXXRecord = dyn_cast<CXXRecordDecl>(Record);
  if (!CXXRecord)
    return false;

  for (auto BaseSpecifier : CXXRecord->bases()) {
    if (!foundStarOperator)
      foundStarOperator = IsOverloadedOperatorPresent(
          BaseSpecifier.getType()->getAsRecordDecl(), OO_Star);
    if (!foundArrowOperator)
      foundArrowOperator = IsOverloadedOperatorPresent(
          BaseSpecifier.getType()->getAsRecordDecl(), OO_Arrow);
  }

  if (foundStarOperator && foundArrowOperator)
    return true;

  return false;
}

/// Check if passed in Decl is a pointer type.
/// Note that this function may produce an error message.
/// \return true if the Decl is a pointer type; false otherwise
static bool threadSafetyCheckIsPointer(Sema &S, const Decl *D,
                                       const ParsedAttr &AL) {
  const auto *VD = cast<ValueDecl>(D);
  QualType QT = VD->getType();
  if (QT->isAnyPointerType())
    return true;

  if (const auto *RT = QT->getAs<RecordType>()) {
    // If it's an incomplete type, it could be a smart pointer; skip it.
    // (We don't want to force template instantiation if we can avoid it,
    // since that would alter the order in which templates are instantiated.)
    if (RT->isIncompleteType())
      return true;

    if (threadSafetyCheckIsSmartPointer(S, RT))
      return true;
  }

  S.Diag(AL.getLoc(), diag::warn_thread_attribute_decl_not_pointer) << AL << QT;
  return false;
}

/// Checks that the passed in QualType either is of RecordType or points
/// to RecordType. Returns the relevant RecordType, null if it does not exit.
static const RecordType *getRecordType(QualType QT) {
  if (const auto *RT = QT->getAs<RecordType>())
    return RT;

  // Now check if we point to record type.
  if (const auto *PT = QT->getAs<PointerType>())
    return PT->getPointeeType()->getAs<RecordType>();

  return nullptr;
}

template <typename AttrType>
static bool checkRecordDeclForAttr(const RecordDecl *RD) {
  // Check if the record itself has the attribute.
  if (RD->hasAttr<AttrType>())
    return true;

  // Else check if any base classes have the attribute.
  if (const auto *CRD = dyn_cast<CXXRecordDecl>(RD)) {
    if (!CRD->forallBases([](const CXXRecordDecl *Base) {
          return !Base->hasAttr<AttrType>();
        }))
      return true;
  }
  return false;
}

static bool checkRecordTypeForCapability(Sema &S, QualType Ty) {
  const RecordType *RT = getRecordType(Ty);

  if (!RT)
    return false;

  // Don't check for the capability if the class hasn't been defined yet.
  if (RT->isIncompleteType())
    return true;

  // Allow smart pointers to be used as capability objects.
  // FIXME -- Check the type that the smart pointer points to.
  if (threadSafetyCheckIsSmartPointer(S, RT))
    return true;

  return checkRecordDeclForAttr<CapabilityAttr>(RT->getDecl());
}

static bool checkTypedefTypeForCapability(QualType Ty) {
  const auto *TD = Ty->getAs<TypedefType>();
  if (!TD)
    return false;

  TypedefNameDecl *TN = TD->getDecl();
  if (!TN)
    return false;

  return TN->hasAttr<CapabilityAttr>();
}

static bool typeHasCapability(Sema &S, QualType Ty) {
  if (checkTypedefTypeForCapability(Ty))
    return true;

  if (checkRecordTypeForCapability(S, Ty))
    return true;

  return false;
}

static bool isCapabilityExpr(Sema &S, const Expr *Ex) {
  // Capability expressions are simple expressions involving the boolean logic
  // operators &&, || or !, a simple DeclRefExpr, CastExpr or a ParenExpr. Once
  // a DeclRefExpr is found, its type should be checked to determine whether it
  // is a capability or not.

  if (const auto *E = dyn_cast<CastExpr>(Ex))
    return isCapabilityExpr(S, E->getSubExpr());
  else if (const auto *E = dyn_cast<ParenExpr>(Ex))
    return isCapabilityExpr(S, E->getSubExpr());
  else if (const auto *E = dyn_cast<UnaryOperator>(Ex)) {
    if (E->getOpcode() == UO_LNot || E->getOpcode() == UO_AddrOf ||
        E->getOpcode() == UO_Deref)
      return isCapabilityExpr(S, E->getSubExpr());
    return false;
  } else if (const auto *E = dyn_cast<BinaryOperator>(Ex)) {
    if (E->getOpcode() == BO_LAnd || E->getOpcode() == BO_LOr)
      return isCapabilityExpr(S, E->getLHS()) &&
             isCapabilityExpr(S, E->getRHS());
    return false;
  }

  return typeHasCapability(S, Ex->getType());
}

/// Checks that all attribute arguments, starting from Sidx, resolve to
/// a capability object.
/// \param Sidx The attribute argument index to start checking with.
/// \param ParamIdxOk Whether an argument can be indexing into a function
/// parameter list.
static void checkAttrArgsAreCapabilityObjs(Sema &S, Decl *D,
                                           const ParsedAttr &AL,
                                           SmallVectorImpl<Expr *> &Args,
                                           unsigned Sidx = 0,
                                           bool ParamIdxOk = false) {
  if (Sidx == AL.getNumArgs()) {
    // If we don't have any capability arguments, the attribute implicitly
    // refers to 'this'. So we need to make sure that 'this' exists, i.e. we're
    // a non-static method, and that the class is a (scoped) capability.
    const auto *MD = dyn_cast<const CXXMethodDecl>(D);
    if (MD && !MD->isStatic()) {
      const CXXRecordDecl *RD = MD->getParent();
      // FIXME -- need to check this again on template instantiation
      if (!checkRecordDeclForAttr<CapabilityAttr>(RD) &&
          !checkRecordDeclForAttr<ScopedLockableAttr>(RD))
        S.Diag(AL.getLoc(),
               diag::warn_thread_attribute_not_on_capability_member)
            << AL << MD->getParent();
    } else {
      S.Diag(AL.getLoc(), diag::warn_thread_attribute_not_on_non_static_member)
          << AL;
    }
  }

  for (unsigned Idx = Sidx; Idx < AL.getNumArgs(); ++Idx) {
    Expr *ArgExp = AL.getArgAsExpr(Idx);

    if (ArgExp->isTypeDependent()) {
      // FIXME -- need to check this again on template instantiation
      Args.push_back(ArgExp);
      continue;
    }

    if (const auto *StrLit = dyn_cast<StringLiteral>(ArgExp)) {
      if (StrLit->getLength() == 0 ||
          (StrLit->isOrdinary() && StrLit->getString() == StringRef("*"))) {
        // Pass empty strings to the analyzer without warnings.
        // Treat "*" as the universal lock.
        Args.push_back(ArgExp);
        continue;
      }

      // We allow constant strings to be used as a placeholder for expressions
      // that are not valid C++ syntax, but warn that they are ignored.
      S.Diag(AL.getLoc(), diag::warn_thread_attribute_ignored) << AL;
      Args.push_back(ArgExp);
      continue;
    }

    QualType ArgTy = ArgExp->getType();

    // A pointer to member expression of the form  &MyClass::mu is treated
    // specially -- we need to look at the type of the member.
    if (const auto *UOp = dyn_cast<UnaryOperator>(ArgExp))
      if (UOp->getOpcode() == UO_AddrOf)
        if (const auto *DRE = dyn_cast<DeclRefExpr>(UOp->getSubExpr()))
          if (DRE->getDecl()->isCXXInstanceMember())
            ArgTy = DRE->getDecl()->getType();

    // First see if we can just cast to record type, or pointer to record type.
    const RecordType *RT = getRecordType(ArgTy);

    // Now check if we index into a record type function param.
    if(!RT && ParamIdxOk) {
      const auto *FD = dyn_cast<FunctionDecl>(D);
      const auto *IL = dyn_cast<IntegerLiteral>(ArgExp);
      if(FD && IL) {
        unsigned int NumParams = FD->getNumParams();
        llvm::APInt ArgValue = IL->getValue();
        uint64_t ParamIdxFromOne = ArgValue.getZExtValue();
        uint64_t ParamIdxFromZero = ParamIdxFromOne - 1;
        if (!ArgValue.isStrictlyPositive() || ParamIdxFromOne > NumParams) {
          S.Diag(AL.getLoc(),
                 diag::err_attribute_argument_out_of_bounds_extra_info)
              << AL << Idx + 1 << NumParams;
          continue;
        }
        ArgTy = FD->getParamDecl(ParamIdxFromZero)->getType();
      }
    }

    // If the type does not have a capability, see if the components of the
    // expression have capabilities. This allows for writing C code where the
    // capability may be on the type, and the expression is a capability
    // boolean logic expression. Eg) requires_capability(A || B && !C)
    if (!typeHasCapability(S, ArgTy) && !isCapabilityExpr(S, ArgExp))
      S.Diag(AL.getLoc(), diag::warn_thread_attribute_argument_not_lockable)
          << AL << ArgTy;

    Args.push_back(ArgExp);
  }
}

//===----------------------------------------------------------------------===//
// Attribute Implementations
//===----------------------------------------------------------------------===//

static void handlePtGuardedVarAttr(Sema &S, Decl *D, const ParsedAttr &AL) {
  if (!threadSafetyCheckIsPointer(S, D, AL))
    return;

  D->addAttr(::new (S.Context) PtGuardedVarAttr(S.Context, AL));
}

static bool checkGuardedByAttrCommon(Sema &S, Decl *D, const ParsedAttr &AL,
                                     Expr *&Arg) {
  SmallVector<Expr *, 1> Args;
  // check that all arguments are lockable objects
  checkAttrArgsAreCapabilityObjs(S, D, AL, Args);
  unsigned Size = Args.size();
  if (Size != 1)
    return false;

  Arg = Args[0];

  return true;
}

static void handleGuardedByAttr(Sema &S, Decl *D, const ParsedAttr &AL) {
  Expr *Arg = nullptr;
  if (!checkGuardedByAttrCommon(S, D, AL, Arg))
    return;

  D->addAttr(::new (S.Context) GuardedByAttr(S.Context, AL, Arg));
}

static void handlePtGuardedByAttr(Sema &S, Decl *D, const ParsedAttr &AL) {
  Expr *Arg = nullptr;
  if (!checkGuardedByAttrCommon(S, D, AL, Arg))
    return;

  if (!threadSafetyCheckIsPointer(S, D, AL))
    return;

  D->addAttr(::new (S.Context) PtGuardedByAttr(S.Context, AL, Arg));
}

static bool checkAcquireOrderAttrCommon(Sema &S, Decl *D, const ParsedAttr &AL,
                                        SmallVectorImpl<Expr *> &Args) {
  if (!AL.checkAtLeastNumArgs(S, 1))
    return false;

  // Check that this attribute only applies to lockable types.
  QualType QT = cast<ValueDecl>(D)->getType();
  if (!QT->isDependentType() && !typeHasCapability(S, QT)) {
    S.Diag(AL.getLoc(), diag::warn_thread_attribute_decl_not_lockable) << AL;
    return false;
  }

  // Check that all arguments are lockable objects.
  checkAttrArgsAreCapabilityObjs(S, D, AL, Args);
  if (Args.empty())
    return false;

  return true;
}

static void handleAcquiredAfterAttr(Sema &S, Decl *D, const ParsedAttr &AL) {
  SmallVector<Expr *, 1> Args;
  if (!checkAcquireOrderAttrCommon(S, D, AL, Args))
    return;

  Expr **StartArg = &Args[0];
  D->addAttr(::new (S.Context)
                 AcquiredAfterAttr(S.Context, AL, StartArg, Args.size()));
}

static void handleAcquiredBeforeAttr(Sema &S, Decl *D, const ParsedAttr &AL) {
  SmallVector<Expr *, 1> Args;
  if (!checkAcquireOrderAttrCommon(S, D, AL, Args))
    return;

  Expr **StartArg = &Args[0];
  D->addAttr(::new (S.Context)
                 AcquiredBeforeAttr(S.Context, AL, StartArg, Args.size()));
}

static bool checkLockFunAttrCommon(Sema &S, Decl *D, const ParsedAttr &AL,
                                   SmallVectorImpl<Expr *> &Args) {
  // zero or more arguments ok
  // check that all arguments are lockable objects
  checkAttrArgsAreCapabilityObjs(S, D, AL, Args, 0, /*ParamIdxOk=*/true);

  return true;
}

static void handleAssertSharedLockAttr(Sema &S, Decl *D, const ParsedAttr &AL) {
  SmallVector<Expr *, 1> Args;
  if (!checkLockFunAttrCommon(S, D, AL, Args))
    return;

  unsigned Size = Args.size();
  Expr **StartArg = Size == 0 ? nullptr : &Args[0];
  D->addAttr(::new (S.Context)
                 AssertSharedLockAttr(S.Context, AL, StartArg, Size));
}

static void handleAssertExclusiveLockAttr(Sema &S, Decl *D,
                                          const ParsedAttr &AL) {
  SmallVector<Expr *, 1> Args;
  if (!checkLockFunAttrCommon(S, D, AL, Args))
    return;

  unsigned Size = Args.size();
  Expr **StartArg = Size == 0 ? nullptr : &Args[0];
  D->addAttr(::new (S.Context)
                 AssertExclusiveLockAttr(S.Context, AL, StartArg, Size));
}

/// Checks to be sure that the given parameter number is in bounds, and
/// is an integral type. Will emit appropriate diagnostics if this returns
/// false.
///
/// AttrArgNo is used to actually retrieve the argument, so it's base-0.
template <typename AttrInfo>
static bool checkParamIsIntegerType(Sema &S, const Decl *D, const AttrInfo &AI,
                                    unsigned AttrArgNo) {
  assert(AI.isArgExpr(AttrArgNo) && "Expected expression argument");
  Expr *AttrArg = AI.getArgAsExpr(AttrArgNo);
  ParamIdx Idx;
  if (!checkFunctionOrMethodParameterIndex(S, D, AI, AttrArgNo + 1, AttrArg,
                                           Idx))
    return false;

  QualType ParamTy = getFunctionOrMethodParamType(D, Idx.getASTIndex());
  if (!ParamTy->isIntegerType() && !ParamTy->isCharType()) {
    SourceLocation SrcLoc = AttrArg->getBeginLoc();
    S.Diag(SrcLoc, diag::err_attribute_integers_only)
        << AI << getFunctionOrMethodParamRange(D, Idx.getASTIndex());
    return false;
  }
  return true;
}

static void handleAllocSizeAttr(Sema &S, Decl *D, const ParsedAttr &AL) {
  if (!AL.checkAtLeastNumArgs(S, 1) || !AL.checkAtMostNumArgs(S, 2))
    return;

  assert(isFunctionOrMethod(D) && hasFunctionProto(D));

  QualType RetTy = getFunctionOrMethodResultType(D);
  if (!RetTy->isPointerType()) {
    S.Diag(AL.getLoc(), diag::warn_attribute_return_pointers_only) << AL;
    return;
  }

  const Expr *SizeExpr = AL.getArgAsExpr(0);
  int SizeArgNoVal;
  // Parameter indices are 1-indexed, hence Index=1
  if (!checkPositiveIntArgument(S, AL, SizeExpr, SizeArgNoVal, /*Idx=*/1))
    return;
  if (!checkParamIsIntegerType(S, D, AL, /*AttrArgNo=*/0))
    return;
  ParamIdx SizeArgNo(SizeArgNoVal, D);

  ParamIdx NumberArgNo;
  if (AL.getNumArgs() == 2) {
    const Expr *NumberExpr = AL.getArgAsExpr(1);
    int Val;
    // Parameter indices are 1-based, hence Index=2
    if (!checkPositiveIntArgument(S, AL, NumberExpr, Val, /*Idx=*/2))
      return;
    if (!checkParamIsIntegerType(S, D, AL, /*AttrArgNo=*/1))
      return;
    NumberArgNo = ParamIdx(Val, D);
  }

  D->addAttr(::new (S.Context)
                 AllocSizeAttr(S.Context, AL, SizeArgNo, NumberArgNo));
}

static bool checkTryLockFunAttrCommon(Sema &S, Decl *D, const ParsedAttr &AL,
                                      SmallVectorImpl<Expr *> &Args) {
  if (!AL.checkAtLeastNumArgs(S, 1))
    return false;

  if (!isIntOrBool(AL.getArgAsExpr(0))) {
    S.Diag(AL.getLoc(), diag::err_attribute_argument_n_type)
        << AL << 1 << AANT_ArgumentIntOrBool;
    return false;
  }

  // check that all arguments are lockable objects
  checkAttrArgsAreCapabilityObjs(S, D, AL, Args, 1);

  return true;
}

static void handleSharedTrylockFunctionAttr(Sema &S, Decl *D,
                                            const ParsedAttr &AL) {
  SmallVector<Expr*, 2> Args;
  if (!checkTryLockFunAttrCommon(S, D, AL, Args))
    return;

  D->addAttr(::new (S.Context) SharedTrylockFunctionAttr(
      S.Context, AL, AL.getArgAsExpr(0), Args.data(), Args.size()));
}

static void handleExclusiveTrylockFunctionAttr(Sema &S, Decl *D,
                                               const ParsedAttr &AL) {
  SmallVector<Expr*, 2> Args;
  if (!checkTryLockFunAttrCommon(S, D, AL, Args))
    return;

  D->addAttr(::new (S.Context) ExclusiveTrylockFunctionAttr(
      S.Context, AL, AL.getArgAsExpr(0), Args.data(), Args.size()));
}

static void handleLockReturnedAttr(Sema &S, Decl *D, const ParsedAttr &AL) {
  // check that the argument is lockable object
  SmallVector<Expr*, 1> Args;
  checkAttrArgsAreCapabilityObjs(S, D, AL, Args);
  unsigned Size = Args.size();
  if (Size == 0)
    return;

  D->addAttr(::new (S.Context) LockReturnedAttr(S.Context, AL, Args[0]));
}

static void handleLocksExcludedAttr(Sema &S, Decl *D, const ParsedAttr &AL) {
  if (!AL.checkAtLeastNumArgs(S, 1))
    return;

  // check that all arguments are lockable objects
  SmallVector<Expr*, 1> Args;
  checkAttrArgsAreCapabilityObjs(S, D, AL, Args);
  unsigned Size = Args.size();
  if (Size == 0)
    return;
  Expr **StartArg = &Args[0];

  D->addAttr(::new (S.Context)
                 LocksExcludedAttr(S.Context, AL, StartArg, Size));
}

static bool checkFunctionConditionAttr(Sema &S, Decl *D, const ParsedAttr &AL,
                                       Expr *&Cond, StringRef &Msg) {
  Cond = AL.getArgAsExpr(0);
  if (!Cond->isTypeDependent()) {
    ExprResult Converted = S.PerformContextuallyConvertToBool(Cond);
    if (Converted.isInvalid())
      return false;
    Cond = Converted.get();
  }

  if (!S.checkStringLiteralArgumentAttr(AL, 1, Msg))
    return false;

  if (Msg.empty())
    Msg = "<no message provided>";

  SmallVector<PartialDiagnosticAt, 8> Diags;
  if (isa<FunctionDecl>(D) && !Cond->isValueDependent() &&
      !Expr::isPotentialConstantExprUnevaluated(Cond, cast<FunctionDecl>(D),
                                                Diags)) {
    S.Diag(AL.getLoc(), diag::err_attr_cond_never_constant_expr) << AL;
    for (const PartialDiagnosticAt &PDiag : Diags)
      S.Diag(PDiag.first, PDiag.second);
    return false;
  }
  return true;
}

static void handleEnableIfAttr(Sema &S, Decl *D, const ParsedAttr &AL) {
  S.Diag(AL.getLoc(), diag::ext_clang_enable_if);

  Expr *Cond;
  StringRef Msg;
  if (checkFunctionConditionAttr(S, D, AL, Cond, Msg))
    D->addAttr(::new (S.Context) EnableIfAttr(S.Context, AL, Cond, Msg));
}

static void handleErrorAttr(Sema &S, Decl *D, const ParsedAttr &AL) {
  StringRef NewUserDiagnostic;
  if (!S.checkStringLiteralArgumentAttr(AL, 0, NewUserDiagnostic))
    return;
  if (ErrorAttr *EA = S.mergeErrorAttr(D, AL, NewUserDiagnostic))
    D->addAttr(EA);
}

namespace {
/// Determines if a given Expr references any of the given function's
/// ParmVarDecls, or the function's implicit `this` parameter (if applicable).
class ArgumentDependenceChecker
    : public RecursiveASTVisitor<ArgumentDependenceChecker> {
#ifndef NDEBUG
  const CXXRecordDecl *ClassType;
#endif
  llvm::SmallPtrSet<const ParmVarDecl *, 16> Parms;
  bool Result;

public:
  ArgumentDependenceChecker(const FunctionDecl *FD) {
#ifndef NDEBUG
    if (const auto *MD = dyn_cast<CXXMethodDecl>(FD))
      ClassType = MD->getParent();
    else
      ClassType = nullptr;
#endif
    Parms.insert(FD->param_begin(), FD->param_end());
  }

  bool referencesArgs(Expr *E) {
    Result = false;
    TraverseStmt(E);
    return Result;
  }

  bool VisitCXXThisExpr(CXXThisExpr *E) {
    assert(E->getType()->getPointeeCXXRecordDecl() == ClassType &&
           "`this` doesn't refer to the enclosing class?");
    Result = true;
    return false;
  }

  bool VisitDeclRefExpr(DeclRefExpr *DRE) {
    if (const auto *PVD = dyn_cast<ParmVarDecl>(DRE->getDecl()))
      if (Parms.count(PVD)) {
        Result = true;
        return false;
      }
    return true;
  }
};
}

static void handleDiagnoseAsBuiltinAttr(Sema &S, Decl *D,
                                        const ParsedAttr &AL) {
  const auto *DeclFD = cast<FunctionDecl>(D);

  if (const auto *MethodDecl = dyn_cast<CXXMethodDecl>(DeclFD))
    if (!MethodDecl->isStatic()) {
      S.Diag(AL.getLoc(), diag::err_attribute_no_member_function) << AL;
      return;
    }

  auto DiagnoseType = [&](unsigned Index, AttributeArgumentNType T) {
    SourceLocation Loc = [&]() {
      auto Union = AL.getArg(Index - 1);
      if (Union.is<Expr *>())
        return Union.get<Expr *>()->getBeginLoc();
      return Union.get<IdentifierLoc *>()->Loc;
    }();

    S.Diag(Loc, diag::err_attribute_argument_n_type) << AL << Index << T;
  };

  FunctionDecl *AttrFD = [&]() -> FunctionDecl * {
    if (!AL.isArgExpr(0))
      return nullptr;
    auto *F = dyn_cast_or_null<DeclRefExpr>(AL.getArgAsExpr(0));
    if (!F)
      return nullptr;
    return dyn_cast_or_null<FunctionDecl>(F->getFoundDecl());
  }();

  if (!AttrFD || !AttrFD->getBuiltinID(true)) {
    DiagnoseType(1, AANT_ArgumentBuiltinFunction);
    return;
  }

  if (AttrFD->getNumParams() != AL.getNumArgs() - 1) {
    S.Diag(AL.getLoc(), diag::err_attribute_wrong_number_arguments_for)
        << AL << AttrFD << AttrFD->getNumParams();
    return;
  }

  SmallVector<unsigned, 8> Indices;

  for (unsigned I = 1; I < AL.getNumArgs(); ++I) {
    if (!AL.isArgExpr(I)) {
      DiagnoseType(I + 1, AANT_ArgumentIntegerConstant);
      return;
    }

    const Expr *IndexExpr = AL.getArgAsExpr(I);
    uint32_t Index;

    if (!checkUInt32Argument(S, AL, IndexExpr, Index, I + 1, false))
      return;

    if (Index > DeclFD->getNumParams()) {
      S.Diag(AL.getLoc(), diag::err_attribute_bounds_for_function)
          << AL << Index << DeclFD << DeclFD->getNumParams();
      return;
    }

    QualType T1 = AttrFD->getParamDecl(I - 1)->getType();
    QualType T2 = DeclFD->getParamDecl(Index - 1)->getType();

    if (T1.getCanonicalType().getUnqualifiedType() !=
        T2.getCanonicalType().getUnqualifiedType()) {
      S.Diag(IndexExpr->getBeginLoc(), diag::err_attribute_parameter_types)
          << AL << Index << DeclFD << T2 << I << AttrFD << T1;
      return;
    }

    Indices.push_back(Index - 1);
  }

  D->addAttr(::new (S.Context) DiagnoseAsBuiltinAttr(
      S.Context, AL, AttrFD, Indices.data(), Indices.size()));
}

static void handleDiagnoseIfAttr(Sema &S, Decl *D, const ParsedAttr &AL) {
  S.Diag(AL.getLoc(), diag::ext_clang_diagnose_if);

  Expr *Cond;
  StringRef Msg;
  if (!checkFunctionConditionAttr(S, D, AL, Cond, Msg))
    return;

  StringRef DiagTypeStr;
  if (!S.checkStringLiteralArgumentAttr(AL, 2, DiagTypeStr))
    return;

  DiagnoseIfAttr::DiagnosticType DiagType;
  if (!DiagnoseIfAttr::ConvertStrToDiagnosticType(DiagTypeStr, DiagType)) {
    S.Diag(AL.getArgAsExpr(2)->getBeginLoc(),
           diag::err_diagnose_if_invalid_diagnostic_type);
    return;
  }

  bool ArgDependent = false;
  if (const auto *FD = dyn_cast<FunctionDecl>(D))
    ArgDependent = ArgumentDependenceChecker(FD).referencesArgs(Cond);
  D->addAttr(::new (S.Context) DiagnoseIfAttr(
      S.Context, AL, Cond, Msg, DiagType, ArgDependent, cast<NamedDecl>(D)));
}

static void handleNoBuiltinAttr(Sema &S, Decl *D, const ParsedAttr &AL) {
  static constexpr const StringRef kWildcard = "*";

  llvm::SmallVector<StringRef, 16> Names;
  bool HasWildcard = false;

  const auto AddBuiltinName = [&Names, &HasWildcard](StringRef Name) {
    if (Name == kWildcard)
      HasWildcard = true;
    Names.push_back(Name);
  };

  // Add previously defined attributes.
  if (const auto *NBA = D->getAttr<NoBuiltinAttr>())
    for (StringRef BuiltinName : NBA->builtinNames())
      AddBuiltinName(BuiltinName);

  // Add current attributes.
  if (AL.getNumArgs() == 0)
    AddBuiltinName(kWildcard);
  else
    for (unsigned I = 0, E = AL.getNumArgs(); I != E; ++I) {
      StringRef BuiltinName;
      SourceLocation LiteralLoc;
      if (!S.checkStringLiteralArgumentAttr(AL, I, BuiltinName, &LiteralLoc))
        return;

      if (Builtin::Context::isBuiltinFunc(BuiltinName))
        AddBuiltinName(BuiltinName);
      else
        S.Diag(LiteralLoc, diag::warn_attribute_no_builtin_invalid_builtin_name)
            << BuiltinName << AL;
    }

  // Repeating the same attribute is fine.
  llvm::sort(Names);
  Names.erase(std::unique(Names.begin(), Names.end()), Names.end());

  // Empty no_builtin must be on its own.
  if (HasWildcard && Names.size() > 1)
    S.Diag(D->getLocation(),
           diag::err_attribute_no_builtin_wildcard_or_builtin_name)
        << AL;

  if (D->hasAttr<NoBuiltinAttr>())
    D->dropAttr<NoBuiltinAttr>();
  D->addAttr(::new (S.Context)
                 NoBuiltinAttr(S.Context, AL, Names.data(), Names.size()));
}

static void handlePassObjectSizeAttr(Sema &S, Decl *D, const ParsedAttr &AL) {
  if (D->hasAttr<PassObjectSizeAttr>()) {
    S.Diag(D->getBeginLoc(), diag::err_attribute_only_once_per_parameter) << AL;
    return;
  }

  Expr *E = AL.getArgAsExpr(0);
  uint32_t Type;
  if (!checkUInt32Argument(S, AL, E, Type, /*Idx=*/1))
    return;

  // pass_object_size's argument is passed in as the second argument of
  // __builtin_object_size. So, it has the same constraints as that second
  // argument; namely, it must be in the range [0, 3].
  if (Type > 3) {
    S.Diag(E->getBeginLoc(), diag::err_attribute_argument_out_of_range)
        << AL << 0 << 3 << E->getSourceRange();
    return;
  }

  // pass_object_size is only supported on constant pointer parameters; as a
  // kindness to users, we allow the parameter to be non-const for declarations.
  // At this point, we have no clue if `D` belongs to a function declaration or
  // definition, so we defer the constness check until later.
  if (!cast<ParmVarDecl>(D)->getType()->isPointerType()) {
    S.Diag(D->getBeginLoc(), diag::err_attribute_pointers_only) << AL << 1;
    return;
  }

  D->addAttr(::new (S.Context) PassObjectSizeAttr(S.Context, AL, (int)Type));
}

static void handleConsumableAttr(Sema &S, Decl *D, const ParsedAttr &AL) {
  ConsumableAttr::ConsumedState DefaultState;

  if (AL.isArgIdent(0)) {
    IdentifierLoc *IL = AL.getArgAsIdent(0);
    if (!ConsumableAttr::ConvertStrToConsumedState(IL->Ident->getName(),
                                                   DefaultState)) {
      S.Diag(IL->Loc, diag::warn_attribute_type_not_supported) << AL
                                                               << IL->Ident;
      return;
    }
  } else {
    S.Diag(AL.getLoc(), diag::err_attribute_argument_type)
        << AL << AANT_ArgumentIdentifier;
    return;
  }

  D->addAttr(::new (S.Context) ConsumableAttr(S.Context, AL, DefaultState));
}

static bool checkForConsumableClass(Sema &S, const CXXMethodDecl *MD,
                                    const ParsedAttr &AL) {
  QualType ThisType = MD->getThisType()->getPointeeType();

  if (const CXXRecordDecl *RD = ThisType->getAsCXXRecordDecl()) {
    if (!RD->hasAttr<ConsumableAttr>()) {
      S.Diag(AL.getLoc(), diag::warn_attr_on_unconsumable_class) << RD;

      return false;
    }
  }

  return true;
}

static void handleCallableWhenAttr(Sema &S, Decl *D, const ParsedAttr &AL) {
  if (!AL.checkAtLeastNumArgs(S, 1))
    return;

  if (!checkForConsumableClass(S, cast<CXXMethodDecl>(D), AL))
    return;

  SmallVector<CallableWhenAttr::ConsumedState, 3> States;
  for (unsigned ArgIndex = 0; ArgIndex < AL.getNumArgs(); ++ArgIndex) {
    CallableWhenAttr::ConsumedState CallableState;

    StringRef StateString;
    SourceLocation Loc;
    if (AL.isArgIdent(ArgIndex)) {
      IdentifierLoc *Ident = AL.getArgAsIdent(ArgIndex);
      StateString = Ident->Ident->getName();
      Loc = Ident->Loc;
    } else {
      if (!S.checkStringLiteralArgumentAttr(AL, ArgIndex, StateString, &Loc))
        return;
    }

    if (!CallableWhenAttr::ConvertStrToConsumedState(StateString,
                                                     CallableState)) {
      S.Diag(Loc, diag::warn_attribute_type_not_supported) << AL << StateString;
      return;
    }

    States.push_back(CallableState);
  }

  D->addAttr(::new (S.Context)
                 CallableWhenAttr(S.Context, AL, States.data(), States.size()));
}

static void handleParamTypestateAttr(Sema &S, Decl *D, const ParsedAttr &AL) {
  ParamTypestateAttr::ConsumedState ParamState;

  if (AL.isArgIdent(0)) {
    IdentifierLoc *Ident = AL.getArgAsIdent(0);
    StringRef StateString = Ident->Ident->getName();

    if (!ParamTypestateAttr::ConvertStrToConsumedState(StateString,
                                                       ParamState)) {
      S.Diag(Ident->Loc, diag::warn_attribute_type_not_supported)
          << AL << StateString;
      return;
    }
  } else {
    S.Diag(AL.getLoc(), diag::err_attribute_argument_type)
        << AL << AANT_ArgumentIdentifier;
    return;
  }

  // FIXME: This check is currently being done in the analysis.  It can be
  //        enabled here only after the parser propagates attributes at
  //        template specialization definition, not declaration.
  //QualType ReturnType = cast<ParmVarDecl>(D)->getType();
  //const CXXRecordDecl *RD = ReturnType->getAsCXXRecordDecl();
  //
  //if (!RD || !RD->hasAttr<ConsumableAttr>()) {
  //    S.Diag(AL.getLoc(), diag::warn_return_state_for_unconsumable_type) <<
  //      ReturnType.getAsString();
  //    return;
  //}

  D->addAttr(::new (S.Context) ParamTypestateAttr(S.Context, AL, ParamState));
}

static void handleReturnTypestateAttr(Sema &S, Decl *D, const ParsedAttr &AL) {
  ReturnTypestateAttr::ConsumedState ReturnState;

  if (AL.isArgIdent(0)) {
    IdentifierLoc *IL = AL.getArgAsIdent(0);
    if (!ReturnTypestateAttr::ConvertStrToConsumedState(IL->Ident->getName(),
                                                        ReturnState)) {
      S.Diag(IL->Loc, diag::warn_attribute_type_not_supported) << AL
                                                               << IL->Ident;
      return;
    }
  } else {
    S.Diag(AL.getLoc(), diag::err_attribute_argument_type)
        << AL << AANT_ArgumentIdentifier;
    return;
  }

  // FIXME: This check is currently being done in the analysis.  It can be
  //        enabled here only after the parser propagates attributes at
  //        template specialization definition, not declaration.
  //QualType ReturnType;
  //
  //if (const ParmVarDecl *Param = dyn_cast<ParmVarDecl>(D)) {
  //  ReturnType = Param->getType();
  //
  //} else if (const CXXConstructorDecl *Constructor =
  //             dyn_cast<CXXConstructorDecl>(D)) {
  //  ReturnType = Constructor->getThisType()->getPointeeType();
  //
  //} else {
  //
  //  ReturnType = cast<FunctionDecl>(D)->getCallResultType();
  //}
  //
  //const CXXRecordDecl *RD = ReturnType->getAsCXXRecordDecl();
  //
  //if (!RD || !RD->hasAttr<ConsumableAttr>()) {
  //    S.Diag(Attr.getLoc(), diag::warn_return_state_for_unconsumable_type) <<
  //      ReturnType.getAsString();
  //    return;
  //}

  D->addAttr(::new (S.Context) ReturnTypestateAttr(S.Context, AL, ReturnState));
}

static void handleSetTypestateAttr(Sema &S, Decl *D, const ParsedAttr &AL) {
  if (!checkForConsumableClass(S, cast<CXXMethodDecl>(D), AL))
    return;

  SetTypestateAttr::ConsumedState NewState;
  if (AL.isArgIdent(0)) {
    IdentifierLoc *Ident = AL.getArgAsIdent(0);
    StringRef Param = Ident->Ident->getName();
    if (!SetTypestateAttr::ConvertStrToConsumedState(Param, NewState)) {
      S.Diag(Ident->Loc, diag::warn_attribute_type_not_supported) << AL
                                                                  << Param;
      return;
    }
  } else {
    S.Diag(AL.getLoc(), diag::err_attribute_argument_type)
        << AL << AANT_ArgumentIdentifier;
    return;
  }

  D->addAttr(::new (S.Context) SetTypestateAttr(S.Context, AL, NewState));
}

static void handleTestTypestateAttr(Sema &S, Decl *D, const ParsedAttr &AL) {
  if (!checkForConsumableClass(S, cast<CXXMethodDecl>(D), AL))
    return;

  TestTypestateAttr::ConsumedState TestState;
  if (AL.isArgIdent(0)) {
    IdentifierLoc *Ident = AL.getArgAsIdent(0);
    StringRef Param = Ident->Ident->getName();
    if (!TestTypestateAttr::ConvertStrToConsumedState(Param, TestState)) {
      S.Diag(Ident->Loc, diag::warn_attribute_type_not_supported) << AL
                                                                  << Param;
      return;
    }
  } else {
    S.Diag(AL.getLoc(), diag::err_attribute_argument_type)
        << AL << AANT_ArgumentIdentifier;
    return;
  }

  D->addAttr(::new (S.Context) TestTypestateAttr(S.Context, AL, TestState));
}

static void handleExtVectorTypeAttr(Sema &S, Decl *D, const ParsedAttr &AL) {
  // Remember this typedef decl, we will need it later for diagnostics.
  S.ExtVectorDecls.push_back(cast<TypedefNameDecl>(D));
}

static void handlePackedAttr(Sema &S, Decl *D, const ParsedAttr &AL) {
  if (auto *TD = dyn_cast<TagDecl>(D))
    TD->addAttr(::new (S.Context) PackedAttr(S.Context, AL));
  else if (auto *FD = dyn_cast<FieldDecl>(D)) {
    bool BitfieldByteAligned = (!FD->getType()->isDependentType() &&
                                !FD->getType()->isIncompleteType() &&
                                FD->isBitField() &&
                                S.Context.getTypeAlign(FD->getType()) <= 8);

    if (S.getASTContext().getTargetInfo().getTriple().isPS()) {
      if (BitfieldByteAligned)
        // The PS4/PS5 targets need to maintain ABI backwards compatibility.
        S.Diag(AL.getLoc(), diag::warn_attribute_ignored_for_field_of_type)
            << AL << FD->getType();
      else
        FD->addAttr(::new (S.Context) PackedAttr(S.Context, AL));
    } else {
      // Report warning about changed offset in the newer compiler versions.
      if (BitfieldByteAligned)
        S.Diag(AL.getLoc(), diag::warn_attribute_packed_for_bitfield);

      FD->addAttr(::new (S.Context) PackedAttr(S.Context, AL));
    }

  } else
    S.Diag(AL.getLoc(), diag::warn_attribute_ignored) << AL;
}

static void handlePreferredName(Sema &S, Decl *D, const ParsedAttr &AL) {
  auto *RD = cast<CXXRecordDecl>(D);
  ClassTemplateDecl *CTD = RD->getDescribedClassTemplate();
  assert(CTD && "attribute does not appertain to this declaration");

  ParsedType PT = AL.getTypeArg();
  TypeSourceInfo *TSI = nullptr;
  QualType T = S.GetTypeFromParser(PT, &TSI);
  if (!TSI)
    TSI = S.Context.getTrivialTypeSourceInfo(T, AL.getLoc());

  if (!T.hasQualifiers() && T->isTypedefNameType()) {
    // Find the template name, if this type names a template specialization.
    const TemplateDecl *Template = nullptr;
    if (const auto *CTSD = dyn_cast_or_null<ClassTemplateSpecializationDecl>(
            T->getAsCXXRecordDecl())) {
      Template = CTSD->getSpecializedTemplate();
    } else if (const auto *TST = T->getAs<TemplateSpecializationType>()) {
      while (TST && TST->isTypeAlias())
        TST = TST->getAliasedType()->getAs<TemplateSpecializationType>();
      if (TST)
        Template = TST->getTemplateName().getAsTemplateDecl();
    }

    if (Template && declaresSameEntity(Template, CTD)) {
      D->addAttr(::new (S.Context) PreferredNameAttr(S.Context, AL, TSI));
      return;
    }
  }

  S.Diag(AL.getLoc(), diag::err_attribute_preferred_name_arg_invalid)
      << T << CTD;
  if (const auto *TT = T->getAs<TypedefType>())
    S.Diag(TT->getDecl()->getLocation(), diag::note_entity_declared_at)
        << TT->getDecl();
}

static bool checkIBOutletCommon(Sema &S, Decl *D, const ParsedAttr &AL) {
  // The IBOutlet/IBOutletCollection attributes only apply to instance
  // variables or properties of Objective-C classes.  The outlet must also
  // have an object reference type.
  if (const auto *VD = dyn_cast<ObjCIvarDecl>(D)) {
    if (!VD->getType()->getAs<ObjCObjectPointerType>()) {
      S.Diag(AL.getLoc(), diag::warn_iboutlet_object_type)
          << AL << VD->getType() << 0;
      return false;
    }
  }
  else if (const auto *PD = dyn_cast<ObjCPropertyDecl>(D)) {
    if (!PD->getType()->getAs<ObjCObjectPointerType>()) {
      S.Diag(AL.getLoc(), diag::warn_iboutlet_object_type)
          << AL << PD->getType() << 1;
      return false;
    }
  }
  else {
    S.Diag(AL.getLoc(), diag::warn_attribute_iboutlet) << AL;
    return false;
  }

  return true;
}

static void handleIBOutlet(Sema &S, Decl *D, const ParsedAttr &AL) {
  if (!checkIBOutletCommon(S, D, AL))
    return;

  D->addAttr(::new (S.Context) IBOutletAttr(S.Context, AL));
}

static void handleIBOutletCollection(Sema &S, Decl *D, const ParsedAttr &AL) {

  // The iboutletcollection attribute can have zero or one arguments.
  if (AL.getNumArgs() > 1) {
    S.Diag(AL.getLoc(), diag::err_attribute_wrong_number_arguments) << AL << 1;
    return;
  }

  if (!checkIBOutletCommon(S, D, AL))
    return;

  ParsedType PT;

  if (AL.hasParsedType())
    PT = AL.getTypeArg();
  else {
    PT = S.getTypeName(S.Context.Idents.get("NSObject"), AL.getLoc(),
                       S.getScopeForContext(D->getDeclContext()->getParent()));
    if (!PT) {
      S.Diag(AL.getLoc(), diag::err_iboutletcollection_type) << "NSObject";
      return;
    }
  }

  TypeSourceInfo *QTLoc = nullptr;
  QualType QT = S.GetTypeFromParser(PT, &QTLoc);
  if (!QTLoc)
    QTLoc = S.Context.getTrivialTypeSourceInfo(QT, AL.getLoc());

  // Diagnose use of non-object type in iboutletcollection attribute.
  // FIXME. Gnu attribute extension ignores use of builtin types in
  // attributes. So, __attribute__((iboutletcollection(char))) will be
  // treated as __attribute__((iboutletcollection())).
  if (!QT->isObjCIdType() && !QT->isObjCObjectType()) {
    S.Diag(AL.getLoc(),
           QT->isBuiltinType() ? diag::err_iboutletcollection_builtintype
                               : diag::err_iboutletcollection_type) << QT;
    return;
  }

  D->addAttr(::new (S.Context) IBOutletCollectionAttr(S.Context, AL, QTLoc));
}

bool Sema::isValidPointerAttrType(QualType T, bool RefOkay) {
  if (RefOkay) {
    if (T->isReferenceType())
      return true;
  } else {
    T = T.getNonReferenceType();
  }

  // The nonnull attribute, and other similar attributes, can be applied to a
  // transparent union that contains a pointer type.
  if (const RecordType *UT = T->getAsUnionType()) {
    if (UT && UT->getDecl()->hasAttr<TransparentUnionAttr>()) {
      RecordDecl *UD = UT->getDecl();
      for (const auto *I : UD->fields()) {
        QualType QT = I->getType();
        if (QT->isAnyPointerType() || QT->isBlockPointerType())
          return true;
      }
    }
  }

  return T->isAnyPointerType() || T->isBlockPointerType();
}

static bool attrNonNullArgCheck(Sema &S, QualType T, const ParsedAttr &AL,
                                SourceRange AttrParmRange,
                                SourceRange TypeRange,
                                bool isReturnValue = false) {
  if (!S.isValidPointerAttrType(T)) {
    if (isReturnValue)
      S.Diag(AL.getLoc(), diag::warn_attribute_return_pointers_only)
          << AL << AttrParmRange << TypeRange;
    else
      S.Diag(AL.getLoc(), diag::warn_attribute_pointers_only)
          << AL << AttrParmRange << TypeRange << 0;
    return false;
  }
  return true;
}

static void handleNonNullAttr(Sema &S, Decl *D, const ParsedAttr &AL) {
  SmallVector<ParamIdx, 8> NonNullArgs;
  for (unsigned I = 0; I < AL.getNumArgs(); ++I) {
    Expr *Ex = AL.getArgAsExpr(I);
    ParamIdx Idx;
    if (!checkFunctionOrMethodParameterIndex(S, D, AL, I + 1, Ex, Idx))
      return;

    // Is the function argument a pointer type?
    if (Idx.getASTIndex() < getFunctionOrMethodNumParams(D) &&
        !attrNonNullArgCheck(
            S, getFunctionOrMethodParamType(D, Idx.getASTIndex()), AL,
            Ex->getSourceRange(),
            getFunctionOrMethodParamRange(D, Idx.getASTIndex())))
      continue;

    NonNullArgs.push_back(Idx);
  }

  // If no arguments were specified to __attribute__((nonnull)) then all pointer
  // arguments have a nonnull attribute; warn if there aren't any. Skip this
  // check if the attribute came from a macro expansion or a template
  // instantiation.
  if (NonNullArgs.empty() && AL.getLoc().isFileID() &&
      !S.inTemplateInstantiation()) {
    bool AnyPointers = isFunctionOrMethodVariadic(D);
    for (unsigned I = 0, E = getFunctionOrMethodNumParams(D);
         I != E && !AnyPointers; ++I) {
      QualType T = getFunctionOrMethodParamType(D, I);
      if (T->isDependentType() || S.isValidPointerAttrType(T))
        AnyPointers = true;
    }

    if (!AnyPointers)
      S.Diag(AL.getLoc(), diag::warn_attribute_nonnull_no_pointers);
  }

  ParamIdx *Start = NonNullArgs.data();
  unsigned Size = NonNullArgs.size();
  llvm::array_pod_sort(Start, Start + Size);
  D->addAttr(::new (S.Context) NonNullAttr(S.Context, AL, Start, Size));
}

static void handleNonNullAttrParameter(Sema &S, ParmVarDecl *D,
                                       const ParsedAttr &AL) {
  if (AL.getNumArgs() > 0) {
    if (D->getFunctionType()) {
      handleNonNullAttr(S, D, AL);
    } else {
      S.Diag(AL.getLoc(), diag::warn_attribute_nonnull_parm_no_args)
        << D->getSourceRange();
    }
    return;
  }

  // Is the argument a pointer type?
  if (!attrNonNullArgCheck(S, D->getType(), AL, SourceRange(),
                           D->getSourceRange()))
    return;

  D->addAttr(::new (S.Context) NonNullAttr(S.Context, AL, nullptr, 0));
}

static void handleReturnsNonNullAttr(Sema &S, Decl *D, const ParsedAttr &AL) {
  QualType ResultType = getFunctionOrMethodResultType(D);
  SourceRange SR = getFunctionOrMethodResultSourceRange(D);
  if (!attrNonNullArgCheck(S, ResultType, AL, SourceRange(), SR,
                           /* isReturnValue */ true))
    return;

  D->addAttr(::new (S.Context) ReturnsNonNullAttr(S.Context, AL));
}

static void handleNoEscapeAttr(Sema &S, Decl *D, const ParsedAttr &AL) {
  if (D->isInvalidDecl())
    return;

  // noescape only applies to pointer types.
  QualType T = cast<ParmVarDecl>(D)->getType();
  if (!S.isValidPointerAttrType(T, /* RefOkay */ true)) {
    S.Diag(AL.getLoc(), diag::warn_attribute_pointers_only)
        << AL << AL.getRange() << 0;
    return;
  }

  D->addAttr(::new (S.Context) NoEscapeAttr(S.Context, AL));
}

static void handleAssumeAlignedAttr(Sema &S, Decl *D, const ParsedAttr &AL) {
  Expr *E = AL.getArgAsExpr(0),
       *OE = AL.getNumArgs() > 1 ? AL.getArgAsExpr(1) : nullptr;
  S.AddAssumeAlignedAttr(D, AL, E, OE);
}

static void handleAllocAlignAttr(Sema &S, Decl *D, const ParsedAttr &AL) {
  S.AddAllocAlignAttr(D, AL, AL.getArgAsExpr(0));
}

void Sema::AddAssumeAlignedAttr(Decl *D, const AttributeCommonInfo &CI, Expr *E,
                                Expr *OE) {
  QualType ResultType = getFunctionOrMethodResultType(D);
  SourceRange SR = getFunctionOrMethodResultSourceRange(D);

  AssumeAlignedAttr TmpAttr(Context, CI, E, OE);
  SourceLocation AttrLoc = TmpAttr.getLocation();

  if (!isValidPointerAttrType(ResultType, /* RefOkay */ true)) {
    Diag(AttrLoc, diag::warn_attribute_return_pointers_refs_only)
        << &TmpAttr << TmpAttr.getRange() << SR;
    return;
  }

  if (!E->isValueDependent()) {
    Optional<llvm::APSInt> I = llvm::APSInt(64);
    if (!(I = E->getIntegerConstantExpr(Context))) {
      if (OE)
        Diag(AttrLoc, diag::err_attribute_argument_n_type)
          << &TmpAttr << 1 << AANT_ArgumentIntegerConstant
          << E->getSourceRange();
      else
        Diag(AttrLoc, diag::err_attribute_argument_type)
          << &TmpAttr << AANT_ArgumentIntegerConstant
          << E->getSourceRange();
      return;
    }

    if (!I->isPowerOf2()) {
      Diag(AttrLoc, diag::err_alignment_not_power_of_two)
        << E->getSourceRange();
      return;
    }

    if (*I > Sema::MaximumAlignment)
      Diag(CI.getLoc(), diag::warn_assume_aligned_too_great)
          << CI.getRange() << Sema::MaximumAlignment;
  }

  if (OE && !OE->isValueDependent() && !OE->isIntegerConstantExpr(Context)) {
    Diag(AttrLoc, diag::err_attribute_argument_n_type)
        << &TmpAttr << 2 << AANT_ArgumentIntegerConstant
        << OE->getSourceRange();
    return;
  }

  D->addAttr(::new (Context) AssumeAlignedAttr(Context, CI, E, OE));
}

void Sema::AddAllocAlignAttr(Decl *D, const AttributeCommonInfo &CI,
                             Expr *ParamExpr) {
  QualType ResultType = getFunctionOrMethodResultType(D);

  AllocAlignAttr TmpAttr(Context, CI, ParamIdx());
  SourceLocation AttrLoc = CI.getLoc();

  if (!ResultType->isDependentType() &&
      !isValidPointerAttrType(ResultType, /* RefOkay */ true)) {
    Diag(AttrLoc, diag::warn_attribute_return_pointers_refs_only)
        << &TmpAttr << CI.getRange() << getFunctionOrMethodResultSourceRange(D);
    return;
  }

  ParamIdx Idx;
  const auto *FuncDecl = cast<FunctionDecl>(D);
  if (!checkFunctionOrMethodParameterIndex(*this, FuncDecl, TmpAttr,
                                           /*AttrArgNum=*/1, ParamExpr, Idx))
    return;

  QualType Ty = getFunctionOrMethodParamType(D, Idx.getASTIndex());
  if (!Ty->isDependentType() && !Ty->isIntegralType(Context) &&
      !Ty->isAlignValT()) {
    Diag(ParamExpr->getBeginLoc(), diag::err_attribute_integers_only)
        << &TmpAttr
        << FuncDecl->getParamDecl(Idx.getASTIndex())->getSourceRange();
    return;
  }

  D->addAttr(::new (Context) AllocAlignAttr(Context, CI, Idx));
}

/// Check if \p AssumptionStr is a known assumption and warn if not.
static void checkAssumptionAttr(Sema &S, SourceLocation Loc,
                                StringRef AssumptionStr) {
  if (llvm::KnownAssumptionStrings.count(AssumptionStr))
    return;

  unsigned BestEditDistance = 3;
  StringRef Suggestion;
  for (const auto &KnownAssumptionIt : llvm::KnownAssumptionStrings) {
    unsigned EditDistance =
        AssumptionStr.edit_distance(KnownAssumptionIt.getKey());
    if (EditDistance < BestEditDistance) {
      Suggestion = KnownAssumptionIt.getKey();
      BestEditDistance = EditDistance;
    }
  }

  if (!Suggestion.empty())
    S.Diag(Loc, diag::warn_assume_attribute_string_unknown_suggested)
        << AssumptionStr << Suggestion;
  else
    S.Diag(Loc, diag::warn_assume_attribute_string_unknown) << AssumptionStr;
}

static void handleAssumumptionAttr(Sema &S, Decl *D, const ParsedAttr &AL) {
  // Handle the case where the attribute has a text message.
  StringRef Str;
  SourceLocation AttrStrLoc;
  if (!S.checkStringLiteralArgumentAttr(AL, 0, Str, &AttrStrLoc))
    return;

  checkAssumptionAttr(S, AttrStrLoc, Str);

  D->addAttr(::new (S.Context) AssumptionAttr(S.Context, AL, Str));
}

/// Normalize the attribute, __foo__ becomes foo.
/// Returns true if normalization was applied.
static bool normalizeName(StringRef &AttrName) {
  if (AttrName.size() > 4 && AttrName.startswith("__") &&
      AttrName.endswith("__")) {
    AttrName = AttrName.drop_front(2).drop_back(2);
    return true;
  }
  return false;
}

static void handleOwnershipAttr(Sema &S, Decl *D, const ParsedAttr &AL) {
  // This attribute must be applied to a function declaration. The first
  // argument to the attribute must be an identifier, the name of the resource,
  // for example: malloc. The following arguments must be argument indexes, the
  // arguments must be of integer type for Returns, otherwise of pointer type.
  // The difference between Holds and Takes is that a pointer may still be used
  // after being held. free() should be __attribute((ownership_takes)), whereas
  // a list append function may well be __attribute((ownership_holds)).

  if (!AL.isArgIdent(0)) {
    S.Diag(AL.getLoc(), diag::err_attribute_argument_n_type)
        << AL << 1 << AANT_ArgumentIdentifier;
    return;
  }

  // Figure out our Kind.
  OwnershipAttr::OwnershipKind K =
      OwnershipAttr(S.Context, AL, nullptr, nullptr, 0).getOwnKind();

  // Check arguments.
  switch (K) {
  case OwnershipAttr::Takes:
  case OwnershipAttr::Holds:
    if (AL.getNumArgs() < 2) {
      S.Diag(AL.getLoc(), diag::err_attribute_too_few_arguments) << AL << 2;
      return;
    }
    break;
  case OwnershipAttr::Returns:
    if (AL.getNumArgs() > 2) {
      S.Diag(AL.getLoc(), diag::err_attribute_too_many_arguments) << AL << 1;
      return;
    }
    break;
  }

  IdentifierInfo *Module = AL.getArgAsIdent(0)->Ident;

  StringRef ModuleName = Module->getName();
  if (normalizeName(ModuleName)) {
    Module = &S.PP.getIdentifierTable().get(ModuleName);
  }

  SmallVector<ParamIdx, 8> OwnershipArgs;
  for (unsigned i = 1; i < AL.getNumArgs(); ++i) {
    Expr *Ex = AL.getArgAsExpr(i);
    ParamIdx Idx;
    if (!checkFunctionOrMethodParameterIndex(S, D, AL, i, Ex, Idx))
      return;

    // Is the function argument a pointer type?
    QualType T = getFunctionOrMethodParamType(D, Idx.getASTIndex());
    int Err = -1;  // No error
    switch (K) {
      case OwnershipAttr::Takes:
      case OwnershipAttr::Holds:
        if (!T->isAnyPointerType() && !T->isBlockPointerType())
          Err = 0;
        break;
      case OwnershipAttr::Returns:
        if (!T->isIntegerType())
          Err = 1;
        break;
    }
    if (-1 != Err) {
      S.Diag(AL.getLoc(), diag::err_ownership_type) << AL << Err
                                                    << Ex->getSourceRange();
      return;
    }

    // Check we don't have a conflict with another ownership attribute.
    for (const auto *I : D->specific_attrs<OwnershipAttr>()) {
      // Cannot have two ownership attributes of different kinds for the same
      // index.
      if (I->getOwnKind() != K && llvm::is_contained(I->args(), Idx)) {
        S.Diag(AL.getLoc(), diag::err_attributes_are_not_compatible) << AL << I;
        return;
      } else if (K == OwnershipAttr::Returns &&
                 I->getOwnKind() == OwnershipAttr::Returns) {
        // A returns attribute conflicts with any other returns attribute using
        // a different index.
        if (!llvm::is_contained(I->args(), Idx)) {
          S.Diag(I->getLocation(), diag::err_ownership_returns_index_mismatch)
              << I->args_begin()->getSourceIndex();
          if (I->args_size())
            S.Diag(AL.getLoc(), diag::note_ownership_returns_index_mismatch)
                << Idx.getSourceIndex() << Ex->getSourceRange();
          return;
        }
      }
    }
    OwnershipArgs.push_back(Idx);
  }

  ParamIdx *Start = OwnershipArgs.data();
  unsigned Size = OwnershipArgs.size();
  llvm::array_pod_sort(Start, Start + Size);
  D->addAttr(::new (S.Context)
                 OwnershipAttr(S.Context, AL, Module, Start, Size));
}

static void handleWeakRefAttr(Sema &S, Decl *D, const ParsedAttr &AL) {
  // Check the attribute arguments.
  if (AL.getNumArgs() > 1) {
    S.Diag(AL.getLoc(), diag::err_attribute_wrong_number_arguments) << AL << 1;
    return;
  }

  // gcc rejects
  // class c {
  //   static int a __attribute__((weakref ("v2")));
  //   static int b() __attribute__((weakref ("f3")));
  // };
  // and ignores the attributes of
  // void f(void) {
  //   static int a __attribute__((weakref ("v2")));
  // }
  // we reject them
  const DeclContext *Ctx = D->getDeclContext()->getRedeclContext();
  if (!Ctx->isFileContext()) {
    S.Diag(AL.getLoc(), diag::err_attribute_weakref_not_global_context)
        << cast<NamedDecl>(D);
    return;
  }

  // The GCC manual says
  //
  // At present, a declaration to which `weakref' is attached can only
  // be `static'.
  //
  // It also says
  //
  // Without a TARGET,
  // given as an argument to `weakref' or to `alias', `weakref' is
  // equivalent to `weak'.
  //
  // gcc 4.4.1 will accept
  // int a7 __attribute__((weakref));
  // as
  // int a7 __attribute__((weak));
  // This looks like a bug in gcc. We reject that for now. We should revisit
  // it if this behaviour is actually used.

  // GCC rejects
  // static ((alias ("y"), weakref)).
  // Should we? How to check that weakref is before or after alias?

  // FIXME: it would be good for us to keep the WeakRefAttr as-written instead
  // of transforming it into an AliasAttr.  The WeakRefAttr never uses the
  // StringRef parameter it was given anyway.
  StringRef Str;
  if (AL.getNumArgs() && S.checkStringLiteralArgumentAttr(AL, 0, Str))
    // GCC will accept anything as the argument of weakref. Should we
    // check for an existing decl?
    D->addAttr(::new (S.Context) AliasAttr(S.Context, AL, Str));

  D->addAttr(::new (S.Context) WeakRefAttr(S.Context, AL));
}

static void handleIFuncAttr(Sema &S, Decl *D, const ParsedAttr &AL) {
  StringRef Str;
  if (!S.checkStringLiteralArgumentAttr(AL, 0, Str))
    return;

  // Aliases should be on declarations, not definitions.
  const auto *FD = cast<FunctionDecl>(D);
  if (FD->isThisDeclarationADefinition()) {
    S.Diag(AL.getLoc(), diag::err_alias_is_definition) << FD << 1;
    return;
  }

  D->addAttr(::new (S.Context) IFuncAttr(S.Context, AL, Str));
}

static void handleAliasAttr(Sema &S, Decl *D, const ParsedAttr &AL) {
  StringRef Str;
  if (!S.checkStringLiteralArgumentAttr(AL, 0, Str))
    return;

  if (S.Context.getTargetInfo().getTriple().isOSDarwin()) {
    S.Diag(AL.getLoc(), diag::err_alias_not_supported_on_darwin);
    return;
  }
  if (S.Context.getTargetInfo().getTriple().isNVPTX()) {
    S.Diag(AL.getLoc(), diag::err_alias_not_supported_on_nvptx);
  }

  // Aliases should be on declarations, not definitions.
  if (const auto *FD = dyn_cast<FunctionDecl>(D)) {
    if (FD->isThisDeclarationADefinition()) {
      S.Diag(AL.getLoc(), diag::err_alias_is_definition) << FD << 0;
      return;
    }
  } else {
    const auto *VD = cast<VarDecl>(D);
    if (VD->isThisDeclarationADefinition() && VD->isExternallyVisible()) {
      S.Diag(AL.getLoc(), diag::err_alias_is_definition) << VD << 0;
      return;
    }
  }

  // Mark target used to prevent unneeded-internal-declaration warnings.
  if (!S.LangOpts.CPlusPlus) {
    // FIXME: demangle Str for C++, as the attribute refers to the mangled
    // linkage name, not the pre-mangled identifier.
    const DeclarationNameInfo target(&S.Context.Idents.get(Str), AL.getLoc());
    LookupResult LR(S, target, Sema::LookupOrdinaryName);
    if (S.LookupQualifiedName(LR, S.getCurLexicalContext()))
      for (NamedDecl *ND : LR)
        ND->markUsed(S.Context);
  }

  D->addAttr(::new (S.Context) AliasAttr(S.Context, AL, Str));
}

static void handleTLSModelAttr(Sema &S, Decl *D, const ParsedAttr &AL) {
  StringRef Model;
  SourceLocation LiteralLoc;
  // Check that it is a string.
  if (!S.checkStringLiteralArgumentAttr(AL, 0, Model, &LiteralLoc))
    return;

  // Check that the value.
  if (Model != "global-dynamic" && Model != "local-dynamic"
      && Model != "initial-exec" && Model != "local-exec") {
    S.Diag(LiteralLoc, diag::err_attr_tlsmodel_arg);
    return;
  }

  if (S.Context.getTargetInfo().getTriple().isOSAIX() &&
      Model != "global-dynamic") {
    S.Diag(LiteralLoc, diag::err_aix_attr_unsupported_tls_model) << Model;
    return;
  }

  D->addAttr(::new (S.Context) TLSModelAttr(S.Context, AL, Model));
}

static void handleRestrictAttr(Sema &S, Decl *D, const ParsedAttr &AL) {
  QualType ResultType = getFunctionOrMethodResultType(D);
  if (ResultType->isAnyPointerType() || ResultType->isBlockPointerType()) {
    D->addAttr(::new (S.Context) RestrictAttr(S.Context, AL));
    return;
  }

  S.Diag(AL.getLoc(), diag::warn_attribute_return_pointers_only)
      << AL << getFunctionOrMethodResultSourceRange(D);
}

static void handleCPUSpecificAttr(Sema &S, Decl *D, const ParsedAttr &AL) {
  // Ensure we don't combine these with themselves, since that causes some
  // confusing behavior.
  if (AL.getParsedKind() == ParsedAttr::AT_CPUDispatch) {
    if (checkAttrMutualExclusion<CPUSpecificAttr>(S, D, AL))
      return;

    if (const auto *Other = D->getAttr<CPUDispatchAttr>()) {
      S.Diag(AL.getLoc(), diag::err_disallowed_duplicate_attribute) << AL;
      S.Diag(Other->getLocation(), diag::note_conflicting_attribute);
      return;
    }
  } else if (AL.getParsedKind() == ParsedAttr::AT_CPUSpecific) {
    if (checkAttrMutualExclusion<CPUDispatchAttr>(S, D, AL))
      return;

    if (const auto *Other = D->getAttr<CPUSpecificAttr>()) {
      S.Diag(AL.getLoc(), diag::err_disallowed_duplicate_attribute) << AL;
      S.Diag(Other->getLocation(), diag::note_conflicting_attribute);
      return;
    }
  }

  FunctionDecl *FD = cast<FunctionDecl>(D);

  if (const auto *MD = dyn_cast<CXXMethodDecl>(D)) {
    if (MD->getParent()->isLambda()) {
      S.Diag(AL.getLoc(), diag::err_attribute_dll_lambda) << AL;
      return;
    }
  }

  if (!AL.checkAtLeastNumArgs(S, 1))
    return;

  SmallVector<IdentifierInfo *, 8> CPUs;
  for (unsigned ArgNo = 0; ArgNo < getNumAttributeArgs(AL); ++ArgNo) {
    if (!AL.isArgIdent(ArgNo)) {
      S.Diag(AL.getLoc(), diag::err_attribute_argument_type)
          << AL << AANT_ArgumentIdentifier;
      return;
    }

    IdentifierLoc *CPUArg = AL.getArgAsIdent(ArgNo);
    StringRef CPUName = CPUArg->Ident->getName().trim();

    if (!S.Context.getTargetInfo().validateCPUSpecificCPUDispatch(CPUName)) {
      S.Diag(CPUArg->Loc, diag::err_invalid_cpu_specific_dispatch_value)
          << CPUName << (AL.getKind() == ParsedAttr::AT_CPUDispatch);
      return;
    }

    const TargetInfo &Target = S.Context.getTargetInfo();
    if (llvm::any_of(CPUs, [CPUName, &Target](const IdentifierInfo *Cur) {
          return Target.CPUSpecificManglingCharacter(CPUName) ==
                 Target.CPUSpecificManglingCharacter(Cur->getName());
        })) {
      S.Diag(AL.getLoc(), diag::warn_multiversion_duplicate_entries);
      return;
    }
    CPUs.push_back(CPUArg->Ident);
  }

  FD->setIsMultiVersion(true);
  if (AL.getKind() == ParsedAttr::AT_CPUSpecific)
    D->addAttr(::new (S.Context)
                   CPUSpecificAttr(S.Context, AL, CPUs.data(), CPUs.size()));
  else
    D->addAttr(::new (S.Context)
                   CPUDispatchAttr(S.Context, AL, CPUs.data(), CPUs.size()));
}

static void handleCommonAttr(Sema &S, Decl *D, const ParsedAttr &AL) {
  if (S.LangOpts.CPlusPlus) {
    S.Diag(AL.getLoc(), diag::err_attribute_not_supported_in_lang)
        << AL << AttributeLangSupport::Cpp;
    return;
  }

  D->addAttr(::new (S.Context) CommonAttr(S.Context, AL));
}

static void handleCmseNSEntryAttr(Sema &S, Decl *D, const ParsedAttr &AL) {
  if (S.LangOpts.CPlusPlus && !D->getDeclContext()->isExternCContext()) {
    S.Diag(AL.getLoc(), diag::err_attribute_not_clinkage) << AL;
    return;
  }

  const auto *FD = cast<FunctionDecl>(D);
  if (!FD->isExternallyVisible()) {
    S.Diag(AL.getLoc(), diag::warn_attribute_cmse_entry_static);
    return;
  }

  D->addAttr(::new (S.Context) CmseNSEntryAttr(S.Context, AL));
}

static void handleNakedAttr(Sema &S, Decl *D, const ParsedAttr &AL) {
  if (AL.isDeclspecAttribute()) {
    const auto &Triple = S.getASTContext().getTargetInfo().getTriple();
    const auto &Arch = Triple.getArch();
    if (Arch != llvm::Triple::x86 &&
        (Arch != llvm::Triple::arm && Arch != llvm::Triple::thumb)) {
      S.Diag(AL.getLoc(), diag::err_attribute_not_supported_on_arch)
          << AL << Triple.getArchName();
      return;
    }

    // This form is not allowed to be written on a member function (static or
    // nonstatic) when in Microsoft compatibility mode.
    if (S.getLangOpts().MSVCCompat && isa<CXXMethodDecl>(D)) {
      S.Diag(AL.getLoc(), diag::err_attribute_wrong_decl_type_str)
          << AL << "non-member functions";
      return;
    }
  }

  D->addAttr(::new (S.Context) NakedAttr(S.Context, AL));
}

static void handleNoReturnAttr(Sema &S, Decl *D, const ParsedAttr &Attrs) {
  if (hasDeclarator(D)) return;

  if (!isa<ObjCMethodDecl>(D)) {
    S.Diag(Attrs.getLoc(), diag::warn_attribute_wrong_decl_type)
        << Attrs << ExpectedFunctionOrMethod;
    return;
  }

  D->addAttr(::new (S.Context) NoReturnAttr(S.Context, Attrs));
}

static void handleStandardNoReturnAttr(Sema &S, Decl *D, const ParsedAttr &A) {
  // The [[_Noreturn]] spelling is deprecated in C2x, so if that was used,
  // issue an appropriate diagnostic. However, don't issue a diagnostic if the
  // attribute name comes from a macro expansion. We don't want to punish users
  // who write [[noreturn]] after including <stdnoreturn.h> (where 'noreturn'
  // is defined as a macro which expands to '_Noreturn').
  if (!S.getLangOpts().CPlusPlus &&
      A.getSemanticSpelling() == CXX11NoReturnAttr::C2x_Noreturn &&
      !(A.getLoc().isMacroID() &&
        S.getSourceManager().isInSystemMacro(A.getLoc())))
    S.Diag(A.getLoc(), diag::warn_deprecated_noreturn_spelling) << A.getRange();

  D->addAttr(::new (S.Context) CXX11NoReturnAttr(S.Context, A));
}

static void handleNoCfCheckAttr(Sema &S, Decl *D, const ParsedAttr &Attrs) {
  if (!S.getLangOpts().CFProtectionBranch)
    S.Diag(Attrs.getLoc(), diag::warn_nocf_check_attribute_ignored);
  else
    handleSimpleAttribute<AnyX86NoCfCheckAttr>(S, D, Attrs);
}

bool Sema::CheckAttrNoArgs(const ParsedAttr &Attrs) {
  if (!Attrs.checkExactlyNumArgs(*this, 0)) {
    Attrs.setInvalid();
    return true;
  }

  return false;
}

bool Sema::CheckAttrTarget(const ParsedAttr &AL) {
  // Check whether the attribute is valid on the current target.
  const TargetInfo *Aux = Context.getAuxTargetInfo();
  if (!(AL.existsInTarget(Context.getTargetInfo()) ||
        (Context.getLangOpts().SYCLIsDevice &&
         Aux && AL.existsInTarget(*Aux)))) {
    Diag(AL.getLoc(), diag::warn_unknown_attribute_ignored)
        << AL << AL.getRange();
    AL.setInvalid();
    return true;
  }

  return false;
}

static void handleAnalyzerNoReturnAttr(Sema &S, Decl *D, const ParsedAttr &AL) {

  // The checking path for 'noreturn' and 'analyzer_noreturn' are different
  // because 'analyzer_noreturn' does not impact the type.
  if (!isFunctionOrMethodOrBlock(D)) {
    ValueDecl *VD = dyn_cast<ValueDecl>(D);
    if (!VD || (!VD->getType()->isBlockPointerType() &&
                !VD->getType()->isFunctionPointerType())) {
      S.Diag(AL.getLoc(), AL.isStandardAttributeSyntax()
                              ? diag::err_attribute_wrong_decl_type
                              : diag::warn_attribute_wrong_decl_type)
          << AL << ExpectedFunctionMethodOrBlock;
      return;
    }
  }

  D->addAttr(::new (S.Context) AnalyzerNoReturnAttr(S.Context, AL));
}

// PS3 PPU-specific.
static void handleVecReturnAttr(Sema &S, Decl *D, const ParsedAttr &AL) {
  /*
    Returning a Vector Class in Registers

    According to the PPU ABI specifications, a class with a single member of
    vector type is returned in memory when used as the return value of a
    function.
    This results in inefficient code when implementing vector classes. To return
    the value in a single vector register, add the vecreturn attribute to the
    class definition. This attribute is also applicable to struct types.

    Example:

    struct Vector
    {
      __vector float xyzw;
    } __attribute__((vecreturn));

    Vector Add(Vector lhs, Vector rhs)
    {
      Vector result;
      result.xyzw = vec_add(lhs.xyzw, rhs.xyzw);
      return result; // This will be returned in a register
    }
  */
  if (VecReturnAttr *A = D->getAttr<VecReturnAttr>()) {
    S.Diag(AL.getLoc(), diag::err_repeat_attribute) << A;
    return;
  }

  const auto *R = cast<RecordDecl>(D);
  int count = 0;

  if (!isa<CXXRecordDecl>(R)) {
    S.Diag(AL.getLoc(), diag::err_attribute_vecreturn_only_vector_member);
    return;
  }

  if (!cast<CXXRecordDecl>(R)->isPOD()) {
    S.Diag(AL.getLoc(), diag::err_attribute_vecreturn_only_pod_record);
    return;
  }

  for (const auto *I : R->fields()) {
    if ((count == 1) || !I->getType()->isVectorType()) {
      S.Diag(AL.getLoc(), diag::err_attribute_vecreturn_only_vector_member);
      return;
    }
    count++;
  }

  D->addAttr(::new (S.Context) VecReturnAttr(S.Context, AL));
}

static void handleDependencyAttr(Sema &S, Scope *Scope, Decl *D,
                                 const ParsedAttr &AL) {
  if (isa<ParmVarDecl>(D)) {
    // [[carries_dependency]] can only be applied to a parameter if it is a
    // parameter of a function declaration or lambda.
    if (!(Scope->getFlags() & clang::Scope::FunctionDeclarationScope)) {
      S.Diag(AL.getLoc(),
             diag::err_carries_dependency_param_not_function_decl);
      return;
    }
  }

  D->addAttr(::new (S.Context) CarriesDependencyAttr(S.Context, AL));
}

static void handleUnusedAttr(Sema &S, Decl *D, const ParsedAttr &AL) {
  bool IsCXX17Attr = AL.isCXX11Attribute() && !AL.getScopeName();

  // If this is spelled as the standard C++17 attribute, but not in C++17, warn
  // about using it as an extension.
  if (!S.getLangOpts().CPlusPlus17 && IsCXX17Attr)
    S.Diag(AL.getLoc(), diag::ext_cxx17_attr) << AL;

  D->addAttr(::new (S.Context) UnusedAttr(S.Context, AL));
}

static void handleConstructorAttr(Sema &S, Decl *D, const ParsedAttr &AL) {
  uint32_t priority = ConstructorAttr::DefaultPriority;
  if (S.getLangOpts().HLSL && AL.getNumArgs()) {
    S.Diag(AL.getLoc(), diag::err_hlsl_init_priority_unsupported);
    return;
  }
  if (AL.getNumArgs() &&
      !checkUInt32Argument(S, AL, AL.getArgAsExpr(0), priority))
    return;

  D->addAttr(::new (S.Context) ConstructorAttr(S.Context, AL, priority));
}

static void handleDestructorAttr(Sema &S, Decl *D, const ParsedAttr &AL) {
  uint32_t priority = DestructorAttr::DefaultPriority;
  if (AL.getNumArgs() &&
      !checkUInt32Argument(S, AL, AL.getArgAsExpr(0), priority))
    return;

  D->addAttr(::new (S.Context) DestructorAttr(S.Context, AL, priority));
}

template <typename AttrTy>
static void handleAttrWithMessage(Sema &S, Decl *D, const ParsedAttr &AL) {
  // Handle the case where the attribute has a text message.
  StringRef Str;
  if (AL.getNumArgs() == 1 && !S.checkStringLiteralArgumentAttr(AL, 0, Str))
    return;

  D->addAttr(::new (S.Context) AttrTy(S.Context, AL, Str));
}

static void handleObjCSuppresProtocolAttr(Sema &S, Decl *D,
                                          const ParsedAttr &AL) {
  if (!cast<ObjCProtocolDecl>(D)->isThisDeclarationADefinition()) {
    S.Diag(AL.getLoc(), diag::err_objc_attr_protocol_requires_definition)
        << AL << AL.getRange();
    return;
  }

  D->addAttr(::new (S.Context) ObjCExplicitProtocolImplAttr(S.Context, AL));
}

static bool checkAvailabilityAttr(Sema &S, SourceRange Range,
                                  IdentifierInfo *Platform,
                                  VersionTuple Introduced,
                                  VersionTuple Deprecated,
                                  VersionTuple Obsoleted) {
  StringRef PlatformName
    = AvailabilityAttr::getPrettyPlatformName(Platform->getName());
  if (PlatformName.empty())
    PlatformName = Platform->getName();

  // Ensure that Introduced <= Deprecated <= Obsoleted (although not all
  // of these steps are needed).
  if (!Introduced.empty() && !Deprecated.empty() &&
      !(Introduced <= Deprecated)) {
    S.Diag(Range.getBegin(), diag::warn_availability_version_ordering)
      << 1 << PlatformName << Deprecated.getAsString()
      << 0 << Introduced.getAsString();
    return true;
  }

  if (!Introduced.empty() && !Obsoleted.empty() &&
      !(Introduced <= Obsoleted)) {
    S.Diag(Range.getBegin(), diag::warn_availability_version_ordering)
      << 2 << PlatformName << Obsoleted.getAsString()
      << 0 << Introduced.getAsString();
    return true;
  }

  if (!Deprecated.empty() && !Obsoleted.empty() &&
      !(Deprecated <= Obsoleted)) {
    S.Diag(Range.getBegin(), diag::warn_availability_version_ordering)
      << 2 << PlatformName << Obsoleted.getAsString()
      << 1 << Deprecated.getAsString();
    return true;
  }

  return false;
}

/// Check whether the two versions match.
///
/// If either version tuple is empty, then they are assumed to match. If
/// \p BeforeIsOkay is true, then \p X can be less than or equal to \p Y.
static bool versionsMatch(const VersionTuple &X, const VersionTuple &Y,
                          bool BeforeIsOkay) {
  if (X.empty() || Y.empty())
    return true;

  if (X == Y)
    return true;

  if (BeforeIsOkay && X < Y)
    return true;

  return false;
}

AvailabilityAttr *Sema::mergeAvailabilityAttr(
    NamedDecl *D, const AttributeCommonInfo &CI, IdentifierInfo *Platform,
    bool Implicit, VersionTuple Introduced, VersionTuple Deprecated,
    VersionTuple Obsoleted, bool IsUnavailable, StringRef Message,
    bool IsStrict, StringRef Replacement, AvailabilityMergeKind AMK,
    int Priority) {
  VersionTuple MergedIntroduced = Introduced;
  VersionTuple MergedDeprecated = Deprecated;
  VersionTuple MergedObsoleted = Obsoleted;
  bool FoundAny = false;
  bool OverrideOrImpl = false;
  switch (AMK) {
  case AMK_None:
  case AMK_Redeclaration:
    OverrideOrImpl = false;
    break;

  case AMK_Override:
  case AMK_ProtocolImplementation:
  case AMK_OptionalProtocolImplementation:
    OverrideOrImpl = true;
    break;
  }

  if (D->hasAttrs()) {
    AttrVec &Attrs = D->getAttrs();
    for (unsigned i = 0, e = Attrs.size(); i != e;) {
      const auto *OldAA = dyn_cast<AvailabilityAttr>(Attrs[i]);
      if (!OldAA) {
        ++i;
        continue;
      }

      IdentifierInfo *OldPlatform = OldAA->getPlatform();
      if (OldPlatform != Platform) {
        ++i;
        continue;
      }

      // If there is an existing availability attribute for this platform that
      // has a lower priority use the existing one and discard the new
      // attribute.
      if (OldAA->getPriority() < Priority)
        return nullptr;

      // If there is an existing attribute for this platform that has a higher
      // priority than the new attribute then erase the old one and continue
      // processing the attributes.
      if (OldAA->getPriority() > Priority) {
        Attrs.erase(Attrs.begin() + i);
        --e;
        continue;
      }

      FoundAny = true;
      VersionTuple OldIntroduced = OldAA->getIntroduced();
      VersionTuple OldDeprecated = OldAA->getDeprecated();
      VersionTuple OldObsoleted = OldAA->getObsoleted();
      bool OldIsUnavailable = OldAA->getUnavailable();

      if (!versionsMatch(OldIntroduced, Introduced, OverrideOrImpl) ||
          !versionsMatch(Deprecated, OldDeprecated, OverrideOrImpl) ||
          !versionsMatch(Obsoleted, OldObsoleted, OverrideOrImpl) ||
          !(OldIsUnavailable == IsUnavailable ||
            (OverrideOrImpl && !OldIsUnavailable && IsUnavailable))) {
        if (OverrideOrImpl) {
          int Which = -1;
          VersionTuple FirstVersion;
          VersionTuple SecondVersion;
          if (!versionsMatch(OldIntroduced, Introduced, OverrideOrImpl)) {
            Which = 0;
            FirstVersion = OldIntroduced;
            SecondVersion = Introduced;
          } else if (!versionsMatch(Deprecated, OldDeprecated, OverrideOrImpl)) {
            Which = 1;
            FirstVersion = Deprecated;
            SecondVersion = OldDeprecated;
          } else if (!versionsMatch(Obsoleted, OldObsoleted, OverrideOrImpl)) {
            Which = 2;
            FirstVersion = Obsoleted;
            SecondVersion = OldObsoleted;
          }

          if (Which == -1) {
            Diag(OldAA->getLocation(),
                 diag::warn_mismatched_availability_override_unavail)
              << AvailabilityAttr::getPrettyPlatformName(Platform->getName())
              << (AMK == AMK_Override);
          } else if (Which != 1 && AMK == AMK_OptionalProtocolImplementation) {
            // Allow different 'introduced' / 'obsoleted' availability versions
            // on a method that implements an optional protocol requirement. It
            // makes less sense to allow this for 'deprecated' as the user can't
            // see if the method is 'deprecated' as 'respondsToSelector' will
            // still return true when the method is deprecated.
            ++i;
            continue;
          } else {
            Diag(OldAA->getLocation(),
                 diag::warn_mismatched_availability_override)
              << Which
              << AvailabilityAttr::getPrettyPlatformName(Platform->getName())
              << FirstVersion.getAsString() << SecondVersion.getAsString()
              << (AMK == AMK_Override);
          }
          if (AMK == AMK_Override)
            Diag(CI.getLoc(), diag::note_overridden_method);
          else
            Diag(CI.getLoc(), diag::note_protocol_method);
        } else {
          Diag(OldAA->getLocation(), diag::warn_mismatched_availability);
          Diag(CI.getLoc(), diag::note_previous_attribute);
        }

        Attrs.erase(Attrs.begin() + i);
        --e;
        continue;
      }

      VersionTuple MergedIntroduced2 = MergedIntroduced;
      VersionTuple MergedDeprecated2 = MergedDeprecated;
      VersionTuple MergedObsoleted2 = MergedObsoleted;

      if (MergedIntroduced2.empty())
        MergedIntroduced2 = OldIntroduced;
      if (MergedDeprecated2.empty())
        MergedDeprecated2 = OldDeprecated;
      if (MergedObsoleted2.empty())
        MergedObsoleted2 = OldObsoleted;

      if (checkAvailabilityAttr(*this, OldAA->getRange(), Platform,
                                MergedIntroduced2, MergedDeprecated2,
                                MergedObsoleted2)) {
        Attrs.erase(Attrs.begin() + i);
        --e;
        continue;
      }

      MergedIntroduced = MergedIntroduced2;
      MergedDeprecated = MergedDeprecated2;
      MergedObsoleted = MergedObsoleted2;
      ++i;
    }
  }

  if (FoundAny &&
      MergedIntroduced == Introduced &&
      MergedDeprecated == Deprecated &&
      MergedObsoleted == Obsoleted)
    return nullptr;

  // Only create a new attribute if !OverrideOrImpl, but we want to do
  // the checking.
  if (!checkAvailabilityAttr(*this, CI.getRange(), Platform, MergedIntroduced,
                             MergedDeprecated, MergedObsoleted) &&
      !OverrideOrImpl) {
    auto *Avail = ::new (Context) AvailabilityAttr(
        Context, CI, Platform, Introduced, Deprecated, Obsoleted, IsUnavailable,
        Message, IsStrict, Replacement, Priority);
    Avail->setImplicit(Implicit);
    return Avail;
  }
  return nullptr;
}

static void handleAvailabilityAttr(Sema &S, Decl *D, const ParsedAttr &AL) {
  if (isa<UsingDecl, UnresolvedUsingTypenameDecl, UnresolvedUsingValueDecl>(
          D)) {
    S.Diag(AL.getRange().getBegin(), diag::warn_deprecated_ignored_on_using)
        << AL;
    return;
  }

  if (!AL.checkExactlyNumArgs(S, 1))
    return;
  IdentifierLoc *Platform = AL.getArgAsIdent(0);

  IdentifierInfo *II = Platform->Ident;
  if (AvailabilityAttr::getPrettyPlatformName(II->getName()).empty())
    S.Diag(Platform->Loc, diag::warn_availability_unknown_platform)
      << Platform->Ident;

  auto *ND = dyn_cast<NamedDecl>(D);
  if (!ND) // We warned about this already, so just return.
    return;

  AvailabilityChange Introduced = AL.getAvailabilityIntroduced();
  AvailabilityChange Deprecated = AL.getAvailabilityDeprecated();
  AvailabilityChange Obsoleted = AL.getAvailabilityObsoleted();
  bool IsUnavailable = AL.getUnavailableLoc().isValid();
  bool IsStrict = AL.getStrictLoc().isValid();
  StringRef Str;
  if (const auto *SE = dyn_cast_or_null<StringLiteral>(AL.getMessageExpr()))
    Str = SE->getString();
  StringRef Replacement;
  if (const auto *SE = dyn_cast_or_null<StringLiteral>(AL.getReplacementExpr()))
    Replacement = SE->getString();

  if (II->isStr("swift")) {
    if (Introduced.isValid() || Obsoleted.isValid() ||
        (!IsUnavailable && !Deprecated.isValid())) {
      S.Diag(AL.getLoc(),
             diag::warn_availability_swift_unavailable_deprecated_only);
      return;
    }
  }

  if (II->isStr("fuchsia")) {
    std::optional<unsigned> Min, Sub;
    if ((Min = Introduced.Version.getMinor()) ||
        (Sub = Introduced.Version.getSubminor())) {
      S.Diag(AL.getLoc(), diag::warn_availability_fuchsia_unavailable_minor);
      return;
    }
  }

  int PriorityModifier = AL.isPragmaClangAttribute()
                             ? Sema::AP_PragmaClangAttribute
                             : Sema::AP_Explicit;
  AvailabilityAttr *NewAttr = S.mergeAvailabilityAttr(
      ND, AL, II, false /*Implicit*/, Introduced.Version, Deprecated.Version,
      Obsoleted.Version, IsUnavailable, Str, IsStrict, Replacement,
      Sema::AMK_None, PriorityModifier);
  if (NewAttr)
    D->addAttr(NewAttr);

  // Transcribe "ios" to "watchos" (and add a new attribute) if the versioning
  // matches before the start of the watchOS platform.
  if (S.Context.getTargetInfo().getTriple().isWatchOS()) {
    IdentifierInfo *NewII = nullptr;
    if (II->getName() == "ios")
      NewII = &S.Context.Idents.get("watchos");
    else if (II->getName() == "ios_app_extension")
      NewII = &S.Context.Idents.get("watchos_app_extension");

    if (NewII) {
      const auto *SDKInfo = S.getDarwinSDKInfoForAvailabilityChecking();
      const auto *IOSToWatchOSMapping =
          SDKInfo ? SDKInfo->getVersionMapping(
                        DarwinSDKInfo::OSEnvPair::iOStoWatchOSPair())
                  : nullptr;

      auto adjustWatchOSVersion =
          [IOSToWatchOSMapping](VersionTuple Version) -> VersionTuple {
        if (Version.empty())
          return Version;
        auto MinimumWatchOSVersion = VersionTuple(2, 0);

        if (IOSToWatchOSMapping) {
          if (auto MappedVersion = IOSToWatchOSMapping->map(
                  Version, MinimumWatchOSVersion, std::nullopt)) {
            return *MappedVersion;
          }
        }

        auto Major = Version.getMajor();
        auto NewMajor = Major >= 9 ? Major - 7 : 0;
        if (NewMajor >= 2) {
          if (Version.getMinor()) {
            if (Version.getSubminor())
              return VersionTuple(NewMajor, *Version.getMinor(),
                                  *Version.getSubminor());
            else
              return VersionTuple(NewMajor, *Version.getMinor());
          }
          return VersionTuple(NewMajor);
        }

        return MinimumWatchOSVersion;
      };

      auto NewIntroduced = adjustWatchOSVersion(Introduced.Version);
      auto NewDeprecated = adjustWatchOSVersion(Deprecated.Version);
      auto NewObsoleted = adjustWatchOSVersion(Obsoleted.Version);

      AvailabilityAttr *NewAttr = S.mergeAvailabilityAttr(
          ND, AL, NewII, true /*Implicit*/, NewIntroduced, NewDeprecated,
          NewObsoleted, IsUnavailable, Str, IsStrict, Replacement,
          Sema::AMK_None,
          PriorityModifier + Sema::AP_InferredFromOtherPlatform);
      if (NewAttr)
        D->addAttr(NewAttr);
    }
  } else if (S.Context.getTargetInfo().getTriple().isTvOS()) {
    // Transcribe "ios" to "tvos" (and add a new attribute) if the versioning
    // matches before the start of the tvOS platform.
    IdentifierInfo *NewII = nullptr;
    if (II->getName() == "ios")
      NewII = &S.Context.Idents.get("tvos");
    else if (II->getName() == "ios_app_extension")
      NewII = &S.Context.Idents.get("tvos_app_extension");

    if (NewII) {
      const auto *SDKInfo = S.getDarwinSDKInfoForAvailabilityChecking();
      const auto *IOSToTvOSMapping =
          SDKInfo ? SDKInfo->getVersionMapping(
                        DarwinSDKInfo::OSEnvPair::iOStoTvOSPair())
                  : nullptr;

      auto AdjustTvOSVersion =
          [IOSToTvOSMapping](VersionTuple Version) -> VersionTuple {
        if (Version.empty())
          return Version;

        if (IOSToTvOSMapping) {
          if (auto MappedVersion = IOSToTvOSMapping->map(
                  Version, VersionTuple(0, 0), std::nullopt)) {
            return *MappedVersion;
          }
        }
        return Version;
      };

      auto NewIntroduced = AdjustTvOSVersion(Introduced.Version);
      auto NewDeprecated = AdjustTvOSVersion(Deprecated.Version);
      auto NewObsoleted = AdjustTvOSVersion(Obsoleted.Version);

      AvailabilityAttr *NewAttr = S.mergeAvailabilityAttr(
          ND, AL, NewII, true /*Implicit*/, NewIntroduced, NewDeprecated,
          NewObsoleted, IsUnavailable, Str, IsStrict, Replacement,
          Sema::AMK_None,
          PriorityModifier + Sema::AP_InferredFromOtherPlatform);
      if (NewAttr)
        D->addAttr(NewAttr);
    }
  } else if (S.Context.getTargetInfo().getTriple().getOS() ==
                 llvm::Triple::IOS &&
             S.Context.getTargetInfo().getTriple().isMacCatalystEnvironment()) {
    auto GetSDKInfo = [&]() {
      return S.getDarwinSDKInfoForAvailabilityChecking(AL.getRange().getBegin(),
                                                       "macOS");
    };

    // Transcribe "ios" to "maccatalyst" (and add a new attribute).
    IdentifierInfo *NewII = nullptr;
    if (II->getName() == "ios")
      NewII = &S.Context.Idents.get("maccatalyst");
    else if (II->getName() == "ios_app_extension")
      NewII = &S.Context.Idents.get("maccatalyst_app_extension");
    if (NewII) {
      auto MinMacCatalystVersion = [](const VersionTuple &V) {
        if (V.empty())
          return V;
        if (V.getMajor() < 13 ||
            (V.getMajor() == 13 && V.getMinor() && *V.getMinor() < 1))
          return VersionTuple(13, 1); // The min Mac Catalyst version is 13.1.
        return V;
      };
      AvailabilityAttr *NewAttr = S.mergeAvailabilityAttr(
          ND, AL.getRange(), NewII, true /*Implicit*/,
          MinMacCatalystVersion(Introduced.Version),
          MinMacCatalystVersion(Deprecated.Version),
          MinMacCatalystVersion(Obsoleted.Version), IsUnavailable, Str,
          IsStrict, Replacement, Sema::AMK_None,
          PriorityModifier + Sema::AP_InferredFromOtherPlatform);
      if (NewAttr)
        D->addAttr(NewAttr);
    } else if (II->getName() == "macos" && GetSDKInfo() &&
               (!Introduced.Version.empty() || !Deprecated.Version.empty() ||
                !Obsoleted.Version.empty())) {
      if (const auto *MacOStoMacCatalystMapping =
              GetSDKInfo()->getVersionMapping(
                  DarwinSDKInfo::OSEnvPair::macOStoMacCatalystPair())) {
        // Infer Mac Catalyst availability from the macOS availability attribute
        // if it has versioned availability. Don't infer 'unavailable'. This
        // inferred availability has lower priority than the other availability
        // attributes that are inferred from 'ios'.
        NewII = &S.Context.Idents.get("maccatalyst");
        auto RemapMacOSVersion =
            [&](const VersionTuple &V) -> std::optional<VersionTuple> {
          if (V.empty())
            return std::nullopt;
          // API_TO_BE_DEPRECATED is 100000.
          if (V.getMajor() == 100000)
            return VersionTuple(100000);
          // The minimum iosmac version is 13.1
          return MacOStoMacCatalystMapping->map(V, VersionTuple(13, 1),
                                                std::nullopt);
        };
        std::optional<VersionTuple> NewIntroduced =
                                        RemapMacOSVersion(Introduced.Version),
                                    NewDeprecated =
                                        RemapMacOSVersion(Deprecated.Version),
                                    NewObsoleted =
                                        RemapMacOSVersion(Obsoleted.Version);
        if (NewIntroduced || NewDeprecated || NewObsoleted) {
          auto VersionOrEmptyVersion =
              [](const std::optional<VersionTuple> &V) -> VersionTuple {
            return V ? *V : VersionTuple();
          };
          AvailabilityAttr *NewAttr = S.mergeAvailabilityAttr(
              ND, AL.getRange(), NewII, true /*Implicit*/,
              VersionOrEmptyVersion(NewIntroduced),
              VersionOrEmptyVersion(NewDeprecated),
              VersionOrEmptyVersion(NewObsoleted), /*IsUnavailable=*/false, Str,
              IsStrict, Replacement, Sema::AMK_None,
              PriorityModifier + Sema::AP_InferredFromOtherPlatform +
                  Sema::AP_InferredFromOtherPlatform);
          if (NewAttr)
            D->addAttr(NewAttr);
        }
      }
    }
  }
}

static void handleExternalSourceSymbolAttr(Sema &S, Decl *D,
                                           const ParsedAttr &AL) {
  if (!AL.checkAtLeastNumArgs(S, 1) || !AL.checkAtMostNumArgs(S, 3))
    return;

  StringRef Language;
  if (const auto *SE = dyn_cast_or_null<StringLiteral>(AL.getArgAsExpr(0)))
    Language = SE->getString();
  StringRef DefinedIn;
  if (const auto *SE = dyn_cast_or_null<StringLiteral>(AL.getArgAsExpr(1)))
    DefinedIn = SE->getString();
  bool IsGeneratedDeclaration = AL.getArgAsIdent(2) != nullptr;

  D->addAttr(::new (S.Context) ExternalSourceSymbolAttr(
      S.Context, AL, Language, DefinedIn, IsGeneratedDeclaration));
}

template <class T>
static T *mergeVisibilityAttr(Sema &S, Decl *D, const AttributeCommonInfo &CI,
                              typename T::VisibilityType value) {
  T *existingAttr = D->getAttr<T>();
  if (existingAttr) {
    typename T::VisibilityType existingValue = existingAttr->getVisibility();
    if (existingValue == value)
      return nullptr;
    S.Diag(existingAttr->getLocation(), diag::err_mismatched_visibility);
    S.Diag(CI.getLoc(), diag::note_previous_attribute);
    D->dropAttr<T>();
  }
  return ::new (S.Context) T(S.Context, CI, value);
}

VisibilityAttr *Sema::mergeVisibilityAttr(Decl *D,
                                          const AttributeCommonInfo &CI,
                                          VisibilityAttr::VisibilityType Vis) {
  return ::mergeVisibilityAttr<VisibilityAttr>(*this, D, CI, Vis);
}

TypeVisibilityAttr *
Sema::mergeTypeVisibilityAttr(Decl *D, const AttributeCommonInfo &CI,
                              TypeVisibilityAttr::VisibilityType Vis) {
  return ::mergeVisibilityAttr<TypeVisibilityAttr>(*this, D, CI, Vis);
}

static void handleVisibilityAttr(Sema &S, Decl *D, const ParsedAttr &AL,
                                 bool isTypeVisibility) {
  // Visibility attributes don't mean anything on a typedef.
  if (isa<TypedefNameDecl>(D)) {
    S.Diag(AL.getRange().getBegin(), diag::warn_attribute_ignored) << AL;
    return;
  }

  // 'type_visibility' can only go on a type or namespace.
  if (isTypeVisibility &&
      !(isa<TagDecl>(D) ||
        isa<ObjCInterfaceDecl>(D) ||
        isa<NamespaceDecl>(D))) {
    S.Diag(AL.getRange().getBegin(), diag::err_attribute_wrong_decl_type)
        << AL << ExpectedTypeOrNamespace;
    return;
  }

  // Check that the argument is a string literal.
  StringRef TypeStr;
  SourceLocation LiteralLoc;
  if (!S.checkStringLiteralArgumentAttr(AL, 0, TypeStr, &LiteralLoc))
    return;

  VisibilityAttr::VisibilityType type;
  if (!VisibilityAttr::ConvertStrToVisibilityType(TypeStr, type)) {
    S.Diag(LiteralLoc, diag::warn_attribute_type_not_supported) << AL
                                                                << TypeStr;
    return;
  }

  // Complain about attempts to use protected visibility on targets
  // (like Darwin) that don't support it.
  if (type == VisibilityAttr::Protected &&
      !S.Context.getTargetInfo().hasProtectedVisibility()) {
    S.Diag(AL.getLoc(), diag::warn_attribute_protected_visibility);
    type = VisibilityAttr::Default;
  }

  Attr *newAttr;
  if (isTypeVisibility) {
    newAttr = S.mergeTypeVisibilityAttr(
        D, AL, (TypeVisibilityAttr::VisibilityType)type);
  } else {
    newAttr = S.mergeVisibilityAttr(D, AL, type);
  }
  if (newAttr)
    D->addAttr(newAttr);
}

static void handleObjCDirectAttr(Sema &S, Decl *D, const ParsedAttr &AL) {
  // objc_direct cannot be set on methods declared in the context of a protocol
  if (isa<ObjCProtocolDecl>(D->getDeclContext())) {
    S.Diag(AL.getLoc(), diag::err_objc_direct_on_protocol) << false;
    return;
  }

  if (S.getLangOpts().ObjCRuntime.allowsDirectDispatch()) {
    handleSimpleAttribute<ObjCDirectAttr>(S, D, AL);
  } else {
    S.Diag(AL.getLoc(), diag::warn_objc_direct_ignored) << AL;
  }
}

static void handleObjCDirectMembersAttr(Sema &S, Decl *D,
                                        const ParsedAttr &AL) {
  if (S.getLangOpts().ObjCRuntime.allowsDirectDispatch()) {
    handleSimpleAttribute<ObjCDirectMembersAttr>(S, D, AL);
  } else {
    S.Diag(AL.getLoc(), diag::warn_objc_direct_ignored) << AL;
  }
}

static void handleObjCMethodFamilyAttr(Sema &S, Decl *D, const ParsedAttr &AL) {
  const auto *M = cast<ObjCMethodDecl>(D);
  if (!AL.isArgIdent(0)) {
    S.Diag(AL.getLoc(), diag::err_attribute_argument_n_type)
        << AL << 1 << AANT_ArgumentIdentifier;
    return;
  }

  IdentifierLoc *IL = AL.getArgAsIdent(0);
  ObjCMethodFamilyAttr::FamilyKind F;
  if (!ObjCMethodFamilyAttr::ConvertStrToFamilyKind(IL->Ident->getName(), F)) {
    S.Diag(IL->Loc, diag::warn_attribute_type_not_supported) << AL << IL->Ident;
    return;
  }

  if (F == ObjCMethodFamilyAttr::OMF_init &&
      !M->getReturnType()->isObjCObjectPointerType()) {
    S.Diag(M->getLocation(), diag::err_init_method_bad_return_type)
        << M->getReturnType();
    // Ignore the attribute.
    return;
  }

  D->addAttr(new (S.Context) ObjCMethodFamilyAttr(S.Context, AL, F));
}

static void handleObjCNSObject(Sema &S, Decl *D, const ParsedAttr &AL) {
  if (const auto *TD = dyn_cast<TypedefNameDecl>(D)) {
    QualType T = TD->getUnderlyingType();
    if (!T->isCARCBridgableType()) {
      S.Diag(TD->getLocation(), diag::err_nsobject_attribute);
      return;
    }
  }
  else if (const auto *PD = dyn_cast<ObjCPropertyDecl>(D)) {
    QualType T = PD->getType();
    if (!T->isCARCBridgableType()) {
      S.Diag(PD->getLocation(), diag::err_nsobject_attribute);
      return;
    }
  }
  else {
    // It is okay to include this attribute on properties, e.g.:
    //
    //  @property (retain, nonatomic) struct Bork *Q __attribute__((NSObject));
    //
    // In this case it follows tradition and suppresses an error in the above
    // case.
    S.Diag(D->getLocation(), diag::warn_nsobject_attribute);
  }
  D->addAttr(::new (S.Context) ObjCNSObjectAttr(S.Context, AL));
}

static void handleObjCIndependentClass(Sema &S, Decl *D, const ParsedAttr &AL) {
  if (const auto *TD = dyn_cast<TypedefNameDecl>(D)) {
    QualType T = TD->getUnderlyingType();
    if (!T->isObjCObjectPointerType()) {
      S.Diag(TD->getLocation(), diag::warn_ptr_independentclass_attribute);
      return;
    }
  } else {
    S.Diag(D->getLocation(), diag::warn_independentclass_attribute);
    return;
  }
  D->addAttr(::new (S.Context) ObjCIndependentClassAttr(S.Context, AL));
}

static void handleBlocksAttr(Sema &S, Decl *D, const ParsedAttr &AL) {
  if (!AL.isArgIdent(0)) {
    S.Diag(AL.getLoc(), diag::err_attribute_argument_n_type)
        << AL << 1 << AANT_ArgumentIdentifier;
    return;
  }

  IdentifierInfo *II = AL.getArgAsIdent(0)->Ident;
  BlocksAttr::BlockType type;
  if (!BlocksAttr::ConvertStrToBlockType(II->getName(), type)) {
    S.Diag(AL.getLoc(), diag::warn_attribute_type_not_supported) << AL << II;
    return;
  }

  D->addAttr(::new (S.Context) BlocksAttr(S.Context, AL, type));
}

static void handleSentinelAttr(Sema &S, Decl *D, const ParsedAttr &AL) {
  unsigned sentinel = (unsigned)SentinelAttr::DefaultSentinel;
  if (AL.getNumArgs() > 0) {
    Expr *E = AL.getArgAsExpr(0);
    Optional<llvm::APSInt> Idx = llvm::APSInt(32);
    if (E->isTypeDependent() || !(Idx = E->getIntegerConstantExpr(S.Context))) {
      S.Diag(AL.getLoc(), diag::err_attribute_argument_n_type)
          << AL << 1 << AANT_ArgumentIntegerConstant << E->getSourceRange();
      return;
    }

    if (Idx->isSigned() && Idx->isNegative()) {
      S.Diag(AL.getLoc(), diag::err_attribute_sentinel_less_than_zero)
        << E->getSourceRange();
      return;
    }

    sentinel = Idx->getZExtValue();
  }

  unsigned nullPos = (unsigned)SentinelAttr::DefaultNullPos;
  if (AL.getNumArgs() > 1) {
    Expr *E = AL.getArgAsExpr(1);
    Optional<llvm::APSInt> Idx = llvm::APSInt(32);
    if (E->isTypeDependent() || !(Idx = E->getIntegerConstantExpr(S.Context))) {
      S.Diag(AL.getLoc(), diag::err_attribute_argument_n_type)
          << AL << 2 << AANT_ArgumentIntegerConstant << E->getSourceRange();
      return;
    }
    nullPos = Idx->getZExtValue();

    if ((Idx->isSigned() && Idx->isNegative()) || nullPos > 1) {
      // FIXME: This error message could be improved, it would be nice
      // to say what the bounds actually are.
      S.Diag(AL.getLoc(), diag::err_attribute_sentinel_not_zero_or_one)
        << E->getSourceRange();
      return;
    }
  }

  if (const auto *FD = dyn_cast<FunctionDecl>(D)) {
    const FunctionType *FT = FD->getType()->castAs<FunctionType>();
    if (isa<FunctionNoProtoType>(FT)) {
      S.Diag(AL.getLoc(), diag::warn_attribute_sentinel_named_arguments);
      return;
    }

    if (!cast<FunctionProtoType>(FT)->isVariadic()) {
      S.Diag(AL.getLoc(), diag::warn_attribute_sentinel_not_variadic) << 0;
      return;
    }
  } else if (const auto *MD = dyn_cast<ObjCMethodDecl>(D)) {
    if (!MD->isVariadic()) {
      S.Diag(AL.getLoc(), diag::warn_attribute_sentinel_not_variadic) << 0;
      return;
    }
  } else if (const auto *BD = dyn_cast<BlockDecl>(D)) {
    if (!BD->isVariadic()) {
      S.Diag(AL.getLoc(), diag::warn_attribute_sentinel_not_variadic) << 1;
      return;
    }
  } else if (const auto *V = dyn_cast<VarDecl>(D)) {
    QualType Ty = V->getType();
    if (Ty->isBlockPointerType() || Ty->isFunctionPointerType()) {
      const FunctionType *FT = Ty->isFunctionPointerType()
                                   ? D->getFunctionType()
                                   : Ty->castAs<BlockPointerType>()
                                         ->getPointeeType()
                                         ->castAs<FunctionType>();
      if (!cast<FunctionProtoType>(FT)->isVariadic()) {
        int m = Ty->isFunctionPointerType() ? 0 : 1;
        S.Diag(AL.getLoc(), diag::warn_attribute_sentinel_not_variadic) << m;
        return;
      }
    } else {
      S.Diag(AL.getLoc(), diag::warn_attribute_wrong_decl_type)
          << AL << ExpectedFunctionMethodOrBlock;
      return;
    }
  } else {
    S.Diag(AL.getLoc(), diag::warn_attribute_wrong_decl_type)
        << AL << ExpectedFunctionMethodOrBlock;
    return;
  }
  D->addAttr(::new (S.Context) SentinelAttr(S.Context, AL, sentinel, nullPos));
}

static void handleWarnUnusedResult(Sema &S, Decl *D, const ParsedAttr &AL) {
  if (D->getFunctionType() &&
      D->getFunctionType()->getReturnType()->isVoidType() &&
      !isa<CXXConstructorDecl>(D)) {
    S.Diag(AL.getLoc(), diag::warn_attribute_void_function_method) << AL << 0;
    return;
  }
  if (const auto *MD = dyn_cast<ObjCMethodDecl>(D))
    if (MD->getReturnType()->isVoidType()) {
      S.Diag(AL.getLoc(), diag::warn_attribute_void_function_method) << AL << 1;
      return;
    }

  StringRef Str;
  if (AL.isStandardAttributeSyntax() && !AL.getScopeName()) {
    // The standard attribute cannot be applied to variable declarations such
    // as a function pointer.
    if (isa<VarDecl>(D))
      S.Diag(AL.getLoc(), diag::warn_attribute_wrong_decl_type_str)
          << AL << "functions, classes, or enumerations";

    // If this is spelled as the standard C++17 attribute, but not in C++17,
    // warn about using it as an extension. If there are attribute arguments,
    // then claim it's a C++2a extension instead.
    // FIXME: If WG14 does not seem likely to adopt the same feature, add an
    // extension warning for C2x mode.
    const LangOptions &LO = S.getLangOpts();
    if (AL.getNumArgs() == 1) {
      if (LO.CPlusPlus && !LO.CPlusPlus20)
        S.Diag(AL.getLoc(), diag::ext_cxx20_attr) << AL;

      // Since this is spelled [[nodiscard]], get the optional string
      // literal. If in C++ mode, but not in C++2a mode, diagnose as an
      // extension.
      // FIXME: C2x should support this feature as well, even as an extension.
      if (!S.checkStringLiteralArgumentAttr(AL, 0, Str, nullptr))
        return;
    } else if (LO.CPlusPlus && !LO.CPlusPlus17)
      S.Diag(AL.getLoc(), diag::ext_cxx17_attr) << AL;
  }

  if ((!AL.isGNUAttribute() &&
       !(AL.isStandardAttributeSyntax() && AL.isClangScope())) &&
      isa<TypedefNameDecl>(D)) {
    S.Diag(AL.getLoc(), diag::warn_unused_result_typedef_unsupported_spelling)
        << AL.isGNUScope();
    return;
  }

  D->addAttr(::new (S.Context) WarnUnusedResultAttr(S.Context, AL, Str));
}

static void handleWeakImportAttr(Sema &S, Decl *D, const ParsedAttr &AL) {
  // weak_import only applies to variable & function declarations.
  bool isDef = false;
  if (!D->canBeWeakImported(isDef)) {
    if (isDef)
      S.Diag(AL.getLoc(), diag::warn_attribute_invalid_on_definition)
        << "weak_import";
    else if (isa<ObjCPropertyDecl>(D) || isa<ObjCMethodDecl>(D) ||
             (S.Context.getTargetInfo().getTriple().isOSDarwin() &&
              (isa<ObjCInterfaceDecl>(D) || isa<EnumDecl>(D)))) {
      // Nothing to warn about here.
    } else
      S.Diag(AL.getLoc(), diag::warn_attribute_wrong_decl_type)
          << AL << ExpectedVariableOrFunction;

    return;
  }

  D->addAttr(::new (S.Context) WeakImportAttr(S.Context, AL));
}

// Handles reqd_work_group_size and work_group_size_hint.
template <typename WorkGroupAttr>
static void handleWorkGroupSize(Sema &S, Decl *D, const ParsedAttr &AL) {
  uint32_t WGSize[3];
  for (unsigned i = 0; i < 3; ++i) {
    const Expr *E = AL.getArgAsExpr(i);
    if (!checkUInt32Argument(S, AL, E, WGSize[i], i,
                             /*StrictlyUnsigned=*/true))
      return;
    if (WGSize[i] == 0) {
      S.Diag(AL.getLoc(), diag::err_attribute_argument_is_zero)
          << AL << E->getSourceRange();
      return;
    }
  }

  WorkGroupAttr *Existing = D->getAttr<WorkGroupAttr>();
  if (Existing && !(Existing->getXDim() == WGSize[0] &&
                    Existing->getYDim() == WGSize[1] &&
                    Existing->getZDim() == WGSize[2]))
    S.Diag(AL.getLoc(), diag::warn_duplicate_attribute) << AL;

  D->addAttr(::new (S.Context)
                 WorkGroupAttr(S.Context, AL, WGSize[0], WGSize[1], WGSize[2]));
}

// Returns a DupArgResult value; Same means the args have the same value,
// Different means the args do not have the same value, and Unknown means that
// the args cannot (yet) be compared.
enum class DupArgResult { Unknown, Same, Different };
static DupArgResult AreArgValuesIdentical(const Expr *LHS, const Expr *RHS) {
  // If both operands are nullptr they are unspecified and are considered the
  // same.
  if (!LHS && !RHS)
    return DupArgResult::Same;

  // Otherwise, if either operand is nullptr they are considered different.
  if (!LHS || !RHS)
    return DupArgResult::Different;

  // Otherwise, if either operand is still value dependent, we can't test
  // anything.
  const auto *LHSCE = dyn_cast<ConstantExpr>(LHS);
  const auto *RHSCE = dyn_cast<ConstantExpr>(RHS);
  if (!LHSCE || !RHSCE)
    return DupArgResult::Unknown;

  // Otherwise, test that the values.
  return LHSCE->getResultAsAPSInt() == RHSCE->getResultAsAPSInt()
             ? DupArgResult::Same
             : DupArgResult::Different;
}

// Returns true if any of the specified dimensions (X,Y,Z) differ between the
// arguments.
bool Sema::AnyWorkGroupSizesDiffer(const Expr *LHSXDim, const Expr *LHSYDim,
                                   const Expr *LHSZDim, const Expr *RHSXDim,
                                   const Expr *RHSYDim, const Expr *RHSZDim) {
  DupArgResult Results[] = {AreArgValuesIdentical(LHSXDim, RHSXDim),
                            AreArgValuesIdentical(LHSYDim, RHSYDim),
                            AreArgValuesIdentical(LHSZDim, RHSZDim)};
  return llvm::is_contained(Results, DupArgResult::Different);
}

// Returns true if all of the specified dimensions (X,Y,Z) are the same between
// the arguments.
bool Sema::AllWorkGroupSizesSame(const Expr *LHSXDim, const Expr *LHSYDim,
                                 const Expr *LHSZDim, const Expr *RHSXDim,
                                 const Expr *RHSYDim, const Expr *RHSZDim) {
  DupArgResult Results[] = {AreArgValuesIdentical(LHSXDim, RHSXDim),
                            AreArgValuesIdentical(LHSYDim, RHSYDim),
                            AreArgValuesIdentical(LHSZDim, RHSZDim)};
  return llvm::all_of(Results,
                      [](DupArgResult V) { return V == DupArgResult::Same; });
}

void Sema::AddWorkGroupSizeHintAttr(Decl *D, const AttributeCommonInfo &CI,
                                    Expr *XDim, Expr *YDim, Expr *ZDim) {
  // Returns nullptr if diagnosing, otherwise returns the original expression
  // or the original expression converted to a constant expression.
  auto CheckAndConvertArg = [&](Expr *E) -> Expr * {
    // We can only check if the expression is not value dependent.
    if (!E->isValueDependent()) {
      llvm::APSInt ArgVal;
      ExprResult Res = VerifyIntegerConstantExpression(E, &ArgVal);
      if (Res.isInvalid())
        return nullptr;
      E = Res.get();

      // This attribute requires a strictly positive value.
      if (ArgVal <= 0) {
        Diag(E->getExprLoc(), diag::err_attribute_requires_positive_integer)
            << CI << /*positive*/ 0;
        return nullptr;
      }
    }

    return E;
  };

  // Check all three argument values, and if any are bad, bail out. This will
  // convert the given expressions into constant expressions when possible.
  XDim = CheckAndConvertArg(XDim);
  YDim = CheckAndConvertArg(YDim);
  ZDim = CheckAndConvertArg(ZDim);
  if (!XDim || !YDim || !ZDim)
    return;

  // If the attribute was already applied with different arguments, then
  // diagnose the second attribute as a duplicate and don't add it.
  if (const auto *Existing = D->getAttr<WorkGroupSizeHintAttr>()) {
    // If any of the results are known to be different, we can diagnose at this
    // point and drop the attribute.
    if (AnyWorkGroupSizesDiffer(XDim, YDim, ZDim, Existing->getXDim(),
                                Existing->getYDim(), Existing->getZDim())) {
      Diag(CI.getLoc(), diag::warn_duplicate_attribute) << CI;
      Diag(Existing->getLoc(), diag::note_previous_attribute);
      return;
    }
    // If all of the results are known to be the same, we can silently drop the
    // attribute. Otherwise, we have to add the attribute and resolve its
    // differences later.
    if (AllWorkGroupSizesSame(XDim, YDim, ZDim, Existing->getXDim(),
                              Existing->getYDim(), Existing->getZDim()))
      return;
  }

  D->addAttr(::new (Context)
                 WorkGroupSizeHintAttr(Context, CI, XDim, YDim, ZDim));
}

WorkGroupSizeHintAttr *
Sema::MergeWorkGroupSizeHintAttr(Decl *D, const WorkGroupSizeHintAttr &A) {
  // Check to see if there's a duplicate attribute already applied.
  if (const auto *DeclAttr = D->getAttr<WorkGroupSizeHintAttr>()) {
    // If any of the results are known to be different, we can diagnose at this
    // point and drop the attribute.
    if (AnyWorkGroupSizesDiffer(DeclAttr->getXDim(), DeclAttr->getYDim(),
                                DeclAttr->getZDim(), A.getXDim(), A.getYDim(),
                                A.getZDim())) {
      Diag(DeclAttr->getLoc(), diag::warn_duplicate_attribute) << &A;
      Diag(A.getLoc(), diag::note_previous_attribute);
      return nullptr;
    }
    // If all of the results are known to be the same, we can silently drop the
    // attribute. Otherwise, we have to add the attribute and resolve its
    // differences later.
    if (AllWorkGroupSizesSame(DeclAttr->getXDim(), DeclAttr->getYDim(),
                              DeclAttr->getZDim(), A.getXDim(), A.getYDim(),
                              A.getZDim()))
      return nullptr;
  }
  return ::new (Context)
      WorkGroupSizeHintAttr(Context, A, A.getXDim(), A.getYDim(), A.getZDim());
}

// Handles work_group_size_hint.
static void handleWorkGroupSizeHint(Sema &S, Decl *D, const ParsedAttr &AL) {
  S.CheckDeprecatedSYCLAttributeSpelling(AL);

  // __attribute__((work_group_size_hint) requires exactly three arguments.
  if (AL.getSyntax() == ParsedAttr::AS_GNU || !AL.hasScope() ||
      (AL.hasScope() && !AL.getScopeName()->isStr("sycl"))) {
    if (!AL.checkExactlyNumArgs(S, 3))
      return;
  }

  // FIXME: NumArgs checking is disabled in Attr.td to keep consistent
  // disgnostics with OpenCL C that does not have optional values here.
  if (!AL.checkAtLeastNumArgs(S, 1) || !AL.checkAtMostNumArgs(S, 3))
    return;

  // Handles default arguments in [[sycl::work_group_size_hint]] attribute.
  auto SetDefaultValue = [](Sema &S, const ParsedAttr &AL) {
    assert(AL.getKind() == ParsedAttr::AT_WorkGroupSizeHint && AL.hasScope() &&
           AL.getScopeName()->isStr("sycl"));
    return IntegerLiteral::Create(S.Context, llvm::APInt(32, 1),
                                  S.Context.IntTy, AL.getLoc());
  };

  Expr *XDimExpr = AL.getArgAsExpr(0);
  Expr *YDimExpr =
      AL.isArgExpr(1) ? AL.getArgAsExpr(1) : SetDefaultValue(S, AL);
  Expr *ZDimExpr =
      AL.isArgExpr(2) ? AL.getArgAsExpr(2) : SetDefaultValue(S, AL);
  S.AddWorkGroupSizeHintAttr(D, AL, XDimExpr, YDimExpr, ZDimExpr);
}

// Checks correctness of mutual usage of different work_group_size attributes:
// reqd_work_group_size, max_work_group_size, and max_global_work_dim.
//
// If [[intel::max_work_group_size(X, Y, Z)]] or
// [[sycl::reqd_work_group_size(X, Y, Z)]] or
// [[cl::reqd_work_group_size(X, Y, Z)]]
// or __attribute__((reqd_work_group_size)) attribute is specified on a
// declaration along with [[intel::max_global_work_dim()]] attribute, check to
// see if all arguments of 'max_work_group_size' or different spellings of
// 'reqd_work_group_size' attribute hold value 1 in case the argument of
// [[intel::max_global_work_dim()]] attribute value equals to 0.
static bool InvalidWorkGroupSizeAttrs(Sema &S, const Expr *MGValue,
                                      const Expr *XDim, const Expr *YDim,
                                      const Expr *ZDim) {
  // If any of the operand is still value dependent, we can't test anything.
  const auto *MGValueExpr = dyn_cast<ConstantExpr>(MGValue);
  const auto *XDimExpr = dyn_cast<ConstantExpr>(XDim);

  if (!MGValueExpr || !XDimExpr)
    return false;

  // Y and Z may be optional so we allow them to be null and consider them
  // dependent if the original epxression was not null while the result of the
  // cast is.
  const auto *YDimExpr = dyn_cast_or_null<ConstantExpr>(YDim);
  const auto *ZDimExpr = dyn_cast_or_null<ConstantExpr>(ZDim);

  if ((!YDimExpr && YDim) || (!ZDimExpr && ZDim))
    return false;

  // Otherwise, check if the attribute values are equal to one.
  // Y and Z dimensions are optional and are considered trivially 1 if
  // unspecified.
  return (MGValueExpr->getResultAsAPSInt() == 0 &&
          (XDimExpr->getResultAsAPSInt() != 1 ||
           (YDimExpr && YDimExpr->getResultAsAPSInt() != 1) ||
           (ZDimExpr && ZDimExpr->getResultAsAPSInt() != 1)));
}

// Checks correctness of mutual usage of different work_group_size attributes:
// reqd_work_group_size and max_work_group_size.
//
// If the 'reqd_work_group_size' attribute is specified on a declaration along
// with 'max_work_group_size' attribute, check to see if values of
// 'reqd_work_group_size' attribute arguments are equal to or less than values
// of 'max_work_group_size' attribute arguments.
//
// The arguments to reqd_work_group_size are ordered based on which index
// increments the fastest. In OpenCL, the first argument is the index that
// increments the fastest, and in SYCL, the last argument is the index that
// increments the fastest.
//
// __attribute__((reqd_work_group_size)) follows the OpenCL rules in OpenCL
// mode. All spellings of reqd_work_group_size attribute (regardless of
// syntax used) follow the SYCL rules when in SYCL mode.
bool Sema::CheckMaxAllowedWorkGroupSize(
    const Expr *RWGSXDim, const Expr *RWGSYDim, const Expr *RWGSZDim,
    const Expr *MWGSXDim, const Expr *MWGSYDim, const Expr *MWGSZDim) {
  // If any of the operand is still value dependent, we can't test anything.
  const auto *RWGSXDimExpr = dyn_cast<ConstantExpr>(RWGSXDim);
  const auto *MWGSXDimExpr = dyn_cast<ConstantExpr>(MWGSXDim);
  const auto *MWGSYDimExpr = dyn_cast<ConstantExpr>(MWGSYDim);
  const auto *MWGSZDimExpr = dyn_cast<ConstantExpr>(MWGSZDim);

  if (!RWGSXDimExpr || !MWGSXDimExpr || !MWGSYDimExpr || !MWGSZDimExpr)
    return false;

  // Y and Z may be optional so we allow them to be null and consider them
  // dependent if the original epxression was not null while the result of the
  // cast is.
  const auto *RWGSYDimExpr = dyn_cast_or_null<ConstantExpr>(RWGSYDim);
  const auto *RWGSZDimExpr = dyn_cast_or_null<ConstantExpr>(RWGSZDim);

  if ((!RWGSYDimExpr && RWGSYDim) || (!RWGSZDimExpr && RWGSZDim))
    return false;

  // SYCL reorders arguments based on the dimensionality.
  // If we only have the X-dimension, there is no change to the expressions,
  // otherwise the last specified dimension acts as the first dimension in the
  // work-group size.
  const ConstantExpr *FirstRWGDimExpr = RWGSXDimExpr;
  const ConstantExpr *SecondRWGDimExpr = RWGSYDimExpr;
  const ConstantExpr *ThirdRWGDimExpr = RWGSZDimExpr;
  if (getLangOpts().SYCLIsDevice && RWGSYDim)
    std::swap(FirstRWGDimExpr, RWGSZDim ? ThirdRWGDimExpr : SecondRWGDimExpr);

  // Check if values of 'reqd_work_group_size' attribute arguments are greater
  // than values of 'max_work_group_size' attribute arguments.
  bool CheckFirstArgument =
      FirstRWGDimExpr->getResultAsAPSInt().getZExtValue() >
      MWGSZDimExpr->getResultAsAPSInt().getZExtValue();

  bool CheckSecondArgument =
      SecondRWGDimExpr && SecondRWGDimExpr->getResultAsAPSInt().getZExtValue() >
                              MWGSYDimExpr->getResultAsAPSInt().getZExtValue();

  bool CheckThirdArgument =
      ThirdRWGDimExpr && ThirdRWGDimExpr->getResultAsAPSInt().getZExtValue() >
                             MWGSXDimExpr->getResultAsAPSInt().getZExtValue();

  return CheckFirstArgument || CheckSecondArgument || CheckThirdArgument;
}

void Sema::AddSYCLIntelMaxWorkGroupSizeAttr(Decl *D,
                                            const AttributeCommonInfo &CI,
                                            Expr *XDim, Expr *YDim,
                                            Expr *ZDim) {
  // Returns nullptr if diagnosing, otherwise returns the original expression
  // or the original expression converted to a constant expression.
  auto CheckAndConvertArg = [&](Expr *E) -> Expr * {
    // Check if the expression is not value dependent.
    if (!E->isValueDependent()) {
      llvm::APSInt ArgVal;
      ExprResult Res = VerifyIntegerConstantExpression(E, &ArgVal);
      if (Res.isInvalid())
        return nullptr;
      E = Res.get();

      // This attribute requires a strictly positive value.
      if (ArgVal <= 0) {
        Diag(E->getExprLoc(), diag::err_attribute_requires_positive_integer)
            << CI << /*positive*/ 0;
        return nullptr;
      }
    }
    return E;
  };

  // Check all three argument values, and if any are bad, bail out. This will
  // convert the given expressions into constant expressions when possible.
  XDim = CheckAndConvertArg(XDim);
  YDim = CheckAndConvertArg(YDim);
  ZDim = CheckAndConvertArg(ZDim);
  if (!XDim || !YDim || !ZDim)
    return;

  // If the 'max_work_group_size' attribute is specified on a declaration along
  // with 'reqd_work_group_size' attribute, check to see if values of
  // 'reqd_work_group_size' attribute arguments are equal to or less than values
  // of 'max_work_group_size' attribute arguments.
  //
  // We emit diagnostic if values of 'reqd_work_group_size' attribute arguments
  // are greater than values of 'max_work_group_size' attribute arguments.
  if (const auto *DeclAttr = D->getAttr<SYCLReqdWorkGroupSizeAttr>()) {
    if (CheckMaxAllowedWorkGroupSize(DeclAttr->getXDim(), DeclAttr->getYDim(),
                                     DeclAttr->getZDim(), XDim, YDim, ZDim)) {
      Diag(CI.getLoc(), diag::err_conflicting_sycl_function_attributes)
          << CI << DeclAttr;
      Diag(DeclAttr->getLoc(), diag::note_conflicting_attribute);
      return;
    }
  }

  // If the declaration has a SYCLIntelMaxWorkGroupSizeAttr, check to see if
  // the attribute holds values equal to (1, 1, 1) in case the value of
  // SYCLIntelMaxGlobalWorkDimAttr equals to 0.
  if (const auto *DeclAttr = D->getAttr<SYCLIntelMaxGlobalWorkDimAttr>()) {
    if (InvalidWorkGroupSizeAttrs(*this, DeclAttr->getValue(), XDim, YDim,
                                  ZDim)) {
      Diag(CI.getLoc(), diag::err_sycl_x_y_z_arguments_must_be_one)
          << CI << DeclAttr;
      return;
    }
  }

  // If the attribute was already applied with different arguments, then
  // diagnose the second attribute as a duplicate and don't add it.
  if (const auto *Existing = D->getAttr<SYCLIntelMaxWorkGroupSizeAttr>()) {
    // If any of the results are known to be different, we can diagnose at this
    // point and drop the attribute.
    if (AnyWorkGroupSizesDiffer(XDim, YDim, ZDim, Existing->getXDim(),
                                Existing->getYDim(), Existing->getZDim())) {
      Diag(CI.getLoc(), diag::warn_duplicate_attribute) << CI;
      Diag(Existing->getLoc(), diag::note_previous_attribute);
      return;
    }
    // If all of the results are known to be the same, we can silently drop the
    // attribute. Otherwise, we have to add the attribute and resolve its
    // differences later.
    if (AllWorkGroupSizesSame(XDim, YDim, ZDim, Existing->getXDim(),
                              Existing->getYDim(), Existing->getZDim()))
      return;
  }

  D->addAttr(::new (Context)
                 SYCLIntelMaxWorkGroupSizeAttr(Context, CI, XDim, YDim, ZDim));
}

SYCLIntelMaxWorkGroupSizeAttr *Sema::MergeSYCLIntelMaxWorkGroupSizeAttr(
    Decl *D, const SYCLIntelMaxWorkGroupSizeAttr &A) {
  // Check to see if there's a duplicate attribute already applied.
  if (const auto *DeclAttr = D->getAttr<SYCLIntelMaxWorkGroupSizeAttr>()) {
    // If any of the results are known to be different, we can diagnose at this
    // point and drop the attribute.
    if (AnyWorkGroupSizesDiffer(DeclAttr->getXDim(), DeclAttr->getYDim(),
                                DeclAttr->getZDim(), A.getXDim(), A.getYDim(),
                                A.getZDim())) {
      Diag(DeclAttr->getLoc(), diag::warn_duplicate_attribute) << &A;
      Diag(A.getLoc(), diag::note_previous_attribute);
      return nullptr;
    }
    // If all of the results are known to be the same, we can silently drop the
    // attribute. Otherwise, we have to add the attribute and resolve its
    // differences later.
    if (AllWorkGroupSizesSame(DeclAttr->getXDim(), DeclAttr->getYDim(),
                              DeclAttr->getZDim(), A.getXDim(), A.getYDim(),
                              A.getZDim()))
      return nullptr;
  }

  // If the 'max_work_group_size' attribute is specified on a declaration along
  // with 'reqd_work_group_size' attribute, check to see if values of
  // 'reqd_work_group_size' attribute arguments are equal to or less than values
  // of 'max_work_group_size' attribute arguments.
  //
  // We emit diagnostic if values of 'reqd_work_group_size' attribute arguments
  // are greater than values of 'max_work_group_size' attribute arguments.
  if (const auto *DeclAttr = D->getAttr<SYCLReqdWorkGroupSizeAttr>()) {
    if (CheckMaxAllowedWorkGroupSize(DeclAttr->getXDim(), DeclAttr->getYDim(),
                                     DeclAttr->getZDim(), A.getXDim(),
                                     A.getYDim(), A.getZDim())) {
      Diag(DeclAttr->getLoc(), diag::err_conflicting_sycl_function_attributes)
          << DeclAttr << &A;
      Diag(A.getLoc(), diag::note_conflicting_attribute);
      return nullptr;
    }
  }

  // If the declaration has a SYCLIntelMaxWorkGroupSizeAttr, check to see if
  // the attribute holds values equal to (1, 1, 1) in case the value of
  // SYCLIntelMaxGlobalWorkDimAttr equals to 0.
  if (const auto *DeclAttr = D->getAttr<SYCLIntelMaxGlobalWorkDimAttr>()) {
    if (InvalidWorkGroupSizeAttrs(*this, DeclAttr->getValue(), A.getXDim(),
                                  A.getYDim(), A.getZDim())) {
      Diag(A.getLoc(), diag::err_sycl_x_y_z_arguments_must_be_one)
          << &A << DeclAttr;
      return nullptr;
    }
  }

  return ::new (Context) SYCLIntelMaxWorkGroupSizeAttr(
      Context, A, A.getXDim(), A.getYDim(), A.getZDim());
}

// Handles max_work_group_size attribute.
static void handleSYCLIntelMaxWorkGroupSize(Sema &S, Decl *D,
                                            const ParsedAttr &AL) {
  S.AddSYCLIntelMaxWorkGroupSizeAttr(D, AL, AL.getArgAsExpr(0),
                                     AL.getArgAsExpr(1), AL.getArgAsExpr(2));
}

// Handles reqd_work_group_size.
// If the 'reqd_work_group_size' attribute is specified on a declaration along
// with 'num_simd_work_items' attribute, the required work group size specified
// by 'num_simd_work_items' attribute must evenly divide the index that
// increments fastest in the 'reqd_work_group_size' attribute.
//
// The arguments to reqd_work_group_size are ordered based on which index
// increments the fastest. In OpenCL, the first argument is the index that
// increments the fastest, and in SYCL, the last argument is the index that
// increments the fastest.
//
// __attribute__((reqd_work_group_size)) follows the OpenCL rules in OpenCL
// mode. All spellings of reqd_work_group_size attribute (regardless of
// syntax used) follow the SYCL rules when in SYCL mode.
static bool CheckWorkGroupSize(Sema &S, const Expr *NSWIValue,
                               const Expr *RWGSXDim, const Expr *RWGSYDim,
                               const Expr *RWGSZDim) {
  // If any of the operand is still value dependent, we can't test anything.
  const auto *NSWIValueExpr = dyn_cast<ConstantExpr>(NSWIValue);
  const auto *RWGSXDimExpr = dyn_cast<ConstantExpr>(RWGSXDim);

  if (!NSWIValueExpr || !RWGSXDimExpr)
    return false;

  // Y and Z may be optional so we allow them to be null and consider them
  // dependent if the original epxression was not null while the result of the
  // cast is.
  const auto *RWGSYDimExpr = dyn_cast_or_null<ConstantExpr>(RWGSYDim);
  const auto *RWGSZDimExpr = dyn_cast_or_null<ConstantExpr>(RWGSZDim);

  if ((!RWGSYDimExpr && RWGSYDim) || (!RWGSZDimExpr && RWGSZDim))
    return false;

  // Otherwise, check which argument increments the fastest.
  const ConstantExpr *LastRWGSDimExpr =
      RWGSZDim ? RWGSZDimExpr : (RWGSYDim ? RWGSYDimExpr : RWGSXDimExpr);
  unsigned WorkGroupSize = LastRWGSDimExpr->getResultAsAPSInt().getZExtValue();

  // Check if the required work group size specified by 'num_simd_work_items'
  // attribute evenly divides the index that increments fastest in the
  // 'reqd_work_group_size' attribute.
  return WorkGroupSize % NSWIValueExpr->getResultAsAPSInt().getZExtValue() != 0;
}

void Sema::AddSYCLReqdWorkGroupSizeAttr(Decl *D, const AttributeCommonInfo &CI,
                                        Expr *XDim, Expr *YDim, Expr *ZDim) {
  // Returns nullptr if diagnosing, otherwise returns the original expression
  // or the original expression converted to a constant expression.
  auto CheckAndConvertArg = [&](Expr *E) -> Optional<Expr *> {
    // Check if the expression is not value dependent.
    if (E && !E->isValueDependent()) {
      llvm::APSInt ArgVal;
      ExprResult Res = VerifyIntegerConstantExpression(E, &ArgVal);
      if (Res.isInvalid())
        return std::nullopt;
      E = Res.get();

      // This attribute requires a strictly positive value.
      if (ArgVal <= 0) {
        Diag(E->getExprLoc(), diag::err_attribute_requires_positive_integer)
            << CI << /*positive*/ 0;
        return std::nullopt;
      }
    }
    return E;
  };

  // Check all three argument values, and if any are bad, bail out. This will
  // convert the given expressions into constant expressions when possible.
  Optional<Expr *> XDimConvert = CheckAndConvertArg(XDim);
  Optional<Expr *> YDimConvert = CheckAndConvertArg(YDim);
  Optional<Expr *> ZDimConvert = CheckAndConvertArg(ZDim);
  if (!XDimConvert || !YDimConvert || !ZDimConvert)
    return;
  XDim = XDimConvert.value();
  YDim = YDimConvert.value();
  ZDim = ZDimConvert.value();

  // If the declaration has a ReqdWorkGroupSizeAttr, check to see if
  // the attribute holds values equal to (1, 1, 1) in case the value of
  // SYCLIntelMaxGlobalWorkDimAttr equals to 0.
  if (const auto *DeclAttr = D->getAttr<SYCLIntelMaxGlobalWorkDimAttr>()) {
    if (InvalidWorkGroupSizeAttrs(*this, DeclAttr->getValue(), XDim, YDim,
                                  ZDim)) {
      Diag(CI.getLoc(), diag::err_sycl_x_y_z_arguments_must_be_one)
          << CI << DeclAttr;
    }
  }

  // If the 'max_work_group_size' attribute is specified on a declaration along
  // with 'reqd_work_group_size' attribute, check to see if values of
  // 'reqd_work_group_size' attribute arguments are equal to or less than values
  // of 'max_work_group_size' attribute arguments.
  //
  // We emit diagnostic if values of 'reqd_work_group_size' attribute arguments
  // are greater than values of 'max_work_group_size' attribute arguments.
  if (const auto *DeclAttr = D->getAttr<SYCLIntelMaxWorkGroupSizeAttr>()) {
    if (CheckMaxAllowedWorkGroupSize(XDim, YDim, ZDim, DeclAttr->getXDim(),
                                     DeclAttr->getYDim(),
                                     DeclAttr->getZDim())) {
      Diag(CI.getLoc(), diag::err_conflicting_sycl_function_attributes)
          << CI << DeclAttr;
      Diag(DeclAttr->getLoc(), diag::note_conflicting_attribute);
      return;
    }
  }

  // If the 'reqd_work_group_size' attribute is specified on a declaration
  // along with 'num_simd_work_items' attribute, the required work group size
  // specified by 'num_simd_work_items' attribute must evenly divide the index
  // that increments fastest in the 'reqd_work_group_size' attribute.
  if (const auto *DeclAttr = D->getAttr<SYCLIntelNumSimdWorkItemsAttr>()) {
    if (CheckWorkGroupSize(*this, DeclAttr->getValue(), XDim, YDim, ZDim)) {
      Diag(DeclAttr->getLoc(), diag::err_sycl_num_kernel_wrong_reqd_wg_size)
          << DeclAttr << CI;
      Diag(CI.getLoc(), diag::note_conflicting_attribute);
      return;
    }
  }

<<<<<<< HEAD
  // If the attribute was already applied with different arguments, then
  // diagnose the second attribute as a duplicate and don't add it.
  if (const auto *Existing = D->getAttr<SYCLReqdWorkGroupSizeAttr>()) {
    // If any of the results are known to be different, we can diagnose at this
    // point and drop the attribute.
    if (AnyWorkGroupSizesDiffer(XDim, YDim, ZDim, Existing->getXDim(),
                                Existing->getYDim(), Existing->getZDim())) {
      Diag(CI.getLoc(), diag::err_duplicate_attribute) << CI;
      Diag(Existing->getLoc(), diag::note_previous_attribute);
      return;
    }
=======
// Check Target Version attrs
bool Sema::checkTargetVersionAttr(SourceLocation LiteralLoc, StringRef &AttrStr,
                                  bool &isDefault) {
  enum FirstParam { Unsupported };
  enum SecondParam { None };
  enum ThirdParam { Target, TargetClones, TargetVersion };
  if (AttrStr.trim() == "default")
    isDefault = true;
  llvm::SmallVector<StringRef, 8> Features;
  AttrStr.split(Features, "+");
  for (auto &CurFeature : Features) {
    CurFeature = CurFeature.trim();
    if (CurFeature == "default")
      continue;
    if (!Context.getTargetInfo().validateCpuSupports(CurFeature))
      return Diag(LiteralLoc, diag::warn_unsupported_target_attribute)
             << Unsupported << None << CurFeature << TargetVersion;
  }
  return false;
}

static void handleTargetVersionAttr(Sema &S, Decl *D, const ParsedAttr &AL) {
  StringRef Str;
  SourceLocation LiteralLoc;
  bool isDefault = false;
  if (!S.checkStringLiteralArgumentAttr(AL, 0, Str, &LiteralLoc) ||
      S.checkTargetVersionAttr(LiteralLoc, Str, isDefault))
    return;
  // Do not create default only target_version attribute
  if (!isDefault) {
    TargetVersionAttr *NewAttr =
        ::new (S.Context) TargetVersionAttr(S.Context, AL, Str);
    D->addAttr(NewAttr);
  }
}

static void handleTargetAttr(Sema &S, Decl *D, const ParsedAttr &AL) {
  StringRef Str;
  SourceLocation LiteralLoc;
  if (!S.checkStringLiteralArgumentAttr(AL, 0, Str, &LiteralLoc) ||
      S.checkTargetAttr(LiteralLoc, Str))
    return;
>>>>>>> fe5cf480

    // If all of the results are known to be the same, we can silently drop the
    // attribute. Otherwise, we have to add the attribute and resolve its
    // differences later.
    if (AllWorkGroupSizesSame(XDim, YDim, ZDim, Existing->getXDim(),
                              Existing->getYDim(), Existing->getZDim()))
      return;
  }

<<<<<<< HEAD
  D->addAttr(::new (Context)
                 SYCLReqdWorkGroupSizeAttr(Context, CI, XDim, YDim, ZDim));
}

SYCLReqdWorkGroupSizeAttr *
Sema::MergeSYCLReqdWorkGroupSizeAttr(Decl *D,
                                     const SYCLReqdWorkGroupSizeAttr &A) {
  // If the declaration has a SYCLReqdWorkGroupSizeAttr, check to see if the
  // attribute holds values equal to (1, 1, 1) in case the value of
  // SYCLIntelMaxGlobalWorkDimAttr equals to 0.
  if (const auto *DeclAttr = D->getAttr<SYCLIntelMaxGlobalWorkDimAttr>()) {
    if (InvalidWorkGroupSizeAttrs(*this, DeclAttr->getValue(), A.getXDim(),
                                  A.getYDim(), A.getZDim())) {
      Diag(A.getLoc(), diag::err_sycl_x_y_z_arguments_must_be_one)
          << &A << DeclAttr;
      return nullptr;
    }
  }
=======
bool Sema::checkTargetClonesAttrString(
    SourceLocation LiteralLoc, StringRef Str, const StringLiteral *Literal,
    bool &HasDefault, bool &HasCommas, bool &HasNotDefault,
    SmallVectorImpl<SmallString<64>> &StringsBuffer) {
  enum FirstParam { Unsupported, Duplicate, Unknown };
  enum SecondParam { None, CPU, Tune };
  enum ThirdParam { Target, TargetClones };
  HasCommas = HasCommas || Str.contains(',');
  // Warn on empty at the beginning of a string.
  if (Str.size() == 0)
    return Diag(LiteralLoc, diag::warn_unsupported_target_attribute)
           << Unsupported << None << "" << TargetClones;
>>>>>>> fe5cf480

  // If the 'max_work_group_size' attribute is specified on a declaration along
  // with 'reqd_work_group_size' attribute, check to see if values of
  // 'reqd_work_group_size' attribute arguments are equal or less than values
  // of 'max_work_group_size' attribute arguments.
  //
  // We emit diagnostic if values of 'reqd_work_group_size' attribute arguments
  // are greater than values of 'max_work_group_size' attribute arguments.
  if (const auto *DeclAttr = D->getAttr<SYCLIntelMaxWorkGroupSizeAttr>()) {
    if (CheckMaxAllowedWorkGroupSize(A.getXDim(), A.getYDim(), A.getZDim(),
                                     DeclAttr->getXDim(), DeclAttr->getYDim(),
                                     DeclAttr->getZDim())) {
      Diag(DeclAttr->getLoc(), diag::err_conflicting_sycl_function_attributes)
          << DeclAttr << &A;
      Diag(A.getLoc(), diag::note_conflicting_attribute);
      return nullptr;
    }
  }

<<<<<<< HEAD
  // If the 'reqd_work_group_size' attribute is specified on a declaration
  // along with 'num_simd_work_items' attribute, the required work group size
  // specified by 'num_simd_work_items' attribute must evenly divide the index
  // that increments fastest in the 'reqd_work_group_size' attribute.
  if (const auto *DeclAttr = D->getAttr<SYCLIntelNumSimdWorkItemsAttr>()) {
    if (CheckWorkGroupSize(*this, DeclAttr->getValue(), A.getXDim(),
                           A.getYDim(), A.getZDim())) {
      Diag(DeclAttr->getLoc(), diag::err_sycl_num_kernel_wrong_reqd_wg_size)
          << DeclAttr << &A;
      Diag(A.getLoc(), diag::note_conflicting_attribute);
      return nullptr;
    }
  }

  // Check to see if there's a duplicate attribute already applied.
  if (const auto *DeclAttr = D->getAttr<SYCLReqdWorkGroupSizeAttr>()) {
    // If any of the results are known to be different, we can diagnose at this
    // point and drop the attribute.
    if (AnyWorkGroupSizesDiffer(DeclAttr->getXDim(), DeclAttr->getYDim(),
                                DeclAttr->getZDim(), A.getXDim(), A.getYDim(),
                                A.getZDim())) {
      Diag(DeclAttr->getLoc(), diag::err_duplicate_attribute) << &A;
      Diag(A.getLoc(), diag::note_previous_attribute);
      return nullptr;
    }

    // If all of the results are known to be the same, we can silently drop the
    // attribute. Otherwise, we have to add the attribute and resolve its
    // differences later.
    if (AllWorkGroupSizesSame(DeclAttr->getXDim(), DeclAttr->getYDim(),
                              DeclAttr->getZDim(), A.getXDim(), A.getYDim(),
                              A.getZDim()))
      return nullptr;
  }

  return ::new (Context) SYCLReqdWorkGroupSizeAttr(Context, A, A.getXDim(),
                                                   A.getYDim(), A.getZDim());
}

static void handleSYCLReqdWorkGroupSize(Sema &S, Decl *D, const ParsedAttr &AL){
  S.CheckDeprecatedSYCLAttributeSpelling(AL);

  // __attribute__((reqd_work_group_size)) and [[cl::reqd_work_group_size]]
  // all require exactly three arguments.
  if ((AL.getKind() == ParsedAttr::AT_ReqdWorkGroupSize &&
       AL.getAttributeSpellingListIndex() ==
           SYCLReqdWorkGroupSizeAttr::CXX11_cl_reqd_work_group_size) ||
      AL.getSyntax() == ParsedAttr::AS_GNU) {
    if (!AL.checkExactlyNumArgs(S, 3))
      return;
  } else if (!AL.checkAtLeastNumArgs(S, 1) || !AL.checkAtMostNumArgs(S, 3))
    return;

  size_t NumArgs = AL.getNumArgs();
  Expr *XDimExpr = NumArgs > 0 ? AL.getArgAsExpr(0) : nullptr;
  Expr *YDimExpr = NumArgs > 1 ? AL.getArgAsExpr(1) : nullptr;
  Expr *ZDimExpr = NumArgs > 2 ? AL.getArgAsExpr(2) : nullptr;
  S.AddSYCLReqdWorkGroupSizeAttr(D, AL, XDimExpr, YDimExpr, ZDimExpr);
}

static void handleReqdWorkGroupSize(Sema &S, Decl *D, const ParsedAttr &AL) {
  // Handle the attribute based on whether we are targeting SYCL or not.
  if (S.getLangOpts().SYCLIsDevice || S.getLangOpts().SYCLIsHost)
    handleSYCLReqdWorkGroupSize(S, D, AL);
  else
    handleWorkGroupSize<ReqdWorkGroupSizeAttr>(S, D, AL);
}

void Sema::AddIntelReqdSubGroupSize(Decl *D, const AttributeCommonInfo &CI,
                                    Expr *E) {
  if (!E->isValueDependent()) {
    // Validate that we have an integer constant expression and then store the
    // converted constant expression into the semantic attribute so that we
    // don't have to evaluate it again later.
    llvm::APSInt ArgVal;
    ExprResult Res = VerifyIntegerConstantExpression(E, &ArgVal);
    if (Res.isInvalid())
      return;
    E = Res.get();

    // This attribute requires a strictly positive value.
    if (ArgVal <= 0) {
      Diag(E->getExprLoc(), diag::err_attribute_requires_positive_integer)
          << CI << /*positive*/ 0;
      return;
    }
    if (Context.getTargetInfo().getTriple().isNVPTX() && ArgVal != 32) {
      Diag(E->getExprLoc(), diag::warn_reqd_sub_group_attribute_cuda_n_32)
          << ArgVal.getSExtValue();
    }

    // Check to see if there's a duplicate attribute with different values
    // already applied to the declaration.
    if (const auto *DeclAttr = D->getAttr<IntelReqdSubGroupSizeAttr>()) {
      // If the other attribute argument is instantiation dependent, we won't
      // have converted it to a constant expression yet and thus we test
      // whether this is a null pointer.
      if (const auto *DeclExpr = dyn_cast<ConstantExpr>(DeclAttr->getValue())) {
        if (ArgVal != DeclExpr->getResultAsAPSInt()) {
          Diag(CI.getLoc(), diag::warn_duplicate_attribute) << CI;
          Diag(DeclAttr->getLoc(), diag::note_previous_attribute);
        }
        // Drop the duplicate attribute.
        return;
      }
    }
=======
    bool DefaultIsDupe = false;
    bool HasCodeGenImpact = false;
    if (Cur.empty())
      return Diag(CurLoc, diag::warn_unsupported_target_attribute)
             << Unsupported << None << "" << TargetClones;

    if (Context.getTargetInfo().getTriple().isAArch64()) {
      // AArch64 target clones specific
      if (Cur == "default") {
        DefaultIsDupe = HasDefault;
        HasDefault = true;
        if (llvm::is_contained(StringsBuffer, Cur) || DefaultIsDupe)
          Diag(CurLoc, diag::warn_target_clone_duplicate_options);
        else
          StringsBuffer.push_back(Cur);
      } else {
        std::pair<StringRef, StringRef> CurParts = {{}, Cur};
        llvm::SmallVector<StringRef, 8> CurFeatures;
        while (!CurParts.second.empty()) {
          CurParts = CurParts.second.split('+');
          StringRef CurFeature = CurParts.first.trim();
          if (!Context.getTargetInfo().validateCpuSupports(CurFeature)) {
            Diag(CurLoc, diag::warn_unsupported_target_attribute)
                << Unsupported << None << CurFeature << TargetClones;
            continue;
          }
          std::string Options;
          if (Context.getTargetInfo().getFeatureDepOptions(CurFeature, Options))
            HasCodeGenImpact = true;
          CurFeatures.push_back(CurFeature);
        }
        // Canonize TargetClones Attributes
        llvm::sort(CurFeatures);
        SmallString<64> Res;
        for (auto &CurFeat : CurFeatures) {
          if (!Res.equals(""))
            Res.append("+");
          Res.append(CurFeat);
        }
        if (llvm::is_contained(StringsBuffer, Res) || DefaultIsDupe)
          Diag(CurLoc, diag::warn_target_clone_duplicate_options);
        else if (!HasCodeGenImpact)
          // Ignore features in target_clone attribute that don't impact
          // code generation
          Diag(CurLoc, diag::warn_target_clone_no_impact_options);
        else if (!Res.empty()) {
          StringsBuffer.push_back(Res);
          HasNotDefault = true;
        }
      }
    } else {
      // Other targets ( currently X86 )
      if (Cur.startswith("arch=")) {
        if (!Context.getTargetInfo().isValidCPUName(
                Cur.drop_front(sizeof("arch=") - 1)))
          return Diag(CurLoc, diag::warn_unsupported_target_attribute)
                 << Unsupported << CPU << Cur.drop_front(sizeof("arch=") - 1)
                 << TargetClones;
      } else if (Cur == "default") {
        DefaultIsDupe = HasDefault;
        HasDefault = true;
      } else if (!Context.getTargetInfo().isValidFeatureName(Cur))
        return Diag(CurLoc, diag::warn_unsupported_target_attribute)
               << Unsupported << None << Cur << TargetClones;
      if (llvm::is_contained(StringsBuffer, Cur) || DefaultIsDupe)
        Diag(CurLoc, diag::warn_target_clone_duplicate_options);
      // Note: Add even if there are duplicates, since it changes name mangling.
      StringsBuffer.push_back(Cur);
    }
  }
  if (Str.rtrim().endswith(","))
    return Diag(LiteralLoc, diag::warn_unsupported_target_attribute)
           << Unsupported << None << "" << TargetClones;
  return false;
}

static void handleTargetClonesAttr(Sema &S, Decl *D, const ParsedAttr &AL) {
  if (S.Context.getTargetInfo().getTriple().isAArch64() &&
      !S.Context.getTargetInfo().hasFeature("fmv"))
    return;

  // Ensure we don't combine these with themselves, since that causes some
  // confusing behavior.
  if (const auto *Other = D->getAttr<TargetClonesAttr>()) {
    S.Diag(AL.getLoc(), diag::err_disallowed_duplicate_attribute) << AL;
    S.Diag(Other->getLocation(), diag::note_conflicting_attribute);
    return;
  }
  if (checkAttrMutualExclusion<TargetClonesAttr>(S, D, AL))
    return;

  SmallVector<StringRef, 2> Strings;
  SmallVector<SmallString<64>, 2> StringsBuffer;
  bool HasCommas = false, HasDefault = false, HasNotDefault = false;

  for (unsigned I = 0, E = AL.getNumArgs(); I != E; ++I) {
    StringRef CurStr;
    SourceLocation LiteralLoc;
    if (!S.checkStringLiteralArgumentAttr(AL, I, CurStr, &LiteralLoc) ||
        S.checkTargetClonesAttrString(
            LiteralLoc, CurStr,
            cast<StringLiteral>(AL.getArgAsExpr(I)->IgnoreParenCasts()),
            HasDefault, HasCommas, HasNotDefault, StringsBuffer))
      return;
>>>>>>> fe5cf480
  }
  for (auto &SmallStr : StringsBuffer)
    Strings.push_back(SmallStr.str());

  D->addAttr(::new (Context) IntelReqdSubGroupSizeAttr(Context, CI, E));
}

<<<<<<< HEAD
IntelReqdSubGroupSizeAttr *
Sema::MergeIntelReqdSubGroupSizeAttr(Decl *D,
                                     const IntelReqdSubGroupSizeAttr &A) {
  // Check to see if there's a duplicate attribute with different values
  // already applied to the declaration.
  if (const auto *DeclAttr = D->getAttr<IntelReqdSubGroupSizeAttr>()) {
    if (const auto *DeclExpr = dyn_cast<ConstantExpr>(DeclAttr->getValue())) {
      if (const auto *MergeExpr = dyn_cast<ConstantExpr>(A.getValue())) {
        if (DeclExpr->getResultAsAPSInt() != MergeExpr->getResultAsAPSInt()) {
          Diag(DeclAttr->getLoc(), diag::warn_duplicate_attribute) << &A;
          Diag(A.getLoc(), diag::note_previous_attribute);
          return nullptr;
        }
        // Do not add a duplicate attribute.
        return nullptr;
      }
    }
=======
  if (S.Context.getTargetInfo().getTriple().isAArch64() && !HasDefault) {
    // Add default attribute if there is no one
    HasDefault = true;
    Strings.push_back("default");
  }

  if (!HasDefault) {
    S.Diag(AL.getLoc(), diag::err_target_clone_must_have_default);
    return;
>>>>>>> fe5cf480
  }
  return ::new (Context) IntelReqdSubGroupSizeAttr(Context, A, A.getValue());
}

static void handleIntelReqdSubGroupSize(Sema &S, Decl *D,
                                        const ParsedAttr &AL) {
  S.CheckDeprecatedSYCLAttributeSpelling(AL);

  Expr *E = AL.getArgAsExpr(0);
  S.AddIntelReqdSubGroupSize(D, AL, E);
}

IntelNamedSubGroupSizeAttr *
Sema::MergeIntelNamedSubGroupSizeAttr(Decl *D,
                                      const IntelNamedSubGroupSizeAttr &A) {
  // Check to see if there's a duplicate attribute with different values
  // already applied to the declaration.
  if (const auto *DeclAttr = D->getAttr<IntelNamedSubGroupSizeAttr>()) {
    if (DeclAttr->getType() != A.getType()) {
      Diag(DeclAttr->getLoc(), diag::warn_duplicate_attribute) << &A;
      Diag(A.getLoc(), diag::note_previous_attribute);
    }
    return nullptr;
  }

<<<<<<< HEAD
  return IntelNamedSubGroupSizeAttr::Create(Context, A.getType(), A);
=======
  // No multiversion if we have default version only.
  if (S.Context.getTargetInfo().getTriple().isAArch64() && !HasNotDefault)
    return;

  cast<FunctionDecl>(D)->setIsMultiVersion();
  TargetClonesAttr *NewAttr = ::new (S.Context)
      TargetClonesAttr(S.Context, AL, Strings.data(), Strings.size());
  D->addAttr(NewAttr);
>>>>>>> fe5cf480
}

static void handleIntelNamedSubGroupSize(Sema &S, Decl *D,
                                         const ParsedAttr &AL) {
  StringRef SizeStr;
  SourceLocation Loc;
  if (AL.isArgIdent(0)) {
    IdentifierLoc *IL = AL.getArgAsIdent(0);
    SizeStr = IL->Ident->getName();
    Loc = IL->Loc;
  } else if (!S.checkStringLiteralArgumentAttr(AL, 0, SizeStr, &Loc)) {
    return;
  }

  IntelNamedSubGroupSizeAttr::SubGroupSizeType SizeType;
  if (!IntelNamedSubGroupSizeAttr::ConvertStrToSubGroupSizeType(SizeStr,
                                                                SizeType)) {
    S.Diag(Loc, diag::warn_attribute_type_not_supported) << AL << SizeStr;
  }
  D->addAttr(IntelNamedSubGroupSizeAttr::Create(S.Context, SizeType, AL));
}

void Sema::AddSYCLIntelNumSimdWorkItemsAttr(Decl *D,
                                            const AttributeCommonInfo &CI,
                                            Expr *E) {
  if (!E->isValueDependent()) {
    // Validate that we have an integer constant expression and then store the
    // converted constant expression into the semantic attribute so that we
    // don't have to evaluate it again later.
    llvm::APSInt ArgVal;
    ExprResult Res = VerifyIntegerConstantExpression(E, &ArgVal);
    if (Res.isInvalid())
      return;
    E = Res.get();

    // This attribute requires a strictly positive value.
    if (ArgVal <= 0) {
      Diag(E->getExprLoc(), diag::err_attribute_requires_positive_integer)
          << CI << /*positive*/ 0;
      return;
    }

    // Check to see if there's a duplicate attribute with different values
    // already applied to the declaration.
    if (const auto *DeclAttr = D->getAttr<SYCLIntelNumSimdWorkItemsAttr>()) {
      // If the other attribute argument is instantiation dependent, we won't
      // have converted it to a constant expression yet and thus we test
      // whether this is a null pointer.
      if (const auto *DeclExpr = dyn_cast<ConstantExpr>(DeclAttr->getValue())) {
        if (ArgVal != DeclExpr->getResultAsAPSInt()) {
          Diag(CI.getLoc(), diag::warn_duplicate_attribute) << CI;
          Diag(DeclAttr->getLoc(), diag::note_previous_attribute);
        }
        // Drop the duplicate attribute.
        return;
      }
    }

    // If the 'reqd_work_group_size' attribute is specified on a declaration
    // along with 'num_simd_work_items' attribute, the required work group size
    // specified by 'num_simd_work_items' attribute must evenly divide the index
    // that increments fastest in the 'reqd_work_group_size' attribute.
    if (const auto *DeclAttr = D->getAttr<SYCLReqdWorkGroupSizeAttr>()) {
      if (CheckWorkGroupSize(*this, E, DeclAttr->getXDim(), DeclAttr->getYDim(),
                             DeclAttr->getZDim())) {
        Diag(CI.getLoc(), diag::err_sycl_num_kernel_wrong_reqd_wg_size)
            << CI << DeclAttr;
        Diag(DeclAttr->getLoc(), diag::note_conflicting_attribute);
        return;
      }
    }
  }

  D->addAttr(::new (Context) SYCLIntelNumSimdWorkItemsAttr(Context, CI, E));
}

SYCLIntelNumSimdWorkItemsAttr *Sema::MergeSYCLIntelNumSimdWorkItemsAttr(
    Decl *D, const SYCLIntelNumSimdWorkItemsAttr &A) {
  // Check to see if there's a duplicate attribute with different values
  // already applied to the declaration.
  if (const auto *DeclAttr = D->getAttr<SYCLIntelNumSimdWorkItemsAttr>()) {
    if (const auto *DeclExpr = dyn_cast<ConstantExpr>(DeclAttr->getValue())) {
      if (const auto *MergeExpr = dyn_cast<ConstantExpr>(A.getValue())) {
        if (DeclExpr->getResultAsAPSInt() != MergeExpr->getResultAsAPSInt()) {
          Diag(DeclAttr->getLoc(), diag::warn_duplicate_attribute) << &A;
          Diag(A.getLoc(), diag::note_previous_attribute);
        }
        // Do not add a duplicate attribute.
        return nullptr;
      }
    }
  }

  // If the 'reqd_work_group_size' attribute is specified on a declaration
  // along with 'num_simd_work_items' attribute, the required work group size
  // specified by 'num_simd_work_items' attribute must evenly divide the index
  // that increments fastest in the 'reqd_work_group_size' attribute.
  if (const auto *DeclAttr = D->getAttr<SYCLReqdWorkGroupSizeAttr>()) {
    if (CheckWorkGroupSize(*this, A.getValue(), DeclAttr->getXDim(),
                           DeclAttr->getYDim(), DeclAttr->getZDim())) {
      Diag(A.getLoc(), diag::err_sycl_num_kernel_wrong_reqd_wg_size)
          << &A << DeclAttr;
      Diag(DeclAttr->getLoc(), diag::note_conflicting_attribute);
      return nullptr;
    }
  }

  return ::new (Context)
      SYCLIntelNumSimdWorkItemsAttr(Context, A, A.getValue());
}

static void handleSYCLIntelNumSimdWorkItemsAttr(Sema &S, Decl *D,
                                                const ParsedAttr &A) {
  Expr *E = A.getArgAsExpr(0);
  S.AddSYCLIntelNumSimdWorkItemsAttr(D, A, E);
}

// Handles use_stall_enable_clusters
static void handleSYCLIntelUseStallEnableClustersAttr(Sema &S, Decl *D,
                                                      const ParsedAttr &A) {
  D->addAttr(::new (S.Context)
                 SYCLIntelUseStallEnableClustersAttr(S.Context, A));
}

// Handles initiation_interval attribute.
void Sema::AddSYCLIntelInitiationIntervalAttr(Decl *D,
                                              const AttributeCommonInfo &CI,
                                              Expr *E) {
  if (!E->isValueDependent()) {
    // Validate that we have an integer constant expression and then store the
    // converted constant expression into the semantic attribute so that we
    // don't have to evaluate it again later.
    llvm::APSInt ArgVal;
    ExprResult Res = VerifyIntegerConstantExpression(E, &ArgVal);
    if (Res.isInvalid())
      return;
    E = Res.get();
    // This attribute requires a strictly positive value.
    if (ArgVal <= 0) {
      Diag(E->getExprLoc(), diag::err_attribute_requires_positive_integer)
          << CI << /*positive*/ 0;
      return;
    }
    // Check to see if there's a duplicate attribute with different values
    // already applied to the declaration.
    if (const auto *DeclAttr =
            D->getAttr<SYCLIntelInitiationIntervalAttr>()) {
      // If the other attribute argument is instantiation dependent, we won't
      // have converted it to a constant expression yet and thus we test
      // whether this is a null pointer.
      if (const auto *DeclExpr =
              dyn_cast<ConstantExpr>(DeclAttr->getIntervalExpr())) {
        if (ArgVal != DeclExpr->getResultAsAPSInt()) {
          Diag(CI.getLoc(), diag::warn_duplicate_attribute) << CI;
          Diag(DeclAttr->getLoc(), diag::note_previous_attribute);
        }
        // Drop the duplicate attribute.
        return;
      }
    }
  }

  D->addAttr(::new (Context)
                 SYCLIntelInitiationIntervalAttr(Context, CI, E));
}

SYCLIntelInitiationIntervalAttr *
Sema::MergeSYCLIntelInitiationIntervalAttr(
    Decl *D, const SYCLIntelInitiationIntervalAttr &A) {
  // Check to see if there's a duplicate attribute with different values
  // already applied to the declaration.
  if (const auto *DeclAttr =
          D->getAttr<SYCLIntelInitiationIntervalAttr>()) {
    if (const auto *DeclExpr =
            dyn_cast<ConstantExpr>(DeclAttr->getIntervalExpr())) {
      if (const auto *MergeExpr = dyn_cast<ConstantExpr>(A.getIntervalExpr())) {
        if (DeclExpr->getResultAsAPSInt() != MergeExpr->getResultAsAPSInt()) {
          Diag(DeclAttr->getLoc(), diag::warn_duplicate_attribute) << &A;
          Diag(A.getLoc(), diag::note_previous_attribute);
        }
        // Do not add a duplicate attribute.
        return nullptr;
      }
    }
  }

  return ::new (Context)
      SYCLIntelInitiationIntervalAttr(Context, A, A.getIntervalExpr());
}

static void handleSYCLIntelInitiationIntervalAttr(Sema &S, Decl *D,
                                                      const ParsedAttr &A) {
  S.CheckDeprecatedSYCLAttributeSpelling(A);

  S.AddSYCLIntelInitiationIntervalAttr(D, A, A.getArgAsExpr(0));
}

// Handle scheduler_target_fmax_mhz
void Sema::AddSYCLIntelSchedulerTargetFmaxMhzAttr(Decl *D,
                                                  const AttributeCommonInfo &CI,
                                                  Expr *E) {
  if (!E->isValueDependent()) {
    // Validate that we have an integer constant expression and then store the
    // converted constant expression into the semantic attribute so that we
    // don't have to evaluate it again later.
    llvm::APSInt ArgVal;
    ExprResult Res = VerifyIntegerConstantExpression(E, &ArgVal);
    if (Res.isInvalid())
      return;
    E = Res.get();

    // This attribute requires a non-negative value.
    if (ArgVal < 0) {
      Diag(E->getExprLoc(), diag::err_attribute_requires_positive_integer)
          << CI << /*non-negative*/ 1;
      return;
    }
    // Check to see if there's a duplicate attribute with different values
    // already applied to the declaration.
    if (const auto *DeclAttr =
            D->getAttr<SYCLIntelSchedulerTargetFmaxMhzAttr>()) {
      // If the other attribute argument is instantiation dependent, we won't
      // have converted it to a constant expression yet and thus we test
      // whether this is a null pointer.
      if (const auto *DeclExpr = dyn_cast<ConstantExpr>(DeclAttr->getValue())) {
        if (ArgVal != DeclExpr->getResultAsAPSInt()) {
          Diag(CI.getLoc(), diag::warn_duplicate_attribute) << CI;
          Diag(DeclAttr->getLoc(), diag::note_previous_attribute);
        }
        // Drop the duplicate attribute.
        return;
      }
    }
  }

  D->addAttr(::new (Context)
                 SYCLIntelSchedulerTargetFmaxMhzAttr(Context, CI, E));
}

SYCLIntelSchedulerTargetFmaxMhzAttr *
Sema::MergeSYCLIntelSchedulerTargetFmaxMhzAttr(
    Decl *D, const SYCLIntelSchedulerTargetFmaxMhzAttr &A) {
  // Check to see if there's a duplicate attribute with different values
  // already applied to the declaration.
  if (const auto *DeclAttr =
          D->getAttr<SYCLIntelSchedulerTargetFmaxMhzAttr>()) {
    if (const auto *DeclExpr = dyn_cast<ConstantExpr>(DeclAttr->getValue())) {
      if (const auto *MergeExpr = dyn_cast<ConstantExpr>(A.getValue())) {
        if (DeclExpr->getResultAsAPSInt() != MergeExpr->getResultAsAPSInt()) {
          Diag(DeclAttr->getLoc(), diag::warn_duplicate_attribute) << &A;
          Diag(A.getLoc(), diag::note_previous_attribute);
          return nullptr;
        }
        // Do not add a duplicate attribute.
        return nullptr;
      }
    }
  }
  return ::new (Context)
      SYCLIntelSchedulerTargetFmaxMhzAttr(Context, A, A.getValue());
}

static void handleSYCLIntelSchedulerTargetFmaxMhzAttr(Sema &S, Decl *D,
                                                      const ParsedAttr &AL) {
  Expr *E = AL.getArgAsExpr(0);
  S.AddSYCLIntelSchedulerTargetFmaxMhzAttr(D, AL, E);
}

// Handles max_global_work_dim.
// Returns a OneArgResult value; EqualToOne means all argument values are
// equal to one, NotEqualToOne means at least one argument value is not
// equal to one, and Unknown means that at least one of the argument values
// could not be determined.
enum class OneArgResult { Unknown, EqualToOne, NotEqualToOne };
static OneArgResult AreAllArgsOne(const Expr *Args[], size_t Count) {

  for (size_t Idx = 0; Idx < Count; ++Idx) {
    const Expr *Arg = Args[Idx];
    // Optional arguments are considered trivially one.
    if (!Arg)
      return OneArgResult::EqualToOne;
    const auto *CE = dyn_cast<ConstantExpr>(Args[Idx]);
    if (!CE)
      return OneArgResult::Unknown;
    if (CE->getResultAsAPSInt() != 1)
      return OneArgResult::NotEqualToOne;
  }
  return OneArgResult::EqualToOne;
}

// If the declaration has a SYCLIntelMaxWorkGroupSizeAttr or
// ReqdWorkGroupSizeAttr, check to see if they hold equal values
// (1, 1, 1). Returns true if diagnosed.
template <typename AttrTy>
static bool checkWorkGroupSizeAttrExpr(Sema &S, Decl *D,
                                       const AttributeCommonInfo &AL) {
  if (const auto *A = D->getAttr<AttrTy>()) {
    const Expr *Args[3] = {A->getXDim(), A->getYDim(), A->getZDim()};
    if (OneArgResult::NotEqualToOne == AreAllArgsOne(Args, 3)) {
      S.Diag(A->getLocation(), diag::err_sycl_x_y_z_arguments_must_be_one)
          << A << AL;
      return true;
    }
  }
  return false;
}

void Sema::AddSYCLIntelMaxGlobalWorkDimAttr(Decl *D,
                                            const AttributeCommonInfo &CI,
                                            Expr *E) {
  if (!E->isValueDependent()) {
    // Validate that we have an integer constant expression and then store the
    // converted constant expression into the semantic attribute so that we
    // don't have to evaluate it again later.
    llvm::APSInt ArgVal;
    ExprResult Res = VerifyIntegerConstantExpression(E, &ArgVal);
    if (Res.isInvalid())
      return;
    E = Res.get();

    // This attribute must be in the range [0, 3].
    if (ArgVal < 0 || ArgVal > 3) {
      Diag(E->getBeginLoc(), diag::err_attribute_argument_out_of_range)
          << CI << 0 << 3 << E->getSourceRange();
      return;
    }

    // Check to see if there's a duplicate attribute with different values
    // already applied to the declaration.
    if (const auto *DeclAttr = D->getAttr<SYCLIntelMaxGlobalWorkDimAttr>()) {
      // If the other attribute argument is instantiation dependent, we won't
      // have converted it to a constant expression yet and thus we test
      // whether this is a null pointer.
      if (const auto *DeclExpr = dyn_cast<ConstantExpr>(DeclAttr->getValue())) {
        if (ArgVal != DeclExpr->getResultAsAPSInt()) {
          Diag(CI.getLoc(), diag::warn_duplicate_attribute) << CI;
          Diag(DeclAttr->getLoc(), diag::note_previous_attribute);
        }
        // Drop the duplicate attribute.
        return;
      }
    }

    // If the declaration has a SYCLIntelMaxWorkGroupSizeAttr or
    // SYCLReqdWorkGroupSizeAttr, check to see if the attribute holds values
    // equal to (1, 1, 1) in case the value of SYCLIntelMaxGlobalWorkDimAttr
    // equals to 0.
    if (ArgVal == 0) {
      if (checkWorkGroupSizeAttrExpr<SYCLIntelMaxWorkGroupSizeAttr>(*this, D,
                                                                    CI) ||
          checkWorkGroupSizeAttrExpr<SYCLReqdWorkGroupSizeAttr>(*this, D, CI))
        return;
    }
  }

  D->addAttr(::new (Context) SYCLIntelMaxGlobalWorkDimAttr(Context, CI, E));
}

SYCLIntelMaxGlobalWorkDimAttr *Sema::MergeSYCLIntelMaxGlobalWorkDimAttr(
    Decl *D, const SYCLIntelMaxGlobalWorkDimAttr &A) {
  // Check to see if there's a duplicate attribute with different values
  // already applied to the declaration.
  if (const auto *DeclAttr = D->getAttr<SYCLIntelMaxGlobalWorkDimAttr>()) {
    if (const auto *DeclExpr = dyn_cast<ConstantExpr>(DeclAttr->getValue())) {
      if (const auto *MergeExpr = dyn_cast<ConstantExpr>(A.getValue())) {
        if (DeclExpr->getResultAsAPSInt() != MergeExpr->getResultAsAPSInt()) {
          Diag(DeclAttr->getLoc(), diag::warn_duplicate_attribute) << &A;
          Diag(A.getLoc(), diag::note_previous_attribute);
        }
        // Do not add a duplicate attribute.
        return nullptr;
      }
    }
  }

  // If the declaration has a SYCLIntelMaxWorkGroupSizeAttr or
  // SYCLReqdWorkGroupSizeAttr, check to see if the attribute holds values equal
  // to (1, 1, 1) in case the value of SYCLIntelMaxGlobalWorkDimAttr equals to
  // 0.
  const auto *MergeExpr = dyn_cast<ConstantExpr>(A.getValue());
  if (MergeExpr->getResultAsAPSInt() == 0) {
    if (checkWorkGroupSizeAttrExpr<SYCLIntelMaxWorkGroupSizeAttr>(*this, D,
                                                                  A) ||
        checkWorkGroupSizeAttrExpr<SYCLReqdWorkGroupSizeAttr>(*this, D, A))
      return nullptr;
  }

  return ::new (Context)
      SYCLIntelMaxGlobalWorkDimAttr(Context, A, A.getValue());
}

static void handleSYCLIntelMaxGlobalWorkDimAttr(Sema &S, Decl *D,
                                                const ParsedAttr &AL) {
  Expr *E = AL.getArgAsExpr(0);
  S.AddSYCLIntelMaxGlobalWorkDimAttr(D, AL, E);
}

// Handles [[intel::loop_fuse]] and [[intel::loop_fuse_independent]].
void Sema::AddSYCLIntelLoopFuseAttr(Decl *D, const AttributeCommonInfo &CI,
                                    Expr *E) {
  if (!E->isValueDependent()) {
    // Validate that we have an integer constant expression and then store the
    // converted constant expression into the semantic attribute so that we
    // don't have to evaluate it again later.
    llvm::APSInt ArgVal;
    ExprResult Res = VerifyIntegerConstantExpression(E, &ArgVal);
    if (Res.isInvalid())
      return;
    E = Res.get();

    // This attribute requires a non-negative value.
    if (ArgVal < 0) {
      Diag(E->getExprLoc(), diag::err_attribute_requires_positive_integer)
          << CI << /*non-negative*/ 1;
      return;
    }
    // Check to see if there's a duplicate attribute with different values
    // already applied to the declaration.
    if (const auto *DeclAttr = D->getAttr<SYCLIntelLoopFuseAttr>()) {
      // [[intel::loop_fuse]] and [[intel::loop_fuse_independent]] are
      // incompatible.
      // FIXME: If additional spellings are provided for this attribute,
      // this code will do the wrong thing.
      if (DeclAttr->getAttributeSpellingListIndex() !=
          CI.getAttributeSpellingListIndex()) {
        Diag(CI.getLoc(), diag::err_attributes_are_not_compatible)
            << CI << DeclAttr;
        Diag(DeclAttr->getLocation(), diag::note_conflicting_attribute);
        return;
      }
      // If the other attribute argument is instantiation dependent, we won't
      // have converted it to a constant expression yet and thus we test
      // whether this is a null pointer.
      if (const auto *DeclExpr = dyn_cast<ConstantExpr>(DeclAttr->getValue())) {
        if (ArgVal != DeclExpr->getResultAsAPSInt()) {
          Diag(CI.getLoc(), diag::warn_duplicate_attribute) << CI;
          Diag(DeclAttr->getLoc(), diag::note_previous_attribute);
        }
        // Drop the duplicate attribute.
        return;
      }
    }
  }

  D->addAttr(::new (Context) SYCLIntelLoopFuseAttr(Context, CI, E));
}

SYCLIntelLoopFuseAttr *
Sema::MergeSYCLIntelLoopFuseAttr(Decl *D, const SYCLIntelLoopFuseAttr &A) {
  // Check to see if there's a duplicate attribute with different values
  // already applied to the declaration.
  if (const auto *DeclAttr = D->getAttr<SYCLIntelLoopFuseAttr>()) {
    // [[intel::loop_fuse]] and [[intel::loop_fuse_independent]] are
    // incompatible.
    // FIXME: If additional spellings are provided for this attribute,
    // this code will do the wrong thing.
    if (DeclAttr->getAttributeSpellingListIndex() !=
        A.getAttributeSpellingListIndex()) {
      Diag(A.getLoc(), diag::err_attributes_are_not_compatible)
          << &A << DeclAttr;
      Diag(DeclAttr->getLoc(), diag::note_conflicting_attribute);
      return nullptr;
    }
    if (const auto *DeclExpr = dyn_cast<ConstantExpr>(DeclAttr->getValue())) {
      if (const auto *MergeExpr = dyn_cast<ConstantExpr>(A.getValue())) {
        if (DeclExpr->getResultAsAPSInt() != MergeExpr->getResultAsAPSInt()) {
          Diag(DeclAttr->getLoc(), diag::warn_duplicate_attribute) << &A;
          Diag(A.getLoc(), diag::note_previous_attribute);
        }
        // Do not add a duplicate attribute.
        return nullptr;
      }
    }
  }

  return ::new (Context) SYCLIntelLoopFuseAttr(Context, A, A.getValue());
}

static void handleSYCLIntelLoopFuseAttr(Sema &S, Decl *D, const ParsedAttr &A) {
  // If no attribute argument is specified, set to default value '1'.
  Expr *E = A.isArgExpr(0)
                ? A.getArgAsExpr(0)
                : IntegerLiteral::Create(S.Context, llvm::APInt(32, 1),
                                         S.Context.IntTy, A.getLoc());

  S.AddSYCLIntelLoopFuseAttr(D, A, E);
}

static void handleVecTypeHint(Sema &S, Decl *D, const ParsedAttr &AL) {
  // This attribute is deprecated without replacement in SYCL 2020 mode.
  if (S.LangOpts.getSYCLVersion() > LangOptions::SYCL_2017)
    S.Diag(AL.getLoc(), diag::warn_attribute_spelling_deprecated) << AL;

  // If the attribute is used with the [[sycl::vec_type_hint]] spelling in SYCL
  // 2017 mode, we want to warn about using the newer name in the older
  // standard as a compatibility extension.
  if (S.LangOpts.getSYCLVersion() == LangOptions::SYCL_2017 && AL.hasScope())
    S.Diag(AL.getLoc(), diag::ext_sycl_2020_attr_spelling) << AL;

  if (!AL.hasParsedType()) {
    S.Diag(AL.getLoc(), diag::err_attribute_wrong_number_arguments) << AL << 1;
    return;
  }

  TypeSourceInfo *ParmTSI = nullptr;
  QualType ParmType = S.GetTypeFromParser(AL.getTypeArg(), &ParmTSI);
  assert(ParmTSI && "no type source info for attribute argument");

  if (!ParmType->isExtVectorType() && !ParmType->isFloatingType() &&
      (ParmType->isBooleanType() ||
       !ParmType->isIntegralType(S.getASTContext()))) {
    S.Diag(AL.getLoc(), diag::err_attribute_invalid_argument) << 2 << AL;
    return;
  }

  if (VecTypeHintAttr *A = D->getAttr<VecTypeHintAttr>()) {
    if (!S.Context.hasSameType(A->getTypeHint(), ParmType)) {
      S.Diag(AL.getLoc(), diag::warn_duplicate_attribute) << AL;
      return;
    }
  }

  D->addAttr(::new (S.Context) VecTypeHintAttr(S.Context, AL, ParmTSI));
}

SectionAttr *Sema::mergeSectionAttr(Decl *D, const AttributeCommonInfo &CI,
                                    StringRef Name) {
  // Explicit or partial specializations do not inherit
  // the section attribute from the primary template.
  if (const auto *FD = dyn_cast<FunctionDecl>(D)) {
    if (CI.getAttributeSpellingListIndex() == SectionAttr::Declspec_allocate &&
        FD->isFunctionTemplateSpecialization())
      return nullptr;
  }
  if (SectionAttr *ExistingAttr = D->getAttr<SectionAttr>()) {
    if (ExistingAttr->getName() == Name)
      return nullptr;
    Diag(ExistingAttr->getLocation(), diag::warn_mismatched_section)
         << 1 /*section*/;
    Diag(CI.getLoc(), diag::note_previous_attribute);
    return nullptr;
  }
  return ::new (Context) SectionAttr(Context, CI, Name);
}

/// Used to implement to perform semantic checking on
/// attribute((section("foo"))) specifiers.
///
/// In this case, "foo" is passed in to be checked.  If the section
/// specifier is invalid, return an Error that indicates the problem.
///
/// This is a simple quality of implementation feature to catch errors
/// and give good diagnostics in cases when the assembler or code generator
/// would otherwise reject the section specifier.
llvm::Error Sema::isValidSectionSpecifier(StringRef SecName) {
  if (!Context.getTargetInfo().getTriple().isOSDarwin())
    return llvm::Error::success();

  // Let MCSectionMachO validate this.
  StringRef Segment, Section;
  unsigned TAA, StubSize;
  bool HasTAA;
  return llvm::MCSectionMachO::ParseSectionSpecifier(SecName, Segment, Section,
                                                     TAA, HasTAA, StubSize);
}

bool Sema::checkSectionName(SourceLocation LiteralLoc, StringRef SecName) {
  if (llvm::Error E = isValidSectionSpecifier(SecName)) {
    Diag(LiteralLoc, diag::err_attribute_section_invalid_for_target)
        << toString(std::move(E)) << 1 /*'section'*/;
    return false;
  }
  return true;
}

static void handleSectionAttr(Sema &S, Decl *D, const ParsedAttr &AL) {
  // Make sure that there is a string literal as the sections's single
  // argument.
  StringRef Str;
  SourceLocation LiteralLoc;
  if (!S.checkStringLiteralArgumentAttr(AL, 0, Str, &LiteralLoc))
    return;

  if (!S.checkSectionName(LiteralLoc, Str))
    return;

  SectionAttr *NewAttr = S.mergeSectionAttr(D, AL, Str);
  if (NewAttr) {
    D->addAttr(NewAttr);
    if (isa<FunctionDecl, FunctionTemplateDecl, ObjCMethodDecl,
            ObjCPropertyDecl>(D))
      S.UnifySection(NewAttr->getName(),
                     ASTContext::PSF_Execute | ASTContext::PSF_Read,
                     cast<NamedDecl>(D));
  }
}

// This is used for `__declspec(code_seg("segname"))` on a decl.
// `#pragma code_seg("segname")` uses checkSectionName() instead.
static bool checkCodeSegName(Sema &S, SourceLocation LiteralLoc,
                             StringRef CodeSegName) {
  if (llvm::Error E = S.isValidSectionSpecifier(CodeSegName)) {
    S.Diag(LiteralLoc, diag::err_attribute_section_invalid_for_target)
        << toString(std::move(E)) << 0 /*'code-seg'*/;
    return false;
  }

  return true;
}

CodeSegAttr *Sema::mergeCodeSegAttr(Decl *D, const AttributeCommonInfo &CI,
                                    StringRef Name) {
  // Explicit or partial specializations do not inherit
  // the code_seg attribute from the primary template.
  if (const auto *FD = dyn_cast<FunctionDecl>(D)) {
    if (FD->isFunctionTemplateSpecialization())
      return nullptr;
  }
  if (const auto *ExistingAttr = D->getAttr<CodeSegAttr>()) {
    if (ExistingAttr->getName() == Name)
      return nullptr;
    Diag(ExistingAttr->getLocation(), diag::warn_mismatched_section)
         << 0 /*codeseg*/;
    Diag(CI.getLoc(), diag::note_previous_attribute);
    return nullptr;
  }
  return ::new (Context) CodeSegAttr(Context, CI, Name);
}

static void handleCodeSegAttr(Sema &S, Decl *D, const ParsedAttr &AL) {
  StringRef Str;
  SourceLocation LiteralLoc;
  if (!S.checkStringLiteralArgumentAttr(AL, 0, Str, &LiteralLoc))
    return;
  if (!checkCodeSegName(S, LiteralLoc, Str))
    return;
  if (const auto *ExistingAttr = D->getAttr<CodeSegAttr>()) {
    if (!ExistingAttr->isImplicit()) {
      S.Diag(AL.getLoc(),
             ExistingAttr->getName() == Str
             ? diag::warn_duplicate_codeseg_attribute
             : diag::err_conflicting_codeseg_attribute);
      return;
    }
    D->dropAttr<CodeSegAttr>();
  }
  if (CodeSegAttr *CSA = S.mergeCodeSegAttr(D, AL, Str))
    D->addAttr(CSA);
}

// Check for things we'd like to warn about. Multiversioning issues are
// handled later in the process, once we know how many exist.
bool Sema::checkTargetAttr(SourceLocation LiteralLoc, StringRef AttrStr) {
  enum FirstParam { Unsupported, Duplicate, Unknown };
  enum SecondParam { None, CPU, Tune };
  enum ThirdParam { Target, TargetClones };
  if (AttrStr.contains("fpmath="))
    return Diag(LiteralLoc, diag::warn_unsupported_target_attribute)
           << Unsupported << None << "fpmath=" << Target;

  // Diagnose use of tune if target doesn't support it.
  if (!Context.getTargetInfo().supportsTargetAttributeTune() &&
      AttrStr.contains("tune="))
    return Diag(LiteralLoc, diag::warn_unsupported_target_attribute)
           << Unsupported << None << "tune=" << Target;

  ParsedTargetAttr ParsedAttrs =
      Context.getTargetInfo().parseTargetAttr(AttrStr);

  if (!ParsedAttrs.CPU.empty() &&
      !Context.getTargetInfo().isValidCPUName(ParsedAttrs.CPU))
    return Diag(LiteralLoc, diag::warn_unsupported_target_attribute)
           << Unknown << CPU << ParsedAttrs.CPU << Target;

  if (!ParsedAttrs.Tune.empty() &&
      !Context.getTargetInfo().isValidCPUName(ParsedAttrs.Tune))
    return Diag(LiteralLoc, diag::warn_unsupported_target_attribute)
           << Unknown << Tune << ParsedAttrs.Tune << Target;

  if (ParsedAttrs.Duplicate != "")
    return Diag(LiteralLoc, diag::warn_unsupported_target_attribute)
           << Duplicate << None << ParsedAttrs.Duplicate << Target;

  for (const auto &Feature : ParsedAttrs.Features) {
    auto CurFeature = StringRef(Feature).drop_front(); // remove + or -.
    if (!Context.getTargetInfo().isValidFeatureName(CurFeature))
      return Diag(LiteralLoc, diag::warn_unsupported_target_attribute)
             << Unsupported << None << CurFeature << Target;
  }

  TargetInfo::BranchProtectionInfo BPI;
  StringRef DiagMsg;
  if (ParsedAttrs.BranchProtection.empty())
    return false;
  if (!Context.getTargetInfo().validateBranchProtection(
          ParsedAttrs.BranchProtection, ParsedAttrs.CPU, BPI, DiagMsg)) {
    if (DiagMsg.empty())
      return Diag(LiteralLoc, diag::warn_unsupported_target_attribute)
             << Unsupported << None << "branch-protection" << Target;
    return Diag(LiteralLoc, diag::err_invalid_branch_protection_spec)
           << DiagMsg;
  }
  if (!DiagMsg.empty())
    Diag(LiteralLoc, diag::warn_unsupported_branch_protection_spec) << DiagMsg;

  return false;
}

static void handleTargetAttr(Sema &S, Decl *D, const ParsedAttr &AL) {
  StringRef Str;
  SourceLocation LiteralLoc;
  if (!S.checkStringLiteralArgumentAttr(AL, 0, Str, &LiteralLoc) ||
      S.checkTargetAttr(LiteralLoc, Str))
    return;

  TargetAttr *NewAttr = ::new (S.Context) TargetAttr(S.Context, AL, Str);
  D->addAttr(NewAttr);
}

bool Sema::checkTargetClonesAttrString(SourceLocation LiteralLoc, StringRef Str,
                                       const StringLiteral *Literal,
                                       bool &HasDefault, bool &HasCommas,
                                       SmallVectorImpl<StringRef> &Strings) {
  enum FirstParam { Unsupported, Duplicate, Unknown };
  enum SecondParam { None, CPU, Tune };
  enum ThirdParam { Target, TargetClones };
  HasCommas = HasCommas || Str.contains(',');
  // Warn on empty at the beginning of a string.
  if (Str.size() == 0)
    return Diag(LiteralLoc, diag::warn_unsupported_target_attribute)
           << Unsupported << None << "" << TargetClones;

  std::pair<StringRef, StringRef> Parts = {{}, Str};
  while (!Parts.second.empty()) {
    Parts = Parts.second.split(',');
    StringRef Cur = Parts.first.trim();
    SourceLocation CurLoc = Literal->getLocationOfByte(
        Cur.data() - Literal->getString().data(), getSourceManager(),
        getLangOpts(), Context.getTargetInfo());

    bool DefaultIsDupe = false;
    if (Cur.empty())
      return Diag(CurLoc, diag::warn_unsupported_target_attribute)
             << Unsupported << None << "" << TargetClones;
    if (Cur.startswith("arch=")) {
      if (!Context.getTargetInfo().isValidCPUName(
              Cur.drop_front(sizeof("arch=") - 1)))
        return Diag(CurLoc, diag::warn_unsupported_target_attribute)
               << Unsupported << CPU << Cur.drop_front(sizeof("arch=") - 1)
               << TargetClones;
    } else if (Cur == "default") {
      DefaultIsDupe = HasDefault;
      HasDefault = true;
    } else if (!Context.getTargetInfo().isValidFeatureName(Cur))
      return Diag(CurLoc, diag::warn_unsupported_target_attribute)
             << Unsupported << None << Cur << TargetClones;

    if (llvm::is_contained(Strings, Cur) || DefaultIsDupe)
      Diag(CurLoc, diag::warn_target_clone_duplicate_options);
    // Note: Add even if there are duplicates, since it changes name mangling.
    Strings.push_back(Cur);
  }

  if (Str.rtrim().endswith(","))
    return Diag(LiteralLoc, diag::warn_unsupported_target_attribute)
           << Unsupported << None << "" << TargetClones;
  return false;
}

static void handleTargetClonesAttr(Sema &S, Decl *D, const ParsedAttr &AL) {
  // Ensure we don't combine these with themselves, since that causes some
  // confusing behavior.
  if (const auto *Other = D->getAttr<TargetClonesAttr>()) {
    S.Diag(AL.getLoc(), diag::err_disallowed_duplicate_attribute) << AL;
    S.Diag(Other->getLocation(), diag::note_conflicting_attribute);
    return;
  }
  if (checkAttrMutualExclusion<TargetClonesAttr>(S, D, AL))
    return;

  SmallVector<StringRef, 2> Strings;
  bool HasCommas = false, HasDefault = false;

  for (unsigned I = 0, E = AL.getNumArgs(); I != E; ++I) {
    StringRef CurStr;
    SourceLocation LiteralLoc;
    if (!S.checkStringLiteralArgumentAttr(AL, I, CurStr, &LiteralLoc) ||
        S.checkTargetClonesAttrString(
            LiteralLoc, CurStr,
            cast<StringLiteral>(AL.getArgAsExpr(I)->IgnoreParenCasts()),
            HasDefault, HasCommas, Strings))
      return;
  }

  if (HasCommas && AL.getNumArgs() > 1)
    S.Diag(AL.getLoc(), diag::warn_target_clone_mixed_values);

  if (!HasDefault) {
    S.Diag(AL.getLoc(), diag::err_target_clone_must_have_default);
    return;
  }

  // FIXME: We could probably figure out how to get this to work for lambdas
  // someday.
  if (const auto *MD = dyn_cast<CXXMethodDecl>(D)) {
    if (MD->getParent()->isLambda()) {
      S.Diag(D->getLocation(), diag::err_multiversion_doesnt_support)
          << static_cast<unsigned>(MultiVersionKind::TargetClones)
          << /*Lambda*/ 9;
      return;
    }
  }

  cast<FunctionDecl>(D)->setIsMultiVersion();
  TargetClonesAttr *NewAttr = ::new (S.Context)
      TargetClonesAttr(S.Context, AL, Strings.data(), Strings.size());
  D->addAttr(NewAttr);
}

static void handleMinVectorWidthAttr(Sema &S, Decl *D, const ParsedAttr &AL) {
  Expr *E = AL.getArgAsExpr(0);
  uint32_t VecWidth;
  if (!checkUInt32Argument(S, AL, E, VecWidth)) {
    AL.setInvalid();
    return;
  }

  MinVectorWidthAttr *Existing = D->getAttr<MinVectorWidthAttr>();
  if (Existing && Existing->getVectorWidth() != VecWidth) {
    S.Diag(AL.getLoc(), diag::warn_duplicate_attribute) << AL;
    return;
  }

  D->addAttr(::new (S.Context) MinVectorWidthAttr(S.Context, AL, VecWidth));
}

static void handleCleanupAttr(Sema &S, Decl *D, const ParsedAttr &AL) {
  Expr *E = AL.getArgAsExpr(0);
  SourceLocation Loc = E->getExprLoc();
  FunctionDecl *FD = nullptr;
  DeclarationNameInfo NI;

  // gcc only allows for simple identifiers. Since we support more than gcc, we
  // will warn the user.
  if (auto *DRE = dyn_cast<DeclRefExpr>(E)) {
    if (DRE->hasQualifier())
      S.Diag(Loc, diag::warn_cleanup_ext);
    FD = dyn_cast<FunctionDecl>(DRE->getDecl());
    NI = DRE->getNameInfo();
    if (!FD) {
      S.Diag(Loc, diag::err_attribute_cleanup_arg_not_function) << 1
        << NI.getName();
      return;
    }
  } else if (auto *ULE = dyn_cast<UnresolvedLookupExpr>(E)) {
    if (ULE->hasExplicitTemplateArgs())
      S.Diag(Loc, diag::warn_cleanup_ext);
    FD = S.ResolveSingleFunctionTemplateSpecialization(ULE, true);
    NI = ULE->getNameInfo();
    if (!FD) {
      S.Diag(Loc, diag::err_attribute_cleanup_arg_not_function) << 2
        << NI.getName();
      if (ULE->getType() == S.Context.OverloadTy)
        S.NoteAllOverloadCandidates(ULE);
      return;
    }
  } else {
    S.Diag(Loc, diag::err_attribute_cleanup_arg_not_function) << 0;
    return;
  }

  if (FD->getNumParams() != 1) {
    S.Diag(Loc, diag::err_attribute_cleanup_func_must_take_one_arg)
      << NI.getName();
    return;
  }

  // We're currently more strict than GCC about what function types we accept.
  // If this ever proves to be a problem it should be easy to fix.
  QualType Ty = S.Context.getPointerType(cast<VarDecl>(D)->getType());
  QualType ParamTy = FD->getParamDecl(0)->getType();
  if (S.CheckAssignmentConstraints(FD->getParamDecl(0)->getLocation(),
                                   ParamTy, Ty) != Sema::Compatible) {
    S.Diag(Loc, diag::err_attribute_cleanup_func_arg_incompatible_type)
      << NI.getName() << ParamTy << Ty;
    return;
  }

  D->addAttr(::new (S.Context) CleanupAttr(S.Context, AL, FD));
}

static void handleEnumExtensibilityAttr(Sema &S, Decl *D,
                                        const ParsedAttr &AL) {
  if (!AL.isArgIdent(0)) {
    S.Diag(AL.getLoc(), diag::err_attribute_argument_n_type)
        << AL << 0 << AANT_ArgumentIdentifier;
    return;
  }

  EnumExtensibilityAttr::Kind ExtensibilityKind;
  IdentifierInfo *II = AL.getArgAsIdent(0)->Ident;
  if (!EnumExtensibilityAttr::ConvertStrToKind(II->getName(),
                                               ExtensibilityKind)) {
    S.Diag(AL.getLoc(), diag::warn_attribute_type_not_supported) << AL << II;
    return;
  }

  D->addAttr(::new (S.Context)
                 EnumExtensibilityAttr(S.Context, AL, ExtensibilityKind));
}

/// Handle __attribute__((format_arg((idx)))) attribute based on
/// http://gcc.gnu.org/onlinedocs/gcc/Function-Attributes.html
static void handleFormatArgAttr(Sema &S, Decl *D, const ParsedAttr &AL) {
  Expr *IdxExpr = AL.getArgAsExpr(0);
  ParamIdx Idx;
  if (!checkFunctionOrMethodParameterIndex(S, D, AL, 1, IdxExpr, Idx))
    return;

  // Make sure the format string is really a string.
  QualType Ty = getFunctionOrMethodParamType(D, Idx.getASTIndex());

  bool NotNSStringTy = !isNSStringType(Ty, S.Context);
  if (NotNSStringTy &&
      !isCFStringType(Ty, S.Context) &&
      (!Ty->isPointerType() ||
       !Ty->castAs<PointerType>()->getPointeeType()->isCharType())) {
    S.Diag(AL.getLoc(), diag::err_format_attribute_not)
        << IdxExpr->getSourceRange() << getFunctionOrMethodParamRange(D, 0);
    return;
  }
  Ty = getFunctionOrMethodResultType(D);
  // replace instancetype with the class type
  auto Instancetype = S.Context.getObjCInstanceTypeDecl()->getTypeForDecl();
  if (Ty->getAs<TypedefType>() == Instancetype)
    if (auto *OMD = dyn_cast<ObjCMethodDecl>(D))
      if (auto *Interface = OMD->getClassInterface())
        Ty = S.Context.getObjCObjectPointerType(
            QualType(Interface->getTypeForDecl(), 0));
  if (!isNSStringType(Ty, S.Context, /*AllowNSAttributedString=*/true) &&
      !isCFStringType(Ty, S.Context) &&
      (!Ty->isPointerType() ||
       !Ty->castAs<PointerType>()->getPointeeType()->isCharType())) {
    S.Diag(AL.getLoc(), diag::err_format_attribute_result_not)
        << (NotNSStringTy ? "string type" : "NSString")
        << IdxExpr->getSourceRange() << getFunctionOrMethodParamRange(D, 0);
    return;
  }

  D->addAttr(::new (S.Context) FormatArgAttr(S.Context, AL, Idx));
}

enum FormatAttrKind {
  CFStringFormat,
  NSStringFormat,
  StrftimeFormat,
  SupportedFormat,
  IgnoredFormat,
  InvalidFormat
};

/// getFormatAttrKind - Map from format attribute names to supported format
/// types.
static FormatAttrKind getFormatAttrKind(StringRef Format) {
  return llvm::StringSwitch<FormatAttrKind>(Format)
      // Check for formats that get handled specially.
      .Case("NSString", NSStringFormat)
      .Case("CFString", CFStringFormat)
      .Case("strftime", StrftimeFormat)

      // Otherwise, check for supported formats.
      .Cases("scanf", "printf", "printf0", "strfmon", SupportedFormat)
      .Cases("cmn_err", "vcmn_err", "zcmn_err", SupportedFormat)
      .Case("kprintf", SupportedFormat)         // OpenBSD.
      .Case("freebsd_kprintf", SupportedFormat) // FreeBSD.
      .Case("os_trace", SupportedFormat)
      .Case("os_log", SupportedFormat)

      .Cases("gcc_diag", "gcc_cdiag", "gcc_cxxdiag", "gcc_tdiag", IgnoredFormat)
      .Default(InvalidFormat);
}

/// Handle __attribute__((init_priority(priority))) attributes based on
/// http://gcc.gnu.org/onlinedocs/gcc/C_002b_002b-Attributes.html
static void handleInitPriorityAttr(Sema &S, Decl *D, const ParsedAttr &AL) {
  if (!S.getLangOpts().CPlusPlus) {
    S.Diag(AL.getLoc(), diag::warn_attribute_ignored) << AL;
    return;
  }

  if (S.getLangOpts().HLSL) {
    S.Diag(AL.getLoc(), diag::err_hlsl_init_priority_unsupported);
    return;
  }

  if (S.getCurFunctionOrMethodDecl()) {
    S.Diag(AL.getLoc(), diag::err_init_priority_object_attr);
    AL.setInvalid();
    return;
  }
  QualType T = cast<VarDecl>(D)->getType();
  if (S.Context.getAsArrayType(T))
    T = S.Context.getBaseElementType(T);
  if (!T->getAs<RecordType>()) {
    S.Diag(AL.getLoc(), diag::err_init_priority_object_attr);
    AL.setInvalid();
    return;
  }

  Expr *E = AL.getArgAsExpr(0);
  uint32_t prioritynum;
  if (!checkUInt32Argument(S, AL, E, prioritynum)) {
    AL.setInvalid();
    return;
  }

  // Only perform the priority check if the attribute is outside of a system
  // header. Values <= 100 are reserved for the implementation, and libc++
  // benefits from being able to specify values in that range.
  if ((prioritynum < 101 || prioritynum > 65535) &&
      !S.getSourceManager().isInSystemHeader(AL.getLoc())) {
    S.Diag(AL.getLoc(), diag::err_attribute_argument_out_of_range)
        << E->getSourceRange() << AL << 101 << 65535;
    AL.setInvalid();
    return;
  }
  D->addAttr(::new (S.Context) InitPriorityAttr(S.Context, AL, prioritynum));
}

ErrorAttr *Sema::mergeErrorAttr(Decl *D, const AttributeCommonInfo &CI,
                                StringRef NewUserDiagnostic) {
  if (const auto *EA = D->getAttr<ErrorAttr>()) {
    std::string NewAttr = CI.getNormalizedFullName();
    assert((NewAttr == "error" || NewAttr == "warning") &&
           "unexpected normalized full name");
    bool Match = (EA->isError() && NewAttr == "error") ||
                 (EA->isWarning() && NewAttr == "warning");
    if (!Match) {
      Diag(EA->getLocation(), diag::err_attributes_are_not_compatible)
          << CI << EA;
      Diag(CI.getLoc(), diag::note_conflicting_attribute);
      return nullptr;
    }
    if (EA->getUserDiagnostic() != NewUserDiagnostic) {
      Diag(CI.getLoc(), diag::warn_duplicate_attribute) << EA;
      Diag(EA->getLoc(), diag::note_previous_attribute);
    }
    D->dropAttr<ErrorAttr>();
  }
  return ::new (Context) ErrorAttr(Context, CI, NewUserDiagnostic);
}

FormatAttr *Sema::mergeFormatAttr(Decl *D, const AttributeCommonInfo &CI,
                                  IdentifierInfo *Format, int FormatIdx,
                                  int FirstArg) {
  // Check whether we already have an equivalent format attribute.
  for (auto *F : D->specific_attrs<FormatAttr>()) {
    if (F->getType() == Format &&
        F->getFormatIdx() == FormatIdx &&
        F->getFirstArg() == FirstArg) {
      // If we don't have a valid location for this attribute, adopt the
      // location.
      if (F->getLocation().isInvalid())
        F->setRange(CI.getRange());
      return nullptr;
    }
  }

  return ::new (Context) FormatAttr(Context, CI, Format, FormatIdx, FirstArg);
}

/// Handle __attribute__((format(type,idx,firstarg))) attributes based on
/// http://gcc.gnu.org/onlinedocs/gcc/Function-Attributes.html
static void handleFormatAttr(Sema &S, Decl *D, const ParsedAttr &AL) {
  if (!AL.isArgIdent(0)) {
    S.Diag(AL.getLoc(), diag::err_attribute_argument_n_type)
        << AL << 1 << AANT_ArgumentIdentifier;
    return;
  }

  // In C++ the implicit 'this' function parameter also counts, and they are
  // counted from one.
  bool HasImplicitThisParam = isInstanceMethod(D);
  unsigned NumArgs = getFunctionOrMethodNumParams(D) + HasImplicitThisParam;

  IdentifierInfo *II = AL.getArgAsIdent(0)->Ident;
  StringRef Format = II->getName();

  if (normalizeName(Format)) {
    // If we've modified the string name, we need a new identifier for it.
    II = &S.Context.Idents.get(Format);
  }

  // Check for supported formats.
  FormatAttrKind Kind = getFormatAttrKind(Format);

  if (Kind == IgnoredFormat)
    return;

  if (Kind == InvalidFormat) {
    S.Diag(AL.getLoc(), diag::warn_attribute_type_not_supported)
        << AL << II->getName();
    return;
  }

  // checks for the 2nd argument
  Expr *IdxExpr = AL.getArgAsExpr(1);
  uint32_t Idx;
  if (!checkUInt32Argument(S, AL, IdxExpr, Idx, 2))
    return;

  if (Idx < 1 || Idx > NumArgs) {
    S.Diag(AL.getLoc(), diag::err_attribute_argument_out_of_bounds)
        << AL << 2 << IdxExpr->getSourceRange();
    return;
  }

  // FIXME: Do we need to bounds check?
  unsigned ArgIdx = Idx - 1;

  if (HasImplicitThisParam) {
    if (ArgIdx == 0) {
      S.Diag(AL.getLoc(),
             diag::err_format_attribute_implicit_this_format_string)
        << IdxExpr->getSourceRange();
      return;
    }
    ArgIdx--;
  }

  // make sure the format string is really a string
  QualType Ty = getFunctionOrMethodParamType(D, ArgIdx);

  if (!isNSStringType(Ty, S.Context, true) &&
      !isCFStringType(Ty, S.Context) &&
      (!Ty->isPointerType() ||
       !Ty->castAs<PointerType>()->getPointeeType()->isCharType())) {
    S.Diag(AL.getLoc(), diag::err_format_attribute_not)
      << IdxExpr->getSourceRange() << getFunctionOrMethodParamRange(D, ArgIdx);
    return;
  }

  // check the 3rd argument
  Expr *FirstArgExpr = AL.getArgAsExpr(2);
  uint32_t FirstArg;
  if (!checkUInt32Argument(S, AL, FirstArgExpr, FirstArg, 3))
    return;

  // FirstArg == 0 is is always valid.
  if (FirstArg != 0) {
    if (Kind == StrftimeFormat) {
      // If the kind is strftime, FirstArg must be 0 because strftime does not
      // use any variadic arguments.
      S.Diag(AL.getLoc(), diag::err_format_strftime_third_parameter)
          << FirstArgExpr->getSourceRange()
          << FixItHint::CreateReplacement(FirstArgExpr->getSourceRange(), "0");
      return;
    } else if (isFunctionOrMethodVariadic(D)) {
      // Else, if the function is variadic, then FirstArg must be 0 or the
      // "position" of the ... parameter. It's unusual to use 0 with variadic
      // functions, so the fixit proposes the latter.
      if (FirstArg != NumArgs + 1) {
        S.Diag(AL.getLoc(), diag::err_attribute_argument_out_of_bounds)
            << AL << 3 << FirstArgExpr->getSourceRange()
            << FixItHint::CreateReplacement(FirstArgExpr->getSourceRange(),
                                            std::to_string(NumArgs + 1));
        return;
      }
    } else {
      // Inescapable GCC compatibility diagnostic.
      S.Diag(D->getLocation(), diag::warn_gcc_requires_variadic_function) << AL;
      if (FirstArg <= Idx) {
        // Else, the function is not variadic, and FirstArg must be 0 or any
        // parameter after the format parameter. We don't offer a fixit because
        // there are too many possible good values.
        S.Diag(AL.getLoc(), diag::err_attribute_argument_out_of_bounds)
            << AL << 3 << FirstArgExpr->getSourceRange();
        return;
      }
    }
  }

  FormatAttr *NewAttr = S.mergeFormatAttr(D, AL, II, Idx, FirstArg);
  if (NewAttr)
    D->addAttr(NewAttr);
}

/// Handle __attribute__((callback(CalleeIdx, PayloadIdx0, ...))) attributes.
static void handleCallbackAttr(Sema &S, Decl *D, const ParsedAttr &AL) {
  // The index that identifies the callback callee is mandatory.
  if (AL.getNumArgs() == 0) {
    S.Diag(AL.getLoc(), diag::err_callback_attribute_no_callee)
        << AL.getRange();
    return;
  }

  bool HasImplicitThisParam = isInstanceMethod(D);
  int32_t NumArgs = getFunctionOrMethodNumParams(D);

  FunctionDecl *FD = D->getAsFunction();
  assert(FD && "Expected a function declaration!");

  llvm::StringMap<int> NameIdxMapping;
  NameIdxMapping["__"] = -1;

  NameIdxMapping["this"] = 0;

  int Idx = 1;
  for (const ParmVarDecl *PVD : FD->parameters())
    NameIdxMapping[PVD->getName()] = Idx++;

  auto UnknownName = NameIdxMapping.end();

  SmallVector<int, 8> EncodingIndices;
  for (unsigned I = 0, E = AL.getNumArgs(); I < E; ++I) {
    SourceRange SR;
    int32_t ArgIdx;

    if (AL.isArgIdent(I)) {
      IdentifierLoc *IdLoc = AL.getArgAsIdent(I);
      auto It = NameIdxMapping.find(IdLoc->Ident->getName());
      if (It == UnknownName) {
        S.Diag(AL.getLoc(), diag::err_callback_attribute_argument_unknown)
            << IdLoc->Ident << IdLoc->Loc;
        return;
      }

      SR = SourceRange(IdLoc->Loc);
      ArgIdx = It->second;
    } else if (AL.isArgExpr(I)) {
      Expr *IdxExpr = AL.getArgAsExpr(I);

      // If the expression is not parseable as an int32_t we have a problem.
      if (!checkUInt32Argument(S, AL, IdxExpr, (uint32_t &)ArgIdx, I + 1,
                               false)) {
        S.Diag(AL.getLoc(), diag::err_attribute_argument_out_of_bounds)
            << AL << (I + 1) << IdxExpr->getSourceRange();
        return;
      }

      // Check oob, excluding the special values, 0 and -1.
      if (ArgIdx < -1 || ArgIdx > NumArgs) {
        S.Diag(AL.getLoc(), diag::err_attribute_argument_out_of_bounds)
            << AL << (I + 1) << IdxExpr->getSourceRange();
        return;
      }

      SR = IdxExpr->getSourceRange();
    } else {
      llvm_unreachable("Unexpected ParsedAttr argument type!");
    }

    if (ArgIdx == 0 && !HasImplicitThisParam) {
      S.Diag(AL.getLoc(), diag::err_callback_implicit_this_not_available)
          << (I + 1) << SR;
      return;
    }

    // Adjust for the case we do not have an implicit "this" parameter. In this
    // case we decrease all positive values by 1 to get LLVM argument indices.
    if (!HasImplicitThisParam && ArgIdx > 0)
      ArgIdx -= 1;

    EncodingIndices.push_back(ArgIdx);
  }

  int CalleeIdx = EncodingIndices.front();
  // Check if the callee index is proper, thus not "this" and not "unknown".
  // This means the "CalleeIdx" has to be non-negative if "HasImplicitThisParam"
  // is false and positive if "HasImplicitThisParam" is true.
  if (CalleeIdx < (int)HasImplicitThisParam) {
    S.Diag(AL.getLoc(), diag::err_callback_attribute_invalid_callee)
        << AL.getRange();
    return;
  }

  // Get the callee type, note the index adjustment as the AST doesn't contain
  // the this type (which the callee cannot reference anyway!).
  const Type *CalleeType =
      getFunctionOrMethodParamType(D, CalleeIdx - HasImplicitThisParam)
          .getTypePtr();
  if (!CalleeType || !CalleeType->isFunctionPointerType()) {
    S.Diag(AL.getLoc(), diag::err_callback_callee_no_function_type)
        << AL.getRange();
    return;
  }

  const Type *CalleeFnType =
      CalleeType->getPointeeType()->getUnqualifiedDesugaredType();

  // TODO: Check the type of the callee arguments.

  const auto *CalleeFnProtoType = dyn_cast<FunctionProtoType>(CalleeFnType);
  if (!CalleeFnProtoType) {
    S.Diag(AL.getLoc(), diag::err_callback_callee_no_function_type)
        << AL.getRange();
    return;
  }

  if (CalleeFnProtoType->getNumParams() > EncodingIndices.size() - 1) {
    S.Diag(AL.getLoc(), diag::err_attribute_wrong_number_arguments)
        << AL << (unsigned)(EncodingIndices.size() - 1);
    return;
  }

  if (CalleeFnProtoType->getNumParams() < EncodingIndices.size() - 1) {
    S.Diag(AL.getLoc(), diag::err_attribute_wrong_number_arguments)
        << AL << (unsigned)(EncodingIndices.size() - 1);
    return;
  }

  if (CalleeFnProtoType->isVariadic()) {
    S.Diag(AL.getLoc(), diag::err_callback_callee_is_variadic) << AL.getRange();
    return;
  }

  // Do not allow multiple callback attributes.
  if (D->hasAttr<CallbackAttr>()) {
    S.Diag(AL.getLoc(), diag::err_callback_attribute_multiple) << AL.getRange();
    return;
  }

  D->addAttr(::new (S.Context) CallbackAttr(
      S.Context, AL, EncodingIndices.data(), EncodingIndices.size()));
}

static bool isFunctionLike(const Type &T) {
  // Check for explicit function types.
  // 'called_once' is only supported in Objective-C and it has
  // function pointers and block pointers.
  return T.isFunctionPointerType() || T.isBlockPointerType();
}

/// Handle 'called_once' attribute.
static void handleCalledOnceAttr(Sema &S, Decl *D, const ParsedAttr &AL) {
  // 'called_once' only applies to parameters representing functions.
  QualType T = cast<ParmVarDecl>(D)->getType();

  if (!isFunctionLike(*T)) {
    S.Diag(AL.getLoc(), diag::err_called_once_attribute_wrong_type);
    return;
  }

  D->addAttr(::new (S.Context) CalledOnceAttr(S.Context, AL));
}

static void handleTransparentUnionAttr(Sema &S, Decl *D, const ParsedAttr &AL) {
  // Try to find the underlying union declaration.
  RecordDecl *RD = nullptr;
  const auto *TD = dyn_cast<TypedefNameDecl>(D);
  if (TD && TD->getUnderlyingType()->isUnionType())
    RD = TD->getUnderlyingType()->getAsUnionType()->getDecl();
  else
    RD = dyn_cast<RecordDecl>(D);

  if (!RD || !RD->isUnion()) {
    S.Diag(AL.getLoc(), diag::warn_attribute_wrong_decl_type) << AL
                                                              << ExpectedUnion;
    return;
  }

  if (!RD->isCompleteDefinition()) {
    if (!RD->isBeingDefined())
      S.Diag(AL.getLoc(),
             diag::warn_transparent_union_attribute_not_definition);
    return;
  }

  RecordDecl::field_iterator Field = RD->field_begin(),
                          FieldEnd = RD->field_end();
  if (Field == FieldEnd) {
    S.Diag(AL.getLoc(), diag::warn_transparent_union_attribute_zero_fields);
    return;
  }

  FieldDecl *FirstField = *Field;
  QualType FirstType = FirstField->getType();
  if (FirstType->hasFloatingRepresentation() || FirstType->isVectorType()) {
    S.Diag(FirstField->getLocation(),
           diag::warn_transparent_union_attribute_floating)
      << FirstType->isVectorType() << FirstType;
    return;
  }

  if (FirstType->isIncompleteType())
    return;
  uint64_t FirstSize = S.Context.getTypeSize(FirstType);
  uint64_t FirstAlign = S.Context.getTypeAlign(FirstType);
  for (; Field != FieldEnd; ++Field) {
    QualType FieldType = Field->getType();
    if (FieldType->isIncompleteType())
      return;
    // FIXME: this isn't fully correct; we also need to test whether the
    // members of the union would all have the same calling convention as the
    // first member of the union. Checking just the size and alignment isn't
    // sufficient (consider structs passed on the stack instead of in registers
    // as an example).
    if (S.Context.getTypeSize(FieldType) != FirstSize ||
        S.Context.getTypeAlign(FieldType) > FirstAlign) {
      // Warn if we drop the attribute.
      bool isSize = S.Context.getTypeSize(FieldType) != FirstSize;
      unsigned FieldBits = isSize ? S.Context.getTypeSize(FieldType)
                                  : S.Context.getTypeAlign(FieldType);
      S.Diag(Field->getLocation(),
             diag::warn_transparent_union_attribute_field_size_align)
          << isSize << *Field << FieldBits;
      unsigned FirstBits = isSize ? FirstSize : FirstAlign;
      S.Diag(FirstField->getLocation(),
             diag::note_transparent_union_first_field_size_align)
          << isSize << FirstBits;
      return;
    }
  }

  RD->addAttr(::new (S.Context) TransparentUnionAttr(S.Context, AL));
}

void Sema::AddAnnotationAttr(Decl *D, const AttributeCommonInfo &CI,
                             StringRef Str, MutableArrayRef<Expr *> Args) {
  auto *Attr = AnnotateAttr::Create(Context, Str, Args.data(), Args.size(), CI);
  if (ConstantFoldAttrArgs(
          CI, MutableArrayRef<Expr *>(Attr->args_begin(), Attr->args_end()))) {
    D->addAttr(Attr);
  }
}

static void handleAnnotateAttr(Sema &S, Decl *D, const ParsedAttr &AL) {
  // Make sure that there is a string literal as the annotation's first
  // argument.
  StringRef Str;
  if (!S.checkStringLiteralArgumentAttr(AL, 0, Str))
    return;

  llvm::SmallVector<Expr *, 4> Args;
  Args.reserve(AL.getNumArgs() - 1);
  for (unsigned Idx = 1; Idx < AL.getNumArgs(); Idx++) {
    assert(!AL.isArgIdent(Idx));
    Args.push_back(AL.getArgAsExpr(Idx));
  }

  S.AddAnnotationAttr(D, AL, Str, Args);
}

static void handleAlignValueAttr(Sema &S, Decl *D, const ParsedAttr &AL) {
  S.AddAlignValueAttr(D, AL, AL.getArgAsExpr(0));
}

void Sema::AddAlignValueAttr(Decl *D, const AttributeCommonInfo &CI, Expr *E) {
  AlignValueAttr TmpAttr(Context, CI, E);
  SourceLocation AttrLoc = CI.getLoc();

  QualType T;
  if (const auto *TD = dyn_cast<TypedefNameDecl>(D))
    T = TD->getUnderlyingType();
  else if (const auto *VD = dyn_cast<ValueDecl>(D))
    T = VD->getType();
  else
    llvm_unreachable("Unknown decl type for align_value");

  if (!T->isDependentType() && !T->isAnyPointerType() &&
      !T->isReferenceType() && !T->isMemberPointerType()) {
    Diag(AttrLoc, diag::warn_attribute_pointer_or_reference_only)
      << &TmpAttr << T << D->getSourceRange();
    return;
  }

  if (!E->isValueDependent()) {
    llvm::APSInt Alignment;
    ExprResult ICE = VerifyIntegerConstantExpression(
        E, &Alignment, diag::err_align_value_attribute_argument_not_int);
    if (ICE.isInvalid())
      return;

    if (!Alignment.isPowerOf2()) {
      Diag(AttrLoc, diag::err_alignment_not_power_of_two)
        << E->getSourceRange();
      return;
    }

    D->addAttr(::new (Context) AlignValueAttr(Context, CI, ICE.get()));
    return;
  }

  // Save dependent expressions in the AST to be instantiated.
  D->addAttr(::new (Context) AlignValueAttr(Context, CI, E));
}

static void handleAlignedAttr(Sema &S, Decl *D, const ParsedAttr &AL) {
  // check the attribute arguments.
  if (AL.getNumArgs() > 1) {
    S.Diag(AL.getLoc(), diag::err_attribute_wrong_number_arguments) << AL << 1;
    return;
  }

  if (AL.getNumArgs() == 0) {
    D->addAttr(::new (S.Context) AlignedAttr(S.Context, AL, true, nullptr));
    return;
  }

  Expr *E = AL.getArgAsExpr(0);
  if (AL.isPackExpansion() && !E->containsUnexpandedParameterPack()) {
    S.Diag(AL.getEllipsisLoc(),
           diag::err_pack_expansion_without_parameter_packs);
    return;
  }

  if (!AL.isPackExpansion() && S.DiagnoseUnexpandedParameterPack(E))
    return;

  S.AddAlignedAttr(D, AL, E, AL.isPackExpansion());
}

void Sema::AddAlignedAttr(Decl *D, const AttributeCommonInfo &CI, Expr *E,
                          bool IsPackExpansion) {
  AlignedAttr TmpAttr(Context, CI, true, E);
  SourceLocation AttrLoc = CI.getLoc();

  // C++11 alignas(...) and C11 _Alignas(...) have additional requirements.
  if (TmpAttr.isAlignas()) {
    // C++11 [dcl.align]p1:
    //   An alignment-specifier may be applied to a variable or to a class
    //   data member, but it shall not be applied to a bit-field, a function
    //   parameter, the formal parameter of a catch clause, or a variable
    //   declared with the register storage class specifier. An
    //   alignment-specifier may also be applied to the declaration of a class
    //   or enumeration type.
    // CWG 2354:
    //   CWG agreed to remove permission for alignas to be applied to
    //   enumerations.
    // C11 6.7.5/2:
    //   An alignment attribute shall not be specified in a declaration of
    //   a typedef, or a bit-field, or a function, or a parameter, or an
    //   object declared with the register storage-class specifier.
    int DiagKind = -1;
    if (isa<ParmVarDecl>(D)) {
      DiagKind = 0;
    } else if (const auto *VD = dyn_cast<VarDecl>(D)) {
      if (VD->getStorageClass() == SC_Register)
        DiagKind = 1;
      if (VD->isExceptionVariable())
        DiagKind = 2;
    } else if (const auto *FD = dyn_cast<FieldDecl>(D)) {
      if (FD->isBitField())
        DiagKind = 3;
    } else if (const auto *ED = dyn_cast<EnumDecl>(D)) {
      if (ED->getLangOpts().CPlusPlus)
        DiagKind = 4;
    } else if (!isa<TagDecl>(D)) {
      Diag(AttrLoc, diag::err_attribute_wrong_decl_type) << &TmpAttr
        << (TmpAttr.isC11() ? ExpectedVariableOrField
                            : ExpectedVariableFieldOrTag);
      return;
    }
    if (DiagKind != -1) {
      Diag(AttrLoc, diag::err_alignas_attribute_wrong_decl_type)
        << &TmpAttr << DiagKind;
      return;
    }
  }

  if (E->isValueDependent()) {
    // We can't support a dependent alignment on a non-dependent type,
    // because we have no way to model that a type is "alignment-dependent"
    // but not dependent in any other way.
    if (const auto *TND = dyn_cast<TypedefNameDecl>(D)) {
      if (!TND->getUnderlyingType()->isDependentType()) {
        Diag(AttrLoc, diag::err_alignment_dependent_typedef_name)
            << E->getSourceRange();
        return;
      }
    }

    // Save dependent expressions in the AST to be instantiated.
    AlignedAttr *AA = ::new (Context) AlignedAttr(Context, CI, true, E);
    AA->setPackExpansion(IsPackExpansion);
    D->addAttr(AA);
    return;
  }

  // FIXME: Cache the number on the AL object?
  llvm::APSInt Alignment;
  ExprResult ICE = VerifyIntegerConstantExpression(
      E, &Alignment, diag::err_aligned_attribute_argument_not_int);
  if (ICE.isInvalid())
    return;

  uint64_t AlignVal = Alignment.getZExtValue();
  // C++11 [dcl.align]p2:
  //   -- if the constant expression evaluates to zero, the alignment
  //      specifier shall have no effect
  // C11 6.7.5p6:
  //   An alignment specification of zero has no effect.
  if (!(TmpAttr.isAlignas() && !Alignment)) {
    if (!llvm::isPowerOf2_64(AlignVal)) {
      Diag(AttrLoc, diag::err_alignment_not_power_of_two)
        << E->getSourceRange();
      return;
    }
  }

  uint64_t MaximumAlignment = Sema::MaximumAlignment;
  if (Context.getTargetInfo().getTriple().isOSBinFormatCOFF())
    MaximumAlignment = std::min(MaximumAlignment, uint64_t(8192));
  if (AlignVal > MaximumAlignment) {
    Diag(AttrLoc, diag::err_attribute_aligned_too_great)
        << MaximumAlignment << E->getSourceRange();
    return;
  }

  const auto *VD = dyn_cast<VarDecl>(D);
  if (VD) {
    unsigned MaxTLSAlign =
        Context.toCharUnitsFromBits(Context.getTargetInfo().getMaxTLSAlign())
            .getQuantity();
    if (MaxTLSAlign && AlignVal > MaxTLSAlign &&
        VD->getTLSKind() != VarDecl::TLS_None) {
      Diag(VD->getLocation(), diag::err_tls_var_aligned_over_maximum)
          << (unsigned)AlignVal << VD << MaxTLSAlign;
      return;
    }
  }

  // On AIX, an aligned attribute can not decrease the alignment when applied
  // to a variable declaration with vector type.
  if (VD && Context.getTargetInfo().getTriple().isOSAIX()) {
    const Type *Ty = VD->getType().getTypePtr();
    if (Ty->isVectorType() && AlignVal < 16) {
      Diag(VD->getLocation(), diag::warn_aligned_attr_underaligned)
          << VD->getType() << 16;
      return;
    }
  }

  AlignedAttr *AA = ::new (Context) AlignedAttr(Context, CI, true, ICE.get());
  AA->setPackExpansion(IsPackExpansion);
  D->addAttr(AA);
}

void Sema::AddAlignedAttr(Decl *D, const AttributeCommonInfo &CI,
                          TypeSourceInfo *TS, bool IsPackExpansion) {
  // FIXME: Cache the number on the AL object if non-dependent?
  // FIXME: Perform checking of type validity
  AlignedAttr *AA = ::new (Context) AlignedAttr(Context, CI, false, TS);
  AA->setPackExpansion(IsPackExpansion);
  D->addAttr(AA);
}

void Sema::CheckAlignasUnderalignment(Decl *D) {
  assert(D->hasAttrs() && "no attributes on decl");

  QualType UnderlyingTy, DiagTy;
  if (const auto *VD = dyn_cast<ValueDecl>(D)) {
    UnderlyingTy = DiagTy = VD->getType();
  } else {
    UnderlyingTy = DiagTy = Context.getTagDeclType(cast<TagDecl>(D));
    if (const auto *ED = dyn_cast<EnumDecl>(D))
      UnderlyingTy = ED->getIntegerType();
  }
  if (DiagTy->isDependentType() || DiagTy->isIncompleteType())
    return;

  // C++11 [dcl.align]p5, C11 6.7.5/4:
  //   The combined effect of all alignment attributes in a declaration shall
  //   not specify an alignment that is less strict than the alignment that
  //   would otherwise be required for the entity being declared.
  AlignedAttr *AlignasAttr = nullptr;
  AlignedAttr *LastAlignedAttr = nullptr;
  unsigned Align = 0;
  for (auto *I : D->specific_attrs<AlignedAttr>()) {
    if (I->isAlignmentDependent())
      return;
    if (I->isAlignas())
      AlignasAttr = I;
    Align = std::max(Align, I->getAlignment(Context));
    LastAlignedAttr = I;
  }

  if (Align && DiagTy->isSizelessType()) {
    Diag(LastAlignedAttr->getLocation(), diag::err_attribute_sizeless_type)
        << LastAlignedAttr << DiagTy;
  } else if (AlignasAttr && Align) {
    CharUnits RequestedAlign = Context.toCharUnitsFromBits(Align);
    CharUnits NaturalAlign = Context.getTypeAlignInChars(UnderlyingTy);
    if (NaturalAlign > RequestedAlign)
      Diag(AlignasAttr->getLocation(), diag::err_alignas_underaligned)
        << DiagTy << (unsigned)NaturalAlign.getQuantity();
  }
}

bool Sema::checkMSInheritanceAttrOnDefinition(
    CXXRecordDecl *RD, SourceRange Range, bool BestCase,
    MSInheritanceModel ExplicitModel) {
  assert(RD->hasDefinition() && "RD has no definition!");

  // We may not have seen base specifiers or any virtual methods yet.  We will
  // have to wait until the record is defined to catch any mismatches.
  if (!RD->getDefinition()->isCompleteDefinition())
    return false;

  // The unspecified model never matches what a definition could need.
  if (ExplicitModel == MSInheritanceModel::Unspecified)
    return false;

  if (BestCase) {
    if (RD->calculateInheritanceModel() == ExplicitModel)
      return false;
  } else {
    if (RD->calculateInheritanceModel() <= ExplicitModel)
      return false;
  }

  Diag(Range.getBegin(), diag::err_mismatched_ms_inheritance)
      << 0 /*definition*/;
  Diag(RD->getDefinition()->getLocation(), diag::note_defined_here) << RD;
  return true;
}

/// parseModeAttrArg - Parses attribute mode string and returns parsed type
/// attribute.
static void parseModeAttrArg(Sema &S, StringRef Str, unsigned &DestWidth,
                             bool &IntegerMode, bool &ComplexMode,
                             FloatModeKind &ExplicitType) {
  IntegerMode = true;
  ComplexMode = false;
  ExplicitType = FloatModeKind::NoFloat;
  switch (Str.size()) {
  case 2:
    switch (Str[0]) {
    case 'Q':
      DestWidth = 8;
      break;
    case 'H':
      DestWidth = 16;
      break;
    case 'S':
      DestWidth = 32;
      break;
    case 'D':
      DestWidth = 64;
      break;
    case 'X':
      DestWidth = 96;
      break;
    case 'K': // KFmode - IEEE quad precision (__float128)
      ExplicitType = FloatModeKind::Float128;
      DestWidth = Str[1] == 'I' ? 0 : 128;
      break;
    case 'T':
      ExplicitType = FloatModeKind::LongDouble;
      DestWidth = 128;
      break;
    case 'I':
      ExplicitType = FloatModeKind::Ibm128;
      DestWidth = Str[1] == 'I' ? 0 : 128;
      break;
    }
    if (Str[1] == 'F') {
      IntegerMode = false;
    } else if (Str[1] == 'C') {
      IntegerMode = false;
      ComplexMode = true;
    } else if (Str[1] != 'I') {
      DestWidth = 0;
    }
    break;
  case 4:
    // FIXME: glibc uses 'word' to define register_t; this is narrower than a
    // pointer on PIC16 and other embedded platforms.
    if (Str == "word")
      DestWidth = S.Context.getTargetInfo().getRegisterWidth();
    else if (Str == "byte")
      DestWidth = S.Context.getTargetInfo().getCharWidth();
    break;
  case 7:
    if (Str == "pointer")
      DestWidth = S.Context.getTargetInfo().getPointerWidth(LangAS::Default);
    break;
  case 11:
    if (Str == "unwind_word")
      DestWidth = S.Context.getTargetInfo().getUnwindWordWidth();
    break;
  }
}

/// handleModeAttr - This attribute modifies the width of a decl with primitive
/// type.
///
/// Despite what would be logical, the mode attribute is a decl attribute, not a
/// type attribute: 'int ** __attribute((mode(HI))) *G;' tries to make 'G' be
/// HImode, not an intermediate pointer.
static void handleModeAttr(Sema &S, Decl *D, const ParsedAttr &AL) {
  // This attribute isn't documented, but glibc uses it.  It changes
  // the width of an int or unsigned int to the specified size.
  if (!AL.isArgIdent(0)) {
    S.Diag(AL.getLoc(), diag::err_attribute_argument_type)
        << AL << AANT_ArgumentIdentifier;
    return;
  }

  IdentifierInfo *Name = AL.getArgAsIdent(0)->Ident;

  S.AddModeAttr(D, AL, Name);
}

void Sema::AddModeAttr(Decl *D, const AttributeCommonInfo &CI,
                       IdentifierInfo *Name, bool InInstantiation) {
  StringRef Str = Name->getName();
  normalizeName(Str);
  SourceLocation AttrLoc = CI.getLoc();

  unsigned DestWidth = 0;
  bool IntegerMode = true;
  bool ComplexMode = false;
  FloatModeKind ExplicitType = FloatModeKind::NoFloat;
  llvm::APInt VectorSize(64, 0);
  if (Str.size() >= 4 && Str[0] == 'V') {
    // Minimal length of vector mode is 4: 'V' + NUMBER(>=1) + TYPE(>=2).
    size_t StrSize = Str.size();
    size_t VectorStringLength = 0;
    while ((VectorStringLength + 1) < StrSize &&
           isdigit(Str[VectorStringLength + 1]))
      ++VectorStringLength;
    if (VectorStringLength &&
        !Str.substr(1, VectorStringLength).getAsInteger(10, VectorSize) &&
        VectorSize.isPowerOf2()) {
      parseModeAttrArg(*this, Str.substr(VectorStringLength + 1), DestWidth,
                       IntegerMode, ComplexMode, ExplicitType);
      // Avoid duplicate warning from template instantiation.
      if (!InInstantiation)
        Diag(AttrLoc, diag::warn_vector_mode_deprecated);
    } else {
      VectorSize = 0;
    }
  }

  if (!VectorSize)
    parseModeAttrArg(*this, Str, DestWidth, IntegerMode, ComplexMode,
                     ExplicitType);

  // FIXME: Sync this with InitializePredefinedMacros; we need to match int8_t
  // and friends, at least with glibc.
  // FIXME: Make sure floating-point mappings are accurate
  // FIXME: Support XF and TF types
  if (!DestWidth) {
    Diag(AttrLoc, diag::err_machine_mode) << 0 /*Unknown*/ << Name;
    return;
  }

  QualType OldTy;
  if (const auto *TD = dyn_cast<TypedefNameDecl>(D))
    OldTy = TD->getUnderlyingType();
  else if (const auto *ED = dyn_cast<EnumDecl>(D)) {
    // Something like 'typedef enum { X } __attribute__((mode(XX))) T;'.
    // Try to get type from enum declaration, default to int.
    OldTy = ED->getIntegerType();
    if (OldTy.isNull())
      OldTy = Context.IntTy;
  } else
    OldTy = cast<ValueDecl>(D)->getType();

  if (OldTy->isDependentType()) {
    D->addAttr(::new (Context) ModeAttr(Context, CI, Name));
    return;
  }

  // Base type can also be a vector type (see PR17453).
  // Distinguish between base type and base element type.
  QualType OldElemTy = OldTy;
  if (const auto *VT = OldTy->getAs<VectorType>())
    OldElemTy = VT->getElementType();

  // GCC allows 'mode' attribute on enumeration types (even incomplete), except
  // for vector modes. So, 'enum X __attribute__((mode(QI)));' forms a complete
  // type, 'enum { A } __attribute__((mode(V4SI)))' is rejected.
  if ((isa<EnumDecl>(D) || OldElemTy->getAs<EnumType>()) &&
      VectorSize.getBoolValue()) {
    Diag(AttrLoc, diag::err_enum_mode_vector_type) << Name << CI.getRange();
    return;
  }
  bool IntegralOrAnyEnumType = (OldElemTy->isIntegralOrEnumerationType() &&
                                !OldElemTy->isBitIntType()) ||
                               OldElemTy->getAs<EnumType>();

  if (!OldElemTy->getAs<BuiltinType>() && !OldElemTy->isComplexType() &&
      !IntegralOrAnyEnumType)
    Diag(AttrLoc, diag::err_mode_not_primitive);
  else if (IntegerMode) {
    if (!IntegralOrAnyEnumType)
      Diag(AttrLoc, diag::err_mode_wrong_type);
  } else if (ComplexMode) {
    if (!OldElemTy->isComplexType())
      Diag(AttrLoc, diag::err_mode_wrong_type);
  } else {
    if (!OldElemTy->isFloatingType())
      Diag(AttrLoc, diag::err_mode_wrong_type);
  }

  QualType NewElemTy;

  if (IntegerMode)
    NewElemTy = Context.getIntTypeForBitwidth(DestWidth,
                                              OldElemTy->isSignedIntegerType());
  else
    NewElemTy = Context.getRealTypeForBitwidth(DestWidth, ExplicitType);

  if (NewElemTy.isNull()) {
    Diag(AttrLoc, diag::err_machine_mode) << 1 /*Unsupported*/ << Name;
    return;
  }

  if (ComplexMode) {
    NewElemTy = Context.getComplexType(NewElemTy);
  }

  QualType NewTy = NewElemTy;
  if (VectorSize.getBoolValue()) {
    NewTy = Context.getVectorType(NewTy, VectorSize.getZExtValue(),
                                  VectorType::GenericVector);
  } else if (const auto *OldVT = OldTy->getAs<VectorType>()) {
    // Complex machine mode does not support base vector types.
    if (ComplexMode) {
      Diag(AttrLoc, diag::err_complex_mode_vector_type);
      return;
    }
    unsigned NumElements = Context.getTypeSize(OldElemTy) *
                           OldVT->getNumElements() /
                           Context.getTypeSize(NewElemTy);
    NewTy =
        Context.getVectorType(NewElemTy, NumElements, OldVT->getVectorKind());
  }

  if (NewTy.isNull()) {
    Diag(AttrLoc, diag::err_mode_wrong_type);
    return;
  }

  // Install the new type.
  if (auto *TD = dyn_cast<TypedefNameDecl>(D))
    TD->setModedTypeSourceInfo(TD->getTypeSourceInfo(), NewTy);
  else if (auto *ED = dyn_cast<EnumDecl>(D))
    ED->setIntegerType(NewTy);
  else
    cast<ValueDecl>(D)->setType(NewTy);

  D->addAttr(::new (Context) ModeAttr(Context, CI, Name));
}

static void handleNoDebugAttr(Sema &S, Decl *D, const ParsedAttr &AL) {
  D->addAttr(::new (S.Context) NoDebugAttr(S.Context, AL));
}

AlwaysInlineAttr *Sema::mergeAlwaysInlineAttr(Decl *D,
                                              const AttributeCommonInfo &CI,
                                              const IdentifierInfo *Ident) {
  if (OptimizeNoneAttr *Optnone = D->getAttr<OptimizeNoneAttr>()) {
    Diag(CI.getLoc(), diag::warn_attribute_ignored) << Ident;
    Diag(Optnone->getLocation(), diag::note_conflicting_attribute);
    return nullptr;
  }

  if (D->hasAttr<AlwaysInlineAttr>())
    return nullptr;

  return ::new (Context) AlwaysInlineAttr(Context, CI);
}

InternalLinkageAttr *Sema::mergeInternalLinkageAttr(Decl *D,
                                                    const ParsedAttr &AL) {
  if (const auto *VD = dyn_cast<VarDecl>(D)) {
    // Attribute applies to Var but not any subclass of it (like ParmVar,
    // ImplicitParm or VarTemplateSpecialization).
    if (VD->getKind() != Decl::Var) {
      Diag(AL.getLoc(), diag::warn_attribute_wrong_decl_type)
          << AL << (getLangOpts().CPlusPlus ? ExpectedFunctionVariableOrClass
                                            : ExpectedVariableOrFunction);
      return nullptr;
    }
    // Attribute does not apply to non-static local variables.
    if (VD->hasLocalStorage()) {
      Diag(VD->getLocation(), diag::warn_internal_linkage_local_storage);
      return nullptr;
    }
  }

  return ::new (Context) InternalLinkageAttr(Context, AL);
}
InternalLinkageAttr *
Sema::mergeInternalLinkageAttr(Decl *D, const InternalLinkageAttr &AL) {
  if (const auto *VD = dyn_cast<VarDecl>(D)) {
    // Attribute applies to Var but not any subclass of it (like ParmVar,
    // ImplicitParm or VarTemplateSpecialization).
    if (VD->getKind() != Decl::Var) {
      Diag(AL.getLocation(), diag::warn_attribute_wrong_decl_type)
          << &AL << (getLangOpts().CPlusPlus ? ExpectedFunctionVariableOrClass
                                             : ExpectedVariableOrFunction);
      return nullptr;
    }
    // Attribute does not apply to non-static local variables.
    if (VD->hasLocalStorage()) {
      Diag(VD->getLocation(), diag::warn_internal_linkage_local_storage);
      return nullptr;
    }
  }

  return ::new (Context) InternalLinkageAttr(Context, AL);
}

MinSizeAttr *Sema::mergeMinSizeAttr(Decl *D, const AttributeCommonInfo &CI) {
  if (OptimizeNoneAttr *Optnone = D->getAttr<OptimizeNoneAttr>()) {
    Diag(CI.getLoc(), diag::warn_attribute_ignored) << "'minsize'";
    Diag(Optnone->getLocation(), diag::note_conflicting_attribute);
    return nullptr;
  }

  if (D->hasAttr<MinSizeAttr>())
    return nullptr;

  return ::new (Context) MinSizeAttr(Context, CI);
}

SwiftNameAttr *Sema::mergeSwiftNameAttr(Decl *D, const SwiftNameAttr &SNA,
                                        StringRef Name) {
  if (const auto *PrevSNA = D->getAttr<SwiftNameAttr>()) {
    if (PrevSNA->getName() != Name && !PrevSNA->isImplicit()) {
      Diag(PrevSNA->getLocation(), diag::err_attributes_are_not_compatible)
          << PrevSNA << &SNA;
      Diag(SNA.getLoc(), diag::note_conflicting_attribute);
    }

    D->dropAttr<SwiftNameAttr>();
  }
  return ::new (Context) SwiftNameAttr(Context, SNA, Name);
}

OptimizeNoneAttr *Sema::mergeOptimizeNoneAttr(Decl *D,
                                              const AttributeCommonInfo &CI) {
  if (AlwaysInlineAttr *Inline = D->getAttr<AlwaysInlineAttr>()) {
    Diag(Inline->getLocation(), diag::warn_attribute_ignored) << Inline;
    Diag(CI.getLoc(), diag::note_conflicting_attribute);
    D->dropAttr<AlwaysInlineAttr>();
  }
  if (MinSizeAttr *MinSize = D->getAttr<MinSizeAttr>()) {
    Diag(MinSize->getLocation(), diag::warn_attribute_ignored) << MinSize;
    Diag(CI.getLoc(), diag::note_conflicting_attribute);
    D->dropAttr<MinSizeAttr>();
  }

  if (D->hasAttr<OptimizeNoneAttr>())
    return nullptr;

  return ::new (Context) OptimizeNoneAttr(Context, CI);
}

static void handleAlwaysInlineAttr(Sema &S, Decl *D, const ParsedAttr &AL) {
  if (AlwaysInlineAttr *Inline =
          S.mergeAlwaysInlineAttr(D, AL, AL.getAttrName()))
    D->addAttr(Inline);
}

static void handleMinSizeAttr(Sema &S, Decl *D, const ParsedAttr &AL) {
  if (MinSizeAttr *MinSize = S.mergeMinSizeAttr(D, AL))
    D->addAttr(MinSize);
}

static void handleOptimizeNoneAttr(Sema &S, Decl *D, const ParsedAttr &AL) {
  if (OptimizeNoneAttr *Optnone = S.mergeOptimizeNoneAttr(D, AL))
    D->addAttr(Optnone);
}

static void handleSYCLDeviceAttr(Sema &S, Decl *D, const ParsedAttr &AL) {
  auto *ND = cast<NamedDecl>(D);
  if (!ND->isExternallyVisible()) {
    S.Diag(AL.getLoc(), diag::err_sycl_attribute_internal_decl)
        << AL << !isa<FunctionDecl>(ND);
    return;
  }

  if (auto *VD = dyn_cast<VarDecl>(D)) {
    QualType VarType = VD->getType();
    // Diagnose only for non-dependent types since dependent type don't have
    // attributes applied on them ATM.
    if (!VarType->isDependentType() &&
        !S.isTypeDecoratedWithDeclAttribute<SYCLDeviceGlobalAttr>(
            VD->getType())) {
      S.Diag(AL.getLoc(), diag::err_sycl_attribute_not_device_global) << AL;
      return;
    }
  }

  handleSimpleAttribute<SYCLDeviceAttr>(S, D, AL);
}

static void handleSYCLDeviceIndirectlyCallableAttr(Sema &S, Decl *D,
                                                   const ParsedAttr &AL) {
  auto *FD = cast<FunctionDecl>(D);
  if (!FD->isExternallyVisible()) {
    S.Diag(AL.getLoc(), diag::err_sycl_attribute_internal_decl)
        << AL << /*function*/ 0;
    return;
  }

  D->addAttr(SYCLDeviceAttr::CreateImplicit(S.Context));
  handleSimpleAttribute<SYCLDeviceIndirectlyCallableAttr>(S, D, AL);
}

static void handleSYCLGlobalVarAttr(Sema &S, Decl *D, const ParsedAttr &AL) {
  if (!S.Context.getSourceManager().isInSystemHeader(D->getLocation())) {
    S.Diag(AL.getLoc(), diag::err_attribute_only_system_header) << AL;
    return;
  }

  handleSimpleAttribute<SYCLGlobalVarAttr>(S, D, AL);
}

static void handleSYCLRegisterNumAttr(Sema &S, Decl *D, const ParsedAttr &AL) {
  if (!AL.checkExactlyNumArgs(S, 1))
    return;
  uint32_t RegNo = 0;
  const Expr *E = AL.getArgAsExpr(0);
  if (!checkUInt32Argument(S, AL, E, RegNo, 0, /*StrictlyUnsigned=*/true))
    return;
  D->addAttr(::new (S.Context) SYCLRegisterNumAttr(S.Context, AL, RegNo));
}

void Sema::AddSYCLIntelESimdVectorizeAttr(Decl *D,
                                          const AttributeCommonInfo &CI,
                                          Expr *E) {
  if (!E->isValueDependent()) {
    // Validate that we have an integer constant expression and then store the
    // converted constant expression into the semantic attribute so that we
    // don't have to evaluate it again later.
    llvm::APSInt ArgVal;
    ExprResult Res = VerifyIntegerConstantExpression(E, &ArgVal);
    if (Res.isInvalid())
      return;
    E = Res.get();

    if (ArgVal != 8 && ArgVal != 16 && ArgVal != 32) {
      Diag(E->getExprLoc(), diag::err_sycl_esimd_vectorize_unsupported_value)
          << CI;
      return;
    }

    // Check to see if there's a duplicate attribute with different values
    // already applied to the declaration.
    if (const auto *DeclAttr = D->getAttr<SYCLIntelESimdVectorizeAttr>()) {
      // If the other attribute argument is instantiation dependent, we won't
      // have converted it to a constant expression yet and thus we test
      // whether this is a null pointer.
      if (const auto *DeclExpr = dyn_cast<ConstantExpr>(DeclAttr->getValue())) {
        if (ArgVal != DeclExpr->getResultAsAPSInt()) {
          Diag(CI.getLoc(), diag::warn_duplicate_attribute) << CI;
          Diag(DeclAttr->getLoc(), diag::note_previous_attribute);
        }
        // Drop the duplicate attribute.
        return;
      }
    }
  }

  D->addAttr(::new (Context) SYCLIntelESimdVectorizeAttr(Context, CI, E));
}

SYCLIntelESimdVectorizeAttr *
Sema::MergeSYCLIntelESimdVectorizeAttr(Decl *D,
                                       const SYCLIntelESimdVectorizeAttr &A) {
  // Check to see if there's a duplicate attribute with different values
  // already applied to the declaration.
  if (const auto *DeclAttr = D->getAttr<SYCLIntelESimdVectorizeAttr>()) {
    if (const auto *DeclExpr = dyn_cast<ConstantExpr>(DeclAttr->getValue())) {
      if (const auto *MergeExpr = dyn_cast<ConstantExpr>(A.getValue())) {
        if (DeclExpr->getResultAsAPSInt() != MergeExpr->getResultAsAPSInt()) {
          Diag(DeclAttr->getLoc(), diag::warn_duplicate_attribute) << &A;
          Diag(A.getLoc(), diag::note_previous_attribute);
        }
        // Do not add a duplicate attribute.
        return nullptr;
      }
    }
  }
  return ::new (Context) SYCLIntelESimdVectorizeAttr(Context, A, A.getValue());
}

static void handleSYCLIntelESimdVectorizeAttr(Sema &S, Decl *D,
                                              const ParsedAttr &A) {
  S.CheckDeprecatedSYCLAttributeSpelling(A);

  Expr *E = A.getArgAsExpr(0);
  S.AddSYCLIntelESimdVectorizeAttr(D, A, E);
}

static void handleConstantAttr(Sema &S, Decl *D, const ParsedAttr &AL) {
  const auto *VD = cast<VarDecl>(D);
  if (VD->hasLocalStorage()) {
    S.Diag(AL.getLoc(), diag::err_cuda_nonstatic_constdev);
    return;
  }
  // constexpr variable may already get an implicit constant attr, which should
  // be replaced by the explicit constant attr.
  if (auto *A = D->getAttr<CUDAConstantAttr>()) {
    if (!A->isImplicit())
      return;
    D->dropAttr<CUDAConstantAttr>();
  }
  D->addAttr(::new (S.Context) CUDAConstantAttr(S.Context, AL));
}

static void handleSharedAttr(Sema &S, Decl *D, const ParsedAttr &AL) {
  const auto *VD = cast<VarDecl>(D);
  // extern __shared__ is only allowed on arrays with no length (e.g.
  // "int x[]").
  if (!S.getLangOpts().GPURelocatableDeviceCode && VD->hasExternalStorage() &&
      !isa<IncompleteArrayType>(VD->getType())) {
    S.Diag(AL.getLoc(), diag::err_cuda_extern_shared) << VD;
    return;
  }
  if (S.getLangOpts().CUDA && VD->hasLocalStorage() &&
      S.CUDADiagIfHostCode(AL.getLoc(), diag::err_cuda_host_shared)
          << S.CurrentCUDATarget())
    return;
  D->addAttr(::new (S.Context) CUDASharedAttr(S.Context, AL));
}

static void handleGlobalAttr(Sema &S, Decl *D, const ParsedAttr &AL) {
  const auto *FD = cast<FunctionDecl>(D);
  if (!FD->getReturnType()->isVoidType() &&
      !FD->getReturnType()->getAs<AutoType>() &&
      !FD->getReturnType()->isInstantiationDependentType()) {
    SourceRange RTRange = FD->getReturnTypeSourceRange();
    S.Diag(FD->getTypeSpecStartLoc(), diag::err_kern_type_not_void_return)
        << FD->getType()
        << (RTRange.isValid() ? FixItHint::CreateReplacement(RTRange, "void")
                              : FixItHint());
    return;
  }
  if (const auto *Method = dyn_cast<CXXMethodDecl>(FD)) {
    if (Method->isInstance()) {
      S.Diag(Method->getBeginLoc(), diag::err_kern_is_nonstatic_method)
          << Method;
      return;
    }
    S.Diag(Method->getBeginLoc(), diag::warn_kern_is_method) << Method;
  }
  // Only warn for "inline" when compiling for host, to cut down on noise.
  if (FD->isInlineSpecified() && !S.getLangOpts().CUDAIsDevice)
    S.Diag(FD->getBeginLoc(), diag::warn_kern_is_inline) << FD;

  D->addAttr(::new (S.Context) CUDAGlobalAttr(S.Context, AL));
  // In host compilation the kernel is emitted as a stub function, which is
  // a helper function for launching the kernel. The instructions in the helper
  // function has nothing to do with the source code of the kernel. Do not emit
  // debug info for the stub function to avoid confusing the debugger.
  if (S.LangOpts.HIP && !S.LangOpts.CUDAIsDevice)
    D->addAttr(NoDebugAttr::CreateImplicit(S.Context));
}

static void handleDeviceAttr(Sema &S, Decl *D, const ParsedAttr &AL) {
  if (const auto *VD = dyn_cast<VarDecl>(D)) {
    if (VD->hasLocalStorage()) {
      S.Diag(AL.getLoc(), diag::err_cuda_nonstatic_constdev);
      return;
    }
  }

  if (auto *A = D->getAttr<CUDADeviceAttr>()) {
    if (!A->isImplicit())
      return;
    D->dropAttr<CUDADeviceAttr>();
  }
  D->addAttr(::new (S.Context) CUDADeviceAttr(S.Context, AL));
}

static void handleManagedAttr(Sema &S, Decl *D, const ParsedAttr &AL) {
  if (const auto *VD = dyn_cast<VarDecl>(D)) {
    if (VD->hasLocalStorage()) {
      S.Diag(AL.getLoc(), diag::err_cuda_nonstatic_constdev);
      return;
    }
  }
  if (!D->hasAttr<HIPManagedAttr>())
    D->addAttr(::new (S.Context) HIPManagedAttr(S.Context, AL));
  if (!D->hasAttr<CUDADeviceAttr>())
    D->addAttr(CUDADeviceAttr::CreateImplicit(S.Context));
}

static void handleGNUInlineAttr(Sema &S, Decl *D, const ParsedAttr &AL) {
  const auto *Fn = cast<FunctionDecl>(D);
  if (!Fn->isInlineSpecified()) {
    S.Diag(AL.getLoc(), diag::warn_gnu_inline_attribute_requires_inline);
    return;
  }

  if (S.LangOpts.CPlusPlus && Fn->getStorageClass() != SC_Extern)
    S.Diag(AL.getLoc(), diag::warn_gnu_inline_cplusplus_without_extern);

  D->addAttr(::new (S.Context) GNUInlineAttr(S.Context, AL));
}

static void handleCallConvAttr(Sema &S, Decl *D, const ParsedAttr &AL) {
  if (hasDeclarator(D)) return;

  // Diagnostic is emitted elsewhere: here we store the (valid) AL
  // in the Decl node for syntactic reasoning, e.g., pretty-printing.
  CallingConv CC;
  if (S.CheckCallingConvAttr(AL, CC, /*FD*/nullptr))
    return;

  if (!isa<ObjCMethodDecl>(D)) {
    S.Diag(AL.getLoc(), diag::warn_attribute_wrong_decl_type)
        << AL << ExpectedFunctionOrMethod;
    return;
  }

  switch (AL.getKind()) {
  case ParsedAttr::AT_FastCall:
    D->addAttr(::new (S.Context) FastCallAttr(S.Context, AL));
    return;
  case ParsedAttr::AT_StdCall:
    D->addAttr(::new (S.Context) StdCallAttr(S.Context, AL));
    return;
  case ParsedAttr::AT_ThisCall:
    D->addAttr(::new (S.Context) ThisCallAttr(S.Context, AL));
    return;
  case ParsedAttr::AT_CDecl:
    D->addAttr(::new (S.Context) CDeclAttr(S.Context, AL));
    return;
  case ParsedAttr::AT_Pascal:
    D->addAttr(::new (S.Context) PascalAttr(S.Context, AL));
    return;
  case ParsedAttr::AT_SwiftCall:
    D->addAttr(::new (S.Context) SwiftCallAttr(S.Context, AL));
    return;
  case ParsedAttr::AT_SwiftAsyncCall:
    D->addAttr(::new (S.Context) SwiftAsyncCallAttr(S.Context, AL));
    return;
  case ParsedAttr::AT_VectorCall:
    D->addAttr(::new (S.Context) VectorCallAttr(S.Context, AL));
    return;
  case ParsedAttr::AT_MSABI:
    D->addAttr(::new (S.Context) MSABIAttr(S.Context, AL));
    return;
  case ParsedAttr::AT_SysVABI:
    D->addAttr(::new (S.Context) SysVABIAttr(S.Context, AL));
    return;
  case ParsedAttr::AT_RegCall:
    D->addAttr(::new (S.Context) RegCallAttr(S.Context, AL));
    return;
  case ParsedAttr::AT_Pcs: {
    PcsAttr::PCSType PCS;
    switch (CC) {
    case CC_AAPCS:
      PCS = PcsAttr::AAPCS;
      break;
    case CC_AAPCS_VFP:
      PCS = PcsAttr::AAPCS_VFP;
      break;
    default:
      llvm_unreachable("unexpected calling convention in pcs attribute");
    }

    D->addAttr(::new (S.Context) PcsAttr(S.Context, AL, PCS));
    return;
  }
  case ParsedAttr::AT_AArch64VectorPcs:
    D->addAttr(::new (S.Context) AArch64VectorPcsAttr(S.Context, AL));
    return;
  case ParsedAttr::AT_AArch64SVEPcs:
    D->addAttr(::new (S.Context) AArch64SVEPcsAttr(S.Context, AL));
    return;
  case ParsedAttr::AT_AMDGPUKernelCall:
    D->addAttr(::new (S.Context) AMDGPUKernelCallAttr(S.Context, AL));
    return;
  case ParsedAttr::AT_IntelOclBicc:
    D->addAttr(::new (S.Context) IntelOclBiccAttr(S.Context, AL));
    return;
  case ParsedAttr::AT_PreserveMost:
    D->addAttr(::new (S.Context) PreserveMostAttr(S.Context, AL));
    return;
  case ParsedAttr::AT_PreserveAll:
    D->addAttr(::new (S.Context) PreserveAllAttr(S.Context, AL));
    return;
  default:
    llvm_unreachable("unexpected attribute kind");
  }
}

static void handleSuppressAttr(Sema &S, Decl *D, const ParsedAttr &AL) {
  if (!AL.checkAtLeastNumArgs(S, 1))
    return;

  std::vector<StringRef> DiagnosticIdentifiers;
  for (unsigned I = 0, E = AL.getNumArgs(); I != E; ++I) {
    StringRef RuleName;

    if (!S.checkStringLiteralArgumentAttr(AL, I, RuleName, nullptr))
      return;

    // FIXME: Warn if the rule name is unknown. This is tricky because only
    // clang-tidy knows about available rules.
    DiagnosticIdentifiers.push_back(RuleName);
  }
  D->addAttr(::new (S.Context)
                 SuppressAttr(S.Context, AL, DiagnosticIdentifiers.data(),
                              DiagnosticIdentifiers.size()));
}

static void handleLifetimeCategoryAttr(Sema &S, Decl *D, const ParsedAttr &AL) {
  TypeSourceInfo *DerefTypeLoc = nullptr;
  QualType ParmType;
  if (AL.hasParsedType()) {
    ParmType = S.GetTypeFromParser(AL.getTypeArg(), &DerefTypeLoc);

    unsigned SelectIdx = ~0U;
    if (ParmType->isReferenceType())
      SelectIdx = 0;
    else if (ParmType->isArrayType())
      SelectIdx = 1;

    if (SelectIdx != ~0U) {
      S.Diag(AL.getLoc(), diag::err_attribute_invalid_argument)
          << SelectIdx << AL;
      return;
    }
  }

  // To check if earlier decl attributes do not conflict the newly parsed ones
  // we always add (and check) the attribute to the canonical decl. We need
  // to repeat the check for attribute mutual exclusion because we're attaching
  // all of the attributes to the canonical declaration rather than the current
  // declaration.
  D = D->getCanonicalDecl();
  if (AL.getKind() == ParsedAttr::AT_Owner) {
    if (checkAttrMutualExclusion<PointerAttr>(S, D, AL))
      return;
    if (const auto *OAttr = D->getAttr<OwnerAttr>()) {
      const Type *ExistingDerefType = OAttr->getDerefTypeLoc()
                                          ? OAttr->getDerefType().getTypePtr()
                                          : nullptr;
      if (ExistingDerefType != ParmType.getTypePtrOrNull()) {
        S.Diag(AL.getLoc(), diag::err_attributes_are_not_compatible)
            << AL << OAttr;
        S.Diag(OAttr->getLocation(), diag::note_conflicting_attribute);
      }
      return;
    }
    for (Decl *Redecl : D->redecls()) {
      Redecl->addAttr(::new (S.Context) OwnerAttr(S.Context, AL, DerefTypeLoc));
    }
  } else {
    if (checkAttrMutualExclusion<OwnerAttr>(S, D, AL))
      return;
    if (const auto *PAttr = D->getAttr<PointerAttr>()) {
      const Type *ExistingDerefType = PAttr->getDerefTypeLoc()
                                          ? PAttr->getDerefType().getTypePtr()
                                          : nullptr;
      if (ExistingDerefType != ParmType.getTypePtrOrNull()) {
        S.Diag(AL.getLoc(), diag::err_attributes_are_not_compatible)
            << AL << PAttr;
        S.Diag(PAttr->getLocation(), diag::note_conflicting_attribute);
      }
      return;
    }
    for (Decl *Redecl : D->redecls()) {
      Redecl->addAttr(::new (S.Context)
                          PointerAttr(S.Context, AL, DerefTypeLoc));
    }
  }
}

static void handleRandomizeLayoutAttr(Sema &S, Decl *D, const ParsedAttr &AL) {
  if (checkAttrMutualExclusion<NoRandomizeLayoutAttr>(S, D, AL))
    return;
  if (!D->hasAttr<RandomizeLayoutAttr>())
    D->addAttr(::new (S.Context) RandomizeLayoutAttr(S.Context, AL));
}

static void handleNoRandomizeLayoutAttr(Sema &S, Decl *D,
                                        const ParsedAttr &AL) {
  if (checkAttrMutualExclusion<RandomizeLayoutAttr>(S, D, AL))
    return;
  if (!D->hasAttr<NoRandomizeLayoutAttr>())
    D->addAttr(::new (S.Context) NoRandomizeLayoutAttr(S.Context, AL));
}

bool Sema::CheckCallingConvAttr(const ParsedAttr &Attrs, CallingConv &CC,
                                const FunctionDecl *FD) {
  if (Attrs.isInvalid())
    return true;

  if (Attrs.hasProcessingCache()) {
    CC = (CallingConv) Attrs.getProcessingCache();
    return false;
  }

  unsigned ReqArgs = Attrs.getKind() == ParsedAttr::AT_Pcs ? 1 : 0;
  if (!Attrs.checkExactlyNumArgs(*this, ReqArgs)) {
    Attrs.setInvalid();
    return true;
  }

  const TargetInfo &TI = Context.getTargetInfo();
  // TODO: diagnose uses of these conventions on the wrong target.
  switch (Attrs.getKind()) {
  case ParsedAttr::AT_CDecl:
    CC = TI.getDefaultCallingConv();
    break;
  case ParsedAttr::AT_FastCall:
    CC = CC_X86FastCall;
    break;
  case ParsedAttr::AT_StdCall:
    CC = CC_X86StdCall;
    break;
  case ParsedAttr::AT_ThisCall:
    CC = CC_X86ThisCall;
    break;
  case ParsedAttr::AT_Pascal:
    CC = CC_X86Pascal;
    break;
  case ParsedAttr::AT_SwiftCall:
    CC = CC_Swift;
    break;
  case ParsedAttr::AT_SwiftAsyncCall:
    CC = CC_SwiftAsync;
    break;
  case ParsedAttr::AT_VectorCall:
    CC = CC_X86VectorCall;
    break;
  case ParsedAttr::AT_AArch64VectorPcs:
    CC = CC_AArch64VectorCall;
    break;
  case ParsedAttr::AT_AArch64SVEPcs:
    CC = CC_AArch64SVEPCS;
    break;
  case ParsedAttr::AT_AMDGPUKernelCall:
    CC = CC_AMDGPUKernelCall;
    break;
  case ParsedAttr::AT_RegCall:
    CC = CC_X86RegCall;
    break;
  case ParsedAttr::AT_MSABI:
    CC = Context.getTargetInfo().getTriple().isOSWindows() ? CC_C :
                                                             CC_Win64;
    break;
  case ParsedAttr::AT_SysVABI:
    CC = Context.getTargetInfo().getTriple().isOSWindows() ? CC_X86_64SysV :
                                                             CC_C;
    break;
  case ParsedAttr::AT_Pcs: {
    StringRef StrRef;
    if (!checkStringLiteralArgumentAttr(Attrs, 0, StrRef)) {
      Attrs.setInvalid();
      return true;
    }
    if (StrRef == "aapcs") {
      CC = CC_AAPCS;
      break;
    } else if (StrRef == "aapcs-vfp") {
      CC = CC_AAPCS_VFP;
      break;
    }

    Attrs.setInvalid();
    Diag(Attrs.getLoc(), diag::err_invalid_pcs);
    return true;
  }
  case ParsedAttr::AT_IntelOclBicc:
    CC = CC_IntelOclBicc;
    break;
  case ParsedAttr::AT_PreserveMost:
    CC = CC_PreserveMost;
    break;
  case ParsedAttr::AT_PreserveAll:
    CC = CC_PreserveAll;
    break;
  default: llvm_unreachable("unexpected attribute kind");
  }

  TargetInfo::CallingConvCheckResult A = TargetInfo::CCCR_OK;
  // CUDA functions may have host and/or device attributes which indicate
  // their targeted execution environment, therefore the calling convention
  // of functions in CUDA should be checked against the target deduced based
  // on their host/device attributes.
  if (LangOpts.CUDA) {
    auto *Aux = Context.getAuxTargetInfo();
    auto CudaTarget = IdentifyCUDATarget(FD);
    bool CheckHost = false, CheckDevice = false;
    switch (CudaTarget) {
    case CFT_HostDevice:
      CheckHost = true;
      CheckDevice = true;
      break;
    case CFT_Host:
      CheckHost = true;
      break;
    case CFT_Device:
    case CFT_Global:
      CheckDevice = true;
      break;
    case CFT_InvalidTarget:
      llvm_unreachable("unexpected cuda target");
    }
    auto *HostTI = LangOpts.CUDAIsDevice ? Aux : &TI;
    auto *DeviceTI = LangOpts.CUDAIsDevice ? &TI : Aux;
    if (CheckHost && HostTI)
      A = HostTI->checkCallingConvention(CC);
    if (A == TargetInfo::CCCR_OK && CheckDevice && DeviceTI)
      A = DeviceTI->checkCallingConvention(CC);
  } else {
    A = TI.checkCallingConvention(CC);
  }

  switch (A) {
  case TargetInfo::CCCR_OK:
    break;

  case TargetInfo::CCCR_Ignore:
    // Treat an ignored convention as if it was an explicit C calling convention
    // attribute. For example, __stdcall on Win x64 functions as __cdecl, so
    // that command line flags that change the default convention to
    // __vectorcall don't affect declarations marked __stdcall.
    CC = CC_C;
    break;

  case TargetInfo::CCCR_Error:
    Diag(Attrs.getLoc(), diag::error_cconv_unsupported)
        << Attrs << (int)CallingConventionIgnoredReason::ForThisTarget;
    break;

  case TargetInfo::CCCR_Warning: {
    Diag(Attrs.getLoc(), diag::warn_cconv_unsupported)
        << Attrs << (int)CallingConventionIgnoredReason::ForThisTarget;

    // This convention is not valid for the target. Use the default function or
    // method calling convention.
    bool IsCXXMethod = false, IsVariadic = false;
    if (FD) {
      IsCXXMethod = FD->isCXXInstanceMember();
      IsVariadic = FD->isVariadic();
    }
    CC = Context.getDefaultCallingConvention(IsVariadic, IsCXXMethod);
    break;
  }
  }

  Attrs.setProcessingCache((unsigned) CC);
  return false;
}

/// Pointer-like types in the default address space.
static bool isValidSwiftContextType(QualType Ty) {
  if (!Ty->hasPointerRepresentation())
    return Ty->isDependentType();
  return Ty->getPointeeType().getAddressSpace() == LangAS::Default;
}

/// Pointers and references in the default address space.
static bool isValidSwiftIndirectResultType(QualType Ty) {
  if (const auto *PtrType = Ty->getAs<PointerType>()) {
    Ty = PtrType->getPointeeType();
  } else if (const auto *RefType = Ty->getAs<ReferenceType>()) {
    Ty = RefType->getPointeeType();
  } else {
    return Ty->isDependentType();
  }
  return Ty.getAddressSpace() == LangAS::Default;
}

/// Pointers and references to pointers in the default address space.
static bool isValidSwiftErrorResultType(QualType Ty) {
  if (const auto *PtrType = Ty->getAs<PointerType>()) {
    Ty = PtrType->getPointeeType();
  } else if (const auto *RefType = Ty->getAs<ReferenceType>()) {
    Ty = RefType->getPointeeType();
  } else {
    return Ty->isDependentType();
  }
  if (!Ty.getQualifiers().empty())
    return false;
  return isValidSwiftContextType(Ty);
}

void Sema::AddParameterABIAttr(Decl *D, const AttributeCommonInfo &CI,
                               ParameterABI abi) {

  QualType type = cast<ParmVarDecl>(D)->getType();

  if (auto existingAttr = D->getAttr<ParameterABIAttr>()) {
    if (existingAttr->getABI() != abi) {
      Diag(CI.getLoc(), diag::err_attributes_are_not_compatible)
          << getParameterABISpelling(abi) << existingAttr;
      Diag(existingAttr->getLocation(), diag::note_conflicting_attribute);
      return;
    }
  }

  switch (abi) {
  case ParameterABI::Ordinary:
    llvm_unreachable("explicit attribute for ordinary parameter ABI?");

  case ParameterABI::SwiftContext:
    if (!isValidSwiftContextType(type)) {
      Diag(CI.getLoc(), diag::err_swift_abi_parameter_wrong_type)
          << getParameterABISpelling(abi) << /*pointer to pointer */ 0 << type;
    }
    D->addAttr(::new (Context) SwiftContextAttr(Context, CI));
    return;

  case ParameterABI::SwiftAsyncContext:
    if (!isValidSwiftContextType(type)) {
      Diag(CI.getLoc(), diag::err_swift_abi_parameter_wrong_type)
          << getParameterABISpelling(abi) << /*pointer to pointer */ 0 << type;
    }
    D->addAttr(::new (Context) SwiftAsyncContextAttr(Context, CI));
    return;

  case ParameterABI::SwiftErrorResult:
    if (!isValidSwiftErrorResultType(type)) {
      Diag(CI.getLoc(), diag::err_swift_abi_parameter_wrong_type)
          << getParameterABISpelling(abi) << /*pointer to pointer */ 1 << type;
    }
    D->addAttr(::new (Context) SwiftErrorResultAttr(Context, CI));
    return;

  case ParameterABI::SwiftIndirectResult:
    if (!isValidSwiftIndirectResultType(type)) {
      Diag(CI.getLoc(), diag::err_swift_abi_parameter_wrong_type)
          << getParameterABISpelling(abi) << /*pointer*/ 0 << type;
    }
    D->addAttr(::new (Context) SwiftIndirectResultAttr(Context, CI));
    return;
  }
  llvm_unreachable("bad parameter ABI attribute");
}

/// Checks a regparm attribute, returning true if it is ill-formed and
/// otherwise setting numParams to the appropriate value.
bool Sema::CheckRegparmAttr(const ParsedAttr &AL, unsigned &numParams) {
  if (AL.isInvalid())
    return true;

  if (!AL.checkExactlyNumArgs(*this, 1)) {
    AL.setInvalid();
    return true;
  }

  uint32_t NP;
  Expr *NumParamsExpr = AL.getArgAsExpr(0);
  if (!checkUInt32Argument(*this, AL, NumParamsExpr, NP)) {
    AL.setInvalid();
    return true;
  }

  if (Context.getTargetInfo().getRegParmMax() == 0) {
    Diag(AL.getLoc(), diag::err_attribute_regparm_wrong_platform)
      << NumParamsExpr->getSourceRange();
    AL.setInvalid();
    return true;
  }

  numParams = NP;
  if (numParams > Context.getTargetInfo().getRegParmMax()) {
    Diag(AL.getLoc(), diag::err_attribute_regparm_invalid_number)
      << Context.getTargetInfo().getRegParmMax() << NumParamsExpr->getSourceRange();
    AL.setInvalid();
    return true;
  }

  return false;
}

// Checks whether an argument of launch_bounds attribute is
// acceptable, performs implicit conversion to Rvalue, and returns
// non-nullptr Expr result on success. Otherwise, it returns nullptr
// and may output an error.
static Expr *makeLaunchBoundsArgExpr(Sema &S, Expr *E,
                                     const CUDALaunchBoundsAttr &AL,
                                     const unsigned Idx) {
  if (S.DiagnoseUnexpandedParameterPack(E))
    return nullptr;

  // Accept template arguments for now as they depend on something else.
  // We'll get to check them when they eventually get instantiated.
  if (E->isValueDependent())
    return E;

  Optional<llvm::APSInt> I = llvm::APSInt(64);
  if (!(I = E->getIntegerConstantExpr(S.Context))) {
    S.Diag(E->getExprLoc(), diag::err_attribute_argument_n_type)
        << &AL << Idx << AANT_ArgumentIntegerConstant << E->getSourceRange();
    return nullptr;
  }
  // Make sure we can fit it in 32 bits.
  if (!I->isIntN(32)) {
    S.Diag(E->getExprLoc(), diag::err_ice_too_large)
        << toString(*I, 10, false) << 32 << /* Unsigned */ 1;
    return nullptr;
  }
  if (*I < 0)
    S.Diag(E->getExprLoc(), diag::warn_attribute_argument_n_negative)
        << &AL << Idx << E->getSourceRange();

  // We may need to perform implicit conversion of the argument.
  InitializedEntity Entity = InitializedEntity::InitializeParameter(
      S.Context, S.Context.getConstType(S.Context.IntTy), /*consume*/ false);
  ExprResult ValArg = S.PerformCopyInitialization(Entity, SourceLocation(), E);
  assert(!ValArg.isInvalid() &&
         "Unexpected PerformCopyInitialization() failure.");

  return ValArg.getAs<Expr>();
}

void Sema::AddLaunchBoundsAttr(Decl *D, const AttributeCommonInfo &CI,
                               Expr *MaxThreads, Expr *MinBlocks) {
  CUDALaunchBoundsAttr TmpAttr(Context, CI, MaxThreads, MinBlocks);
  MaxThreads = makeLaunchBoundsArgExpr(*this, MaxThreads, TmpAttr, 0);
  if (MaxThreads == nullptr)
    return;

  if (MinBlocks) {
    MinBlocks = makeLaunchBoundsArgExpr(*this, MinBlocks, TmpAttr, 1);
    if (MinBlocks == nullptr)
      return;
  }

  D->addAttr(::new (Context)
                 CUDALaunchBoundsAttr(Context, CI, MaxThreads, MinBlocks));
}

static void handleLaunchBoundsAttr(Sema &S, Decl *D, const ParsedAttr &AL) {
  if (!AL.checkAtLeastNumArgs(S, 1) || !AL.checkAtMostNumArgs(S, 2))
    return;

  S.AddLaunchBoundsAttr(D, AL, AL.getArgAsExpr(0),
                        AL.getNumArgs() > 1 ? AL.getArgAsExpr(1) : nullptr);
}

static void handleArgumentWithTypeTagAttr(Sema &S, Decl *D,
                                          const ParsedAttr &AL) {
  if (!AL.isArgIdent(0)) {
    S.Diag(AL.getLoc(), diag::err_attribute_argument_n_type)
        << AL << /* arg num = */ 1 << AANT_ArgumentIdentifier;
    return;
  }

  ParamIdx ArgumentIdx;
  if (!checkFunctionOrMethodParameterIndex(S, D, AL, 2, AL.getArgAsExpr(1),
                                           ArgumentIdx))
    return;

  ParamIdx TypeTagIdx;
  if (!checkFunctionOrMethodParameterIndex(S, D, AL, 3, AL.getArgAsExpr(2),
                                           TypeTagIdx))
    return;

  bool IsPointer = AL.getAttrName()->getName() == "pointer_with_type_tag";
  if (IsPointer) {
    // Ensure that buffer has a pointer type.
    unsigned ArgumentIdxAST = ArgumentIdx.getASTIndex();
    if (ArgumentIdxAST >= getFunctionOrMethodNumParams(D) ||
        !getFunctionOrMethodParamType(D, ArgumentIdxAST)->isPointerType())
      S.Diag(AL.getLoc(), diag::err_attribute_pointers_only) << AL << 0;
  }

  D->addAttr(::new (S.Context) ArgumentWithTypeTagAttr(
      S.Context, AL, AL.getArgAsIdent(0)->Ident, ArgumentIdx, TypeTagIdx,
      IsPointer));
}

static void handleTypeTagForDatatypeAttr(Sema &S, Decl *D,
                                         const ParsedAttr &AL) {
  if (!AL.isArgIdent(0)) {
    S.Diag(AL.getLoc(), diag::err_attribute_argument_n_type)
        << AL << 1 << AANT_ArgumentIdentifier;
    return;
  }

  if (!AL.checkExactlyNumArgs(S, 1))
    return;

  if (!isa<VarDecl>(D)) {
    S.Diag(AL.getLoc(), diag::err_attribute_wrong_decl_type)
        << AL << ExpectedVariable;
    return;
  }

  IdentifierInfo *PointerKind = AL.getArgAsIdent(0)->Ident;
  TypeSourceInfo *MatchingCTypeLoc = nullptr;
  S.GetTypeFromParser(AL.getMatchingCType(), &MatchingCTypeLoc);
  assert(MatchingCTypeLoc && "no type source info for attribute argument");

  D->addAttr(::new (S.Context) TypeTagForDatatypeAttr(
      S.Context, AL, PointerKind, MatchingCTypeLoc, AL.getLayoutCompatible(),
      AL.getMustBeNull()));
}

/// Give a warning for duplicate attributes, return true if duplicate.
template <typename AttrType>
static bool checkForDuplicateAttribute(Sema &S, Decl *D,
                                       const ParsedAttr &Attr) {
  // Give a warning for duplicates but not if it's one we've implicitly added.
  auto *A = D->getAttr<AttrType>();
  if (A && !A->isImplicit()) {
    S.Diag(Attr.getLoc(), diag::warn_duplicate_attribute_exact) << A;
    return true;
  }
  return false;
}

void Sema::AddSYCLIntelNoGlobalWorkOffsetAttr(Decl *D,
                                              const AttributeCommonInfo &CI,
                                              Expr *E) {
  if (!E->isValueDependent()) {
    // Validate that we have an integer constant expression and then store the
    // converted constant expression into the semantic attribute so that we
    // don't have to evaluate it again later.
    llvm::APSInt ArgVal;
    ExprResult Res = VerifyIntegerConstantExpression(E, &ArgVal);
    if (Res.isInvalid())
      return;
    E = Res.get();

    // Check to see if there's a duplicate attribute with different values
    // already applied to the declaration.
    if (const auto *DeclAttr = D->getAttr<SYCLIntelNoGlobalWorkOffsetAttr>()) {
      // If the other attribute argument is instantiation dependent, we won't
      // have converted it to a constant expression yet and thus we test
      // whether this is a null pointer.
      if (const auto *DeclExpr = dyn_cast<ConstantExpr>(DeclAttr->getValue())) {
        if (ArgVal != DeclExpr->getResultAsAPSInt()) {
          Diag(CI.getLoc(), diag::warn_duplicate_attribute) << CI;
          Diag(DeclAttr->getLoc(), diag::note_previous_attribute);
        }
        // Drop the duplicate attribute.
        return;
      }
    }
  }

  D->addAttr(::new (Context) SYCLIntelNoGlobalWorkOffsetAttr(Context, CI, E));
}

SYCLIntelNoGlobalWorkOffsetAttr *Sema::MergeSYCLIntelNoGlobalWorkOffsetAttr(
    Decl *D, const SYCLIntelNoGlobalWorkOffsetAttr &A) {
  // Check to see if there's a duplicate attribute with different values
  // already applied to the declaration.
  if (const auto *DeclAttr = D->getAttr<SYCLIntelNoGlobalWorkOffsetAttr>()) {
    if (const auto *DeclExpr = dyn_cast<ConstantExpr>(DeclAttr->getValue())) {
      if (const auto *MergeExpr = dyn_cast<ConstantExpr>(A.getValue())) {
        if (DeclExpr->getResultAsAPSInt() != MergeExpr->getResultAsAPSInt()) {
          Diag(DeclAttr->getLoc(), diag::warn_duplicate_attribute) << &A;
          Diag(A.getLoc(), diag::note_previous_attribute);
        }
        // Do not add a duplicate attribute.
        return nullptr;
      }
    }
  }
  return ::new (Context)
      SYCLIntelNoGlobalWorkOffsetAttr(Context, A, A.getValue());
}

static void handleSYCLIntelNoGlobalWorkOffsetAttr(Sema &S, Decl *D,
                                                  const ParsedAttr &A) {
  // If no attribute argument is specified, set to default value '1'.
  Expr *E = A.isArgExpr(0)
                ? A.getArgAsExpr(0)
                : IntegerLiteral::Create(S.Context, llvm::APInt(32, 1),
                                         S.Context.IntTy, A.getLoc());

  S.AddSYCLIntelNoGlobalWorkOffsetAttr(D, A, E);
}

/// Handle the [[intel::singlepump]] attribute.
static void handleSYCLIntelSinglePumpAttr(Sema &S, Decl *D,
                                          const ParsedAttr &AL) {
  checkForDuplicateAttribute<SYCLIntelSinglePumpAttr>(S, D, AL);

  // If the declaration does not have an [[intel::fpga_memory]]
  // attribute, this creates one as an implicit attribute.
  if (!D->hasAttr<SYCLIntelMemoryAttr>())
    D->addAttr(SYCLIntelMemoryAttr::CreateImplicit(
        S.Context, SYCLIntelMemoryAttr::Default));

  D->addAttr(::new (S.Context) SYCLIntelSinglePumpAttr(S.Context, AL));
}

/// Handle the [[intel::doublepump]] attribute.
static void handleSYCLIntelDoublePumpAttr(Sema &S, Decl *D,
                                          const ParsedAttr &AL) {
  checkForDuplicateAttribute<SYCLIntelDoublePumpAttr>(S, D, AL);

  // If the declaration does not have an [[intel::fpga_memory]]
  // attribute, this creates one as an implicit attribute.
  if (!D->hasAttr<SYCLIntelMemoryAttr>())
    D->addAttr(SYCLIntelMemoryAttr::CreateImplicit(
        S.Context, SYCLIntelMemoryAttr::Default));

  D->addAttr(::new (S.Context) SYCLIntelDoublePumpAttr(S.Context, AL));
}

/// Handle the [[intel::fpga_memory]] attribute.
/// This is incompatible with the [[intel::fpga_register]] attribute.
static void handleSYCLIntelMemoryAttr(Sema &S, Decl *D,
                                  const ParsedAttr &AL) {
  checkForDuplicateAttribute<SYCLIntelMemoryAttr>(S, D, AL);
  if (checkAttrMutualExclusion<SYCLIntelRegisterAttr>(S, D, AL))
    return;

  SYCLIntelMemoryAttr::MemoryKind Kind;
  if (AL.getNumArgs() == 0)
    Kind = SYCLIntelMemoryAttr::Default;
  else {
    StringRef Str;
    if (!S.checkStringLiteralArgumentAttr(AL, 0, Str))
      return;
    if (Str.empty() ||
        !SYCLIntelMemoryAttr::ConvertStrToMemoryKind(Str, Kind)) {
      SmallString<256> ValidStrings;
      SYCLIntelMemoryAttr::generateValidStrings(ValidStrings);
      S.Diag(AL.getLoc(), diag::err_intel_fpga_memory_arg_invalid)
          << AL << ValidStrings;
      return;
    }
  }

  // We are adding a user memory attribute, drop any implicit default.
  if (auto *MA = D->getAttr<SYCLIntelMemoryAttr>())
    if (MA->isImplicit())
      D->dropAttr<SYCLIntelMemoryAttr>();

  D->addAttr(::new (S.Context) SYCLIntelMemoryAttr(S.Context, AL, Kind));
}

/// Check for and diagnose attributes incompatible with register.
/// return true if any incompatible attributes exist.
static bool checkIntelFPGARegisterAttrCompatibility(Sema &S, Decl *D,
                                                    const ParsedAttr &Attr) {
  bool InCompat = false;
  if (auto *MA = D->getAttr<SYCLIntelMemoryAttr>())
    if (!MA->isImplicit() &&
        checkAttrMutualExclusion<SYCLIntelMemoryAttr>(S, D, Attr))
      InCompat = true;

  return InCompat;
}

/// Handle the [[intel::fpga_register]] attribute.
/// This is incompatible with most of the other memory attributes.
static void handleSYCLIntelRegisterAttr(Sema &S, Decl *D,
		                        const ParsedAttr &A) {
  checkForDuplicateAttribute<SYCLIntelRegisterAttr>(S, D, A);
  if (checkIntelFPGARegisterAttrCompatibility(S, D, A))
    return;

  handleSimpleAttribute<SYCLIntelRegisterAttr>(S, D, A);
}

/// Handle the [[intel::bankwidth]] and [[intel::numbanks]] attributes.
/// These require a single constant power of two greater than zero.
/// These are incompatible with the register attribute.
/// The numbanks and bank_bits attributes are related.  If bank_bits exists
/// when handling numbanks they are checked for consistency.

void Sema::AddSYCLIntelBankWidthAttr(Decl *D, const AttributeCommonInfo &CI,
                                     Expr *E) {
  if (!E->isValueDependent()) {
    // Validate that we have an integer constant expression and then store the
    // converted constant expression into the semantic attribute so that we
    // don't have to evaluate it again later.
    llvm::APSInt ArgVal;
    ExprResult Res = VerifyIntegerConstantExpression(E, &ArgVal);
    if (Res.isInvalid())
      return;
    E = Res.get();

    // This attribute requires a strictly positive value.
    if (ArgVal <= 0) {
      Diag(E->getExprLoc(), diag::err_attribute_requires_positive_integer)
          << CI << /*positive*/ 0;
      return;
    }

    // This attribute requires a single constant power of two greater than zero.
    if (!ArgVal.isPowerOf2()) {
      Diag(E->getExprLoc(), diag::err_attribute_argument_not_power_of_two)
          << CI;
      return;
    }

    // Check to see if there's a duplicate attribute with different values
    // already applied to the declaration.
    if (const auto *DeclAttr = D->getAttr<SYCLIntelBankWidthAttr>()) {
      // If the other attribute argument is instantiation dependent, we won't
      // have converted it to a constant expression yet and thus we test
      // whether this is a null pointer.
      if (const auto *DeclExpr = dyn_cast<ConstantExpr>(DeclAttr->getValue())) {
        if (ArgVal != DeclExpr->getResultAsAPSInt()) {
          Diag(CI.getLoc(), diag::warn_duplicate_attribute) << CI;
          Diag(DeclAttr->getLoc(), diag::note_previous_attribute);
        }
        // Drop the duplicate attribute.
        return;
      }
    }
  }

  // If the declaration does not have an [[intel::fpga_memory]]
  // attribute, this creates one as an implicit attribute.
  if (!D->hasAttr<SYCLIntelMemoryAttr>())
    D->addAttr(SYCLIntelMemoryAttr::CreateImplicit(
        Context, SYCLIntelMemoryAttr::Default));

  D->addAttr(::new (Context) SYCLIntelBankWidthAttr(Context, CI, E));
}

SYCLIntelBankWidthAttr *
Sema::MergeSYCLIntelBankWidthAttr(Decl *D, const SYCLIntelBankWidthAttr &A) {
  // Check to see if there's a duplicate attribute with different values
  // already applied to the declaration.
  if (const auto *DeclAttr = D->getAttr<SYCLIntelBankWidthAttr>()) {
    const auto *DeclExpr = dyn_cast<ConstantExpr>(DeclAttr->getValue());
    const auto *MergeExpr = dyn_cast<ConstantExpr>(A.getValue());
    if (DeclExpr && MergeExpr &&
        DeclExpr->getResultAsAPSInt() != MergeExpr->getResultAsAPSInt()) {
      Diag(DeclAttr->getLoc(), diag::warn_duplicate_attribute) << &A;
      Diag(A.getLoc(), diag::note_previous_attribute);
      return nullptr;
    }
  }

  return ::new (Context) SYCLIntelBankWidthAttr(Context, A, A.getValue());
}

static void handleSYCLIntelBankWidthAttr(Sema &S, Decl *D,
                                         const ParsedAttr &A) {
  S.AddSYCLIntelBankWidthAttr(D, A, A.getArgAsExpr(0));
}

void Sema::AddSYCLIntelNumBanksAttr(Decl *D, const AttributeCommonInfo &CI,
                                    Expr *E) {
  if (!E->isValueDependent()) {
    // Validate that we have an integer constant expression and then store the
    // converted constant expression into the semantic attribute so that we
    // don't have to evaluate it again later.
    llvm::APSInt ArgVal;
    ExprResult Res = VerifyIntegerConstantExpression(E, &ArgVal);
    if (Res.isInvalid())
      return;
    E = Res.get();

    // This attribute requires a strictly positive value.
    if (ArgVal <= 0) {
      Diag(E->getExprLoc(), diag::err_attribute_requires_positive_integer)
          << CI << /*positive*/ 0;
      return;
    }

    // This attribute requires a single constant power of two greater than zero.
    if (!ArgVal.isPowerOf2()) {
      Diag(E->getExprLoc(), diag::err_attribute_argument_not_power_of_two)
          << CI;
      return;
    }

    // Check or add the related BankBits attribute.
    if (auto *BBA = D->getAttr<SYCLIntelBankBitsAttr>()) {
      unsigned NumBankBits = BBA->args_size();
      if (NumBankBits != ArgVal.ceilLogBase2()) {
        Diag(E->getExprLoc(), diag::err_bankbits_numbanks_conflicting) << CI;
        return;
      }
    }

    // Check to see if there's a duplicate attribute with different values
    // already applied to the declaration.
    if (const auto *DeclAttr = D->getAttr<SYCLIntelNumBanksAttr>()) {
      // If the other attribute argument is instantiation dependent, we won't
      // have converted it to a constant expression yet and thus we test
      // whether this is a null pointer.
      if (const auto *DeclExpr = dyn_cast<ConstantExpr>(DeclAttr->getValue())) {
        if (ArgVal != DeclExpr->getResultAsAPSInt()) {
          Diag(CI.getLoc(), diag::warn_duplicate_attribute) << CI;
          Diag(DeclAttr->getLoc(), diag::note_previous_attribute);
        }
        // Drop the duplicate attribute.
        return;
      }
    }
  }

  // If the declaration does not have an [[intel::fpga_memory]]
  // attribute, this creates one as an implicit attribute.
  if (!D->hasAttr<SYCLIntelMemoryAttr>())
    D->addAttr(SYCLIntelMemoryAttr::CreateImplicit(
        Context, SYCLIntelMemoryAttr::Default));

  // We are adding a user NumBanks attribute, drop any implicit default.
  if (auto *NBA = D->getAttr<SYCLIntelNumBanksAttr>()) {
    if (NBA->isImplicit())
      D->dropAttr<SYCLIntelNumBanksAttr>();
  }

  D->addAttr(::new (Context) SYCLIntelNumBanksAttr(Context, CI, E));
}

SYCLIntelNumBanksAttr *
Sema::MergeSYCLIntelNumBanksAttr(Decl *D, const SYCLIntelNumBanksAttr &A) {
  // Check to see if there's a duplicate attribute with different values
  // already applied to the declaration.
  if (const auto *DeclAttr = D->getAttr<SYCLIntelNumBanksAttr>()) {
    const auto *DeclExpr = dyn_cast<ConstantExpr>(DeclAttr->getValue());
    const auto *MergeExpr = dyn_cast<ConstantExpr>(A.getValue());
    if (DeclExpr && MergeExpr &&
        DeclExpr->getResultAsAPSInt() != MergeExpr->getResultAsAPSInt()) {
      Diag(DeclAttr->getLoc(), diag::warn_duplicate_attribute) << &A;
      Diag(A.getLoc(), diag::note_previous_attribute);
      return nullptr;
    }
  }

  return ::new (Context) SYCLIntelNumBanksAttr(Context, A, A.getValue());
}

static void handleSYCLIntelNumBanksAttr(Sema &S, Decl *D, const ParsedAttr &A) {
  S.AddSYCLIntelNumBanksAttr(D, A, A.getArgAsExpr(0));
}

static void handleIntelSimpleDualPortAttr(Sema &S, Decl *D,
                                          const ParsedAttr &AL) {
  checkForDuplicateAttribute<SYCLIntelSimpleDualPortAttr>(S, D, AL);

  if (!D->hasAttr<SYCLIntelMemoryAttr>())
    D->addAttr(SYCLIntelMemoryAttr::CreateImplicit(
        S.Context, SYCLIntelMemoryAttr::Default));

  D->addAttr(::new (S.Context)
                 SYCLIntelSimpleDualPortAttr(S.Context, AL));
}

void Sema::AddSYCLIntelMaxReplicatesAttr(Decl *D, const AttributeCommonInfo &CI,
                                         Expr *E) {
  if (!E->isValueDependent()) {
    // Validate that we have an integer constant expression and then store the
    // converted constant expression into the semantic attribute so that we
    // don't have to evaluate it again later.
    llvm::APSInt ArgVal;
    ExprResult Res = VerifyIntegerConstantExpression(E, &ArgVal);
    if (Res.isInvalid())
      return;
    E = Res.get();
    // This attribute requires a strictly positive value.
    if (ArgVal <= 0) {
      Diag(E->getExprLoc(), diag::err_attribute_requires_positive_integer)
          << CI << /*positive*/ 0;
      return;
    }
    // Check to see if there's a duplicate attribute with different values
    // already applied to the declaration.
    if (const auto *DeclAttr = D->getAttr<SYCLIntelMaxReplicatesAttr>()) {
      // If the other attribute argument is instantiation dependent, we won't
      // have converted it to a constant expression yet and thus we test
      // whether this is a null pointer.
      if (const auto *DeclExpr = dyn_cast<ConstantExpr>(DeclAttr->getValue())) {
        if (ArgVal != DeclExpr->getResultAsAPSInt()) {
          Diag(CI.getLoc(), diag::warn_duplicate_attribute) << CI;
          Diag(DeclAttr->getLoc(), diag::note_previous_attribute);
        }
        // Drop the duplicate attribute.
        return;
      }
    }
  }

  // If the declaration does not have an [[intel::fpga_memory]]
  // attribute, this creates one as an implicit attribute.
  if (!D->hasAttr<SYCLIntelMemoryAttr>())
    D->addAttr(SYCLIntelMemoryAttr::CreateImplicit(
        Context, SYCLIntelMemoryAttr::Default));

  D->addAttr(::new (Context) SYCLIntelMaxReplicatesAttr(Context, CI, E));
}

SYCLIntelMaxReplicatesAttr *
Sema::MergeSYCLIntelMaxReplicatesAttr(Decl *D,
                                      const SYCLIntelMaxReplicatesAttr &A) {
  // Check to see if there's a duplicate attribute with different values
  // already applied to the declaration.
  if (const auto *DeclAttr = D->getAttr<SYCLIntelMaxReplicatesAttr>()) {
    if (const auto *DeclExpr = dyn_cast<ConstantExpr>(DeclAttr->getValue())) {
      if (const auto *MergeExpr = dyn_cast<ConstantExpr>(A.getValue())) {
        if (DeclExpr->getResultAsAPSInt() != MergeExpr->getResultAsAPSInt()) {
          Diag(DeclAttr->getLoc(), diag::warn_duplicate_attribute) << &A;
          Diag(A.getLoc(), diag::note_previous_attribute);
        }
        // Do not add a duplicate attribute.
        return nullptr;
      }
    }
  }

  return ::new (Context) SYCLIntelMaxReplicatesAttr(Context, A, A.getValue());
}

static void handleSYCLIntelMaxReplicatesAttr(Sema &S, Decl *D,
                                          const ParsedAttr &A) {
  S.AddSYCLIntelMaxReplicatesAttr(D, A, A.getArgAsExpr(0));
}

/// Handle the merge attribute.
/// This requires two string arguments.  The first argument is a name, the
/// second is a direction.  The direction must be "depth" or "width".
/// This is incompatible with the register attribute.
static void handleSYCLIntelMergeAttr(Sema &S, Decl *D, const ParsedAttr &AL) {
  checkForDuplicateAttribute<SYCLIntelMergeAttr>(S, D, AL);

  SmallVector<StringRef, 2> Results;
  for (int I = 0; I < 2; I++) {
    StringRef Str;
    if (!S.checkStringLiteralArgumentAttr(AL, I, Str))
      return;

    if (I == 1 && Str != "depth" && Str != "width") {
      S.Diag(AL.getLoc(), diag::err_intel_fpga_merge_dir_invalid) << AL;
      return;
    }
    Results.push_back(Str);
  }

  if (!D->hasAttr<SYCLIntelMemoryAttr>())
    D->addAttr(SYCLIntelMemoryAttr::CreateImplicit(
        S.Context, SYCLIntelMemoryAttr::Default));

  D->addAttr(::new (S.Context)
                 SYCLIntelMergeAttr(S.Context, AL, Results[0], Results[1]));
}

/// Handle the bank_bits attribute.
/// This attribute accepts a list of values greater than zero.
/// This is incompatible with the register attribute.
/// The numbanks and bank_bits attributes are related. If numbanks exists
/// when handling bank_bits they are checked for consistency. If numbanks
/// hasn't been added yet an implicit one is added with the correct value.
/// If the user later adds a numbanks attribute the implicit one is removed.
/// The values must be consecutive values (i.e. 3,4,5 or 2,1).
static void handleSYCLIntelBankBitsAttr(Sema &S, Decl *D, const ParsedAttr &A) {
  checkForDuplicateAttribute<SYCLIntelBankBitsAttr>(S, D, A);

  if (!A.checkAtLeastNumArgs(S, 1))
    return;

  SmallVector<Expr *, 8> Args;
  for (unsigned I = 0; I < A.getNumArgs(); ++I) {
    Args.push_back(A.getArgAsExpr(I));
  }

  S.AddSYCLIntelBankBitsAttr(D, A, Args.data(), Args.size());
}

void Sema::AddSYCLIntelBankBitsAttr(Decl *D, const AttributeCommonInfo &CI,
                                    Expr **Exprs, unsigned Size) {
  SYCLIntelBankBitsAttr TmpAttr(Context, CI, Exprs, Size);
  SmallVector<Expr *, 8> Args;
  SmallVector<int64_t, 8> Values;
  bool ListIsValueDep = false;
  for (auto *E : TmpAttr.args()) {
    llvm::APSInt Value(32, /*IsUnsigned=*/false);
    Expr::EvalResult Result;
    ListIsValueDep = ListIsValueDep || E->isValueDependent();
    if (!E->isValueDependent()) {
      ExprResult ICE = VerifyIntegerConstantExpression(E, &Value);
      if (ICE.isInvalid())
        return;
      if (!Value.isNonNegative()) {
        Diag(E->getExprLoc(), diag::err_attribute_requires_positive_integer)
            << CI << /*non-negative*/ 1;
        return;
      }
      E = ICE.get();
    }
    Args.push_back(E);
    Values.push_back(Value.getExtValue());
  }

  // Check that the list is consecutive.
  if (!ListIsValueDep && Values.size() > 1) {
    bool ListIsAscending = Values[0] < Values[1];
    for (int I = 0, E = Values.size() - 1; I < E; ++I) {
      if (Values[I + 1] != Values[I] + (ListIsAscending ? 1 : -1)) {
        Diag(CI.getLoc(), diag::err_bankbits_non_consecutive) << &TmpAttr;
        return;
      }
    }
  }

  // Check or add the related numbanks attribute.
  if (auto *NBA = D->getAttr<SYCLIntelNumBanksAttr>()) {
    Expr *E = NBA->getValue();
    if (!E->isValueDependent()) {
      Expr::EvalResult Result;
      E->EvaluateAsInt(Result, Context);
      llvm::APSInt Value = Result.Val.getInt();
      if (Args.size() != Value.ceilLogBase2()) {
        Diag(TmpAttr.getLoc(), diag::err_bankbits_numbanks_conflicting);
        return;
      }
    }
  } else {
    llvm::APInt Num(32, (unsigned)(1 << Args.size()));
    Expr *NBE =
        IntegerLiteral::Create(Context, Num, Context.IntTy, SourceLocation());
    D->addAttr(SYCLIntelNumBanksAttr::CreateImplicit(Context, NBE));
  }

  if (!D->hasAttr<SYCLIntelMemoryAttr>())
    D->addAttr(SYCLIntelMemoryAttr::CreateImplicit(
        Context, SYCLIntelMemoryAttr::Default));

  D->addAttr(::new (Context)
                 SYCLIntelBankBitsAttr(Context, CI, Args.data(), Args.size()));
}

void Sema::AddSYCLIntelPrivateCopiesAttr(Decl *D, const AttributeCommonInfo &CI,
                                         Expr *E) {
  if (!E->isValueDependent()) {
    // Validate that we have an integer constant expression and then store the
    // converted constant expression into the semantic attribute so that we
    // don't have to evaluate it again later.
    llvm::APSInt ArgVal;
    ExprResult Res = VerifyIntegerConstantExpression(E, &ArgVal);
    if (Res.isInvalid())
      return;
    E = Res.get();
    // This attribute requires a non-negative value.
    if (ArgVal < 0) {
      Diag(E->getExprLoc(), diag::err_attribute_requires_positive_integer)
          << CI << /*non-negative*/ 1;
      return;
    }
    // Check to see if there's a duplicate attribute with different values
    // already applied to the declaration.
    if (const auto *DeclAttr = D->getAttr<SYCLIntelPrivateCopiesAttr>()) {
      // If the other attribute argument is instantiation dependent, we won't
      // have converted it to a constant expression yet and thus we test
      // whether this is a null pointer.
      if (const auto *DeclExpr = dyn_cast<ConstantExpr>(DeclAttr->getValue())) {
        if (ArgVal != DeclExpr->getResultAsAPSInt()) {
          Diag(CI.getLoc(), diag::warn_duplicate_attribute) << CI;
          Diag(DeclAttr->getLoc(), diag::note_previous_attribute);
        }
        // Drop the duplicate attribute.
        return;
      }
    }
  }

  // If the declaration does not have [[intel::fpga_memory]]
  // attribute, this creates default implicit memory.
  if (!D->hasAttr<SYCLIntelMemoryAttr>())
    D->addAttr(SYCLIntelMemoryAttr::CreateImplicit(
        Context, SYCLIntelMemoryAttr::Default));

  D->addAttr(::new (Context) SYCLIntelPrivateCopiesAttr(Context, CI, E));
}

static void handleSYCLIntelPrivateCopiesAttr(Sema &S, Decl *D,
                                             const ParsedAttr &A) {
  S.AddSYCLIntelPrivateCopiesAttr(D, A, A.getArgAsExpr(0));
}

void Sema::AddSYCLIntelForcePow2DepthAttr(Decl *D,
                                          const AttributeCommonInfo &CI,
                                          Expr *E) {
  if (!E->isValueDependent()) {
    // Validate that we have an integer constant expression and then store the
    // converted constant expression into the semantic attribute so that we
    // don't have to evaluate it again later.
    llvm::APSInt ArgVal;
    ExprResult Res = VerifyIntegerConstantExpression(E, &ArgVal);
    if (Res.isInvalid())
      return;
    E = Res.get();

    // This attribute requires a range of values.
    if (ArgVal < 0 || ArgVal > 1) {
      Diag(E->getBeginLoc(), diag::err_attribute_argument_out_of_range)
          << CI << 0 << 1 << E->getSourceRange();
      return;
    }

    // Check to see if there's a duplicate attribute with different values
    // already applied to the declaration.
    if (const auto *DeclAttr = D->getAttr<SYCLIntelForcePow2DepthAttr>()) {
      // If the other attribute argument is instantiation dependent, we won't
      // have converted it to a constant expression yet and thus we test
      // whether this is a null pointer.
      if (const auto *DeclExpr = dyn_cast<ConstantExpr>(DeclAttr->getValue())) {
        if (ArgVal != DeclExpr->getResultAsAPSInt()) {
          Diag(CI.getLoc(), diag::warn_duplicate_attribute) << CI;
          Diag(DeclAttr->getLoc(), diag::note_previous_attribute);
        }
        // If there is no mismatch, drop any duplicate attributes.
        return;
      }
    }
  }

  // If the declaration does not have an [[intel::fpga_memory]]
  // attribute, this creates one as an implicit attribute.
  if (!D->hasAttr<SYCLIntelMemoryAttr>())
    D->addAttr(SYCLIntelMemoryAttr::CreateImplicit(
        Context, SYCLIntelMemoryAttr::Default));

  D->addAttr(::new (Context) SYCLIntelForcePow2DepthAttr(Context, CI, E));
}

SYCLIntelForcePow2DepthAttr *
Sema::MergeSYCLIntelForcePow2DepthAttr(Decl *D,
                                       const SYCLIntelForcePow2DepthAttr &A) {
  // Check to see if there's a duplicate attribute with different values
  // already applied to the declaration.
  if (const auto *DeclAttr = D->getAttr<SYCLIntelForcePow2DepthAttr>()) {
    if (const auto *DeclExpr = dyn_cast<ConstantExpr>(DeclAttr->getValue())) {
      if (const auto *MergeExpr = dyn_cast<ConstantExpr>(A.getValue())) {
        if (DeclExpr->getResultAsAPSInt() != MergeExpr->getResultAsAPSInt()) {
          Diag(DeclAttr->getLoc(), diag::warn_duplicate_attribute) << &A;
          Diag(A.getLoc(), diag::note_previous_attribute);
        }
        // If there is no mismatch, drop any duplicate attributes.
        return nullptr;
      }
    }
  }

  return ::new (Context) SYCLIntelForcePow2DepthAttr(Context, A, A.getValue());
}

static void handleSYCLIntelForcePow2DepthAttr(Sema &S, Decl *D,
                                              const ParsedAttr &A) {
  S.AddSYCLIntelForcePow2DepthAttr(D, A, A.getArgAsExpr(0));
}

static void handleXRayLogArgsAttr(Sema &S, Decl *D, const ParsedAttr &AL) {
  ParamIdx ArgCount;

  if (!checkFunctionOrMethodParameterIndex(S, D, AL, 1, AL.getArgAsExpr(0),
                                           ArgCount,
                                           true /* CanIndexImplicitThis */))
    return;

  // ArgCount isn't a parameter index [0;n), it's a count [1;n]
  D->addAttr(::new (S.Context)
                 XRayLogArgsAttr(S.Context, AL, ArgCount.getSourceIndex()));
}

static void handlePatchableFunctionEntryAttr(Sema &S, Decl *D,
                                             const ParsedAttr &AL) {
  uint32_t Count = 0, Offset = 0;
  if (!checkUInt32Argument(S, AL, AL.getArgAsExpr(0), Count, 0, true))
    return;
  if (AL.getNumArgs() == 2) {
    Expr *Arg = AL.getArgAsExpr(1);
    if (!checkUInt32Argument(S, AL, Arg, Offset, 1, true))
      return;
    if (Count < Offset) {
      S.Diag(getAttrLoc(AL), diag::err_attribute_argument_out_of_range)
          << &AL << 0 << Count << Arg->getBeginLoc();
      return;
    }
  }
  D->addAttr(::new (S.Context)
                 PatchableFunctionEntryAttr(S.Context, AL, Count, Offset));
}

void Sema::addSYCLIntelPipeIOAttr(Decl *D, const AttributeCommonInfo &CI,
                                  Expr *E) {
  VarDecl *VD = cast<VarDecl>(D);
  QualType Ty = VD->getType();
  // TODO: Applicable only on pipe storages. Currently they are defined
  // as structures inside of SYCL headers. Add a check for pipe_storage_t
  // when it is ready.
  if (!Ty->isStructureType()) {
    Diag(CI.getLoc(), diag::err_attribute_wrong_decl_type_str)
        << CI << "SYCL pipe storage declaration";
    return;
  }

  if (!E->isValueDependent()) {
    // Validate that we have an integer constant expression and then store the
    // converted constant expression into the semantic attribute so that we
    // don't have to evaluate it again later.
    llvm::APSInt ArgVal;
    ExprResult Res = VerifyIntegerConstantExpression(E, &ArgVal);
    if (Res.isInvalid())
      return;
    E = Res.get();

    // This attribute requires a non-negative value.
    if (ArgVal < 0) {
      Diag(E->getExprLoc(), diag::err_attribute_requires_positive_integer)
          << CI << /*non-negative*/ 1;
      return;
    }

    // Check to see if there's a duplicate attribute with different values
    // already applied to the declaration.
    if (const auto *DeclAttr = D->getAttr<SYCLIntelPipeIOAttr>()) {
      // If the other attribute argument is instantiation dependent, we won't
      // have converted it to a constant expression yet and thus we test
      // whether this is a null pointer.
      if (const auto *DeclExpr = dyn_cast<ConstantExpr>(DeclAttr->getID())) {
        if (ArgVal != DeclExpr->getResultAsAPSInt()) {
          Diag(CI.getLoc(), diag::warn_duplicate_attribute) << CI;
          Diag(DeclAttr->getLoc(), diag::note_previous_attribute);
        }
        // Drop the duplicate attribute.
        return;
      }
    }
  }

  D->addAttr(::new (Context) SYCLIntelPipeIOAttr(Context, CI, E));
}

SYCLIntelPipeIOAttr *
Sema::MergeSYCLIntelPipeIOAttr(Decl *D, const SYCLIntelPipeIOAttr &A) {
  // Check to see if there's a duplicate attribute with different values
  // already applied to the declaration.
  if (const auto *DeclAttr = D->getAttr<SYCLIntelPipeIOAttr>()) {
    if (const auto *DeclExpr = dyn_cast<ConstantExpr>(DeclAttr->getID())) {
      if (const auto *MergeExpr = dyn_cast<ConstantExpr>(A.getID())) {
        if (DeclExpr->getResultAsAPSInt() != MergeExpr->getResultAsAPSInt()) {
          Diag(DeclAttr->getLoc(), diag::err_disallowed_duplicate_attribute)
              << &A;
          Diag(A.getLoc(), diag::note_conflicting_attribute);
        }
        // Do not add a duplicate attribute.
        return nullptr;
      }
    }
  }

  return ::new (Context) SYCLIntelPipeIOAttr(Context, A, A.getID());
}

static void handleSYCLIntelPipeIOAttr(Sema &S, Decl *D, const ParsedAttr &A) {
  Expr *E = A.getArgAsExpr(0);
  S.addSYCLIntelPipeIOAttr(D, A, E);
}

SYCLIntelMaxConcurrencyAttr *Sema::MergeSYCLIntelMaxConcurrencyAttr(
    Decl *D, const SYCLIntelMaxConcurrencyAttr &A) {
  // Check to see if there's a duplicate attribute with different values
  // already applied to the declaration.
  if (const auto *DeclAttr = D->getAttr<SYCLIntelMaxConcurrencyAttr>()) {
    if (const auto *DeclExpr =
            dyn_cast<ConstantExpr>(DeclAttr->getNThreadsExpr())) {
      if (const auto *MergeExpr = dyn_cast<ConstantExpr>(A.getNThreadsExpr())) {
        if (DeclExpr->getResultAsAPSInt() != MergeExpr->getResultAsAPSInt()) {
          Diag(DeclAttr->getLoc(), diag::warn_duplicate_attribute) << &A;
          Diag(A.getLoc(), diag::note_previous_attribute);
        }
        // Do not add a duplicate attribute.
        return nullptr;
      }
    }
  }

  return ::new (Context)
      SYCLIntelMaxConcurrencyAttr(Context, A, A.getNThreadsExpr());
}

void Sema::AddSYCLIntelMaxConcurrencyAttr(Decl *D,
                                          const AttributeCommonInfo &CI,
                                          Expr *E) {
  if (!E->isValueDependent()) {
    llvm::APSInt ArgVal;
    ExprResult Res = VerifyIntegerConstantExpression(E, &ArgVal);
    if (Res.isInvalid())
      return;
    E = Res.get();

    // This attribute requires a non-negative value.
    if (ArgVal < 0) {
      Diag(E->getExprLoc(), diag::err_attribute_requires_positive_integer)
          << CI << /*non-negative*/ 1;
      return;
    }

    // Check to see if there's a duplicate attribute with different values
    // already applied to the declaration.
    if (const auto *DeclAttr = D->getAttr<SYCLIntelMaxConcurrencyAttr>()) {
      // If the other attribute argument is instantiation dependent, we won't
      // have converted it to a constant expression yet and thus we test
      // whether this is a null pointer.
      if (const auto *DeclExpr =
              dyn_cast<ConstantExpr>(DeclAttr->getNThreadsExpr())) {
        if (ArgVal != DeclExpr->getResultAsAPSInt()) {
          Diag(CI.getLoc(), diag::warn_duplicate_attribute) << CI;
          Diag(DeclAttr->getLoc(), diag::note_previous_attribute);
        }
        // Drop the duplicate attribute.
        return;
      }
    }
  }

  D->addAttr(::new (Context) SYCLIntelMaxConcurrencyAttr(Context, CI, E));
}

static void handleSYCLIntelMaxConcurrencyAttr(Sema &S, Decl *D,
                                              const ParsedAttr &A) {
  Expr *E = A.getArgAsExpr(0);
  S.AddSYCLIntelMaxConcurrencyAttr(D, A, E);
}

// Checks if an expression is a valid filter list for an add_ir_attributes_*
// attribute. Returns true if an error occured.
static bool checkAddIRAttributesFilterListExpr(Expr *FilterListArg, Sema &S,
                                               const AttributeCommonInfo &CI) {
  const auto *FilterListE = cast<InitListExpr>(FilterListArg);
  for (const Expr *FilterElemE : FilterListE->inits())
    if (!isa<StringLiteral>(FilterElemE))
      return S.Diag(FilterElemE->getBeginLoc(),
                    diag::err_sycl_add_ir_attribute_invalid_filter)
             << CI;
  return false;
}

// Returns true if a type is either an array of char or a pointer to char.
static bool isAddIRAttributesValidStringType(QualType T) {
  if (!T->isArrayType() && !T->isPointerType())
    return false;
  QualType ElemT = T->isArrayType()
                       ? cast<ArrayType>(T.getTypePtr())->getElementType()
                       : T->getPointeeType();
  return ElemT.isConstQualified() && ElemT->isCharType();
}

// Checks if an expression is a valid attribute name for an add_ir_attributes_*
// attribute. Returns true if an error occured.
static bool checkAddIRAttributesNameExpr(Expr *NameArg, Sema &S,
                                         const AttributeCommonInfo &CI) {
  // Only strings and const char * are valid name arguments.
  if (isAddIRAttributesValidStringType(NameArg->getType()))
    return false;

  return S.Diag(NameArg->getBeginLoc(),
                diag::err_sycl_add_ir_attribute_invalid_name)
         << CI;
}

// Checks if an expression is a valid attribute value for an add_ir_attributes_*
// attribute. Returns true if an error occured.
static bool checkAddIRAttributesValueExpr(Expr *ValArg, Sema &S,
                                          const AttributeCommonInfo &CI) {
  QualType ValType = ValArg->getType();
  if (isAddIRAttributesValidStringType(ValType) || ValType->isNullPtrType() ||
      ValType->isIntegralOrEnumerationType() || ValType->isFloatingType())
    return false;

  return S.Diag(ValArg->getBeginLoc(),
                diag::err_sycl_add_ir_attribute_invalid_value)
         << CI;
}

// Checks and evaluates arguments of an add_ir_attributes_* attribute. Returns
// true if an error occured.
static bool evaluateAddIRAttributesArgs(Expr **Args, size_t ArgsSize, Sema &S,
                                        const AttributeCommonInfo &CI) {
  ASTContext &Context = S.getASTContext();

  // Check filter list if it is the first argument.
  bool HasFilter = ArgsSize && isa<InitListExpr>(Args[0]);
  if (HasFilter && checkAddIRAttributesFilterListExpr(Args[0], S, CI))
    return true;

  llvm::SmallVector<PartialDiagnosticAt, 8> Notes;
  bool HasDependentArg = false;
  for (unsigned I = HasFilter; I < ArgsSize; I++) {
    Expr *&E = Args[I];

    if (isa<InitListExpr>(E))
      return S.Diag(E->getBeginLoc(),
                    diag::err_sycl_add_ir_attr_filter_list_invalid_arg)
             << CI;

    if (E->isValueDependent() || E->isTypeDependent()) {
      HasDependentArg = true;
      continue;
    }

    Expr::EvalResult Eval;
    Eval.Diag = &Notes;
    if (!E->EvaluateAsConstantExpr(Eval, Context) || !Notes.empty()) {
      S.Diag(E->getBeginLoc(), diag::err_attribute_argument_n_type)
          << CI << (I + 1) << AANT_ArgumentConstantExpr;
      for (auto &Note : Notes)
        S.Diag(Note.first, Note.second);
      return true;
    }
    assert(Eval.Val.hasValue());
    E = ConstantExpr::Create(Context, E, Eval.Val);
  }

  // If there are no dependent expressions, check for expected number of args.
  if (!HasDependentArg && ArgsSize && (ArgsSize - HasFilter) & 1)
    return S.Diag(CI.getLoc(), diag::err_sycl_add_ir_attribute_must_have_pairs)
           << CI;

  // If there are no dependent expressions, check argument types.
  // First half of the arguments are names, the second half are values.
  unsigned MidArg = (ArgsSize - HasFilter) / 2 + HasFilter;
  if (!HasDependentArg) {
    for (unsigned I = HasFilter; I < ArgsSize; ++I) {
      if ((I < MidArg && checkAddIRAttributesNameExpr(Args[I], S, CI)) ||
          (I >= MidArg && checkAddIRAttributesValueExpr(Args[I], S, CI)))
        return true;
    }
  }
  return false;
}

static bool hasDependentExpr(Expr **Exprs, const size_t ExprsSize) {
  return std::any_of(Exprs, Exprs + ExprsSize, [](const Expr *E) {
    return E->isValueDependent() || E->isTypeDependent();
  });
}

static bool hasSameSYCLAddIRAttributes(
    const SmallVector<std::pair<std::string, std::string>, 4> &LAttrs,
    const SmallVector<std::pair<std::string, std::string>, 4> &RAttrs) {
  std::set<std::pair<std::string, std::string>> LNameValSet{LAttrs.begin(),
                                                            LAttrs.end()};
  std::set<std::pair<std::string, std::string>> RNameValSet{RAttrs.begin(),
                                                            RAttrs.end()};
  return LNameValSet == RNameValSet;
}

template <typename AddIRAttrT>
static bool checkSYCLAddIRAttributesMergeability(const AddIRAttrT &NewAttr,
                                                 const AddIRAttrT &ExistingAttr,
                                                 Sema &S) {
  ASTContext &Context = S.getASTContext();
  // If there are no dependent argument expressions and the filters or the
  // attributes are different, then fail due to differing duplicates.
  if (!hasDependentExpr(NewAttr.args_begin(), NewAttr.args_size()) &&
      !hasDependentExpr(ExistingAttr.args_begin(), ExistingAttr.args_size()) &&
      (NewAttr.getAttributeFilter() != ExistingAttr.getAttributeFilter() ||
       !hasSameSYCLAddIRAttributes(
           NewAttr.getAttributeNameValuePairs(Context),
           ExistingAttr.getAttributeNameValuePairs(Context)))) {
    S.Diag(ExistingAttr.getLoc(), diag::err_duplicate_attribute) << &NewAttr;
    S.Diag(NewAttr.getLoc(), diag::note_conflicting_attribute);
    return true;
  }
  return false;
}

void Sema::CheckSYCLAddIRAttributesFunctionAttrConflicts(Decl *D) {
  const auto *AddIRFuncAttr = D->getAttr<SYCLAddIRAttributesFunctionAttr>();
  if (!AddIRFuncAttr || AddIRFuncAttr->args_size() == 0 ||
      hasDependentExpr(AddIRFuncAttr->args_begin(), AddIRFuncAttr->args_size()))
    return;

  // If there are potentially conflicting attributes, we issue a warning.
  for (const auto *Attr : std::vector<AttributeCommonInfo *>{
           D->getAttr<SYCLReqdWorkGroupSizeAttr>(),
           D->getAttr<IntelReqdSubGroupSizeAttr>(),
           D->getAttr<WorkGroupSizeHintAttr>(),
           D->getAttr<SYCLDeviceHasAttr>()})
    if (Attr)
      Diag(Attr->getLoc(), diag::warn_sycl_old_and_new_kernel_attributes)
          << Attr;
}

SYCLAddIRAttributesFunctionAttr *Sema::MergeSYCLAddIRAttributesFunctionAttr(
    Decl *D, const SYCLAddIRAttributesFunctionAttr &A) {
  if (const auto *ExistingAttr =
          D->getAttr<SYCLAddIRAttributesFunctionAttr>()) {
    checkSYCLAddIRAttributesMergeability(A, *ExistingAttr, *this);
    return nullptr;
  }
  return A.clone(Context);
}

void Sema::AddSYCLAddIRAttributesFunctionAttr(Decl *D,
                                              const AttributeCommonInfo &CI,
                                              MutableArrayRef<Expr *> Args) {
  if (const auto *FuncD = dyn_cast<FunctionDecl>(D)) {
    if (FuncD->isDefaulted()) {
      Diag(CI.getLoc(), diag::err_disallow_attribute_on_func) << CI << 1;
      return;
    }
    if (FuncD->isDeleted()) {
      Diag(CI.getLoc(), diag::err_disallow_attribute_on_func) << CI << 2;
      return;
    }
  }

  auto *Attr = SYCLAddIRAttributesFunctionAttr::Create(Context, Args.data(),
                                                       Args.size(), CI);
  if (evaluateAddIRAttributesArgs(Attr->args_begin(), Attr->args_size(), *this,
                                  CI))
    return;
  D->addAttr(Attr);
}

static void handleSYCLAddIRAttributesFunctionAttr(Sema &S, Decl *D,
                                                  const ParsedAttr &A) {
  llvm::SmallVector<Expr *, 4> Args;
  Args.reserve(A.getNumArgs() - 1);
  for (unsigned I = 0; I < A.getNumArgs(); I++) {
    assert(A.isArgExpr(I));
    Args.push_back(A.getArgAsExpr(I));
  }

  S.AddSYCLAddIRAttributesFunctionAttr(D, A, Args);
}

SYCLAddIRAttributesKernelParameterAttr *
Sema::MergeSYCLAddIRAttributesKernelParameterAttr(
    Decl *D, const SYCLAddIRAttributesKernelParameterAttr &A) {
  if (const auto *ExistingAttr =
          D->getAttr<SYCLAddIRAttributesKernelParameterAttr>()) {
    checkSYCLAddIRAttributesMergeability(A, *ExistingAttr, *this);
    return nullptr;
  }
  return A.clone(Context);
}

void Sema::AddSYCLAddIRAttributesKernelParameterAttr(
    Decl *D, const AttributeCommonInfo &CI, MutableArrayRef<Expr *> Args) {
  auto *Attr = SYCLAddIRAttributesKernelParameterAttr::Create(
      Context, Args.data(), Args.size(), CI);
  if (evaluateAddIRAttributesArgs(Attr->args_begin(), Attr->args_size(), *this,
                                  CI))
    return;
  D->addAttr(Attr);
}

static void handleSYCLAddIRAttributesKernelParameterAttr(Sema &S, Decl *D,
                                                         const ParsedAttr &A) {
  llvm::SmallVector<Expr *, 4> Args;
  Args.reserve(A.getNumArgs() - 1);
  for (unsigned I = 0; I < A.getNumArgs(); I++) {
    assert(A.getArgAsExpr(I));
    Args.push_back(A.getArgAsExpr(I));
  }

  S.AddSYCLAddIRAttributesKernelParameterAttr(D, A, Args);
}

SYCLAddIRAttributesGlobalVariableAttr *
Sema::MergeSYCLAddIRAttributesGlobalVariableAttr(
    Decl *D, const SYCLAddIRAttributesGlobalVariableAttr &A) {
  if (const auto *ExistingAttr =
          D->getAttr<SYCLAddIRAttributesGlobalVariableAttr>()) {
    checkSYCLAddIRAttributesMergeability(A, *ExistingAttr, *this);
    return nullptr;
  }
  return A.clone(Context);
}

void Sema::AddSYCLAddIRAttributesGlobalVariableAttr(
    Decl *D, const AttributeCommonInfo &CI, MutableArrayRef<Expr *> Args) {
  auto *Attr = SYCLAddIRAttributesGlobalVariableAttr::Create(
      Context, Args.data(), Args.size(), CI);
  if (evaluateAddIRAttributesArgs(Attr->args_begin(), Attr->args_size(), *this,
                                  CI))
    return;
  D->addAttr(Attr);
}

static void handleSYCLAddIRAttributesGlobalVariableAttr(Sema &S, Decl *D,
                                                        const ParsedAttr &A) {
  llvm::SmallVector<Expr *, 4> Args;
  Args.reserve(A.getNumArgs() - 1);
  for (unsigned I = 0; I < A.getNumArgs(); I++) {
    assert(A.getArgAsExpr(I));
    Args.push_back(A.getArgAsExpr(I));
  }

  S.AddSYCLAddIRAttributesGlobalVariableAttr(D, A, Args);
}

SYCLAddIRAnnotationsMemberAttr *Sema::MergeSYCLAddIRAnnotationsMemberAttr(
    Decl *D, const SYCLAddIRAnnotationsMemberAttr &A) {
  if (const auto *ExistingAttr = D->getAttr<SYCLAddIRAnnotationsMemberAttr>()) {
    checkSYCLAddIRAttributesMergeability(A, *ExistingAttr, *this);
    return nullptr;
  }
  return A.clone(Context);
}

void Sema::AddSYCLAddIRAnnotationsMemberAttr(Decl *D,
                                             const AttributeCommonInfo &CI,
                                             MutableArrayRef<Expr *> Args) {
  auto *Attr = SYCLAddIRAnnotationsMemberAttr::Create(Context, Args.data(),
                                                      Args.size(), CI);
  if (evaluateAddIRAttributesArgs(Attr->args_begin(), Attr->args_size(), *this,
                                  CI))
    return;
  D->addAttr(Attr);
}

static void handleSYCLAddIRAnnotationsMemberAttr(Sema &S, Decl *D,
                                                 const ParsedAttr &A) {
  llvm::SmallVector<Expr *, 4> Args;
  Args.reserve(A.getNumArgs());
  for (unsigned I = 0; I < A.getNumArgs(); I++) {
    assert(A.getArgAsExpr(I));
    Args.push_back(A.getArgAsExpr(I));
  }

  S.AddSYCLAddIRAnnotationsMemberAttr(D, A, Args);
}

namespace {
struct IntrinToName {
  uint32_t Id;
  int32_t FullName;
  int32_t ShortName;
};
} // unnamed namespace

static bool ArmBuiltinAliasValid(unsigned BuiltinID, StringRef AliasName,
                                 ArrayRef<IntrinToName> Map,
                                 const char *IntrinNames) {
  if (AliasName.startswith("__arm_"))
    AliasName = AliasName.substr(6);
  const IntrinToName *It =
      llvm::lower_bound(Map, BuiltinID, [](const IntrinToName &L, unsigned Id) {
        return L.Id < Id;
      });
  if (It == Map.end() || It->Id != BuiltinID)
    return false;
  StringRef FullName(&IntrinNames[It->FullName]);
  if (AliasName == FullName)
    return true;
  if (It->ShortName == -1)
    return false;
  StringRef ShortName(&IntrinNames[It->ShortName]);
  return AliasName == ShortName;
}

static bool ArmMveAliasValid(unsigned BuiltinID, StringRef AliasName) {
#include "clang/Basic/arm_mve_builtin_aliases.inc"
  // The included file defines:
  // - ArrayRef<IntrinToName> Map
  // - const char IntrinNames[]
  return ArmBuiltinAliasValid(BuiltinID, AliasName, Map, IntrinNames);
}

static bool ArmCdeAliasValid(unsigned BuiltinID, StringRef AliasName) {
#include "clang/Basic/arm_cde_builtin_aliases.inc"
  return ArmBuiltinAliasValid(BuiltinID, AliasName, Map, IntrinNames);
}

static bool ArmSveAliasValid(ASTContext &Context, unsigned BuiltinID,
                             StringRef AliasName) {
  if (Context.BuiltinInfo.isAuxBuiltinID(BuiltinID))
    BuiltinID = Context.BuiltinInfo.getAuxBuiltinID(BuiltinID);
  return BuiltinID >= AArch64::FirstSVEBuiltin &&
         BuiltinID <= AArch64::LastSVEBuiltin;
}

static void handleArmBuiltinAliasAttr(Sema &S, Decl *D, const ParsedAttr &AL) {
  if (!AL.isArgIdent(0)) {
    S.Diag(AL.getLoc(), diag::err_attribute_argument_n_type)
        << AL << 1 << AANT_ArgumentIdentifier;
    return;
  }

  IdentifierInfo *Ident = AL.getArgAsIdent(0)->Ident;
  unsigned BuiltinID = Ident->getBuiltinID();
  StringRef AliasName = cast<FunctionDecl>(D)->getIdentifier()->getName();

  bool IsAArch64 = S.Context.getTargetInfo().getTriple().isAArch64();
  if ((IsAArch64 && !ArmSveAliasValid(S.Context, BuiltinID, AliasName)) ||
      (!IsAArch64 && !ArmMveAliasValid(BuiltinID, AliasName) &&
       !ArmCdeAliasValid(BuiltinID, AliasName))) {
    S.Diag(AL.getLoc(), diag::err_attribute_arm_builtin_alias);
    return;
  }

  D->addAttr(::new (S.Context) ArmBuiltinAliasAttr(S.Context, AL, Ident));
}

static bool RISCVAliasValid(unsigned BuiltinID, StringRef AliasName) {
  return BuiltinID >= RISCV::FirstRVVBuiltin &&
         BuiltinID <= RISCV::LastRVVBuiltin;
}

static void handleBuiltinAliasAttr(Sema &S, Decl *D,
                                        const ParsedAttr &AL) {
  if (!AL.isArgIdent(0)) {
    S.Diag(AL.getLoc(), diag::err_attribute_argument_n_type)
        << AL << 1 << AANT_ArgumentIdentifier;
    return;
  }

  IdentifierInfo *Ident = AL.getArgAsIdent(0)->Ident;
  unsigned BuiltinID = Ident->getBuiltinID();
  StringRef AliasName = cast<FunctionDecl>(D)->getIdentifier()->getName();

  bool IsAArch64 = S.Context.getTargetInfo().getTriple().isAArch64();
  bool IsARM = S.Context.getTargetInfo().getTriple().isARM();
  bool IsRISCV = S.Context.getTargetInfo().getTriple().isRISCV();
  bool IsHLSL = S.Context.getLangOpts().HLSL;
  if ((IsAArch64 && !ArmSveAliasValid(S.Context, BuiltinID, AliasName)) ||
      (IsARM && !ArmMveAliasValid(BuiltinID, AliasName) &&
       !ArmCdeAliasValid(BuiltinID, AliasName)) ||
      (IsRISCV && !RISCVAliasValid(BuiltinID, AliasName)) ||
      (!IsAArch64 && !IsARM && !IsRISCV && !IsHLSL)) {
    S.Diag(AL.getLoc(), diag::err_attribute_builtin_alias) << AL;
    return;
  }

  D->addAttr(::new (S.Context) BuiltinAliasAttr(S.Context, AL, Ident));
}

//===----------------------------------------------------------------------===//
// Checker-specific attribute handlers.
//===----------------------------------------------------------------------===//
static bool isValidSubjectOfNSReturnsRetainedAttribute(QualType QT) {
  return QT->isDependentType() || QT->isObjCRetainableType();
}

static bool isValidSubjectOfNSAttribute(QualType QT) {
  return QT->isDependentType() || QT->isObjCObjectPointerType() ||
         QT->isObjCNSObjectType();
}

static bool isValidSubjectOfCFAttribute(QualType QT) {
  return QT->isDependentType() || QT->isPointerType() ||
         isValidSubjectOfNSAttribute(QT);
}

static bool isValidSubjectOfOSAttribute(QualType QT) {
  if (QT->isDependentType())
    return true;
  QualType PT = QT->getPointeeType();
  return !PT.isNull() && PT->getAsCXXRecordDecl() != nullptr;
}

void Sema::AddXConsumedAttr(Decl *D, const AttributeCommonInfo &CI,
                            RetainOwnershipKind K,
                            bool IsTemplateInstantiation) {
  ValueDecl *VD = cast<ValueDecl>(D);
  switch (K) {
  case RetainOwnershipKind::OS:
    handleSimpleAttributeOrDiagnose<OSConsumedAttr>(
        *this, VD, CI, isValidSubjectOfOSAttribute(VD->getType()),
        diag::warn_ns_attribute_wrong_parameter_type,
        /*ExtraArgs=*/CI.getRange(), "os_consumed", /*pointers*/ 1);
    return;
  case RetainOwnershipKind::NS:
    handleSimpleAttributeOrDiagnose<NSConsumedAttr>(
        *this, VD, CI, isValidSubjectOfNSAttribute(VD->getType()),

        // These attributes are normally just advisory, but in ARC, ns_consumed
        // is significant.  Allow non-dependent code to contain inappropriate
        // attributes even in ARC, but require template instantiations to be
        // set up correctly.
        ((IsTemplateInstantiation && getLangOpts().ObjCAutoRefCount)
             ? diag::err_ns_attribute_wrong_parameter_type
             : diag::warn_ns_attribute_wrong_parameter_type),
        /*ExtraArgs=*/CI.getRange(), "ns_consumed", /*objc pointers*/ 0);
    return;
  case RetainOwnershipKind::CF:
    handleSimpleAttributeOrDiagnose<CFConsumedAttr>(
        *this, VD, CI, isValidSubjectOfCFAttribute(VD->getType()),
        diag::warn_ns_attribute_wrong_parameter_type,
        /*ExtraArgs=*/CI.getRange(), "cf_consumed", /*pointers*/ 1);
    return;
  }
}

static Sema::RetainOwnershipKind
parsedAttrToRetainOwnershipKind(const ParsedAttr &AL) {
  switch (AL.getKind()) {
  case ParsedAttr::AT_CFConsumed:
  case ParsedAttr::AT_CFReturnsRetained:
  case ParsedAttr::AT_CFReturnsNotRetained:
    return Sema::RetainOwnershipKind::CF;
  case ParsedAttr::AT_OSConsumesThis:
  case ParsedAttr::AT_OSConsumed:
  case ParsedAttr::AT_OSReturnsRetained:
  case ParsedAttr::AT_OSReturnsNotRetained:
  case ParsedAttr::AT_OSReturnsRetainedOnZero:
  case ParsedAttr::AT_OSReturnsRetainedOnNonZero:
    return Sema::RetainOwnershipKind::OS;
  case ParsedAttr::AT_NSConsumesSelf:
  case ParsedAttr::AT_NSConsumed:
  case ParsedAttr::AT_NSReturnsRetained:
  case ParsedAttr::AT_NSReturnsNotRetained:
  case ParsedAttr::AT_NSReturnsAutoreleased:
    return Sema::RetainOwnershipKind::NS;
  default:
    llvm_unreachable("Wrong argument supplied");
  }
}

bool Sema::checkNSReturnsRetainedReturnType(SourceLocation Loc, QualType QT) {
  if (isValidSubjectOfNSReturnsRetainedAttribute(QT))
    return false;

  Diag(Loc, diag::warn_ns_attribute_wrong_return_type)
      << "'ns_returns_retained'" << 0 << 0;
  return true;
}

/// \return whether the parameter is a pointer to OSObject pointer.
static bool isValidOSObjectOutParameter(const Decl *D) {
  const auto *PVD = dyn_cast<ParmVarDecl>(D);
  if (!PVD)
    return false;
  QualType QT = PVD->getType();
  QualType PT = QT->getPointeeType();
  return !PT.isNull() && isValidSubjectOfOSAttribute(PT);
}

static void handleXReturnsXRetainedAttr(Sema &S, Decl *D,
                                        const ParsedAttr &AL) {
  QualType ReturnType;
  Sema::RetainOwnershipKind K = parsedAttrToRetainOwnershipKind(AL);

  if (const auto *MD = dyn_cast<ObjCMethodDecl>(D)) {
    ReturnType = MD->getReturnType();
  } else if (S.getLangOpts().ObjCAutoRefCount && hasDeclarator(D) &&
             (AL.getKind() == ParsedAttr::AT_NSReturnsRetained)) {
    return; // ignore: was handled as a type attribute
  } else if (const auto *PD = dyn_cast<ObjCPropertyDecl>(D)) {
    ReturnType = PD->getType();
  } else if (const auto *FD = dyn_cast<FunctionDecl>(D)) {
    ReturnType = FD->getReturnType();
  } else if (const auto *Param = dyn_cast<ParmVarDecl>(D)) {
    // Attributes on parameters are used for out-parameters,
    // passed as pointers-to-pointers.
    unsigned DiagID = K == Sema::RetainOwnershipKind::CF
            ? /*pointer-to-CF-pointer*/2
            : /*pointer-to-OSObject-pointer*/3;
    ReturnType = Param->getType()->getPointeeType();
    if (ReturnType.isNull()) {
      S.Diag(D->getBeginLoc(), diag::warn_ns_attribute_wrong_parameter_type)
          << AL << DiagID << AL.getRange();
      return;
    }
  } else if (AL.isUsedAsTypeAttr()) {
    return;
  } else {
    AttributeDeclKind ExpectedDeclKind;
    switch (AL.getKind()) {
    default: llvm_unreachable("invalid ownership attribute");
    case ParsedAttr::AT_NSReturnsRetained:
    case ParsedAttr::AT_NSReturnsAutoreleased:
    case ParsedAttr::AT_NSReturnsNotRetained:
      ExpectedDeclKind = ExpectedFunctionOrMethod;
      break;

    case ParsedAttr::AT_OSReturnsRetained:
    case ParsedAttr::AT_OSReturnsNotRetained:
    case ParsedAttr::AT_CFReturnsRetained:
    case ParsedAttr::AT_CFReturnsNotRetained:
      ExpectedDeclKind = ExpectedFunctionMethodOrParameter;
      break;
    }
    S.Diag(D->getBeginLoc(), diag::warn_attribute_wrong_decl_type)
        << AL.getRange() << AL << ExpectedDeclKind;
    return;
  }

  bool TypeOK;
  bool Cf;
  unsigned ParmDiagID = 2; // Pointer-to-CF-pointer
  switch (AL.getKind()) {
  default: llvm_unreachable("invalid ownership attribute");
  case ParsedAttr::AT_NSReturnsRetained:
    TypeOK = isValidSubjectOfNSReturnsRetainedAttribute(ReturnType);
    Cf = false;
    break;

  case ParsedAttr::AT_NSReturnsAutoreleased:
  case ParsedAttr::AT_NSReturnsNotRetained:
    TypeOK = isValidSubjectOfNSAttribute(ReturnType);
    Cf = false;
    break;

  case ParsedAttr::AT_CFReturnsRetained:
  case ParsedAttr::AT_CFReturnsNotRetained:
    TypeOK = isValidSubjectOfCFAttribute(ReturnType);
    Cf = true;
    break;

  case ParsedAttr::AT_OSReturnsRetained:
  case ParsedAttr::AT_OSReturnsNotRetained:
    TypeOK = isValidSubjectOfOSAttribute(ReturnType);
    Cf = true;
    ParmDiagID = 3; // Pointer-to-OSObject-pointer
    break;
  }

  if (!TypeOK) {
    if (AL.isUsedAsTypeAttr())
      return;

    if (isa<ParmVarDecl>(D)) {
      S.Diag(D->getBeginLoc(), diag::warn_ns_attribute_wrong_parameter_type)
          << AL << ParmDiagID << AL.getRange();
    } else {
      // Needs to be kept in sync with warn_ns_attribute_wrong_return_type.
      enum : unsigned {
        Function,
        Method,
        Property
      } SubjectKind = Function;
      if (isa<ObjCMethodDecl>(D))
        SubjectKind = Method;
      else if (isa<ObjCPropertyDecl>(D))
        SubjectKind = Property;
      S.Diag(D->getBeginLoc(), diag::warn_ns_attribute_wrong_return_type)
          << AL << SubjectKind << Cf << AL.getRange();
    }
    return;
  }

  switch (AL.getKind()) {
    default:
      llvm_unreachable("invalid ownership attribute");
    case ParsedAttr::AT_NSReturnsAutoreleased:
      handleSimpleAttribute<NSReturnsAutoreleasedAttr>(S, D, AL);
      return;
    case ParsedAttr::AT_CFReturnsNotRetained:
      handleSimpleAttribute<CFReturnsNotRetainedAttr>(S, D, AL);
      return;
    case ParsedAttr::AT_NSReturnsNotRetained:
      handleSimpleAttribute<NSReturnsNotRetainedAttr>(S, D, AL);
      return;
    case ParsedAttr::AT_CFReturnsRetained:
      handleSimpleAttribute<CFReturnsRetainedAttr>(S, D, AL);
      return;
    case ParsedAttr::AT_NSReturnsRetained:
      handleSimpleAttribute<NSReturnsRetainedAttr>(S, D, AL);
      return;
    case ParsedAttr::AT_OSReturnsRetained:
      handleSimpleAttribute<OSReturnsRetainedAttr>(S, D, AL);
      return;
    case ParsedAttr::AT_OSReturnsNotRetained:
      handleSimpleAttribute<OSReturnsNotRetainedAttr>(S, D, AL);
      return;
  };
}

static void handleObjCReturnsInnerPointerAttr(Sema &S, Decl *D,
                                              const ParsedAttr &Attrs) {
  const int EP_ObjCMethod = 1;
  const int EP_ObjCProperty = 2;

  SourceLocation loc = Attrs.getLoc();
  QualType resultType;
  if (isa<ObjCMethodDecl>(D))
    resultType = cast<ObjCMethodDecl>(D)->getReturnType();
  else
    resultType = cast<ObjCPropertyDecl>(D)->getType();

  if (!resultType->isReferenceType() &&
      (!resultType->isPointerType() || resultType->isObjCRetainableType())) {
    S.Diag(D->getBeginLoc(), diag::warn_ns_attribute_wrong_return_type)
        << SourceRange(loc) << Attrs
        << (isa<ObjCMethodDecl>(D) ? EP_ObjCMethod : EP_ObjCProperty)
        << /*non-retainable pointer*/ 2;

    // Drop the attribute.
    return;
  }

  D->addAttr(::new (S.Context) ObjCReturnsInnerPointerAttr(S.Context, Attrs));
}

static void handleObjCRequiresSuperAttr(Sema &S, Decl *D,
                                        const ParsedAttr &Attrs) {
  const auto *Method = cast<ObjCMethodDecl>(D);

  const DeclContext *DC = Method->getDeclContext();
  if (const auto *PDecl = dyn_cast_or_null<ObjCProtocolDecl>(DC)) {
    S.Diag(D->getBeginLoc(), diag::warn_objc_requires_super_protocol) << Attrs
                                                                      << 0;
    S.Diag(PDecl->getLocation(), diag::note_protocol_decl);
    return;
  }
  if (Method->getMethodFamily() == OMF_dealloc) {
    S.Diag(D->getBeginLoc(), diag::warn_objc_requires_super_protocol) << Attrs
                                                                      << 1;
    return;
  }

  D->addAttr(::new (S.Context) ObjCRequiresSuperAttr(S.Context, Attrs));
}

static void handleNSErrorDomain(Sema &S, Decl *D, const ParsedAttr &AL) {
  auto *E = AL.getArgAsExpr(0);
  auto Loc = E ? E->getBeginLoc() : AL.getLoc();

  auto *DRE = dyn_cast<DeclRefExpr>(AL.getArgAsExpr(0));
  if (!DRE) {
    S.Diag(Loc, diag::err_nserrordomain_invalid_decl) << 0;
    return;
  }

  auto *VD = dyn_cast<VarDecl>(DRE->getDecl());
  if (!VD) {
    S.Diag(Loc, diag::err_nserrordomain_invalid_decl) << 1 << DRE->getDecl();
    return;
  }

  if (!isNSStringType(VD->getType(), S.Context) &&
      !isCFStringType(VD->getType(), S.Context)) {
    S.Diag(Loc, diag::err_nserrordomain_wrong_type) << VD;
    return;
  }

  D->addAttr(::new (S.Context) NSErrorDomainAttr(S.Context, AL, VD));
}

static void handleObjCBridgeAttr(Sema &S, Decl *D, const ParsedAttr &AL) {
  IdentifierLoc *Parm = AL.isArgIdent(0) ? AL.getArgAsIdent(0) : nullptr;

  if (!Parm) {
    S.Diag(D->getBeginLoc(), diag::err_objc_attr_not_id) << AL << 0;
    return;
  }

  // Typedefs only allow objc_bridge(id) and have some additional checking.
  if (const auto *TD = dyn_cast<TypedefNameDecl>(D)) {
    if (!Parm->Ident->isStr("id")) {
      S.Diag(AL.getLoc(), diag::err_objc_attr_typedef_not_id) << AL;
      return;
    }

    // Only allow 'cv void *'.
    QualType T = TD->getUnderlyingType();
    if (!T->isVoidPointerType()) {
      S.Diag(AL.getLoc(), diag::err_objc_attr_typedef_not_void_pointer);
      return;
    }
  }

  D->addAttr(::new (S.Context) ObjCBridgeAttr(S.Context, AL, Parm->Ident));
}

static void handleObjCBridgeMutableAttr(Sema &S, Decl *D,
                                        const ParsedAttr &AL) {
  IdentifierLoc *Parm = AL.isArgIdent(0) ? AL.getArgAsIdent(0) : nullptr;

  if (!Parm) {
    S.Diag(D->getBeginLoc(), diag::err_objc_attr_not_id) << AL << 0;
    return;
  }

  D->addAttr(::new (S.Context)
                 ObjCBridgeMutableAttr(S.Context, AL, Parm->Ident));
}

static void handleObjCBridgeRelatedAttr(Sema &S, Decl *D,
                                        const ParsedAttr &AL) {
  IdentifierInfo *RelatedClass =
      AL.isArgIdent(0) ? AL.getArgAsIdent(0)->Ident : nullptr;
  if (!RelatedClass) {
    S.Diag(D->getBeginLoc(), diag::err_objc_attr_not_id) << AL << 0;
    return;
  }
  IdentifierInfo *ClassMethod =
    AL.getArgAsIdent(1) ? AL.getArgAsIdent(1)->Ident : nullptr;
  IdentifierInfo *InstanceMethod =
    AL.getArgAsIdent(2) ? AL.getArgAsIdent(2)->Ident : nullptr;
  D->addAttr(::new (S.Context) ObjCBridgeRelatedAttr(
      S.Context, AL, RelatedClass, ClassMethod, InstanceMethod));
}

static void handleObjCDesignatedInitializer(Sema &S, Decl *D,
                                            const ParsedAttr &AL) {
  DeclContext *Ctx = D->getDeclContext();

  // This attribute can only be applied to methods in interfaces or class
  // extensions.
  if (!isa<ObjCInterfaceDecl>(Ctx) &&
      !(isa<ObjCCategoryDecl>(Ctx) &&
        cast<ObjCCategoryDecl>(Ctx)->IsClassExtension())) {
    S.Diag(D->getLocation(), diag::err_designated_init_attr_non_init);
    return;
  }

  ObjCInterfaceDecl *IFace;
  if (auto *CatDecl = dyn_cast<ObjCCategoryDecl>(Ctx))
    IFace = CatDecl->getClassInterface();
  else
    IFace = cast<ObjCInterfaceDecl>(Ctx);

  if (!IFace)
    return;

  IFace->setHasDesignatedInitializers();
  D->addAttr(::new (S.Context) ObjCDesignatedInitializerAttr(S.Context, AL));
}

static void handleObjCRuntimeName(Sema &S, Decl *D, const ParsedAttr &AL) {
  StringRef MetaDataName;
  if (!S.checkStringLiteralArgumentAttr(AL, 0, MetaDataName))
    return;
  D->addAttr(::new (S.Context)
                 ObjCRuntimeNameAttr(S.Context, AL, MetaDataName));
}

// When a user wants to use objc_boxable with a union or struct
// but they don't have access to the declaration (legacy/third-party code)
// then they can 'enable' this feature with a typedef:
// typedef struct __attribute((objc_boxable)) legacy_struct legacy_struct;
static void handleObjCBoxable(Sema &S, Decl *D, const ParsedAttr &AL) {
  bool notify = false;

  auto *RD = dyn_cast<RecordDecl>(D);
  if (RD && RD->getDefinition()) {
    RD = RD->getDefinition();
    notify = true;
  }

  if (RD) {
    ObjCBoxableAttr *BoxableAttr =
        ::new (S.Context) ObjCBoxableAttr(S.Context, AL);
    RD->addAttr(BoxableAttr);
    if (notify) {
      // we need to notify ASTReader/ASTWriter about
      // modification of existing declaration
      if (ASTMutationListener *L = S.getASTMutationListener())
        L->AddedAttributeToRecord(BoxableAttr, RD);
    }
  }
}

static void handleObjCOwnershipAttr(Sema &S, Decl *D, const ParsedAttr &AL) {
  if (hasDeclarator(D)) return;

  S.Diag(D->getBeginLoc(), diag::err_attribute_wrong_decl_type)
      << AL.getRange() << AL << ExpectedVariable;
}

static void handleObjCPreciseLifetimeAttr(Sema &S, Decl *D,
                                          const ParsedAttr &AL) {
  const auto *VD = cast<ValueDecl>(D);
  QualType QT = VD->getType();

  if (!QT->isDependentType() &&
      !QT->isObjCLifetimeType()) {
    S.Diag(AL.getLoc(), diag::err_objc_precise_lifetime_bad_type)
      << QT;
    return;
  }

  Qualifiers::ObjCLifetime Lifetime = QT.getObjCLifetime();

  // If we have no lifetime yet, check the lifetime we're presumably
  // going to infer.
  if (Lifetime == Qualifiers::OCL_None && !QT->isDependentType())
    Lifetime = QT->getObjCARCImplicitLifetime();

  switch (Lifetime) {
  case Qualifiers::OCL_None:
    assert(QT->isDependentType() &&
           "didn't infer lifetime for non-dependent type?");
    break;

  case Qualifiers::OCL_Weak:   // meaningful
  case Qualifiers::OCL_Strong: // meaningful
    break;

  case Qualifiers::OCL_ExplicitNone:
  case Qualifiers::OCL_Autoreleasing:
    S.Diag(AL.getLoc(), diag::warn_objc_precise_lifetime_meaningless)
        << (Lifetime == Qualifiers::OCL_Autoreleasing);
    break;
  }

  D->addAttr(::new (S.Context) ObjCPreciseLifetimeAttr(S.Context, AL));
}

static void handleSwiftAttrAttr(Sema &S, Decl *D, const ParsedAttr &AL) {
  // Make sure that there is a string literal as the annotation's single
  // argument.
  StringRef Str;
  if (!S.checkStringLiteralArgumentAttr(AL, 0, Str))
    return;

  D->addAttr(::new (S.Context) SwiftAttrAttr(S.Context, AL, Str));
}

static void handleSwiftBridge(Sema &S, Decl *D, const ParsedAttr &AL) {
  // Make sure that there is a string literal as the annotation's single
  // argument.
  StringRef BT;
  if (!S.checkStringLiteralArgumentAttr(AL, 0, BT))
    return;

  // Warn about duplicate attributes if they have different arguments, but drop
  // any duplicate attributes regardless.
  if (const auto *Other = D->getAttr<SwiftBridgeAttr>()) {
    if (Other->getSwiftType() != BT)
      S.Diag(AL.getLoc(), diag::warn_duplicate_attribute) << AL;
    return;
  }

  D->addAttr(::new (S.Context) SwiftBridgeAttr(S.Context, AL, BT));
}

static bool isErrorParameter(Sema &S, QualType QT) {
  const auto *PT = QT->getAs<PointerType>();
  if (!PT)
    return false;

  QualType Pointee = PT->getPointeeType();

  // Check for NSError**.
  if (const auto *OPT = Pointee->getAs<ObjCObjectPointerType>())
    if (const auto *ID = OPT->getInterfaceDecl())
      if (ID->getIdentifier() == S.getNSErrorIdent())
        return true;

  // Check for CFError**.
  if (const auto *PT = Pointee->getAs<PointerType>())
    if (const auto *RT = PT->getPointeeType()->getAs<RecordType>())
      if (S.isCFError(RT->getDecl()))
        return true;

  return false;
}

static void handleSwiftError(Sema &S, Decl *D, const ParsedAttr &AL) {
  auto hasErrorParameter = [](Sema &S, Decl *D, const ParsedAttr &AL) -> bool {
    for (unsigned I = 0, E = getFunctionOrMethodNumParams(D); I != E; ++I) {
      if (isErrorParameter(S, getFunctionOrMethodParamType(D, I)))
        return true;
    }

    S.Diag(AL.getLoc(), diag::err_attr_swift_error_no_error_parameter)
        << AL << isa<ObjCMethodDecl>(D);
    return false;
  };

  auto hasPointerResult = [](Sema &S, Decl *D, const ParsedAttr &AL) -> bool {
    // - C, ObjC, and block pointers are definitely okay.
    // - References are definitely not okay.
    // - nullptr_t is weird, but acceptable.
    QualType RT = getFunctionOrMethodResultType(D);
    if (RT->hasPointerRepresentation() && !RT->isReferenceType())
      return true;

    S.Diag(AL.getLoc(), diag::err_attr_swift_error_return_type)
        << AL << AL.getArgAsIdent(0)->Ident->getName() << isa<ObjCMethodDecl>(D)
        << /*pointer*/ 1;
    return false;
  };

  auto hasIntegerResult = [](Sema &S, Decl *D, const ParsedAttr &AL) -> bool {
    QualType RT = getFunctionOrMethodResultType(D);
    if (RT->isIntegralType(S.Context))
      return true;

    S.Diag(AL.getLoc(), diag::err_attr_swift_error_return_type)
        << AL << AL.getArgAsIdent(0)->Ident->getName() << isa<ObjCMethodDecl>(D)
        << /*integral*/ 0;
    return false;
  };

  if (D->isInvalidDecl())
    return;

  IdentifierLoc *Loc = AL.getArgAsIdent(0);
  SwiftErrorAttr::ConventionKind Convention;
  if (!SwiftErrorAttr::ConvertStrToConventionKind(Loc->Ident->getName(),
                                                  Convention)) {
    S.Diag(AL.getLoc(), diag::warn_attribute_type_not_supported)
        << AL << Loc->Ident;
    return;
  }

  switch (Convention) {
  case SwiftErrorAttr::None:
    // No additional validation required.
    break;

  case SwiftErrorAttr::NonNullError:
    if (!hasErrorParameter(S, D, AL))
      return;
    break;

  case SwiftErrorAttr::NullResult:
    if (!hasErrorParameter(S, D, AL) || !hasPointerResult(S, D, AL))
      return;
    break;

  case SwiftErrorAttr::NonZeroResult:
  case SwiftErrorAttr::ZeroResult:
    if (!hasErrorParameter(S, D, AL) || !hasIntegerResult(S, D, AL))
      return;
    break;
  }

  D->addAttr(::new (S.Context) SwiftErrorAttr(S.Context, AL, Convention));
}

static void checkSwiftAsyncErrorBlock(Sema &S, Decl *D,
                                      const SwiftAsyncErrorAttr *ErrorAttr,
                                      const SwiftAsyncAttr *AsyncAttr) {
  if (AsyncAttr->getKind() == SwiftAsyncAttr::None) {
    if (ErrorAttr->getConvention() != SwiftAsyncErrorAttr::None) {
      S.Diag(AsyncAttr->getLocation(),
             diag::err_swift_async_error_without_swift_async)
          << AsyncAttr << isa<ObjCMethodDecl>(D);
    }
    return;
  }

  const ParmVarDecl *HandlerParam = getFunctionOrMethodParam(
      D, AsyncAttr->getCompletionHandlerIndex().getASTIndex());
  // handleSwiftAsyncAttr already verified the type is correct, so no need to
  // double-check it here.
  const auto *FuncTy = HandlerParam->getType()
                           ->castAs<BlockPointerType>()
                           ->getPointeeType()
                           ->getAs<FunctionProtoType>();
  ArrayRef<QualType> BlockParams;
  if (FuncTy)
    BlockParams = FuncTy->getParamTypes();

  switch (ErrorAttr->getConvention()) {
  case SwiftAsyncErrorAttr::ZeroArgument:
  case SwiftAsyncErrorAttr::NonZeroArgument: {
    uint32_t ParamIdx = ErrorAttr->getHandlerParamIdx();
    if (ParamIdx == 0 || ParamIdx > BlockParams.size()) {
      S.Diag(ErrorAttr->getLocation(),
             diag::err_attribute_argument_out_of_bounds) << ErrorAttr << 2;
      return;
    }
    QualType ErrorParam = BlockParams[ParamIdx - 1];
    if (!ErrorParam->isIntegralType(S.Context)) {
      StringRef ConvStr =
          ErrorAttr->getConvention() == SwiftAsyncErrorAttr::ZeroArgument
              ? "zero_argument"
              : "nonzero_argument";
      S.Diag(ErrorAttr->getLocation(), diag::err_swift_async_error_non_integral)
          << ErrorAttr << ConvStr << ParamIdx << ErrorParam;
      return;
    }
    break;
  }
  case SwiftAsyncErrorAttr::NonNullError: {
    bool AnyErrorParams = false;
    for (QualType Param : BlockParams) {
      // Check for NSError *.
      if (const auto *ObjCPtrTy = Param->getAs<ObjCObjectPointerType>()) {
        if (const auto *ID = ObjCPtrTy->getInterfaceDecl()) {
          if (ID->getIdentifier() == S.getNSErrorIdent()) {
            AnyErrorParams = true;
            break;
          }
        }
      }
      // Check for CFError *.
      if (const auto *PtrTy = Param->getAs<PointerType>()) {
        if (const auto *RT = PtrTy->getPointeeType()->getAs<RecordType>()) {
          if (S.isCFError(RT->getDecl())) {
            AnyErrorParams = true;
            break;
          }
        }
      }
    }

    if (!AnyErrorParams) {
      S.Diag(ErrorAttr->getLocation(),
             diag::err_swift_async_error_no_error_parameter)
          << ErrorAttr << isa<ObjCMethodDecl>(D);
      return;
    }
    break;
  }
  case SwiftAsyncErrorAttr::None:
    break;
  }
}

static void handleSwiftAsyncError(Sema &S, Decl *D, const ParsedAttr &AL) {
  IdentifierLoc *IDLoc = AL.getArgAsIdent(0);
  SwiftAsyncErrorAttr::ConventionKind ConvKind;
  if (!SwiftAsyncErrorAttr::ConvertStrToConventionKind(IDLoc->Ident->getName(),
                                                       ConvKind)) {
    S.Diag(AL.getLoc(), diag::warn_attribute_type_not_supported)
        << AL << IDLoc->Ident;
    return;
  }

  uint32_t ParamIdx = 0;
  switch (ConvKind) {
  case SwiftAsyncErrorAttr::ZeroArgument:
  case SwiftAsyncErrorAttr::NonZeroArgument: {
    if (!AL.checkExactlyNumArgs(S, 2))
      return;

    Expr *IdxExpr = AL.getArgAsExpr(1);
    if (!checkUInt32Argument(S, AL, IdxExpr, ParamIdx))
      return;
    break;
  }
  case SwiftAsyncErrorAttr::NonNullError:
  case SwiftAsyncErrorAttr::None: {
    if (!AL.checkExactlyNumArgs(S, 1))
      return;
    break;
  }
  }

  auto *ErrorAttr =
      ::new (S.Context) SwiftAsyncErrorAttr(S.Context, AL, ConvKind, ParamIdx);
  D->addAttr(ErrorAttr);

  if (auto *AsyncAttr = D->getAttr<SwiftAsyncAttr>())
    checkSwiftAsyncErrorBlock(S, D, ErrorAttr, AsyncAttr);
}

// For a function, this will validate a compound Swift name, e.g.
// <code>init(foo:bar:baz:)</code> or <code>controllerForName(_:)</code>, and
// the function will output the number of parameter names, and whether this is a
// single-arg initializer.
//
// For a type, enum constant, property, or variable declaration, this will
// validate either a simple identifier, or a qualified
// <code>context.identifier</code> name.
static bool
validateSwiftFunctionName(Sema &S, const ParsedAttr &AL, SourceLocation Loc,
                          StringRef Name, unsigned &SwiftParamCount,
                          bool &IsSingleParamInit) {
  SwiftParamCount = 0;
  IsSingleParamInit = false;

  // Check whether this will be mapped to a getter or setter of a property.
  bool IsGetter = false, IsSetter = false;
  if (Name.startswith("getter:")) {
    IsGetter = true;
    Name = Name.substr(7);
  } else if (Name.startswith("setter:")) {
    IsSetter = true;
    Name = Name.substr(7);
  }

  if (Name.back() != ')') {
    S.Diag(Loc, diag::warn_attr_swift_name_function) << AL;
    return false;
  }

  bool IsMember = false;
  StringRef ContextName, BaseName, Parameters;

  std::tie(BaseName, Parameters) = Name.split('(');

  // Split at the first '.', if it exists, which separates the context name
  // from the base name.
  std::tie(ContextName, BaseName) = BaseName.split('.');
  if (BaseName.empty()) {
    BaseName = ContextName;
    ContextName = StringRef();
  } else if (ContextName.empty() || !isValidAsciiIdentifier(ContextName)) {
    S.Diag(Loc, diag::warn_attr_swift_name_invalid_identifier)
        << AL << /*context*/ 1;
    return false;
  } else {
    IsMember = true;
  }

  if (!isValidAsciiIdentifier(BaseName) || BaseName == "_") {
    S.Diag(Loc, diag::warn_attr_swift_name_invalid_identifier)
        << AL << /*basename*/ 0;
    return false;
  }

  bool IsSubscript = BaseName == "subscript";
  // A subscript accessor must be a getter or setter.
  if (IsSubscript && !IsGetter && !IsSetter) {
    S.Diag(Loc, diag::warn_attr_swift_name_subscript_invalid_parameter)
        << AL << /* getter or setter */ 0;
    return false;
  }

  if (Parameters.empty()) {
    S.Diag(Loc, diag::warn_attr_swift_name_missing_parameters) << AL;
    return false;
  }

  assert(Parameters.back() == ')' && "expected ')'");
  Parameters = Parameters.drop_back(); // ')'

  if (Parameters.empty()) {
    // Setters and subscripts must have at least one parameter.
    if (IsSubscript) {
      S.Diag(Loc, diag::warn_attr_swift_name_subscript_invalid_parameter)
          << AL << /* have at least one parameter */1;
      return false;
    }

    if (IsSetter) {
      S.Diag(Loc, diag::warn_attr_swift_name_setter_parameters) << AL;
      return false;
    }

    return true;
  }

  if (Parameters.back() != ':') {
    S.Diag(Loc, diag::warn_attr_swift_name_function) << AL;
    return false;
  }

  StringRef CurrentParam;
  llvm::Optional<unsigned> SelfLocation;
  unsigned NewValueCount = 0;
  llvm::Optional<unsigned> NewValueLocation;
  do {
    std::tie(CurrentParam, Parameters) = Parameters.split(':');

    if (!isValidAsciiIdentifier(CurrentParam)) {
      S.Diag(Loc, diag::warn_attr_swift_name_invalid_identifier)
          << AL << /*parameter*/2;
      return false;
    }

    if (IsMember && CurrentParam == "self") {
      // "self" indicates the "self" argument for a member.

      // More than one "self"?
      if (SelfLocation) {
        S.Diag(Loc, diag::warn_attr_swift_name_multiple_selfs) << AL;
        return false;
      }

      // The "self" location is the current parameter.
      SelfLocation = SwiftParamCount;
    } else if (CurrentParam == "newValue") {
      // "newValue" indicates the "newValue" argument for a setter.

      // There should only be one 'newValue', but it's only significant for
      // subscript accessors, so don't error right away.
      ++NewValueCount;

      NewValueLocation = SwiftParamCount;
    }

    ++SwiftParamCount;
  } while (!Parameters.empty());

  // Only instance subscripts are currently supported.
  if (IsSubscript && !SelfLocation) {
    S.Diag(Loc, diag::warn_attr_swift_name_subscript_invalid_parameter)
        << AL << /*have a 'self:' parameter*/2;
    return false;
  }

  IsSingleParamInit =
        SwiftParamCount == 1 && BaseName == "init" && CurrentParam != "_";

  // Check the number of parameters for a getter/setter.
  if (IsGetter || IsSetter) {
    // Setters have one parameter for the new value.
    unsigned NumExpectedParams = IsGetter ? 0 : 1;
    unsigned ParamDiag =
        IsGetter ? diag::warn_attr_swift_name_getter_parameters
                 : diag::warn_attr_swift_name_setter_parameters;

    // Instance methods have one parameter for "self".
    if (SelfLocation)
      ++NumExpectedParams;

    // Subscripts may have additional parameters beyond the expected params for
    // the index.
    if (IsSubscript) {
      if (SwiftParamCount < NumExpectedParams) {
        S.Diag(Loc, ParamDiag) << AL;
        return false;
      }

      // A subscript setter must explicitly label its newValue parameter to
      // distinguish it from index parameters.
      if (IsSetter) {
        if (!NewValueLocation) {
          S.Diag(Loc, diag::warn_attr_swift_name_subscript_setter_no_newValue)
              << AL;
          return false;
        }
        if (NewValueCount > 1) {
          S.Diag(Loc, diag::warn_attr_swift_name_subscript_setter_multiple_newValues)
              << AL;
          return false;
        }
      } else {
        // Subscript getters should have no 'newValue:' parameter.
        if (NewValueLocation) {
          S.Diag(Loc, diag::warn_attr_swift_name_subscript_getter_newValue)
              << AL;
          return false;
        }
      }
    } else {
      // Property accessors must have exactly the number of expected params.
      if (SwiftParamCount != NumExpectedParams) {
        S.Diag(Loc, ParamDiag) << AL;
        return false;
      }
    }
  }

  return true;
}

bool Sema::DiagnoseSwiftName(Decl *D, StringRef Name, SourceLocation Loc,
                             const ParsedAttr &AL, bool IsAsync) {
  if (isa<ObjCMethodDecl>(D) || isa<FunctionDecl>(D)) {
    ArrayRef<ParmVarDecl*> Params;
    unsigned ParamCount;

    if (const auto *Method = dyn_cast<ObjCMethodDecl>(D)) {
      ParamCount = Method->getSelector().getNumArgs();
      Params = Method->parameters().slice(0, ParamCount);
    } else {
      const auto *F = cast<FunctionDecl>(D);

      ParamCount = F->getNumParams();
      Params = F->parameters();

      if (!F->hasWrittenPrototype()) {
        Diag(Loc, diag::warn_attribute_wrong_decl_type) << AL
            << ExpectedFunctionWithProtoType;
        return false;
      }
    }

    // The async name drops the last callback parameter.
    if (IsAsync) {
      if (ParamCount == 0) {
        Diag(Loc, diag::warn_attr_swift_name_decl_missing_params)
            << AL << isa<ObjCMethodDecl>(D);
        return false;
      }
      ParamCount -= 1;
    }

    unsigned SwiftParamCount;
    bool IsSingleParamInit;
    if (!validateSwiftFunctionName(*this, AL, Loc, Name,
                                   SwiftParamCount, IsSingleParamInit))
      return false;

    bool ParamCountValid;
    if (SwiftParamCount == ParamCount) {
      ParamCountValid = true;
    } else if (SwiftParamCount > ParamCount) {
      ParamCountValid = IsSingleParamInit && ParamCount == 0;
    } else {
      // We have fewer Swift parameters than Objective-C parameters, but that
      // might be because we've transformed some of them. Check for potential
      // "out" parameters and err on the side of not warning.
      unsigned MaybeOutParamCount =
          llvm::count_if(Params, [](const ParmVarDecl *Param) -> bool {
            QualType ParamTy = Param->getType();
            if (ParamTy->isReferenceType() || ParamTy->isPointerType())
              return !ParamTy->getPointeeType().isConstQualified();
            return false;
          });

      ParamCountValid = SwiftParamCount + MaybeOutParamCount >= ParamCount;
    }

    if (!ParamCountValid) {
      Diag(Loc, diag::warn_attr_swift_name_num_params)
          << (SwiftParamCount > ParamCount) << AL << ParamCount
          << SwiftParamCount;
      return false;
    }
  } else if ((isa<EnumConstantDecl>(D) || isa<ObjCProtocolDecl>(D) ||
              isa<ObjCInterfaceDecl>(D) || isa<ObjCPropertyDecl>(D) ||
              isa<VarDecl>(D) || isa<TypedefNameDecl>(D) || isa<TagDecl>(D) ||
              isa<IndirectFieldDecl>(D) || isa<FieldDecl>(D)) &&
             !IsAsync) {
    StringRef ContextName, BaseName;

    std::tie(ContextName, BaseName) = Name.split('.');
    if (BaseName.empty()) {
      BaseName = ContextName;
      ContextName = StringRef();
    } else if (!isValidAsciiIdentifier(ContextName)) {
      Diag(Loc, diag::warn_attr_swift_name_invalid_identifier) << AL
          << /*context*/1;
      return false;
    }

    if (!isValidAsciiIdentifier(BaseName)) {
      Diag(Loc, diag::warn_attr_swift_name_invalid_identifier) << AL
          << /*basename*/0;
      return false;
    }
  } else {
    Diag(Loc, diag::warn_attr_swift_name_decl_kind) << AL;
    return false;
  }
  return true;
}

static void handleSwiftName(Sema &S, Decl *D, const ParsedAttr &AL) {
  StringRef Name;
  SourceLocation Loc;
  if (!S.checkStringLiteralArgumentAttr(AL, 0, Name, &Loc))
    return;

  if (!S.DiagnoseSwiftName(D, Name, Loc, AL, /*IsAsync=*/false))
    return;

  D->addAttr(::new (S.Context) SwiftNameAttr(S.Context, AL, Name));
}

static void handleSwiftAsyncName(Sema &S, Decl *D, const ParsedAttr &AL) {
  StringRef Name;
  SourceLocation Loc;
  if (!S.checkStringLiteralArgumentAttr(AL, 0, Name, &Loc))
    return;

  if (!S.DiagnoseSwiftName(D, Name, Loc, AL, /*IsAsync=*/true))
    return;

  D->addAttr(::new (S.Context) SwiftAsyncNameAttr(S.Context, AL, Name));
}

static void handleSwiftNewType(Sema &S, Decl *D, const ParsedAttr &AL) {
  // Make sure that there is an identifier as the annotation's single argument.
  if (!AL.checkExactlyNumArgs(S, 1))
    return;

  if (!AL.isArgIdent(0)) {
    S.Diag(AL.getLoc(), diag::err_attribute_argument_type)
        << AL << AANT_ArgumentIdentifier;
    return;
  }

  SwiftNewTypeAttr::NewtypeKind Kind;
  IdentifierInfo *II = AL.getArgAsIdent(0)->Ident;
  if (!SwiftNewTypeAttr::ConvertStrToNewtypeKind(II->getName(), Kind)) {
    S.Diag(AL.getLoc(), diag::warn_attribute_type_not_supported) << AL << II;
    return;
  }

  if (!isa<TypedefNameDecl>(D)) {
    S.Diag(AL.getLoc(), diag::warn_attribute_wrong_decl_type_str)
        << AL << "typedefs";
    return;
  }

  D->addAttr(::new (S.Context) SwiftNewTypeAttr(S.Context, AL, Kind));
}

static void handleSwiftAsyncAttr(Sema &S, Decl *D, const ParsedAttr &AL) {
  if (!AL.isArgIdent(0)) {
    S.Diag(AL.getLoc(), diag::err_attribute_argument_n_type)
        << AL << 1 << AANT_ArgumentIdentifier;
    return;
  }

  SwiftAsyncAttr::Kind Kind;
  IdentifierInfo *II = AL.getArgAsIdent(0)->Ident;
  if (!SwiftAsyncAttr::ConvertStrToKind(II->getName(), Kind)) {
    S.Diag(AL.getLoc(), diag::err_swift_async_no_access) << AL << II;
    return;
  }

  ParamIdx Idx;
  if (Kind == SwiftAsyncAttr::None) {
    // If this is 'none', then there shouldn't be any additional arguments.
    if (!AL.checkExactlyNumArgs(S, 1))
      return;
  } else {
    // Non-none swift_async requires a completion handler index argument.
    if (!AL.checkExactlyNumArgs(S, 2))
      return;

    Expr *HandlerIdx = AL.getArgAsExpr(1);
    if (!checkFunctionOrMethodParameterIndex(S, D, AL, 2, HandlerIdx, Idx))
      return;

    const ParmVarDecl *CompletionBlock =
        getFunctionOrMethodParam(D, Idx.getASTIndex());
    QualType CompletionBlockType = CompletionBlock->getType();
    if (!CompletionBlockType->isBlockPointerType()) {
      S.Diag(CompletionBlock->getLocation(),
             diag::err_swift_async_bad_block_type)
          << CompletionBlock->getType();
      return;
    }
    QualType BlockTy =
        CompletionBlockType->castAs<BlockPointerType>()->getPointeeType();
    if (!BlockTy->castAs<FunctionType>()->getReturnType()->isVoidType()) {
      S.Diag(CompletionBlock->getLocation(),
             diag::err_swift_async_bad_block_type)
          << CompletionBlock->getType();
      return;
    }
  }

  auto *AsyncAttr =
      ::new (S.Context) SwiftAsyncAttr(S.Context, AL, Kind, Idx);
  D->addAttr(AsyncAttr);

  if (auto *ErrorAttr = D->getAttr<SwiftAsyncErrorAttr>())
    checkSwiftAsyncErrorBlock(S, D, ErrorAttr, AsyncAttr);
}

//===----------------------------------------------------------------------===//
// Microsoft specific attribute handlers.
//===----------------------------------------------------------------------===//

UuidAttr *Sema::mergeUuidAttr(Decl *D, const AttributeCommonInfo &CI,
                              StringRef UuidAsWritten, MSGuidDecl *GuidDecl) {
  if (const auto *UA = D->getAttr<UuidAttr>()) {
    if (declaresSameEntity(UA->getGuidDecl(), GuidDecl))
      return nullptr;
    if (!UA->getGuid().empty()) {
      Diag(UA->getLocation(), diag::err_mismatched_uuid);
      Diag(CI.getLoc(), diag::note_previous_uuid);
      D->dropAttr<UuidAttr>();
    }
  }

  return ::new (Context) UuidAttr(Context, CI, UuidAsWritten, GuidDecl);
}

static void handleUuidAttr(Sema &S, Decl *D, const ParsedAttr &AL) {
  if (!S.LangOpts.CPlusPlus) {
    S.Diag(AL.getLoc(), diag::err_attribute_not_supported_in_lang)
        << AL << AttributeLangSupport::C;
    return;
  }

  StringRef OrigStrRef;
  SourceLocation LiteralLoc;
  if (!S.checkStringLiteralArgumentAttr(AL, 0, OrigStrRef, &LiteralLoc))
    return;

  // GUID format is "XXXXXXXX-XXXX-XXXX-XXXX-XXXXXXXXXXXX" or
  // "{XXXXXXXX-XXXX-XXXX-XXXX-XXXXXXXXXXXX}", normalize to the former.
  StringRef StrRef = OrigStrRef;
  if (StrRef.size() == 38 && StrRef.front() == '{' && StrRef.back() == '}')
    StrRef = StrRef.drop_front().drop_back();

  // Validate GUID length.
  if (StrRef.size() != 36) {
    S.Diag(LiteralLoc, diag::err_attribute_uuid_malformed_guid);
    return;
  }

  for (unsigned i = 0; i < 36; ++i) {
    if (i == 8 || i == 13 || i == 18 || i == 23) {
      if (StrRef[i] != '-') {
        S.Diag(LiteralLoc, diag::err_attribute_uuid_malformed_guid);
        return;
      }
    } else if (!isHexDigit(StrRef[i])) {
      S.Diag(LiteralLoc, diag::err_attribute_uuid_malformed_guid);
      return;
    }
  }

  // Convert to our parsed format and canonicalize.
  MSGuidDecl::Parts Parsed;
  StrRef.substr(0, 8).getAsInteger(16, Parsed.Part1);
  StrRef.substr(9, 4).getAsInteger(16, Parsed.Part2);
  StrRef.substr(14, 4).getAsInteger(16, Parsed.Part3);
  for (unsigned i = 0; i != 8; ++i)
    StrRef.substr(19 + 2 * i + (i >= 2 ? 1 : 0), 2)
        .getAsInteger(16, Parsed.Part4And5[i]);
  MSGuidDecl *Guid = S.Context.getMSGuidDecl(Parsed);

  // FIXME: It'd be nice to also emit a fixit removing uuid(...) (and, if it's
  // the only thing in the [] list, the [] too), and add an insertion of
  // __declspec(uuid(...)).  But sadly, neither the SourceLocs of the commas
  // separating attributes nor of the [ and the ] are in the AST.
  // Cf "SourceLocations of attribute list delimiters - [[ ... , ... ]] etc"
  // on cfe-dev.
  if (AL.isMicrosoftAttribute()) // Check for [uuid(...)] spelling.
    S.Diag(AL.getLoc(), diag::warn_atl_uuid_deprecated);

  UuidAttr *UA = S.mergeUuidAttr(D, AL, OrigStrRef, Guid);
  if (UA)
    D->addAttr(UA);
}

static void handleHLSLNumThreadsAttr(Sema &S, Decl *D, const ParsedAttr &AL) {
  using llvm::Triple;
  Triple Target = S.Context.getTargetInfo().getTriple();
  auto Env = S.Context.getTargetInfo().getTriple().getEnvironment();
  if (!llvm::is_contained({Triple::Compute, Triple::Mesh, Triple::Amplification,
                           Triple::Library},
                          Env)) {
    uint32_t Pipeline =
        static_cast<uint32_t>(hlsl::getStageFromEnvironment(Env));
    S.Diag(AL.getLoc(), diag::err_hlsl_attr_unsupported_in_stage)
        << AL << Pipeline << "Compute, Amplification, Mesh or Library";
    return;
  }

  llvm::VersionTuple SMVersion = Target.getOSVersion();
  uint32_t ZMax = 1024;
  uint32_t ThreadMax = 1024;
  if (SMVersion.getMajor() <= 4) {
    ZMax = 1;
    ThreadMax = 768;
  } else if (SMVersion.getMajor() == 5) {
    ZMax = 64;
    ThreadMax = 1024;
  }

  uint32_t X;
  if (!checkUInt32Argument(S, AL, AL.getArgAsExpr(0), X))
    return;
  if (X > 1024) {
    S.Diag(AL.getArgAsExpr(0)->getExprLoc(),
           diag::err_hlsl_numthreads_argument_oor) << 0 << 1024;
    return;
  }
  uint32_t Y;
  if (!checkUInt32Argument(S, AL, AL.getArgAsExpr(1), Y))
    return;
  if (Y > 1024) {
    S.Diag(AL.getArgAsExpr(1)->getExprLoc(),
           diag::err_hlsl_numthreads_argument_oor) << 1 << 1024;
    return;
  }
  uint32_t Z;
  if (!checkUInt32Argument(S, AL, AL.getArgAsExpr(2), Z))
    return;
  if (Z > ZMax) {
    S.Diag(AL.getArgAsExpr(2)->getExprLoc(),
           diag::err_hlsl_numthreads_argument_oor) << 2 << ZMax;
    return;
  }

  if (X * Y * Z > ThreadMax) {
    S.Diag(AL.getLoc(), diag::err_hlsl_numthreads_invalid) << ThreadMax;
    return;
  }

  HLSLNumThreadsAttr *NewAttr = S.mergeHLSLNumThreadsAttr(D, AL, X, Y, Z);
  if (NewAttr)
    D->addAttr(NewAttr);
}

HLSLNumThreadsAttr *Sema::mergeHLSLNumThreadsAttr(Decl *D,
                                                  const AttributeCommonInfo &AL,
                                                  int X, int Y, int Z) {
  if (HLSLNumThreadsAttr *NT = D->getAttr<HLSLNumThreadsAttr>()) {
    if (NT->getX() != X || NT->getY() != Y || NT->getZ() != Z) {
      Diag(NT->getLocation(), diag::err_hlsl_attribute_param_mismatch) << AL;
      Diag(AL.getLoc(), diag::note_conflicting_attribute);
    }
    return nullptr;
  }
  return ::new (Context) HLSLNumThreadsAttr(Context, AL, X, Y, Z);
}

static void handleHLSLSVGroupIndexAttr(Sema &S, Decl *D, const ParsedAttr &AL) {
  using llvm::Triple;
  auto Env = S.Context.getTargetInfo().getTriple().getEnvironment();
  if (Env != Triple::Compute && Env != Triple::Library) {
    // FIXME: it is OK for a compute shader entry and pixel shader entry live in
    // same HLSL file. Issue https://github.com/llvm/llvm-project/issues/57880.
    ShaderStage Pipeline = hlsl::getStageFromEnvironment(Env);
    S.Diag(AL.getLoc(), diag::err_hlsl_attr_unsupported_in_stage)
        << AL << (uint32_t)Pipeline << "Compute";
    return;
  }

  D->addAttr(::new (S.Context) HLSLSV_GroupIndexAttr(S.Context, AL));
}

static bool isLegalTypeForHLSLSV_DispatchThreadID(QualType T) {
  if (!T->hasUnsignedIntegerRepresentation())
    return false;
  if (const auto *VT = T->getAs<VectorType>())
    return VT->getNumElements() <= 3;
  return true;
}

static void handleHLSLSV_DispatchThreadIDAttr(Sema &S, Decl *D,
                                              const ParsedAttr &AL) {
  using llvm::Triple;
  Triple Target = S.Context.getTargetInfo().getTriple();
  // FIXME: it is OK for a compute shader entry and pixel shader entry live in
  // same HLSL file.Issue https://github.com/llvm/llvm-project/issues/57880.
  if (Target.getEnvironment() != Triple::Compute &&
      Target.getEnvironment() != Triple::Library) {
    uint32_t Pipeline =
        (uint32_t)S.Context.getTargetInfo().getTriple().getEnvironment() -
        (uint32_t)llvm::Triple::Pixel;
    S.Diag(AL.getLoc(), diag::err_hlsl_attr_unsupported_in_stage)
        << AL << Pipeline << "Compute";
    return;
  }

  // FIXME: report warning and ignore semantic when cannot apply on the Decl.
  // See https://github.com/llvm/llvm-project/issues/57916.

  // FIXME: support semantic on field.
  // See https://github.com/llvm/llvm-project/issues/57889.
  if (isa<FieldDecl>(D)) {
    S.Diag(AL.getLoc(), diag::err_hlsl_attr_invalid_ast_node)
        << AL << "parameter";
    return;
  }

  auto *VD = cast<ValueDecl>(D);
  if (!isLegalTypeForHLSLSV_DispatchThreadID(VD->getType())) {
    S.Diag(AL.getLoc(), diag::err_hlsl_attr_invalid_type)
        << AL << "uint/uint2/uint3";
    return;
  }

  D->addAttr(::new (S.Context) HLSLSV_DispatchThreadIDAttr(S.Context, AL));
}

static void handleHLSLShaderAttr(Sema &S, Decl *D, const ParsedAttr &AL) {
  StringRef Str;
  SourceLocation ArgLoc;
  if (!S.checkStringLiteralArgumentAttr(AL, 0, Str, &ArgLoc))
    return;

  HLSLShaderAttr::ShaderType ShaderType;
  if (!HLSLShaderAttr::ConvertStrToShaderType(Str, ShaderType) ||
      // Library is added to help convert HLSLShaderAttr::ShaderType to
      // llvm::Triple::EnviromentType. It is not a legal
      // HLSLShaderAttr::ShaderType.
      ShaderType == HLSLShaderAttr::Library) {
    S.Diag(AL.getLoc(), diag::warn_attribute_type_not_supported)
        << AL << Str << ArgLoc;
    return;
  }

  // FIXME: check function match the shader stage.

  HLSLShaderAttr *NewAttr = S.mergeHLSLShaderAttr(D, AL, ShaderType);
  if (NewAttr)
    D->addAttr(NewAttr);
}

HLSLShaderAttr *
Sema::mergeHLSLShaderAttr(Decl *D, const AttributeCommonInfo &AL,
                          HLSLShaderAttr::ShaderType ShaderType) {
  if (HLSLShaderAttr *NT = D->getAttr<HLSLShaderAttr>()) {
    if (NT->getType() != ShaderType) {
      Diag(NT->getLocation(), diag::err_hlsl_attribute_param_mismatch) << AL;
      Diag(AL.getLoc(), diag::note_conflicting_attribute);
    }
    return nullptr;
  }
  return HLSLShaderAttr::Create(Context, ShaderType, AL);
}

static void handleHLSLResourceBindingAttr(Sema &S, Decl *D,
                                          const ParsedAttr &AL) {
  StringRef Space = "space0";
  StringRef Slot = "";

  if (!AL.isArgIdent(0)) {
    S.Diag(AL.getLoc(), diag::err_attribute_argument_type)
        << AL << AANT_ArgumentIdentifier;
    return;
  }

  IdentifierLoc *Loc = AL.getArgAsIdent(0);
  StringRef Str = Loc->Ident->getName();
  SourceLocation ArgLoc = Loc->Loc;

  SourceLocation SpaceArgLoc;
  if (AL.getNumArgs() == 2) {
    Slot = Str;
    if (!AL.isArgIdent(1)) {
      S.Diag(AL.getLoc(), diag::err_attribute_argument_type)
          << AL << AANT_ArgumentIdentifier;
      return;
    }

    IdentifierLoc *Loc = AL.getArgAsIdent(1);
    Space = Loc->Ident->getName();
    SpaceArgLoc = Loc->Loc;
  } else {
    Slot = Str;
  }

  // Validate.
  if (!Slot.empty()) {
    switch (Slot[0]) {
    case 'u':
    case 'b':
    case 's':
    case 't':
      break;
    default:
      S.Diag(ArgLoc, diag::err_hlsl_unsupported_register_type)
          << Slot.substr(0, 1);
      return;
    }

    StringRef SlotNum = Slot.substr(1);
    unsigned Num = 0;
    if (SlotNum.getAsInteger(10, Num)) {
      S.Diag(ArgLoc, diag::err_hlsl_unsupported_register_number);
      return;
    }
  }

  if (!Space.startswith("space")) {
    S.Diag(SpaceArgLoc, diag::err_hlsl_expected_space) << Space;
    return;
  }
  StringRef SpaceNum = Space.substr(5);
  unsigned Num = 0;
  if (SpaceNum.getAsInteger(10, Num)) {
    S.Diag(SpaceArgLoc, diag::err_hlsl_expected_space) << Space;
    return;
  }

  // FIXME: check reg type match decl. Issue
  // https://github.com/llvm/llvm-project/issues/57886.
  HLSLResourceBindingAttr *NewAttr =
      HLSLResourceBindingAttr::Create(S.getASTContext(), Slot, Space, AL);
  if (NewAttr)
    D->addAttr(NewAttr);
}

static void handleMSInheritanceAttr(Sema &S, Decl *D, const ParsedAttr &AL) {
  if (!S.LangOpts.CPlusPlus) {
    S.Diag(AL.getLoc(), diag::err_attribute_not_supported_in_lang)
        << AL << AttributeLangSupport::C;
    return;
  }
  MSInheritanceAttr *IA = S.mergeMSInheritanceAttr(
      D, AL, /*BestCase=*/true, (MSInheritanceModel)AL.getSemanticSpelling());
  if (IA) {
    D->addAttr(IA);
    S.Consumer.AssignInheritanceModel(cast<CXXRecordDecl>(D));
  }
}

static void handleDeclspecThreadAttr(Sema &S, Decl *D, const ParsedAttr &AL) {
  const auto *VD = cast<VarDecl>(D);
  if (!S.Context.getTargetInfo().isTLSSupported()) {
    S.Diag(AL.getLoc(), diag::err_thread_unsupported);
    return;
  }
  if (VD->getTSCSpec() != TSCS_unspecified) {
    S.Diag(AL.getLoc(), diag::err_declspec_thread_on_thread_variable);
    return;
  }
  if (VD->hasLocalStorage()) {
    S.Diag(AL.getLoc(), diag::err_thread_non_global) << "__declspec(thread)";
    return;
  }
  D->addAttr(::new (S.Context) ThreadAttr(S.Context, AL));
}

static void handleAbiTagAttr(Sema &S, Decl *D, const ParsedAttr &AL) {
  SmallVector<StringRef, 4> Tags;
  for (unsigned I = 0, E = AL.getNumArgs(); I != E; ++I) {
    StringRef Tag;
    if (!S.checkStringLiteralArgumentAttr(AL, I, Tag))
      return;
    Tags.push_back(Tag);
  }

  if (const auto *NS = dyn_cast<NamespaceDecl>(D)) {
    if (!NS->isInline()) {
      S.Diag(AL.getLoc(), diag::warn_attr_abi_tag_namespace) << 0;
      return;
    }
    if (NS->isAnonymousNamespace()) {
      S.Diag(AL.getLoc(), diag::warn_attr_abi_tag_namespace) << 1;
      return;
    }
    if (AL.getNumArgs() == 0)
      Tags.push_back(NS->getName());
  } else if (!AL.checkAtLeastNumArgs(S, 1))
    return;

  // Store tags sorted and without duplicates.
  llvm::sort(Tags);
  Tags.erase(std::unique(Tags.begin(), Tags.end()), Tags.end());

  D->addAttr(::new (S.Context)
                 AbiTagAttr(S.Context, AL, Tags.data(), Tags.size()));
}

static void handleARMInterruptAttr(Sema &S, Decl *D, const ParsedAttr &AL) {
  // Check the attribute arguments.
  if (AL.getNumArgs() > 1) {
    S.Diag(AL.getLoc(), diag::err_attribute_too_many_arguments) << AL << 1;
    return;
  }

  StringRef Str;
  SourceLocation ArgLoc;

  if (AL.getNumArgs() == 0)
    Str = "";
  else if (!S.checkStringLiteralArgumentAttr(AL, 0, Str, &ArgLoc))
    return;

  ARMInterruptAttr::InterruptType Kind;
  if (!ARMInterruptAttr::ConvertStrToInterruptType(Str, Kind)) {
    S.Diag(AL.getLoc(), diag::warn_attribute_type_not_supported) << AL << Str
                                                                 << ArgLoc;
    return;
  }

  D->addAttr(::new (S.Context) ARMInterruptAttr(S.Context, AL, Kind));
}

static void handleMSP430InterruptAttr(Sema &S, Decl *D, const ParsedAttr &AL) {
  // MSP430 'interrupt' attribute is applied to
  // a function with no parameters and void return type.
  if (!isFunctionOrMethod(D)) {
    S.Diag(D->getLocation(), diag::warn_attribute_wrong_decl_type)
        << "'interrupt'" << ExpectedFunctionOrMethod;
    return;
  }

  if (hasFunctionProto(D) && getFunctionOrMethodNumParams(D) != 0) {
    S.Diag(D->getLocation(), diag::warn_interrupt_attribute_invalid)
        << /*MSP430*/ 1 << 0;
    return;
  }

  if (!getFunctionOrMethodResultType(D)->isVoidType()) {
    S.Diag(D->getLocation(), diag::warn_interrupt_attribute_invalid)
        << /*MSP430*/ 1 << 1;
    return;
  }

  // The attribute takes one integer argument.
  if (!AL.checkExactlyNumArgs(S, 1))
    return;

  if (!AL.isArgExpr(0)) {
    S.Diag(AL.getLoc(), diag::err_attribute_argument_type)
        << AL << AANT_ArgumentIntegerConstant;
    return;
  }

  Expr *NumParamsExpr = static_cast<Expr *>(AL.getArgAsExpr(0));
  Optional<llvm::APSInt> NumParams = llvm::APSInt(32);
  if (!(NumParams = NumParamsExpr->getIntegerConstantExpr(S.Context))) {
    S.Diag(AL.getLoc(), diag::err_attribute_argument_type)
        << AL << AANT_ArgumentIntegerConstant
        << NumParamsExpr->getSourceRange();
    return;
  }
  // The argument should be in range 0..63.
  unsigned Num = NumParams->getLimitedValue(255);
  if (Num > 63) {
    S.Diag(AL.getLoc(), diag::err_attribute_argument_out_of_bounds)
        << AL << (int)NumParams->getSExtValue()
        << NumParamsExpr->getSourceRange();
    return;
  }

  D->addAttr(::new (S.Context) MSP430InterruptAttr(S.Context, AL, Num));
  D->addAttr(UsedAttr::CreateImplicit(S.Context));
}

static void handleMipsInterruptAttr(Sema &S, Decl *D, const ParsedAttr &AL) {
  // Only one optional argument permitted.
  if (AL.getNumArgs() > 1) {
    S.Diag(AL.getLoc(), diag::err_attribute_too_many_arguments) << AL << 1;
    return;
  }

  StringRef Str;
  SourceLocation ArgLoc;

  if (AL.getNumArgs() == 0)
    Str = "";
  else if (!S.checkStringLiteralArgumentAttr(AL, 0, Str, &ArgLoc))
    return;

  // Semantic checks for a function with the 'interrupt' attribute for MIPS:
  // a) Must be a function.
  // b) Must have no parameters.
  // c) Must have the 'void' return type.
  // d) Cannot have the 'mips16' attribute, as that instruction set
  //    lacks the 'eret' instruction.
  // e) The attribute itself must either have no argument or one of the
  //    valid interrupt types, see [MipsInterruptDocs].

  if (!isFunctionOrMethod(D)) {
    S.Diag(D->getLocation(), diag::warn_attribute_wrong_decl_type)
        << "'interrupt'" << ExpectedFunctionOrMethod;
    return;
  }

  if (hasFunctionProto(D) && getFunctionOrMethodNumParams(D) != 0) {
    S.Diag(D->getLocation(), diag::warn_interrupt_attribute_invalid)
        << /*MIPS*/ 0 << 0;
    return;
  }

  if (!getFunctionOrMethodResultType(D)->isVoidType()) {
    S.Diag(D->getLocation(), diag::warn_interrupt_attribute_invalid)
        << /*MIPS*/ 0 << 1;
    return;
  }

  // We still have to do this manually because the Interrupt attributes are
  // a bit special due to sharing their spellings across targets.
  if (checkAttrMutualExclusion<Mips16Attr>(S, D, AL))
    return;

  MipsInterruptAttr::InterruptType Kind;
  if (!MipsInterruptAttr::ConvertStrToInterruptType(Str, Kind)) {
    S.Diag(AL.getLoc(), diag::warn_attribute_type_not_supported)
        << AL << "'" + std::string(Str) + "'";
    return;
  }

  D->addAttr(::new (S.Context) MipsInterruptAttr(S.Context, AL, Kind));
}

static void handleM68kInterruptAttr(Sema &S, Decl *D, const ParsedAttr &AL) {
  if (!AL.checkExactlyNumArgs(S, 1))
    return;

  if (!AL.isArgExpr(0)) {
    S.Diag(AL.getLoc(), diag::err_attribute_argument_type)
        << AL << AANT_ArgumentIntegerConstant;
    return;
  }

  // FIXME: Check for decl - it should be void ()(void).

  Expr *NumParamsExpr = static_cast<Expr *>(AL.getArgAsExpr(0));
  auto MaybeNumParams = NumParamsExpr->getIntegerConstantExpr(S.Context);
  if (!MaybeNumParams) {
    S.Diag(AL.getLoc(), diag::err_attribute_argument_type)
        << AL << AANT_ArgumentIntegerConstant
        << NumParamsExpr->getSourceRange();
    return;
  }

  unsigned Num = MaybeNumParams->getLimitedValue(255);
  if ((Num & 1) || Num > 30) {
    S.Diag(AL.getLoc(), diag::err_attribute_argument_out_of_bounds)
        << AL << (int)MaybeNumParams->getSExtValue()
        << NumParamsExpr->getSourceRange();
    return;
  }

  D->addAttr(::new (S.Context) M68kInterruptAttr(S.Context, AL, Num));
  D->addAttr(UsedAttr::CreateImplicit(S.Context));
}

static void handleAnyX86InterruptAttr(Sema &S, Decl *D, const ParsedAttr &AL) {
  // Semantic checks for a function with the 'interrupt' attribute.
  // a) Must be a function.
  // b) Must have the 'void' return type.
  // c) Must take 1 or 2 arguments.
  // d) The 1st argument must be a pointer.
  // e) The 2nd argument (if any) must be an unsigned integer.
  if (!isFunctionOrMethod(D) || !hasFunctionProto(D) || isInstanceMethod(D) ||
      CXXMethodDecl::isStaticOverloadedOperator(
          cast<NamedDecl>(D)->getDeclName().getCXXOverloadedOperator())) {
    S.Diag(AL.getLoc(), diag::warn_attribute_wrong_decl_type)
        << AL << ExpectedFunctionWithProtoType;
    return;
  }
  // Interrupt handler must have void return type.
  if (!getFunctionOrMethodResultType(D)->isVoidType()) {
    S.Diag(getFunctionOrMethodResultSourceRange(D).getBegin(),
           diag::err_anyx86_interrupt_attribute)
        << (S.Context.getTargetInfo().getTriple().getArch() == llvm::Triple::x86
                ? 0
                : 1)
        << 0;
    return;
  }
  // Interrupt handler must have 1 or 2 parameters.
  unsigned NumParams = getFunctionOrMethodNumParams(D);
  if (NumParams < 1 || NumParams > 2) {
    S.Diag(D->getBeginLoc(), diag::err_anyx86_interrupt_attribute)
        << (S.Context.getTargetInfo().getTriple().getArch() == llvm::Triple::x86
                ? 0
                : 1)
        << 1;
    return;
  }
  // The first argument must be a pointer.
  if (!getFunctionOrMethodParamType(D, 0)->isPointerType()) {
    S.Diag(getFunctionOrMethodParamRange(D, 0).getBegin(),
           diag::err_anyx86_interrupt_attribute)
        << (S.Context.getTargetInfo().getTriple().getArch() == llvm::Triple::x86
                ? 0
                : 1)
        << 2;
    return;
  }
  // The second argument, if present, must be an unsigned integer.
  unsigned TypeSize =
      S.Context.getTargetInfo().getTriple().getArch() == llvm::Triple::x86_64
          ? 64
          : 32;
  if (NumParams == 2 &&
      (!getFunctionOrMethodParamType(D, 1)->isUnsignedIntegerType() ||
       S.Context.getTypeSize(getFunctionOrMethodParamType(D, 1)) != TypeSize)) {
    S.Diag(getFunctionOrMethodParamRange(D, 1).getBegin(),
           diag::err_anyx86_interrupt_attribute)
        << (S.Context.getTargetInfo().getTriple().getArch() == llvm::Triple::x86
                ? 0
                : 1)
        << 3 << S.Context.getIntTypeForBitwidth(TypeSize, /*Signed=*/false);
    return;
  }
  D->addAttr(::new (S.Context) AnyX86InterruptAttr(S.Context, AL));
  D->addAttr(UsedAttr::CreateImplicit(S.Context));
}

static void handleAVRInterruptAttr(Sema &S, Decl *D, const ParsedAttr &AL) {
  if (!isFunctionOrMethod(D)) {
    S.Diag(D->getLocation(), diag::warn_attribute_wrong_decl_type)
        << "'interrupt'" << ExpectedFunction;
    return;
  }

  if (!AL.checkExactlyNumArgs(S, 0))
    return;

  handleSimpleAttribute<AVRInterruptAttr>(S, D, AL);
}

static void handleAVRSignalAttr(Sema &S, Decl *D, const ParsedAttr &AL) {
  if (!isFunctionOrMethod(D)) {
    S.Diag(D->getLocation(), diag::warn_attribute_wrong_decl_type)
        << "'signal'" << ExpectedFunction;
    return;
  }

  if (!AL.checkExactlyNumArgs(S, 0))
    return;

  handleSimpleAttribute<AVRSignalAttr>(S, D, AL);
}

static void handleBPFPreserveAIRecord(Sema &S, RecordDecl *RD) {
  // Add preserve_access_index attribute to all fields and inner records.
  for (auto *D : RD->decls()) {
    if (D->hasAttr<BPFPreserveAccessIndexAttr>())
      continue;

    D->addAttr(BPFPreserveAccessIndexAttr::CreateImplicit(S.Context));
    if (auto *Rec = dyn_cast<RecordDecl>(D))
      handleBPFPreserveAIRecord(S, Rec);
  }
}

static void handleBPFPreserveAccessIndexAttr(Sema &S, Decl *D,
    const ParsedAttr &AL) {
  auto *Rec = cast<RecordDecl>(D);
  handleBPFPreserveAIRecord(S, Rec);
  Rec->addAttr(::new (S.Context) BPFPreserveAccessIndexAttr(S.Context, AL));
}

static bool hasBTFDeclTagAttr(Decl *D, StringRef Tag) {
  for (const auto *I : D->specific_attrs<BTFDeclTagAttr>()) {
    if (I->getBTFDeclTag() == Tag)
      return true;
  }
  return false;
}

static void handleBTFDeclTagAttr(Sema &S, Decl *D, const ParsedAttr &AL) {
  StringRef Str;
  if (!S.checkStringLiteralArgumentAttr(AL, 0, Str))
    return;
  if (hasBTFDeclTagAttr(D, Str))
    return;

  D->addAttr(::new (S.Context) BTFDeclTagAttr(S.Context, AL, Str));
}

BTFDeclTagAttr *Sema::mergeBTFDeclTagAttr(Decl *D, const BTFDeclTagAttr &AL) {
  if (hasBTFDeclTagAttr(D, AL.getBTFDeclTag()))
    return nullptr;
  return ::new (Context) BTFDeclTagAttr(Context, AL, AL.getBTFDeclTag());
}

static void handleWebAssemblyExportNameAttr(Sema &S, Decl *D, const ParsedAttr &AL) {
  if (!isFunctionOrMethod(D)) {
    S.Diag(D->getLocation(), diag::warn_attribute_wrong_decl_type)
        << "'export_name'" << ExpectedFunction;
    return;
  }

  auto *FD = cast<FunctionDecl>(D);
  if (FD->isThisDeclarationADefinition()) {
    S.Diag(D->getLocation(), diag::err_alias_is_definition) << FD << 0;
    return;
  }

  StringRef Str;
  SourceLocation ArgLoc;
  if (!S.checkStringLiteralArgumentAttr(AL, 0, Str, &ArgLoc))
    return;

  D->addAttr(::new (S.Context) WebAssemblyExportNameAttr(S.Context, AL, Str));
  D->addAttr(UsedAttr::CreateImplicit(S.Context));
}

WebAssemblyImportModuleAttr *
Sema::mergeImportModuleAttr(Decl *D, const WebAssemblyImportModuleAttr &AL) {
  auto *FD = cast<FunctionDecl>(D);

  if (const auto *ExistingAttr = FD->getAttr<WebAssemblyImportModuleAttr>()) {
    if (ExistingAttr->getImportModule() == AL.getImportModule())
      return nullptr;
    Diag(ExistingAttr->getLocation(), diag::warn_mismatched_import) << 0
      << ExistingAttr->getImportModule() << AL.getImportModule();
    Diag(AL.getLoc(), diag::note_previous_attribute);
    return nullptr;
  }
  if (FD->hasBody()) {
    Diag(AL.getLoc(), diag::warn_import_on_definition) << 0;
    return nullptr;
  }
  return ::new (Context) WebAssemblyImportModuleAttr(Context, AL,
                                                     AL.getImportModule());
}

WebAssemblyImportNameAttr *
Sema::mergeImportNameAttr(Decl *D, const WebAssemblyImportNameAttr &AL) {
  auto *FD = cast<FunctionDecl>(D);

  if (const auto *ExistingAttr = FD->getAttr<WebAssemblyImportNameAttr>()) {
    if (ExistingAttr->getImportName() == AL.getImportName())
      return nullptr;
    Diag(ExistingAttr->getLocation(), diag::warn_mismatched_import) << 1
      << ExistingAttr->getImportName() << AL.getImportName();
    Diag(AL.getLoc(), diag::note_previous_attribute);
    return nullptr;
  }
  if (FD->hasBody()) {
    Diag(AL.getLoc(), diag::warn_import_on_definition) << 1;
    return nullptr;
  }
  return ::new (Context) WebAssemblyImportNameAttr(Context, AL,
                                                   AL.getImportName());
}

static void
handleWebAssemblyImportModuleAttr(Sema &S, Decl *D, const ParsedAttr &AL) {
  auto *FD = cast<FunctionDecl>(D);

  StringRef Str;
  SourceLocation ArgLoc;
  if (!S.checkStringLiteralArgumentAttr(AL, 0, Str, &ArgLoc))
    return;
  if (FD->hasBody()) {
    S.Diag(AL.getLoc(), diag::warn_import_on_definition) << 0;
    return;
  }

  FD->addAttr(::new (S.Context)
                  WebAssemblyImportModuleAttr(S.Context, AL, Str));
}

static void
handleWebAssemblyImportNameAttr(Sema &S, Decl *D, const ParsedAttr &AL) {
  auto *FD = cast<FunctionDecl>(D);

  StringRef Str;
  SourceLocation ArgLoc;
  if (!S.checkStringLiteralArgumentAttr(AL, 0, Str, &ArgLoc))
    return;
  if (FD->hasBody()) {
    S.Diag(AL.getLoc(), diag::warn_import_on_definition) << 1;
    return;
  }

  FD->addAttr(::new (S.Context) WebAssemblyImportNameAttr(S.Context, AL, Str));
}

static void handleRISCVInterruptAttr(Sema &S, Decl *D,
                                     const ParsedAttr &AL) {
  // Warn about repeated attributes.
  if (const auto *A = D->getAttr<RISCVInterruptAttr>()) {
    S.Diag(AL.getRange().getBegin(),
      diag::warn_riscv_repeated_interrupt_attribute);
    S.Diag(A->getLocation(), diag::note_riscv_repeated_interrupt_attribute);
    return;
  }

  // Check the attribute argument. Argument is optional.
  if (!AL.checkAtMostNumArgs(S, 1))
    return;

  StringRef Str;
  SourceLocation ArgLoc;

  // 'machine'is the default interrupt mode.
  if (AL.getNumArgs() == 0)
    Str = "machine";
  else if (!S.checkStringLiteralArgumentAttr(AL, 0, Str, &ArgLoc))
    return;

  // Semantic checks for a function with the 'interrupt' attribute:
  // - Must be a function.
  // - Must have no parameters.
  // - Must have the 'void' return type.
  // - The attribute itself must either have no argument or one of the
  //   valid interrupt types, see [RISCVInterruptDocs].

  if (D->getFunctionType() == nullptr) {
    S.Diag(D->getLocation(), diag::warn_attribute_wrong_decl_type)
      << "'interrupt'" << ExpectedFunction;
    return;
  }

  if (hasFunctionProto(D) && getFunctionOrMethodNumParams(D) != 0) {
    S.Diag(D->getLocation(), diag::warn_interrupt_attribute_invalid)
      << /*RISC-V*/ 2 << 0;
    return;
  }

  if (!getFunctionOrMethodResultType(D)->isVoidType()) {
    S.Diag(D->getLocation(), diag::warn_interrupt_attribute_invalid)
      << /*RISC-V*/ 2 << 1;
    return;
  }

  RISCVInterruptAttr::InterruptType Kind;
  if (!RISCVInterruptAttr::ConvertStrToInterruptType(Str, Kind)) {
    S.Diag(AL.getLoc(), diag::warn_attribute_type_not_supported) << AL << Str
                                                                 << ArgLoc;
    return;
  }

  D->addAttr(::new (S.Context) RISCVInterruptAttr(S.Context, AL, Kind));
}

static void handleInterruptAttr(Sema &S, Decl *D, const ParsedAttr &AL) {
  // Dispatch the interrupt attribute based on the current target.
  switch (S.Context.getTargetInfo().getTriple().getArch()) {
  case llvm::Triple::msp430:
    handleMSP430InterruptAttr(S, D, AL);
    break;
  case llvm::Triple::mipsel:
  case llvm::Triple::mips:
    handleMipsInterruptAttr(S, D, AL);
    break;
  case llvm::Triple::m68k:
    handleM68kInterruptAttr(S, D, AL);
    break;
  case llvm::Triple::x86:
  case llvm::Triple::x86_64:
    handleAnyX86InterruptAttr(S, D, AL);
    break;
  case llvm::Triple::avr:
    handleAVRInterruptAttr(S, D, AL);
    break;
  case llvm::Triple::riscv32:
  case llvm::Triple::riscv64:
    handleRISCVInterruptAttr(S, D, AL);
    break;
  default:
    handleARMInterruptAttr(S, D, AL);
    break;
  }
}

static bool
checkAMDGPUFlatWorkGroupSizeArguments(Sema &S, Expr *MinExpr, Expr *MaxExpr,
                                      const AMDGPUFlatWorkGroupSizeAttr &Attr) {
  // Accept template arguments for now as they depend on something else.
  // We'll get to check them when they eventually get instantiated.
  if (MinExpr->isValueDependent() || MaxExpr->isValueDependent())
    return false;

  uint32_t Min = 0;
  if (!checkUInt32Argument(S, Attr, MinExpr, Min, 0))
    return true;

  uint32_t Max = 0;
  if (!checkUInt32Argument(S, Attr, MaxExpr, Max, 1))
    return true;

  if (Min == 0 && Max != 0) {
    S.Diag(Attr.getLocation(), diag::err_attribute_argument_invalid)
        << &Attr << 0;
    return true;
  }
  if (Min > Max) {
    S.Diag(Attr.getLocation(), diag::err_attribute_argument_invalid)
        << &Attr << 1;
    return true;
  }

  return false;
}

void Sema::addAMDGPUFlatWorkGroupSizeAttr(Decl *D,
                                          const AttributeCommonInfo &CI,
                                          Expr *MinExpr, Expr *MaxExpr) {
  AMDGPUFlatWorkGroupSizeAttr TmpAttr(Context, CI, MinExpr, MaxExpr);

  if (checkAMDGPUFlatWorkGroupSizeArguments(*this, MinExpr, MaxExpr, TmpAttr))
    return;

  D->addAttr(::new (Context)
                 AMDGPUFlatWorkGroupSizeAttr(Context, CI, MinExpr, MaxExpr));
}

static void handleAMDGPUFlatWorkGroupSizeAttr(Sema &S, Decl *D,
                                              const ParsedAttr &AL) {
  Expr *MinExpr = AL.getArgAsExpr(0);
  Expr *MaxExpr = AL.getArgAsExpr(1);

  S.addAMDGPUFlatWorkGroupSizeAttr(D, AL, MinExpr, MaxExpr);
}

static bool checkAMDGPUWavesPerEUArguments(Sema &S, Expr *MinExpr,
                                           Expr *MaxExpr,
                                           const AMDGPUWavesPerEUAttr &Attr) {
  if (S.DiagnoseUnexpandedParameterPack(MinExpr) ||
      (MaxExpr && S.DiagnoseUnexpandedParameterPack(MaxExpr)))
    return true;

  // Accept template arguments for now as they depend on something else.
  // We'll get to check them when they eventually get instantiated.
  if (MinExpr->isValueDependent() || (MaxExpr && MaxExpr->isValueDependent()))
    return false;

  uint32_t Min = 0;
  if (!checkUInt32Argument(S, Attr, MinExpr, Min, 0))
    return true;

  uint32_t Max = 0;
  if (MaxExpr && !checkUInt32Argument(S, Attr, MaxExpr, Max, 1))
    return true;

  if (Min == 0 && Max != 0) {
    S.Diag(Attr.getLocation(), diag::err_attribute_argument_invalid)
        << &Attr << 0;
    return true;
  }
  if (Max != 0 && Min > Max) {
    S.Diag(Attr.getLocation(), diag::err_attribute_argument_invalid)
        << &Attr << 1;
    return true;
  }

  return false;
}

void Sema::addAMDGPUWavesPerEUAttr(Decl *D, const AttributeCommonInfo &CI,
                                   Expr *MinExpr, Expr *MaxExpr) {
  AMDGPUWavesPerEUAttr TmpAttr(Context, CI, MinExpr, MaxExpr);

  if (checkAMDGPUWavesPerEUArguments(*this, MinExpr, MaxExpr, TmpAttr))
    return;

  D->addAttr(::new (Context)
                 AMDGPUWavesPerEUAttr(Context, CI, MinExpr, MaxExpr));
}

static void handleAMDGPUWavesPerEUAttr(Sema &S, Decl *D, const ParsedAttr &AL) {
  if (!AL.checkAtLeastNumArgs(S, 1) || !AL.checkAtMostNumArgs(S, 2))
    return;

  Expr *MinExpr = AL.getArgAsExpr(0);
  Expr *MaxExpr = (AL.getNumArgs() > 1) ? AL.getArgAsExpr(1) : nullptr;

  S.addAMDGPUWavesPerEUAttr(D, AL, MinExpr, MaxExpr);
}

static void handleAMDGPUNumSGPRAttr(Sema &S, Decl *D, const ParsedAttr &AL) {
  uint32_t NumSGPR = 0;
  Expr *NumSGPRExpr = AL.getArgAsExpr(0);
  if (!checkUInt32Argument(S, AL, NumSGPRExpr, NumSGPR))
    return;

  D->addAttr(::new (S.Context) AMDGPUNumSGPRAttr(S.Context, AL, NumSGPR));
}

static void handleAMDGPUNumVGPRAttr(Sema &S, Decl *D, const ParsedAttr &AL) {
  uint32_t NumVGPR = 0;
  Expr *NumVGPRExpr = AL.getArgAsExpr(0);
  if (!checkUInt32Argument(S, AL, NumVGPRExpr, NumVGPR))
    return;

  D->addAttr(::new (S.Context) AMDGPUNumVGPRAttr(S.Context, AL, NumVGPR));
}

static void handleX86ForceAlignArgPointerAttr(Sema &S, Decl *D,
                                              const ParsedAttr &AL) {
  // If we try to apply it to a function pointer, don't warn, but don't
  // do anything, either. It doesn't matter anyway, because there's nothing
  // special about calling a force_align_arg_pointer function.
  const auto *VD = dyn_cast<ValueDecl>(D);
  if (VD && VD->getType()->isFunctionPointerType())
    return;
  // Also don't warn on function pointer typedefs.
  const auto *TD = dyn_cast<TypedefNameDecl>(D);
  if (TD && (TD->getUnderlyingType()->isFunctionPointerType() ||
    TD->getUnderlyingType()->isFunctionType()))
    return;
  // Attribute can only be applied to function types.
  if (!isa<FunctionDecl>(D)) {
    S.Diag(AL.getLoc(), diag::warn_attribute_wrong_decl_type)
        << AL << ExpectedFunction;
    return;
  }

  D->addAttr(::new (S.Context) X86ForceAlignArgPointerAttr(S.Context, AL));
}

static void handleLayoutVersion(Sema &S, Decl *D, const ParsedAttr &AL) {
  uint32_t Version;
  Expr *VersionExpr = static_cast<Expr *>(AL.getArgAsExpr(0));
  if (!checkUInt32Argument(S, AL, AL.getArgAsExpr(0), Version))
    return;

  // TODO: Investigate what happens with the next major version of MSVC.
  if (Version != LangOptions::MSVC2015 / 100) {
    S.Diag(AL.getLoc(), diag::err_attribute_argument_out_of_bounds)
        << AL << Version << VersionExpr->getSourceRange();
    return;
  }

  // The attribute expects a "major" version number like 19, but new versions of
  // MSVC have moved to updating the "minor", or less significant numbers, so we
  // have to multiply by 100 now.
  Version *= 100;

  D->addAttr(::new (S.Context) LayoutVersionAttr(S.Context, AL, Version));
}

DLLImportAttr *Sema::mergeDLLImportAttr(Decl *D,
                                        const AttributeCommonInfo &CI) {
  if (D->hasAttr<DLLExportAttr>()) {
    Diag(CI.getLoc(), diag::warn_attribute_ignored) << "'dllimport'";
    return nullptr;
  }

  if (D->hasAttr<DLLImportAttr>())
    return nullptr;

  return ::new (Context) DLLImportAttr(Context, CI);
}

DLLExportAttr *Sema::mergeDLLExportAttr(Decl *D,
                                        const AttributeCommonInfo &CI) {
  if (DLLImportAttr *Import = D->getAttr<DLLImportAttr>()) {
    Diag(Import->getLocation(), diag::warn_attribute_ignored) << Import;
    D->dropAttr<DLLImportAttr>();
  }

  if (D->hasAttr<DLLExportAttr>())
    return nullptr;

  return ::new (Context) DLLExportAttr(Context, CI);
}

static void handleDLLAttr(Sema &S, Decl *D, const ParsedAttr &A) {
  if (isa<ClassTemplatePartialSpecializationDecl>(D) &&
      (S.Context.getTargetInfo().shouldDLLImportComdatSymbols())) {
    S.Diag(A.getRange().getBegin(), diag::warn_attribute_ignored) << A;
    return;
  }

  if (const auto *FD = dyn_cast<FunctionDecl>(D)) {
    if (FD->isInlined() && A.getKind() == ParsedAttr::AT_DLLImport &&
        !(S.Context.getTargetInfo().shouldDLLImportComdatSymbols())) {
      // MinGW doesn't allow dllimport on inline functions.
      S.Diag(A.getRange().getBegin(), diag::warn_attribute_ignored_on_inline)
          << A;
      return;
    }
  }

  if (const auto *MD = dyn_cast<CXXMethodDecl>(D)) {
    if ((S.Context.getTargetInfo().shouldDLLImportComdatSymbols()) &&
        MD->getParent()->isLambda()) {
      S.Diag(A.getRange().getBegin(), diag::err_attribute_dll_lambda) << A;
      return;
    }
  }

  Attr *NewAttr = A.getKind() == ParsedAttr::AT_DLLExport
                      ? (Attr *)S.mergeDLLExportAttr(D, A)
                      : (Attr *)S.mergeDLLImportAttr(D, A);
  if (NewAttr)
    D->addAttr(NewAttr);
}

MSInheritanceAttr *
Sema::mergeMSInheritanceAttr(Decl *D, const AttributeCommonInfo &CI,
                             bool BestCase,
                             MSInheritanceModel Model) {
  if (MSInheritanceAttr *IA = D->getAttr<MSInheritanceAttr>()) {
    if (IA->getInheritanceModel() == Model)
      return nullptr;
    Diag(IA->getLocation(), diag::err_mismatched_ms_inheritance)
        << 1 /*previous declaration*/;
    Diag(CI.getLoc(), diag::note_previous_ms_inheritance);
    D->dropAttr<MSInheritanceAttr>();
  }

  auto *RD = cast<CXXRecordDecl>(D);
  if (RD->hasDefinition()) {
    if (checkMSInheritanceAttrOnDefinition(RD, CI.getRange(), BestCase,
                                           Model)) {
      return nullptr;
    }
  } else {
    if (isa<ClassTemplatePartialSpecializationDecl>(RD)) {
      Diag(CI.getLoc(), diag::warn_ignored_ms_inheritance)
          << 1 /*partial specialization*/;
      return nullptr;
    }
    if (RD->getDescribedClassTemplate()) {
      Diag(CI.getLoc(), diag::warn_ignored_ms_inheritance)
          << 0 /*primary template*/;
      return nullptr;
    }
  }

  return ::new (Context) MSInheritanceAttr(Context, CI, BestCase);
}

static void handleCapabilityAttr(Sema &S, Decl *D, const ParsedAttr &AL) {
  // The capability attributes take a single string parameter for the name of
  // the capability they represent. The lockable attribute does not take any
  // parameters. However, semantically, both attributes represent the same
  // concept, and so they use the same semantic attribute. Eventually, the
  // lockable attribute will be removed.
  //
  // For backward compatibility, any capability which has no specified string
  // literal will be considered a "mutex."
  StringRef N("mutex");
  SourceLocation LiteralLoc;
  if (AL.getKind() == ParsedAttr::AT_Capability &&
      !S.checkStringLiteralArgumentAttr(AL, 0, N, &LiteralLoc))
    return;

  D->addAttr(::new (S.Context) CapabilityAttr(S.Context, AL, N));
}

static void handleAssertCapabilityAttr(Sema &S, Decl *D, const ParsedAttr &AL) {
  SmallVector<Expr*, 1> Args;
  if (!checkLockFunAttrCommon(S, D, AL, Args))
    return;

  D->addAttr(::new (S.Context)
                 AssertCapabilityAttr(S.Context, AL, Args.data(), Args.size()));
}

static void handleAcquireCapabilityAttr(Sema &S, Decl *D,
                                        const ParsedAttr &AL) {
  SmallVector<Expr*, 1> Args;
  if (!checkLockFunAttrCommon(S, D, AL, Args))
    return;

  D->addAttr(::new (S.Context) AcquireCapabilityAttr(S.Context, AL, Args.data(),
                                                     Args.size()));
}

static void handleTryAcquireCapabilityAttr(Sema &S, Decl *D,
                                           const ParsedAttr &AL) {
  SmallVector<Expr*, 2> Args;
  if (!checkTryLockFunAttrCommon(S, D, AL, Args))
    return;

  D->addAttr(::new (S.Context) TryAcquireCapabilityAttr(
      S.Context, AL, AL.getArgAsExpr(0), Args.data(), Args.size()));
}

static void handleReleaseCapabilityAttr(Sema &S, Decl *D,
                                        const ParsedAttr &AL) {
  // Check that all arguments are lockable objects.
  SmallVector<Expr *, 1> Args;
  checkAttrArgsAreCapabilityObjs(S, D, AL, Args, 0, true);

  D->addAttr(::new (S.Context) ReleaseCapabilityAttr(S.Context, AL, Args.data(),
                                                     Args.size()));
}

static void handleRequiresCapabilityAttr(Sema &S, Decl *D,
                                         const ParsedAttr &AL) {
  if (!AL.checkAtLeastNumArgs(S, 1))
    return;

  // check that all arguments are lockable objects
  SmallVector<Expr*, 1> Args;
  checkAttrArgsAreCapabilityObjs(S, D, AL, Args);
  if (Args.empty())
    return;

  RequiresCapabilityAttr *RCA = ::new (S.Context)
      RequiresCapabilityAttr(S.Context, AL, Args.data(), Args.size());

  D->addAttr(RCA);
}

static void handleDeprecatedAttr(Sema &S, Decl *D, const ParsedAttr &AL) {
  if (const auto *NSD = dyn_cast<NamespaceDecl>(D)) {
    if (NSD->isAnonymousNamespace()) {
      S.Diag(AL.getLoc(), diag::warn_deprecated_anonymous_namespace);
      // Do not want to attach the attribute to the namespace because that will
      // cause confusing diagnostic reports for uses of declarations within the
      // namespace.
      return;
    }
  } else if (isa<UsingDecl, UnresolvedUsingTypenameDecl,
                 UnresolvedUsingValueDecl>(D)) {
    S.Diag(AL.getRange().getBegin(), diag::warn_deprecated_ignored_on_using)
        << AL;
    return;
  }

  // Handle the cases where the attribute has a text message.
  StringRef Str, Replacement;
  if (AL.isArgExpr(0) && AL.getArgAsExpr(0) &&
      !S.checkStringLiteralArgumentAttr(AL, 0, Str))
    return;

  // Support a single optional message only for Declspec and [[]] spellings.
  if (AL.isDeclspecAttribute() || AL.isStandardAttributeSyntax())
    AL.checkAtMostNumArgs(S, 1);
  else if (AL.isArgExpr(1) && AL.getArgAsExpr(1) &&
           !S.checkStringLiteralArgumentAttr(AL, 1, Replacement))
    return;

  if (!S.getLangOpts().CPlusPlus14 && AL.isCXX11Attribute() && !AL.isGNUScope())
    S.Diag(AL.getLoc(), diag::ext_cxx14_attr) << AL;

  D->addAttr(::new (S.Context) DeprecatedAttr(S.Context, AL, Str, Replacement));
}

static bool isGlobalVar(const Decl *D) {
  if (const auto *S = dyn_cast<VarDecl>(D))
    return S->hasGlobalStorage();
  return false;
}

static bool isSanitizerAttributeAllowedOnGlobals(StringRef Sanitizer) {
  return Sanitizer == "address" || Sanitizer == "hwaddress" ||
         Sanitizer == "memtag";
}

static void handleNoSanitizeAttr(Sema &S, Decl *D, const ParsedAttr &AL) {
  if (!AL.checkAtLeastNumArgs(S, 1))
    return;

  std::vector<StringRef> Sanitizers;

  for (unsigned I = 0, E = AL.getNumArgs(); I != E; ++I) {
    StringRef SanitizerName;
    SourceLocation LiteralLoc;

    if (!S.checkStringLiteralArgumentAttr(AL, I, SanitizerName, &LiteralLoc))
      return;

    if (parseSanitizerValue(SanitizerName, /*AllowGroups=*/true) ==
            SanitizerMask() &&
        SanitizerName != "coverage")
      S.Diag(LiteralLoc, diag::warn_unknown_sanitizer_ignored) << SanitizerName;
    else if (isGlobalVar(D) && !isSanitizerAttributeAllowedOnGlobals(SanitizerName))
      S.Diag(D->getLocation(), diag::warn_attribute_type_not_supported_global)
          << AL << SanitizerName;
    Sanitizers.push_back(SanitizerName);
  }

  D->addAttr(::new (S.Context) NoSanitizeAttr(S.Context, AL, Sanitizers.data(),
                                              Sanitizers.size()));
}

static void handleNoSanitizeSpecificAttr(Sema &S, Decl *D,
                                         const ParsedAttr &AL) {
  StringRef AttrName = AL.getAttrName()->getName();
  normalizeName(AttrName);
  StringRef SanitizerName = llvm::StringSwitch<StringRef>(AttrName)
                                .Case("no_address_safety_analysis", "address")
                                .Case("no_sanitize_address", "address")
                                .Case("no_sanitize_thread", "thread")
                                .Case("no_sanitize_memory", "memory");
  if (isGlobalVar(D) && SanitizerName != "address")
    S.Diag(D->getLocation(), diag::err_attribute_wrong_decl_type)
        << AL << ExpectedFunction;

  // FIXME: Rather than create a NoSanitizeSpecificAttr, this creates a
  // NoSanitizeAttr object; but we need to calculate the correct spelling list
  // index rather than incorrectly assume the index for NoSanitizeSpecificAttr
  // has the same spellings as the index for NoSanitizeAttr. We don't have a
  // general way to "translate" between the two, so this hack attempts to work
  // around the issue with hard-coded indices. This is critical for calling
  // getSpelling() or prettyPrint() on the resulting semantic attribute object
  // without failing assertions.
  unsigned TranslatedSpellingIndex = 0;
  if (AL.isStandardAttributeSyntax())
    TranslatedSpellingIndex = 1;

  AttributeCommonInfo Info = AL;
  Info.setAttributeSpellingListIndex(TranslatedSpellingIndex);
  D->addAttr(::new (S.Context)
                 NoSanitizeAttr(S.Context, Info, &SanitizerName, 1));
}

static void handleInternalLinkageAttr(Sema &S, Decl *D, const ParsedAttr &AL) {
  if (InternalLinkageAttr *Internal = S.mergeInternalLinkageAttr(D, AL))
    D->addAttr(Internal);
}

static void handleOpenCLNoSVMAttr(Sema &S, Decl *D, const ParsedAttr &AL) {
  if (S.LangOpts.getOpenCLCompatibleVersion() < 200)
    S.Diag(AL.getLoc(), diag::err_attribute_requires_opencl_version)
        << AL << "2.0" << 1;
  else
    S.Diag(AL.getLoc(), diag::warn_opencl_attr_deprecated_ignored)
        << AL << S.LangOpts.getOpenCLVersionString();
}

static void handleOpenCLAccessAttr(Sema &S, Decl *D, const ParsedAttr &AL) {
  if (D->isInvalidDecl())
    return;

  // Check if there is only one access qualifier.
  if (D->hasAttr<OpenCLAccessAttr>()) {
    if (D->getAttr<OpenCLAccessAttr>()->getSemanticSpelling() ==
        AL.getSemanticSpelling()) {
      S.Diag(AL.getLoc(), diag::warn_duplicate_declspec)
          << AL.getAttrName()->getName() << AL.getRange();
    } else {
      S.Diag(AL.getLoc(), diag::err_opencl_multiple_access_qualifiers)
          << D->getSourceRange();
      D->setInvalidDecl(true);
      return;
    }
  }

  // OpenCL v2.0 s6.6 - read_write can be used for image types to specify that
  // an image object can be read and written. OpenCL v2.0 s6.13.6 - A kernel
  // cannot read from and write to the same pipe object. Using the read_write
  // (or __read_write) qualifier with the pipe qualifier is a compilation error.
  // OpenCL v3.0 s6.8 - For OpenCL C 2.0, or with the
  // __opencl_c_read_write_images feature, image objects specified as arguments
  // to a kernel can additionally be declared to be read-write.
  // C++ for OpenCL 1.0 inherits rule from OpenCL C v2.0.
  // C++ for OpenCL 2021 inherits rule from OpenCL C v3.0.
  if (const auto *PDecl = dyn_cast<ParmVarDecl>(D)) {
    const Type *DeclTy = PDecl->getType().getCanonicalType().getTypePtr();
    if (AL.getAttrName()->getName().contains("read_write")) {
      bool ReadWriteImagesUnsupported =
          (S.getLangOpts().getOpenCLCompatibleVersion() < 200) ||
          (S.getLangOpts().getOpenCLCompatibleVersion() == 300 &&
           !S.getOpenCLOptions().isSupported("__opencl_c_read_write_images",
                                             S.getLangOpts()));
      if (ReadWriteImagesUnsupported || DeclTy->isPipeType()) {
        S.Diag(AL.getLoc(), diag::err_opencl_invalid_read_write)
            << AL << PDecl->getType() << DeclTy->isImageType();
        D->setInvalidDecl(true);
        return;
      }
    }
  }

  D->addAttr(::new (S.Context) OpenCLAccessAttr(S.Context, AL));
}

static void handleZeroCallUsedRegsAttr(Sema &S, Decl *D, const ParsedAttr &AL) {
  // Check that the argument is a string literal.
  StringRef KindStr;
  SourceLocation LiteralLoc;
  if (!S.checkStringLiteralArgumentAttr(AL, 0, KindStr, &LiteralLoc))
    return;

  ZeroCallUsedRegsAttr::ZeroCallUsedRegsKind Kind;
  if (!ZeroCallUsedRegsAttr::ConvertStrToZeroCallUsedRegsKind(KindStr, Kind)) {
    S.Diag(LiteralLoc, diag::warn_attribute_type_not_supported)
        << AL << KindStr;
    return;
  }

  D->dropAttr<ZeroCallUsedRegsAttr>();
  D->addAttr(ZeroCallUsedRegsAttr::Create(S.Context, Kind, AL));
}

static void handleFunctionReturnThunksAttr(Sema &S, Decl *D,
                                           const ParsedAttr &AL) {
  StringRef KindStr;
  SourceLocation LiteralLoc;
  if (!S.checkStringLiteralArgumentAttr(AL, 0, KindStr, &LiteralLoc))
    return;

  FunctionReturnThunksAttr::Kind Kind;
  if (!FunctionReturnThunksAttr::ConvertStrToKind(KindStr, Kind)) {
    S.Diag(LiteralLoc, diag::warn_attribute_type_not_supported)
        << AL << KindStr;
    return;
  }
  // FIXME: it would be good to better handle attribute merging rather than
  // silently replacing the existing attribute, so long as it does not break
  // the expected codegen tests.
  D->dropAttr<FunctionReturnThunksAttr>();
  D->addAttr(FunctionReturnThunksAttr::Create(S.Context, Kind, AL));
}

bool isDeviceAspectType(const QualType Ty) {
  const EnumType *ET = Ty->getAs<EnumType>();
  if (!ET)
    return false;

  if (const auto *Attr = ET->getDecl()->getAttr<SYCLTypeAttr>())
    return Attr->getType() == SYCLTypeAttr::aspect;

  return false;
}

SYCLDeviceHasAttr *Sema::MergeSYCLDeviceHasAttr(Decl *D,
                                                const SYCLDeviceHasAttr &A) {
  if (const auto *ExistingAttr = D->getAttr<SYCLDeviceHasAttr>()) {
    Diag(ExistingAttr->getLoc(), diag::warn_duplicate_attribute_exact) << &A;
    Diag(A.getLoc(), diag::note_previous_attribute);
    return nullptr;
  }

  SmallVector<Expr *, 5> Args;
  for (auto *E : A.aspects())
    Args.push_back(E);
  return ::new (Context)
      SYCLDeviceHasAttr(Context, A, Args.data(), Args.size());
}

void Sema::AddSYCLDeviceHasAttr(Decl *D, const AttributeCommonInfo &CI,
                                Expr **Exprs, unsigned Size) {

  SYCLDeviceHasAttr TmpAttr(Context, CI, Exprs, Size);
  SmallVector<Expr *, 5> Aspects;
  for (auto *E : TmpAttr.aspects())
    if (!isDeviceAspectType(E->getType()))
      Diag(E->getExprLoc(), diag::err_sycl_invalid_aspect_argument) << CI;

  if (const auto *ExistingAttr = D->getAttr<SYCLDeviceHasAttr>()) {
    Diag(CI.getLoc(), diag::warn_duplicate_attribute_exact) << CI;
    Diag(ExistingAttr->getLoc(), diag::note_previous_attribute);
    return;
  }

  D->addAttr(::new (Context) SYCLDeviceHasAttr(Context, CI, Exprs, Size));
}

static void handleSYCLDeviceHasAttr(Sema &S, Decl *D, const ParsedAttr &A) {
  SmallVector<Expr *, 5> Args;
  for (unsigned I = 0; I < A.getNumArgs(); ++I)
    Args.push_back(A.getArgAsExpr(I));

  S.AddSYCLDeviceHasAttr(D, A, Args.data(), Args.size());
}

SYCLUsesAspectsAttr *
Sema::MergeSYCLUsesAspectsAttr(Decl *D, const SYCLUsesAspectsAttr &A) {
  if (const auto *ExistingAttr = D->getAttr<SYCLUsesAspectsAttr>()) {
    Diag(ExistingAttr->getLoc(), diag::warn_duplicate_attribute_exact) << &A;
    Diag(A.getLoc(), diag::note_previous_attribute);
    return nullptr;
  }

  SmallVector<Expr *, 5> Args;
  for (auto *E : A.aspects())
    Args.push_back(E);
  return ::new (Context)
      SYCLUsesAspectsAttr(Context, A, Args.data(), Args.size());
}

void Sema::AddSYCLUsesAspectsAttr(Decl *D, const AttributeCommonInfo &CI,
                                  Expr **Exprs, unsigned Size) {

  SYCLUsesAspectsAttr TmpAttr(Context, CI, Exprs, Size);
  SmallVector<Expr *, 5> Aspects;
  for (auto *E : TmpAttr.aspects())
    if (!isDeviceAspectType(E->getType()))
      Diag(E->getExprLoc(), diag::err_sycl_invalid_aspect_argument) << CI;

  if (const auto *ExistingAttr = D->getAttr<SYCLUsesAspectsAttr>()) {
    Diag(CI.getLoc(), diag::warn_duplicate_attribute_exact) << CI;
    Diag(ExistingAttr->getLoc(), diag::note_previous_attribute);
    return;
  }

  D->addAttr(::new (Context) SYCLUsesAspectsAttr(Context, CI, Exprs, Size));
}

static void handleSYCLUsesAspectsAttr(Sema &S, Decl *D, const ParsedAttr &A) {
  SmallVector<Expr *, 5> Args;
  for (unsigned I = 0; I < A.getNumArgs(); ++I)
    Args.push_back(A.getArgAsExpr(I));

  S.AddSYCLUsesAspectsAttr(D, A, Args.data(), Args.size());
}

static void handleSYCLKernelAttr(Sema &S, Decl *D, const ParsedAttr &AL) {
  // The 'sycl_kernel' attribute applies only to function templates.
  const auto *FD = cast<FunctionDecl>(D);
  const FunctionTemplateDecl *FT = FD->getDescribedFunctionTemplate();
  assert(FT && "Function template is expected");

  // Function template must have at least two template parameters so it
  // can be used in OpenCL kernel generation.
  const TemplateParameterList *TL = FT->getTemplateParameters();
  if (TL->size() < 2) {
    S.Diag(FT->getLocation(), diag::warn_sycl_kernel_num_of_template_params);
    return;
  }

  // The first two template parameters must be typenames.
  for (unsigned I = 0; I < 2 && I < TL->size(); ++I) {
    const NamedDecl *TParam = TL->getParam(I);
    if (isa<NonTypeTemplateParmDecl>(TParam)) {
      S.Diag(FT->getLocation(),
             diag::warn_sycl_kernel_invalid_template_param_type);
      return;
    }
  }

  // Function must have at least one parameter.
  if (getFunctionOrMethodNumParams(D) < 1) {
    S.Diag(FT->getLocation(), diag::warn_sycl_kernel_num_of_function_params);
    return;
  }

  // Function must return void.
  QualType RetTy = getFunctionOrMethodResultType(D);
  if (!RetTy->isVoidType()) {
    S.Diag(FT->getLocation(), diag::warn_sycl_kernel_return_type);
    return;
  }

  handleSimpleAttribute<SYCLKernelAttr>(S, D, AL);
}

SYCLTypeAttr *Sema::MergeSYCLTypeAttr(Decl *D, const AttributeCommonInfo &CI,
                                      SYCLTypeAttr::SYCLType TypeName) {
  if (const auto *ExistingAttr = D->getAttr<SYCLTypeAttr>()) {
    if (ExistingAttr->getType() != TypeName) {
      Diag(ExistingAttr->getLoc(), diag::err_duplicate_attribute)
          << ExistingAttr;
      Diag(CI.getLoc(), diag::note_previous_attribute);
    }
    // Do not add duplicate attribute
    return nullptr;
  }
  return ::new (Context) SYCLTypeAttr(Context, CI, TypeName);
}

static void handleSYCLTypeAttr(Sema &S, Decl *D, const ParsedAttr &AL) {
  if (!AL.isArgIdent(0)) {
    S.Diag(AL.getLoc(), diag::err_attribute_argument_type)
        << AL << AANT_ArgumentIdentifier;
    return;
  }

  IdentifierInfo *II = AL.getArgAsIdent(0)->Ident;
  SYCLTypeAttr::SYCLType Type;

  if (!SYCLTypeAttr::ConvertStrToSYCLType(II->getName(), Type)) {
    S.Diag(AL.getLoc(), diag::err_attribute_argument_not_supported) << AL << II;
    return;
  }

  if (SYCLTypeAttr *NewAttr = S.MergeSYCLTypeAttr(D, AL, Type))
    D->addAttr(NewAttr);
}

static void handleDestroyAttr(Sema &S, Decl *D, const ParsedAttr &A) {
  if (!cast<VarDecl>(D)->hasGlobalStorage()) {
    S.Diag(D->getLocation(), diag::err_destroy_attr_on_non_static_var)
        << (A.getKind() == ParsedAttr::AT_AlwaysDestroy);
    return;
  }

  if (A.getKind() == ParsedAttr::AT_AlwaysDestroy)
    handleSimpleAttribute<AlwaysDestroyAttr>(S, D, A);
  else
    handleSimpleAttribute<NoDestroyAttr>(S, D, A);
}

static void handleUninitializedAttr(Sema &S, Decl *D, const ParsedAttr &AL) {
  assert(cast<VarDecl>(D)->getStorageDuration() == SD_Automatic &&
         "uninitialized is only valid on automatic duration variables");
  D->addAttr(::new (S.Context) UninitializedAttr(S.Context, AL));
}

static bool tryMakeVariablePseudoStrong(Sema &S, VarDecl *VD,
                                        bool DiagnoseFailure) {
  QualType Ty = VD->getType();
  if (!Ty->isObjCRetainableType()) {
    if (DiagnoseFailure) {
      S.Diag(VD->getBeginLoc(), diag::warn_ignored_objc_externally_retained)
          << 0;
    }
    return false;
  }

  Qualifiers::ObjCLifetime LifetimeQual = Ty.getQualifiers().getObjCLifetime();

  // Sema::inferObjCARCLifetime must run after processing decl attributes
  // (because __block lowers to an attribute), so if the lifetime hasn't been
  // explicitly specified, infer it locally now.
  if (LifetimeQual == Qualifiers::OCL_None)
    LifetimeQual = Ty->getObjCARCImplicitLifetime();

  // The attributes only really makes sense for __strong variables; ignore any
  // attempts to annotate a parameter with any other lifetime qualifier.
  if (LifetimeQual != Qualifiers::OCL_Strong) {
    if (DiagnoseFailure) {
      S.Diag(VD->getBeginLoc(), diag::warn_ignored_objc_externally_retained)
          << 1;
    }
    return false;
  }

  // Tampering with the type of a VarDecl here is a bit of a hack, but we need
  // to ensure that the variable is 'const' so that we can error on
  // modification, which can otherwise over-release.
  VD->setType(Ty.withConst());
  VD->setARCPseudoStrong(true);
  return true;
}

static void handleObjCExternallyRetainedAttr(Sema &S, Decl *D,
                                             const ParsedAttr &AL) {
  if (auto *VD = dyn_cast<VarDecl>(D)) {
    assert(!isa<ParmVarDecl>(VD) && "should be diagnosed automatically");
    if (!VD->hasLocalStorage()) {
      S.Diag(D->getBeginLoc(), diag::warn_ignored_objc_externally_retained)
          << 0;
      return;
    }

    if (!tryMakeVariablePseudoStrong(S, VD, /*DiagnoseFailure=*/true))
      return;

    handleSimpleAttribute<ObjCExternallyRetainedAttr>(S, D, AL);
    return;
  }

  // If D is a function-like declaration (method, block, or function), then we
  // make every parameter psuedo-strong.
  unsigned NumParams =
      hasFunctionProto(D) ? getFunctionOrMethodNumParams(D) : 0;
  for (unsigned I = 0; I != NumParams; ++I) {
    auto *PVD = const_cast<ParmVarDecl *>(getFunctionOrMethodParam(D, I));
    QualType Ty = PVD->getType();

    // If a user wrote a parameter with __strong explicitly, then assume they
    // want "real" strong semantics for that parameter. This works because if
    // the parameter was written with __strong, then the strong qualifier will
    // be non-local.
    if (Ty.getLocalUnqualifiedType().getQualifiers().getObjCLifetime() ==
        Qualifiers::OCL_Strong)
      continue;

    tryMakeVariablePseudoStrong(S, PVD, /*DiagnoseFailure=*/false);
  }
  handleSimpleAttribute<ObjCExternallyRetainedAttr>(S, D, AL);
}

static void handleMIGServerRoutineAttr(Sema &S, Decl *D, const ParsedAttr &AL) {
  // Check that the return type is a `typedef int kern_return_t` or a typedef
  // around it, because otherwise MIG convention checks make no sense.
  // BlockDecl doesn't store a return type, so it's annoying to check,
  // so let's skip it for now.
  if (!isa<BlockDecl>(D)) {
    QualType T = getFunctionOrMethodResultType(D);
    bool IsKernReturnT = false;
    while (const auto *TT = T->getAs<TypedefType>()) {
      IsKernReturnT = (TT->getDecl()->getName() == "kern_return_t");
      T = TT->desugar();
    }
    if (!IsKernReturnT || T.getCanonicalType() != S.getASTContext().IntTy) {
      S.Diag(D->getBeginLoc(),
             diag::warn_mig_server_routine_does_not_return_kern_return_t);
      return;
    }
  }

  handleSimpleAttribute<MIGServerRoutineAttr>(S, D, AL);
}

static void handleMSAllocatorAttr(Sema &S, Decl *D, const ParsedAttr &AL) {
  // Warn if the return type is not a pointer or reference type.
  if (auto *FD = dyn_cast<FunctionDecl>(D)) {
    QualType RetTy = FD->getReturnType();
    if (!RetTy->isPointerType() && !RetTy->isReferenceType()) {
      S.Diag(AL.getLoc(), diag::warn_declspec_allocator_nonpointer)
          << AL.getRange() << RetTy;
      return;
    }
  }

  handleSimpleAttribute<MSAllocatorAttr>(S, D, AL);
}

static void handleAcquireHandleAttr(Sema &S, Decl *D, const ParsedAttr &AL) {
  if (AL.isUsedAsTypeAttr())
    return;
  // Warn if the parameter is definitely not an output parameter.
  if (const auto *PVD = dyn_cast<ParmVarDecl>(D)) {
    if (PVD->getType()->isIntegerType()) {
      S.Diag(AL.getLoc(), diag::err_attribute_output_parameter)
          << AL.getRange();
      return;
    }
  }
  StringRef Argument;
  if (!S.checkStringLiteralArgumentAttr(AL, 0, Argument))
    return;
  D->addAttr(AcquireHandleAttr::Create(S.Context, Argument, AL));
}

template<typename Attr>
static void handleHandleAttr(Sema &S, Decl *D, const ParsedAttr &AL) {
  StringRef Argument;
  if (!S.checkStringLiteralArgumentAttr(AL, 0, Argument))
    return;
  D->addAttr(Attr::Create(S.Context, Argument, AL));
}

static void handleCFGuardAttr(Sema &S, Decl *D, const ParsedAttr &AL) {
  // The guard attribute takes a single identifier argument.

  if (!AL.isArgIdent(0)) {
    S.Diag(AL.getLoc(), diag::err_attribute_argument_type)
        << AL << AANT_ArgumentIdentifier;
    return;
  }

  CFGuardAttr::GuardArg Arg;
  IdentifierInfo *II = AL.getArgAsIdent(0)->Ident;
  if (!CFGuardAttr::ConvertStrToGuardArg(II->getName(), Arg)) {
    S.Diag(AL.getLoc(), diag::warn_attribute_type_not_supported) << AL << II;
    return;
  }

  D->addAttr(::new (S.Context) CFGuardAttr(S.Context, AL, Arg));
}


template <typename AttrTy>
static const AttrTy *findEnforceTCBAttrByName(Decl *D, StringRef Name) {
  auto Attrs = D->specific_attrs<AttrTy>();
  auto I = llvm::find_if(Attrs,
                         [Name](const AttrTy *A) {
                           return A->getTCBName() == Name;
                         });
  return I == Attrs.end() ? nullptr : *I;
}

template <typename AttrTy, typename ConflictingAttrTy>
static void handleEnforceTCBAttr(Sema &S, Decl *D, const ParsedAttr &AL) {
  StringRef Argument;
  if (!S.checkStringLiteralArgumentAttr(AL, 0, Argument))
    return;

  // A function cannot be have both regular and leaf membership in the same TCB.
  if (const ConflictingAttrTy *ConflictingAttr =
      findEnforceTCBAttrByName<ConflictingAttrTy>(D, Argument)) {
    // We could attach a note to the other attribute but in this case
    // there's no need given how the two are very close to each other.
    S.Diag(AL.getLoc(), diag::err_tcb_conflicting_attributes)
      << AL.getAttrName()->getName() << ConflictingAttr->getAttrName()->getName()
      << Argument;

    // Error recovery: drop the non-leaf attribute so that to suppress
    // all future warnings caused by erroneous attributes. The leaf attribute
    // needs to be kept because it can only suppresses warnings, not cause them.
    D->dropAttr<EnforceTCBAttr>();
    return;
  }

  D->addAttr(AttrTy::Create(S.Context, Argument, AL));
}

template <typename AttrTy, typename ConflictingAttrTy>
static AttrTy *mergeEnforceTCBAttrImpl(Sema &S, Decl *D, const AttrTy &AL) {
  // Check if the new redeclaration has different leaf-ness in the same TCB.
  StringRef TCBName = AL.getTCBName();
  if (const ConflictingAttrTy *ConflictingAttr =
      findEnforceTCBAttrByName<ConflictingAttrTy>(D, TCBName)) {
    S.Diag(ConflictingAttr->getLoc(), diag::err_tcb_conflicting_attributes)
      << ConflictingAttr->getAttrName()->getName()
      << AL.getAttrName()->getName() << TCBName;

    // Add a note so that the user could easily find the conflicting attribute.
    S.Diag(AL.getLoc(), diag::note_conflicting_attribute);

    // More error recovery.
    D->dropAttr<EnforceTCBAttr>();
    return nullptr;
  }

  ASTContext &Context = S.getASTContext();
  return ::new(Context) AttrTy(Context, AL, AL.getTCBName());
}

EnforceTCBAttr *Sema::mergeEnforceTCBAttr(Decl *D, const EnforceTCBAttr &AL) {
  return mergeEnforceTCBAttrImpl<EnforceTCBAttr, EnforceTCBLeafAttr>(
      *this, D, AL);
}

EnforceTCBLeafAttr *Sema::mergeEnforceTCBLeafAttr(
    Decl *D, const EnforceTCBLeafAttr &AL) {
  return mergeEnforceTCBAttrImpl<EnforceTCBLeafAttr, EnforceTCBAttr>(
      *this, D, AL);
}

//===----------------------------------------------------------------------===//
// Top Level Sema Entry Points
//===----------------------------------------------------------------------===//

static bool IsDeclLambdaCallOperator(Decl *D) {
  if (const auto *MD = dyn_cast<CXXMethodDecl>(D))
    return MD->getParent()->isLambda() &&
           MD->getOverloadedOperator() == OverloadedOperatorKind::OO_Call;
  return false;
}

// Returns true if the attribute must delay setting its arguments until after
// template instantiation, and false otherwise.
static bool MustDelayAttributeArguments(const ParsedAttr &AL) {
  // Only attributes that accept expression parameter packs can delay arguments.
  if (!AL.acceptsExprPack())
    return false;

  bool AttrHasVariadicArg = AL.hasVariadicArg();
  unsigned AttrNumArgs = AL.getNumArgMembers();
  for (size_t I = 0; I < std::min(AL.getNumArgs(), AttrNumArgs); ++I) {
    bool IsLastAttrArg = I == (AttrNumArgs - 1);
    // If the argument is the last argument and it is variadic it can contain
    // any expression.
    if (IsLastAttrArg && AttrHasVariadicArg)
      return false;
    Expr *E = AL.getArgAsExpr(I);
    bool ArgMemberCanHoldExpr = AL.isParamExpr(I);
    // If the expression is a pack expansion then arguments must be delayed
    // unless the argument is an expression and it is the last argument of the
    // attribute.
    if (isa<PackExpansionExpr>(E))
      return !(IsLastAttrArg && ArgMemberCanHoldExpr);
    // Last case is if the expression is value dependent then it must delay
    // arguments unless the corresponding argument is able to hold the
    // expression.
    if (E->isValueDependent() && !ArgMemberCanHoldExpr)
      return true;
  }
  return false;
}

/// ProcessDeclAttribute - Apply the specific attribute to the specified decl if
/// the attribute applies to decls.  If the attribute is a type attribute, just
/// silently ignore it if a GNU attribute.
static void
ProcessDeclAttribute(Sema &S, Scope *scope, Decl *D, const ParsedAttr &AL,
                     const Sema::ProcessDeclAttributeOptions &Options) {
  if (AL.isInvalid() || AL.getKind() == ParsedAttr::IgnoredAttribute)
    return;

  // Ignore C++11 attributes on declarator chunks: they appertain to the type
  // instead.
  // FIXME: We currently check the attribute syntax directly instead of using
  // isCXX11Attribute(), which currently erroneously classifies the C11
  // `_Alignas` attribute as a C++11 attribute. `_Alignas` can appear on the
  // `DeclSpec`, so we need to let it through here to make sure it is processed
  // appropriately. Once the behavior of isCXX11Attribute() is fixed, we can
  // go back to using that here.
  if (AL.getSyntax() == ParsedAttr::AS_CXX11 &&
      !Options.IncludeCXX11Attributes &&
      (!IsDeclLambdaCallOperator(D) || !AL.supportsNonconformingLambdaSyntax()))
    return;

  // Unknown attributes are automatically warned on. Target-specific attributes
  // which do not apply to the current target architecture are treated as
  // though they were unknown attributes.
  const TargetInfo *Aux = S.Context.getAuxTargetInfo();
  if (AL.getKind() == ParsedAttr::UnknownAttribute ||
      !(AL.existsInTarget(S.Context.getTargetInfo()) ||
        (S.Context.getLangOpts().SYCLIsDevice &&
         Aux && AL.existsInTarget(*Aux)))) {
    S.Diag(AL.getLoc(),
           AL.isDeclspecAttribute()
               ? (unsigned)diag::warn_unhandled_ms_attribute_ignored
               : (unsigned)diag::warn_unknown_attribute_ignored)
        << AL << AL.getRange();
    return;
  }

  // Check if argument population must delayed to after template instantiation.
  bool MustDelayArgs = MustDelayAttributeArguments(AL);

  // Argument number check must be skipped if arguments are delayed.
  if (S.checkCommonAttributeFeatures(D, AL, MustDelayArgs))
    return;

  if (MustDelayArgs) {
    AL.handleAttrWithDelayedArgs(S, D);
    return;
  }

  switch (AL.getKind()) {
  default:
    if (AL.getInfo().handleDeclAttribute(S, D, AL) != ParsedAttrInfo::NotHandled)
      break;
    if (!AL.isStmtAttr()) {
      assert(AL.isTypeAttr() && "Non-type attribute not handled");
    }
    if (AL.isTypeAttr()) {
      if (Options.IgnoreTypeAttributes)
        break;
      if (!AL.isStandardAttributeSyntax()) {
        // Non-[[]] type attributes are handled in processTypeAttrs(); silently
        // move on.
        break;
      }

      // According to the C and C++ standards, we should never see a
      // [[]] type attribute on a declaration. However, we have in the past
      // allowed some type attributes to "slide" to the `DeclSpec`, so we need
      // to continue to support this legacy behavior. We only do this, however,
      // if
      // - we actually have a `DeclSpec`, i.e. if we're looking at a
      //   `DeclaratorDecl`, or
      // - we are looking at an alias-declaration, where historically we have
      //   allowed type attributes after the identifier to slide to the type.
      if (AL.slidesFromDeclToDeclSpecLegacyBehavior() &&
          isa<DeclaratorDecl, TypeAliasDecl>(D)) {
        // Suggest moving the attribute to the type instead, but only for our
        // own vendor attributes; moving other vendors' attributes might hurt
        // portability.
        if (AL.isClangScope()) {
          S.Diag(AL.getLoc(), diag::warn_type_attribute_deprecated_on_decl)
              << AL << D->getLocation();
        }

        // Allow this type attribute to be handled in processTypeAttrs();
        // silently move on.
        break;
      }

      if (AL.getKind() == ParsedAttr::AT_Regparm) {
        // `regparm` is a special case: It's a type attribute but we still want
        // to treat it as if it had been written on the declaration because that
        // way we'll be able to handle it directly in `processTypeAttr()`.
        // If we treated `regparm` it as if it had been written on the
        // `DeclSpec`, the logic in `distributeFunctionTypeAttrFromDeclSepc()`
        // would try to move it to the declarator, but that doesn't work: We
        // can't remove the attribute from the list of declaration attributes
        // because it might be needed by other declarators in the same
        // declaration.
        break;
      }

      if (AL.getKind() == ParsedAttr::AT_VectorSize) {
        // `vector_size` is a special case: It's a type attribute semantically,
        // but GCC expects the [[]] syntax to be written on the declaration (and
        // warns that the attribute has no effect if it is placed on the
        // decl-specifier-seq).
        // Silently move on and allow the attribute to be handled in
        // processTypeAttr().
        break;
      }

      if (AL.getKind() == ParsedAttr::AT_NoDeref) {
        // FIXME: `noderef` currently doesn't work correctly in [[]] syntax.
        // See https://github.com/llvm/llvm-project/issues/55790 for details.
        // We allow processTypeAttrs() to emit a warning and silently move on.
        break;
      }
    }
    // N.B., ClangAttrEmitter.cpp emits a diagnostic helper that ensures a
    // statement attribute is not written on a declaration, but this code is
    // needed for type attributes as well as statement attributes in Attr.td
    // that do not list any subjects.
    S.Diag(AL.getLoc(), diag::err_attribute_invalid_on_decl)
        << AL << D->getLocation();
    break;
  case ParsedAttr::AT_Interrupt:
    handleInterruptAttr(S, D, AL);
    break;
  case ParsedAttr::AT_X86ForceAlignArgPointer:
    handleX86ForceAlignArgPointerAttr(S, D, AL);
    break;
  case ParsedAttr::AT_ReadOnlyPlacement:
    handleSimpleAttribute<ReadOnlyPlacementAttr>(S, D, AL);
    break;
  case ParsedAttr::AT_DLLExport:
  case ParsedAttr::AT_DLLImport:
    handleDLLAttr(S, D, AL);
    break;
  case ParsedAttr::AT_AMDGPUFlatWorkGroupSize:
    handleAMDGPUFlatWorkGroupSizeAttr(S, D, AL);
    break;
  case ParsedAttr::AT_AMDGPUWavesPerEU:
    handleAMDGPUWavesPerEUAttr(S, D, AL);
    break;
  case ParsedAttr::AT_AMDGPUNumSGPR:
    handleAMDGPUNumSGPRAttr(S, D, AL);
    break;
  case ParsedAttr::AT_AMDGPUNumVGPR:
    handleAMDGPUNumVGPRAttr(S, D, AL);
    break;
  case ParsedAttr::AT_AVRSignal:
    handleAVRSignalAttr(S, D, AL);
    break;
  case ParsedAttr::AT_BPFPreserveAccessIndex:
    handleBPFPreserveAccessIndexAttr(S, D, AL);
    break;
  case ParsedAttr::AT_BTFDeclTag:
    handleBTFDeclTagAttr(S, D, AL);
    break;
  case ParsedAttr::AT_WebAssemblyExportName:
    handleWebAssemblyExportNameAttr(S, D, AL);
    break;
  case ParsedAttr::AT_WebAssemblyImportModule:
    handleWebAssemblyImportModuleAttr(S, D, AL);
    break;
  case ParsedAttr::AT_WebAssemblyImportName:
    handleWebAssemblyImportNameAttr(S, D, AL);
    break;
  case ParsedAttr::AT_IBOutlet:
    handleIBOutlet(S, D, AL);
    break;
  case ParsedAttr::AT_IBOutletCollection:
    handleIBOutletCollection(S, D, AL);
    break;
  case ParsedAttr::AT_IFunc:
    handleIFuncAttr(S, D, AL);
    break;
  case ParsedAttr::AT_Alias:
    handleAliasAttr(S, D, AL);
    break;
  case ParsedAttr::AT_Aligned:
    handleAlignedAttr(S, D, AL);
    break;
  case ParsedAttr::AT_AlignValue:
    handleAlignValueAttr(S, D, AL);
    break;
  case ParsedAttr::AT_AllocSize:
    handleAllocSizeAttr(S, D, AL);
    break;
  case ParsedAttr::AT_AlwaysInline:
    handleAlwaysInlineAttr(S, D, AL);
    break;
  case ParsedAttr::AT_AnalyzerNoReturn:
    handleAnalyzerNoReturnAttr(S, D, AL);
    break;
  case ParsedAttr::AT_TLSModel:
    handleTLSModelAttr(S, D, AL);
    break;
  case ParsedAttr::AT_Annotate:
    handleAnnotateAttr(S, D, AL);
    break;
  case ParsedAttr::AT_Availability:
    handleAvailabilityAttr(S, D, AL);
    break;
  case ParsedAttr::AT_CarriesDependency:
    handleDependencyAttr(S, scope, D, AL);
    break;
  case ParsedAttr::AT_CPUDispatch:
  case ParsedAttr::AT_CPUSpecific:
    handleCPUSpecificAttr(S, D, AL);
    break;
  case ParsedAttr::AT_Common:
    handleCommonAttr(S, D, AL);
    break;
  case ParsedAttr::AT_CUDAConstant:
    handleConstantAttr(S, D, AL);
    break;
  case ParsedAttr::AT_PassObjectSize:
    handlePassObjectSizeAttr(S, D, AL);
    break;
  case ParsedAttr::AT_Constructor:
      handleConstructorAttr(S, D, AL);
    break;
  case ParsedAttr::AT_Deprecated:
    handleDeprecatedAttr(S, D, AL);
    break;
  case ParsedAttr::AT_Destructor:
      handleDestructorAttr(S, D, AL);
    break;
  case ParsedAttr::AT_EnableIf:
    handleEnableIfAttr(S, D, AL);
    break;
  case ParsedAttr::AT_Error:
    handleErrorAttr(S, D, AL);
    break;
  case ParsedAttr::AT_DiagnoseIf:
    handleDiagnoseIfAttr(S, D, AL);
    break;
  case ParsedAttr::AT_DiagnoseAsBuiltin:
    handleDiagnoseAsBuiltinAttr(S, D, AL);
    break;
  case ParsedAttr::AT_NoBuiltin:
    handleNoBuiltinAttr(S, D, AL);
    break;
  case ParsedAttr::AT_ExtVectorType:
    handleExtVectorTypeAttr(S, D, AL);
    break;
  case ParsedAttr::AT_ExternalSourceSymbol:
    handleExternalSourceSymbolAttr(S, D, AL);
    break;
  case ParsedAttr::AT_MinSize:
    handleMinSizeAttr(S, D, AL);
    break;
  case ParsedAttr::AT_OptimizeNone:
    handleOptimizeNoneAttr(S, D, AL);
    break;
  case ParsedAttr::AT_EnumExtensibility:
    handleEnumExtensibilityAttr(S, D, AL);
    break;
  case ParsedAttr::AT_SYCLKernel:
    handleSYCLKernelAttr(S, D, AL);
    break;
  case ParsedAttr::AT_SYCLSimd:
    handleSimpleAttribute<SYCLSimdAttr>(S, D, AL);
    break;
  case ParsedAttr::AT_SYCLSpecialClass:
    handleSimpleAttribute<SYCLSpecialClassAttr>(S, D, AL);
    break;
  case ParsedAttr::AT_SYCLType:
    handleSYCLTypeAttr(S, D, AL);
    break;
  case ParsedAttr::AT_SYCLDevice:
    handleSYCLDeviceAttr(S, D, AL);
    break;
  case ParsedAttr::AT_SYCLDeviceIndirectlyCallable:
    handleSYCLDeviceIndirectlyCallableAttr(S, D, AL);
    break;
  case ParsedAttr::AT_SYCLGlobalVar:
    handleSYCLGlobalVarAttr(S, D, AL);
    break;
  case ParsedAttr::AT_SYCLRegisterNum:
    handleSYCLRegisterNumAttr(S, D, AL);
    break;
  case ParsedAttr::AT_SYCLIntelESimdVectorize:
    handleSYCLIntelESimdVectorizeAttr(S, D, AL);
    break;
  case ParsedAttr::AT_SYCLDeviceHas:
    handleSYCLDeviceHasAttr(S, D, AL);
    break;
  case ParsedAttr::AT_SYCLUsesAspects:
    handleSYCLUsesAspectsAttr(S, D, AL);
    break;
  case ParsedAttr::AT_Format:
    handleFormatAttr(S, D, AL);
    break;
  case ParsedAttr::AT_FormatArg:
    handleFormatArgAttr(S, D, AL);
    break;
  case ParsedAttr::AT_Callback:
    handleCallbackAttr(S, D, AL);
    break;
  case ParsedAttr::AT_CalledOnce:
    handleCalledOnceAttr(S, D, AL);
    break;
  case ParsedAttr::AT_CUDAGlobal:
    handleGlobalAttr(S, D, AL);
    break;
  case ParsedAttr::AT_CUDADevice:
    handleDeviceAttr(S, D, AL);
    break;
  case ParsedAttr::AT_HIPManaged:
    handleManagedAttr(S, D, AL);
    break;
  case ParsedAttr::AT_GNUInline:
    handleGNUInlineAttr(S, D, AL);
    break;
  case ParsedAttr::AT_CUDALaunchBounds:
    handleLaunchBoundsAttr(S, D, AL);
    break;
  case ParsedAttr::AT_Restrict:
    handleRestrictAttr(S, D, AL);
    break;
  case ParsedAttr::AT_Mode:
    handleModeAttr(S, D, AL);
    break;
  case ParsedAttr::AT_NonNull:
    if (auto *PVD = dyn_cast<ParmVarDecl>(D))
      handleNonNullAttrParameter(S, PVD, AL);
    else
      handleNonNullAttr(S, D, AL);
    break;
  case ParsedAttr::AT_ReturnsNonNull:
    handleReturnsNonNullAttr(S, D, AL);
    break;
  case ParsedAttr::AT_NoEscape:
    handleNoEscapeAttr(S, D, AL);
    break;
  case ParsedAttr::AT_MaybeUndef:
    handleSimpleAttribute<MaybeUndefAttr>(S, D, AL);
    break;
  case ParsedAttr::AT_AssumeAligned:
    handleAssumeAlignedAttr(S, D, AL);
    break;
  case ParsedAttr::AT_AllocAlign:
    handleAllocAlignAttr(S, D, AL);
    break;
  case ParsedAttr::AT_Ownership:
    handleOwnershipAttr(S, D, AL);
    break;
  case ParsedAttr::AT_Naked:
    handleNakedAttr(S, D, AL);
    break;
  case ParsedAttr::AT_NoReturn:
    handleNoReturnAttr(S, D, AL);
    break;
  case ParsedAttr::AT_CXX11NoReturn:
    handleStandardNoReturnAttr(S, D, AL);
    break;
  case ParsedAttr::AT_AnyX86NoCfCheck:
    handleNoCfCheckAttr(S, D, AL);
    break;
  case ParsedAttr::AT_NoThrow:
    if (!AL.isUsedAsTypeAttr())
      handleSimpleAttribute<NoThrowAttr>(S, D, AL);
    break;
  case ParsedAttr::AT_CUDAShared:
    handleSharedAttr(S, D, AL);
    break;
  case ParsedAttr::AT_VecReturn:
    handleVecReturnAttr(S, D, AL);
    break;
  case ParsedAttr::AT_ObjCOwnership:
    handleObjCOwnershipAttr(S, D, AL);
    break;
  case ParsedAttr::AT_ObjCPreciseLifetime:
    handleObjCPreciseLifetimeAttr(S, D, AL);
    break;
  case ParsedAttr::AT_ObjCReturnsInnerPointer:
    handleObjCReturnsInnerPointerAttr(S, D, AL);
    break;
  case ParsedAttr::AT_ObjCRequiresSuper:
    handleObjCRequiresSuperAttr(S, D, AL);
    break;
  case ParsedAttr::AT_ObjCBridge:
    handleObjCBridgeAttr(S, D, AL);
    break;
  case ParsedAttr::AT_ObjCBridgeMutable:
    handleObjCBridgeMutableAttr(S, D, AL);
    break;
  case ParsedAttr::AT_ObjCBridgeRelated:
    handleObjCBridgeRelatedAttr(S, D, AL);
    break;
  case ParsedAttr::AT_ObjCDesignatedInitializer:
    handleObjCDesignatedInitializer(S, D, AL);
    break;
  case ParsedAttr::AT_ObjCRuntimeName:
    handleObjCRuntimeName(S, D, AL);
    break;
  case ParsedAttr::AT_ObjCBoxable:
    handleObjCBoxable(S, D, AL);
    break;
  case ParsedAttr::AT_NSErrorDomain:
    handleNSErrorDomain(S, D, AL);
    break;
  case ParsedAttr::AT_CFConsumed:
  case ParsedAttr::AT_NSConsumed:
  case ParsedAttr::AT_OSConsumed:
    S.AddXConsumedAttr(D, AL, parsedAttrToRetainOwnershipKind(AL),
                       /*IsTemplateInstantiation=*/false);
    break;
  case ParsedAttr::AT_OSReturnsRetainedOnZero:
    handleSimpleAttributeOrDiagnose<OSReturnsRetainedOnZeroAttr>(
        S, D, AL, isValidOSObjectOutParameter(D),
        diag::warn_ns_attribute_wrong_parameter_type,
        /*Extra Args=*/AL, /*pointer-to-OSObject-pointer*/ 3, AL.getRange());
    break;
  case ParsedAttr::AT_OSReturnsRetainedOnNonZero:
    handleSimpleAttributeOrDiagnose<OSReturnsRetainedOnNonZeroAttr>(
        S, D, AL, isValidOSObjectOutParameter(D),
        diag::warn_ns_attribute_wrong_parameter_type,
        /*Extra Args=*/AL, /*pointer-to-OSObject-poointer*/ 3, AL.getRange());
    break;
  case ParsedAttr::AT_NSReturnsAutoreleased:
  case ParsedAttr::AT_NSReturnsNotRetained:
  case ParsedAttr::AT_NSReturnsRetained:
  case ParsedAttr::AT_CFReturnsNotRetained:
  case ParsedAttr::AT_CFReturnsRetained:
  case ParsedAttr::AT_OSReturnsNotRetained:
  case ParsedAttr::AT_OSReturnsRetained:
    handleXReturnsXRetainedAttr(S, D, AL);
    break;
  case ParsedAttr::AT_WorkGroupSizeHint:
    handleWorkGroupSizeHint(S, D, AL);
    break;
  case ParsedAttr::AT_ReqdWorkGroupSize:
    handleReqdWorkGroupSize(S, D, AL);
    break;
  case ParsedAttr::AT_SYCLIntelMaxWorkGroupSize:
    handleSYCLIntelMaxWorkGroupSize(S, D, AL);
    break;
  case ParsedAttr::AT_IntelReqdSubGroupSize:
    handleIntelReqdSubGroupSize(S, D, AL);
    break;
  case ParsedAttr::AT_IntelNamedSubGroupSize:
    handleIntelNamedSubGroupSize(S, D, AL);
    break;
  case ParsedAttr::AT_SYCLIntelNumSimdWorkItems:
    handleSYCLIntelNumSimdWorkItemsAttr(S, D, AL);
    break;
  case ParsedAttr::AT_SYCLIntelSchedulerTargetFmaxMhz:
    handleSYCLIntelSchedulerTargetFmaxMhzAttr(S, D, AL);
    break;
  case ParsedAttr::AT_SYCLIntelMaxGlobalWorkDim:
    handleSYCLIntelMaxGlobalWorkDimAttr(S, D, AL);
    break;
  case ParsedAttr::AT_SYCLIntelNoGlobalWorkOffset:
    handleSYCLIntelNoGlobalWorkOffsetAttr(S, D, AL);
    break;
  case ParsedAttr::AT_SYCLIntelUseStallEnableClusters:
    handleSYCLIntelUseStallEnableClustersAttr(S, D, AL);
    break;
  case ParsedAttr::AT_SYCLIntelLoopFuse:
    handleSYCLIntelLoopFuseAttr(S, D, AL);
    break;
  case ParsedAttr::AT_SYCLIntelInitiationInterval:
    handleSYCLIntelInitiationIntervalAttr(S, D, AL);
    break;
  case ParsedAttr::AT_VecTypeHint:
    handleVecTypeHint(S, D, AL);
    break;
  case ParsedAttr::AT_InitPriority:
      handleInitPriorityAttr(S, D, AL);
    break;
  case ParsedAttr::AT_Packed:
    handlePackedAttr(S, D, AL);
    break;
  case ParsedAttr::AT_PreferredName:
    handlePreferredName(S, D, AL);
    break;
  case ParsedAttr::AT_Section:
    handleSectionAttr(S, D, AL);
    break;
  case ParsedAttr::AT_RandomizeLayout:
    handleRandomizeLayoutAttr(S, D, AL);
    break;
  case ParsedAttr::AT_NoRandomizeLayout:
    handleNoRandomizeLayoutAttr(S, D, AL);
    break;
  case ParsedAttr::AT_CodeSeg:
    handleCodeSegAttr(S, D, AL);
    break;
  case ParsedAttr::AT_Target:
    handleTargetAttr(S, D, AL);
    break;
  case ParsedAttr::AT_TargetVersion:
    handleTargetVersionAttr(S, D, AL);
    break;
  case ParsedAttr::AT_TargetClones:
    handleTargetClonesAttr(S, D, AL);
    break;
  case ParsedAttr::AT_MinVectorWidth:
    handleMinVectorWidthAttr(S, D, AL);
    break;
  case ParsedAttr::AT_Unavailable:
    handleAttrWithMessage<UnavailableAttr>(S, D, AL);
    break;
  case ParsedAttr::AT_Assumption:
    handleAssumumptionAttr(S, D, AL);
    break;
  case ParsedAttr::AT_ObjCDirect:
    handleObjCDirectAttr(S, D, AL);
    break;
  case ParsedAttr::AT_ObjCDirectMembers:
    handleObjCDirectMembersAttr(S, D, AL);
    handleSimpleAttribute<ObjCDirectMembersAttr>(S, D, AL);
    break;
  case ParsedAttr::AT_ObjCExplicitProtocolImpl:
    handleObjCSuppresProtocolAttr(S, D, AL);
    break;
  case ParsedAttr::AT_Unused:
    handleUnusedAttr(S, D, AL);
    break;
  case ParsedAttr::AT_Visibility:
    handleVisibilityAttr(S, D, AL, false);
    break;
  case ParsedAttr::AT_TypeVisibility:
    handleVisibilityAttr(S, D, AL, true);
    break;
  case ParsedAttr::AT_WarnUnusedResult:
    handleWarnUnusedResult(S, D, AL);
    break;
  case ParsedAttr::AT_WeakRef:
    handleWeakRefAttr(S, D, AL);
    break;
  case ParsedAttr::AT_WeakImport:
    handleWeakImportAttr(S, D, AL);
    break;
  case ParsedAttr::AT_TransparentUnion:
    handleTransparentUnionAttr(S, D, AL);
    break;
  case ParsedAttr::AT_ObjCMethodFamily:
    handleObjCMethodFamilyAttr(S, D, AL);
    break;
  case ParsedAttr::AT_ObjCNSObject:
    handleObjCNSObject(S, D, AL);
    break;
  case ParsedAttr::AT_ObjCIndependentClass:
    handleObjCIndependentClass(S, D, AL);
    break;
  case ParsedAttr::AT_Blocks:
    handleBlocksAttr(S, D, AL);
    break;
  case ParsedAttr::AT_Sentinel:
    handleSentinelAttr(S, D, AL);
    break;
  case ParsedAttr::AT_Cleanup:
    handleCleanupAttr(S, D, AL);
    break;
  case ParsedAttr::AT_NoDebug:
    handleNoDebugAttr(S, D, AL);
    break;
  case ParsedAttr::AT_CmseNSEntry:
    handleCmseNSEntryAttr(S, D, AL);
    break;
  case ParsedAttr::AT_StdCall:
  case ParsedAttr::AT_CDecl:
  case ParsedAttr::AT_FastCall:
  case ParsedAttr::AT_ThisCall:
  case ParsedAttr::AT_Pascal:
  case ParsedAttr::AT_RegCall:
  case ParsedAttr::AT_SwiftCall:
  case ParsedAttr::AT_SwiftAsyncCall:
  case ParsedAttr::AT_VectorCall:
  case ParsedAttr::AT_MSABI:
  case ParsedAttr::AT_SysVABI:
  case ParsedAttr::AT_Pcs:
  case ParsedAttr::AT_IntelOclBicc:
  case ParsedAttr::AT_PreserveMost:
  case ParsedAttr::AT_PreserveAll:
  case ParsedAttr::AT_AArch64VectorPcs:
  case ParsedAttr::AT_AArch64SVEPcs:
  case ParsedAttr::AT_AMDGPUKernelCall:
    handleCallConvAttr(S, D, AL);
    break;
  case ParsedAttr::AT_Suppress:
    handleSuppressAttr(S, D, AL);
    break;
  case ParsedAttr::AT_Owner:
  case ParsedAttr::AT_Pointer:
    handleLifetimeCategoryAttr(S, D, AL);
    break;
  case ParsedAttr::AT_OpenCLAccess:
    handleOpenCLAccessAttr(S, D, AL);
    break;
  case ParsedAttr::AT_OpenCLNoSVM:
    handleOpenCLNoSVMAttr(S, D, AL);
    break;
  case ParsedAttr::AT_SwiftContext:
    S.AddParameterABIAttr(D, AL, ParameterABI::SwiftContext);
    break;
  case ParsedAttr::AT_SwiftAsyncContext:
    S.AddParameterABIAttr(D, AL, ParameterABI::SwiftAsyncContext);
    break;
  case ParsedAttr::AT_SwiftErrorResult:
    S.AddParameterABIAttr(D, AL, ParameterABI::SwiftErrorResult);
    break;
  case ParsedAttr::AT_SwiftIndirectResult:
    S.AddParameterABIAttr(D, AL, ParameterABI::SwiftIndirectResult);
    break;
  case ParsedAttr::AT_InternalLinkage:
    handleInternalLinkageAttr(S, D, AL);
    break;
  case ParsedAttr::AT_ZeroCallUsedRegs:
    handleZeroCallUsedRegsAttr(S, D, AL);
    break;
  case ParsedAttr::AT_FunctionReturnThunks:
    handleFunctionReturnThunksAttr(S, D, AL);
    break;

  // Microsoft attributes:
  case ParsedAttr::AT_LayoutVersion:
    handleLayoutVersion(S, D, AL);
    break;
  case ParsedAttr::AT_Uuid:
    handleUuidAttr(S, D, AL);
    break;
  case ParsedAttr::AT_MSInheritance:
    handleMSInheritanceAttr(S, D, AL);
    break;
  case ParsedAttr::AT_Thread:
    handleDeclspecThreadAttr(S, D, AL);
    break;

  // HLSL attributes:
  case ParsedAttr::AT_HLSLNumThreads:
    handleHLSLNumThreadsAttr(S, D, AL);
    break;
  case ParsedAttr::AT_HLSLSV_GroupIndex:
    handleHLSLSVGroupIndexAttr(S, D, AL);
    break;
  case ParsedAttr::AT_HLSLSV_DispatchThreadID:
    handleHLSLSV_DispatchThreadIDAttr(S, D, AL);
    break;
  case ParsedAttr::AT_HLSLShader:
    handleHLSLShaderAttr(S, D, AL);
    break;
  case ParsedAttr::AT_HLSLResourceBinding:
    handleHLSLResourceBindingAttr(S, D, AL);
    break;

  case ParsedAttr::AT_AbiTag:
    handleAbiTagAttr(S, D, AL);
    break;
  case ParsedAttr::AT_CFGuard:
    handleCFGuardAttr(S, D, AL);
    break;

  // Thread safety attributes:
  case ParsedAttr::AT_AssertExclusiveLock:
    handleAssertExclusiveLockAttr(S, D, AL);
    break;
  case ParsedAttr::AT_AssertSharedLock:
    handleAssertSharedLockAttr(S, D, AL);
    break;
  case ParsedAttr::AT_PtGuardedVar:
    handlePtGuardedVarAttr(S, D, AL);
    break;
  case ParsedAttr::AT_NoSanitize:
    handleNoSanitizeAttr(S, D, AL);
    break;
  case ParsedAttr::AT_NoSanitizeSpecific:
    handleNoSanitizeSpecificAttr(S, D, AL);
    break;
  case ParsedAttr::AT_GuardedBy:
    handleGuardedByAttr(S, D, AL);
    break;
  case ParsedAttr::AT_PtGuardedBy:
    handlePtGuardedByAttr(S, D, AL);
    break;
  case ParsedAttr::AT_ExclusiveTrylockFunction:
    handleExclusiveTrylockFunctionAttr(S, D, AL);
    break;
  case ParsedAttr::AT_LockReturned:
    handleLockReturnedAttr(S, D, AL);
    break;
  case ParsedAttr::AT_LocksExcluded:
    handleLocksExcludedAttr(S, D, AL);
    break;
  case ParsedAttr::AT_SharedTrylockFunction:
    handleSharedTrylockFunctionAttr(S, D, AL);
    break;
  case ParsedAttr::AT_AcquiredBefore:
    handleAcquiredBeforeAttr(S, D, AL);
    break;
  case ParsedAttr::AT_AcquiredAfter:
    handleAcquiredAfterAttr(S, D, AL);
    break;

  // Capability analysis attributes.
  case ParsedAttr::AT_Capability:
  case ParsedAttr::AT_Lockable:
    handleCapabilityAttr(S, D, AL);
    break;
  case ParsedAttr::AT_RequiresCapability:
    handleRequiresCapabilityAttr(S, D, AL);
    break;

  case ParsedAttr::AT_AssertCapability:
    handleAssertCapabilityAttr(S, D, AL);
    break;
  case ParsedAttr::AT_AcquireCapability:
    handleAcquireCapabilityAttr(S, D, AL);
    break;
  case ParsedAttr::AT_ReleaseCapability:
    handleReleaseCapabilityAttr(S, D, AL);
    break;
  case ParsedAttr::AT_TryAcquireCapability:
    handleTryAcquireCapabilityAttr(S, D, AL);
    break;

  // Consumed analysis attributes.
  case ParsedAttr::AT_Consumable:
    handleConsumableAttr(S, D, AL);
    break;
  case ParsedAttr::AT_CallableWhen:
    handleCallableWhenAttr(S, D, AL);
    break;
  case ParsedAttr::AT_ParamTypestate:
    handleParamTypestateAttr(S, D, AL);
    break;
  case ParsedAttr::AT_ReturnTypestate:
    handleReturnTypestateAttr(S, D, AL);
    break;
  case ParsedAttr::AT_SetTypestate:
    handleSetTypestateAttr(S, D, AL);
    break;
  case ParsedAttr::AT_TestTypestate:
    handleTestTypestateAttr(S, D, AL);
    break;

  // Type safety attributes.
  case ParsedAttr::AT_ArgumentWithTypeTag:
    handleArgumentWithTypeTagAttr(S, D, AL);
    break;
  case ParsedAttr::AT_TypeTagForDatatype:
    handleTypeTagForDatatypeAttr(S, D, AL);
    break;

  // Intel FPGA specific attributes
  case ParsedAttr::AT_SYCLIntelDoublePump:
    handleSYCLIntelDoublePumpAttr(S, D, AL);
    break;
  case ParsedAttr::AT_SYCLIntelSinglePump:
    handleSYCLIntelSinglePumpAttr(S, D, AL);
    break;
  case ParsedAttr::AT_SYCLIntelMemory:
    handleSYCLIntelMemoryAttr(S, D, AL);
    break;
  case ParsedAttr::AT_SYCLIntelRegister:
    handleSYCLIntelRegisterAttr(S, D, AL);
    break;
  case ParsedAttr::AT_SYCLIntelBankWidth:
    handleSYCLIntelBankWidthAttr(S, D, AL);
    break;
  case ParsedAttr::AT_SYCLIntelNumBanks:
    handleSYCLIntelNumBanksAttr(S, D, AL);
    break;
  case ParsedAttr::AT_SYCLIntelPrivateCopies:
    handleSYCLIntelPrivateCopiesAttr(S, D, AL);
    break;
  case ParsedAttr::AT_SYCLIntelMaxReplicates:
    handleSYCLIntelMaxReplicatesAttr(S, D, AL);
    break;
  case ParsedAttr::AT_SYCLIntelSimpleDualPort:
    handleIntelSimpleDualPortAttr(S, D, AL);
    break;
  case ParsedAttr::AT_SYCLIntelMerge:
    handleSYCLIntelMergeAttr(S, D, AL);
    break;
  case ParsedAttr::AT_SYCLIntelBankBits:
    handleSYCLIntelBankBitsAttr(S, D, AL);
    break;
  case ParsedAttr::AT_SYCLIntelForcePow2Depth:
    handleSYCLIntelForcePow2DepthAttr(S, D, AL);
    break;
  case ParsedAttr::AT_SYCLIntelPipeIO:
    handleSYCLIntelPipeIOAttr(S, D, AL);
    break;
  case ParsedAttr::AT_SYCLIntelMaxConcurrency:
    handleSYCLIntelMaxConcurrencyAttr(S, D, AL);
    break;
  case ParsedAttr::AT_SYCLAddIRAttributesFunction:
    handleSYCLAddIRAttributesFunctionAttr(S, D, AL);
    break;
  case ParsedAttr::AT_SYCLAddIRAttributesKernelParameter:
    handleSYCLAddIRAttributesKernelParameterAttr(S, D, AL);
    break;
  case ParsedAttr::AT_SYCLAddIRAttributesGlobalVariable:
    handleSYCLAddIRAttributesGlobalVariableAttr(S, D, AL);
    break;
  case ParsedAttr::AT_SYCLAddIRAnnotationsMember:
    handleSYCLAddIRAnnotationsMemberAttr(S, D, AL);
    break;

  // Swift attributes.
  case ParsedAttr::AT_SwiftAsyncName:
    handleSwiftAsyncName(S, D, AL);
    break;
  case ParsedAttr::AT_SwiftAttr:
    handleSwiftAttrAttr(S, D, AL);
    break;
  case ParsedAttr::AT_SwiftBridge:
    handleSwiftBridge(S, D, AL);
    break;
  case ParsedAttr::AT_SwiftError:
    handleSwiftError(S, D, AL);
    break;
  case ParsedAttr::AT_SwiftName:
    handleSwiftName(S, D, AL);
    break;
  case ParsedAttr::AT_SwiftNewType:
    handleSwiftNewType(S, D, AL);
    break;
  case ParsedAttr::AT_SwiftAsync:
    handleSwiftAsyncAttr(S, D, AL);
    break;
  case ParsedAttr::AT_SwiftAsyncError:
    handleSwiftAsyncError(S, D, AL);
    break;

  // XRay attributes.
  case ParsedAttr::AT_XRayLogArgs:
    handleXRayLogArgsAttr(S, D, AL);
    break;

  case ParsedAttr::AT_PatchableFunctionEntry:
    handlePatchableFunctionEntryAttr(S, D, AL);
    break;

  case ParsedAttr::AT_AlwaysDestroy:
  case ParsedAttr::AT_NoDestroy:
    handleDestroyAttr(S, D, AL);
    break;

  case ParsedAttr::AT_Uninitialized:
    handleUninitializedAttr(S, D, AL);
    break;

  case ParsedAttr::AT_ObjCExternallyRetained:
    handleObjCExternallyRetainedAttr(S, D, AL);
    break;

  case ParsedAttr::AT_MIGServerRoutine:
    handleMIGServerRoutineAttr(S, D, AL);
    break;

  case ParsedAttr::AT_MSAllocator:
    handleMSAllocatorAttr(S, D, AL);
    break;

  case ParsedAttr::AT_ArmBuiltinAlias:
    handleArmBuiltinAliasAttr(S, D, AL);
    break;

  case ParsedAttr::AT_AcquireHandle:
    handleAcquireHandleAttr(S, D, AL);
    break;

  case ParsedAttr::AT_ReleaseHandle:
    handleHandleAttr<ReleaseHandleAttr>(S, D, AL);
    break;

  case ParsedAttr::AT_UseHandle:
    handleHandleAttr<UseHandleAttr>(S, D, AL);
    break;

  case ParsedAttr::AT_EnforceTCB:
    handleEnforceTCBAttr<EnforceTCBAttr, EnforceTCBLeafAttr>(S, D, AL);
    break;

  case ParsedAttr::AT_EnforceTCBLeaf:
    handleEnforceTCBAttr<EnforceTCBLeafAttr, EnforceTCBAttr>(S, D, AL);
    break;

  case ParsedAttr::AT_BuiltinAlias:
    handleBuiltinAliasAttr(S, D, AL);
    break;

  case ParsedAttr::AT_UsingIfExists:
    handleSimpleAttribute<UsingIfExistsAttr>(S, D, AL);
    break;
  }
}

/// ProcessDeclAttributeList - Apply all the decl attributes in the specified
/// attribute list to the specified decl, ignoring any type attributes.
void Sema::ProcessDeclAttributeList(
    Scope *S, Decl *D, const ParsedAttributesView &AttrList,
    const ProcessDeclAttributeOptions &Options) {
  if (AttrList.empty())
    return;

  for (const ParsedAttr &AL : AttrList)
    ProcessDeclAttribute(*this, S, D, AL, Options);

  // FIXME: We should be able to handle these cases in TableGen.
  // GCC accepts
  // static int a9 __attribute__((weakref));
  // but that looks really pointless. We reject it.
  if (D->hasAttr<WeakRefAttr>() && !D->hasAttr<AliasAttr>()) {
    Diag(AttrList.begin()->getLoc(), diag::err_attribute_weakref_without_alias)
        << cast<NamedDecl>(D);
    D->dropAttr<WeakRefAttr>();
    return;
  }

  // FIXME: We should be able to handle this in TableGen as well. It would be
  // good to have a way to specify "these attributes must appear as a group",
  // for these. Additionally, it would be good to have a way to specify "these
  // attribute must never appear as a group" for attributes like cold and hot.
  if (!(D->hasAttr<OpenCLKernelAttr>() ||
        LangOpts.SYCLIsDevice || LangOpts.SYCLIsHost)) {
    // These attributes cannot be applied to a non-kernel function.
    if (const auto *A = D->getAttr<ReqdWorkGroupSizeAttr>()) {
      // FIXME: This emits a different error message than
      // diag::err_attribute_wrong_decl_type + ExpectedKernelFunction.
      Diag(D->getLocation(), diag::err_opencl_kernel_attr) << A;
      D->setInvalidDecl();
    } else if (const auto *A = D->getAttr<WorkGroupSizeHintAttr>()) {
      Diag(D->getLocation(), diag::err_opencl_kernel_attr) << A;
      D->setInvalidDecl();
    } else if (const auto *A = D->getAttr<SYCLReqdWorkGroupSizeAttr>()) {
      Diag(D->getLocation(), diag::err_opencl_kernel_attr) << A;
      D->setInvalidDecl();
    } else if (const auto *A = D->getAttr<SYCLIntelMaxWorkGroupSizeAttr>()) {
      Diag(D->getLocation(), diag::err_opencl_kernel_attr) << A;
      D->setInvalidDecl();
    } else if (const auto *A = D->getAttr<SYCLIntelNoGlobalWorkOffsetAttr>()) {
      Diag(D->getLocation(), diag::err_opencl_kernel_attr) << A;
      D->setInvalidDecl();
    } else if (const auto *A = D->getAttr<VecTypeHintAttr>()) {
      Diag(D->getLocation(), diag::err_opencl_kernel_attr) << A;
      D->setInvalidDecl();
    } else if (const auto *A = D->getAttr<IntelReqdSubGroupSizeAttr>()) {
      Diag(D->getLocation(), diag::err_opencl_kernel_attr) << A;
      D->setInvalidDecl();
    } else if (!D->hasAttr<CUDAGlobalAttr>()) {
      if (const auto *A = D->getAttr<AMDGPUFlatWorkGroupSizeAttr>()) {
        Diag(D->getLocation(), diag::err_attribute_wrong_decl_type)
            << A << ExpectedKernelFunction;
        D->setInvalidDecl();
      } else if (const auto *A = D->getAttr<AMDGPUWavesPerEUAttr>()) {
        Diag(D->getLocation(), diag::err_attribute_wrong_decl_type)
            << A << ExpectedKernelFunction;
        D->setInvalidDecl();
      } else if (const auto *A = D->getAttr<AMDGPUNumSGPRAttr>()) {
        Diag(D->getLocation(), diag::err_attribute_wrong_decl_type)
            << A << ExpectedKernelFunction;
        D->setInvalidDecl();
      } else if (const auto *A = D->getAttr<AMDGPUNumVGPRAttr>()) {
        Diag(D->getLocation(), diag::err_attribute_wrong_decl_type)
            << A << ExpectedKernelFunction;
        D->setInvalidDecl();
      }
    }
  }

  // Do this check after processing D's attributes because the attribute
  // objc_method_family can change whether the given method is in the init
  // family, and it can be applied after objc_designated_initializer. This is a
  // bit of a hack, but we need it to be compatible with versions of clang that
  // processed the attribute list in the wrong order.
  if (D->hasAttr<ObjCDesignatedInitializerAttr>() &&
      cast<ObjCMethodDecl>(D)->getMethodFamily() != OMF_init) {
    Diag(D->getLocation(), diag::err_designated_init_attr_non_init);
    D->dropAttr<ObjCDesignatedInitializerAttr>();
  }
}

// Helper for delayed processing TransparentUnion or BPFPreserveAccessIndexAttr
// attribute.
void Sema::ProcessDeclAttributeDelayed(Decl *D,
                                       const ParsedAttributesView &AttrList) {
  for (const ParsedAttr &AL : AttrList)
    if (AL.getKind() == ParsedAttr::AT_TransparentUnion) {
      handleTransparentUnionAttr(*this, D, AL);
      break;
    }

  // For BPFPreserveAccessIndexAttr, we want to populate the attributes
  // to fields and inner records as well.
  if (D && D->hasAttr<BPFPreserveAccessIndexAttr>())
    handleBPFPreserveAIRecord(*this, cast<RecordDecl>(D));
}

// Annotation attributes are the only attributes allowed after an access
// specifier.
bool Sema::ProcessAccessDeclAttributeList(
    AccessSpecDecl *ASDecl, const ParsedAttributesView &AttrList) {
  for (const ParsedAttr &AL : AttrList) {
    if (AL.getKind() == ParsedAttr::AT_Annotate) {
      ProcessDeclAttribute(*this, nullptr, ASDecl, AL,
                           ProcessDeclAttributeOptions());
    } else {
      Diag(AL.getLoc(), diag::err_only_annotate_after_access_spec);
      return true;
    }
  }
  return false;
}

/// checkUnusedDeclAttributes - Check a list of attributes to see if it
/// contains any decl attributes that we should warn about.
static void checkUnusedDeclAttributes(Sema &S, const ParsedAttributesView &A) {
  for (const ParsedAttr &AL : A) {
    // Only warn if the attribute is an unignored, non-type attribute.
    if (AL.isUsedAsTypeAttr() || AL.isInvalid())
      continue;
    if (AL.getKind() == ParsedAttr::IgnoredAttribute)
      continue;

    if (AL.getKind() == ParsedAttr::UnknownAttribute) {
      S.Diag(AL.getLoc(), diag::warn_unknown_attribute_ignored)
          << AL << AL.getRange();
    } else {
      S.Diag(AL.getLoc(), diag::warn_attribute_not_on_decl) << AL
                                                            << AL.getRange();
    }
  }
}

/// checkUnusedDeclAttributes - Given a declarator which is not being
/// used to build a declaration, complain about any decl attributes
/// which might be lying around on it.
void Sema::checkUnusedDeclAttributes(Declarator &D) {
  ::checkUnusedDeclAttributes(*this, D.getDeclarationAttributes());
  ::checkUnusedDeclAttributes(*this, D.getDeclSpec().getAttributes());
  ::checkUnusedDeclAttributes(*this, D.getAttributes());
  for (unsigned i = 0, e = D.getNumTypeObjects(); i != e; ++i)
    ::checkUnusedDeclAttributes(*this, D.getTypeObject(i).getAttrs());
}

/// DeclClonePragmaWeak - clone existing decl (maybe definition),
/// \#pragma weak needs a non-definition decl and source may not have one.
NamedDecl *Sema::DeclClonePragmaWeak(NamedDecl *ND, const IdentifierInfo *II,
                                     SourceLocation Loc) {
  assert(isa<FunctionDecl>(ND) || isa<VarDecl>(ND));
  NamedDecl *NewD = nullptr;
  if (auto *FD = dyn_cast<FunctionDecl>(ND)) {
    FunctionDecl *NewFD;
    // FIXME: Missing call to CheckFunctionDeclaration().
    // FIXME: Mangling?
    // FIXME: Is the qualifier info correct?
    // FIXME: Is the DeclContext correct?
    NewFD = FunctionDecl::Create(
        FD->getASTContext(), FD->getDeclContext(), Loc, Loc,
        DeclarationName(II), FD->getType(), FD->getTypeSourceInfo(), SC_None,
        getCurFPFeatures().isFPConstrained(), false /*isInlineSpecified*/,
        FD->hasPrototype(), ConstexprSpecKind::Unspecified,
        FD->getTrailingRequiresClause());
    NewD = NewFD;

    if (FD->getQualifier())
      NewFD->setQualifierInfo(FD->getQualifierLoc());

    // Fake up parameter variables; they are declared as if this were
    // a typedef.
    QualType FDTy = FD->getType();
    if (const auto *FT = FDTy->getAs<FunctionProtoType>()) {
      SmallVector<ParmVarDecl*, 16> Params;
      for (const auto &AI : FT->param_types()) {
        ParmVarDecl *Param = BuildParmVarDeclForTypedef(NewFD, Loc, AI);
        Param->setScopeInfo(0, Params.size());
        Params.push_back(Param);
      }
      NewFD->setParams(Params);
    }
  } else if (auto *VD = dyn_cast<VarDecl>(ND)) {
    NewD = VarDecl::Create(VD->getASTContext(), VD->getDeclContext(),
                           VD->getInnerLocStart(), VD->getLocation(), II,
                           VD->getType(), VD->getTypeSourceInfo(),
                           VD->getStorageClass());
    if (VD->getQualifier())
      cast<VarDecl>(NewD)->setQualifierInfo(VD->getQualifierLoc());
  }
  return NewD;
}

/// DeclApplyPragmaWeak - A declaration (maybe definition) needs \#pragma weak
/// applied to it, possibly with an alias.
void Sema::DeclApplyPragmaWeak(Scope *S, NamedDecl *ND, const WeakInfo &W) {
  if (W.getAlias()) { // clone decl, impersonate __attribute(weak,alias(...))
    IdentifierInfo *NDId = ND->getIdentifier();
    NamedDecl *NewD = DeclClonePragmaWeak(ND, W.getAlias(), W.getLocation());
    NewD->addAttr(
        AliasAttr::CreateImplicit(Context, NDId->getName(), W.getLocation()));
    NewD->addAttr(WeakAttr::CreateImplicit(Context, W.getLocation(),
                                           AttributeCommonInfo::AS_Pragma));
    WeakTopLevelDecl.push_back(NewD);
    // FIXME: "hideous" code from Sema::LazilyCreateBuiltin
    // to insert Decl at TU scope, sorry.
    DeclContext *SavedContext = CurContext;
    CurContext = Context.getTranslationUnitDecl();
    NewD->setDeclContext(CurContext);
    NewD->setLexicalDeclContext(CurContext);
    PushOnScopeChains(NewD, S);
    CurContext = SavedContext;
  } else { // just add weak to existing
    ND->addAttr(WeakAttr::CreateImplicit(Context, W.getLocation(),
                                         AttributeCommonInfo::AS_Pragma));
  }
}

void Sema::ProcessPragmaWeak(Scope *S, Decl *D) {
  // It's valid to "forward-declare" #pragma weak, in which case we
  // have to do this.
  LoadExternalWeakUndeclaredIdentifiers();
  if (WeakUndeclaredIdentifiers.empty())
    return;
  NamedDecl *ND = nullptr;
  if (auto *VD = dyn_cast<VarDecl>(D))
    if (VD->isExternC())
      ND = VD;
  if (auto *FD = dyn_cast<FunctionDecl>(D))
    if (FD->isExternC())
      ND = FD;
  if (!ND)
    return;
  if (IdentifierInfo *Id = ND->getIdentifier()) {
    auto I = WeakUndeclaredIdentifiers.find(Id);
    if (I != WeakUndeclaredIdentifiers.end()) {
      auto &WeakInfos = I->second;
      for (const auto &W : WeakInfos)
        DeclApplyPragmaWeak(S, ND, W);
      std::remove_reference_t<decltype(WeakInfos)> EmptyWeakInfos;
      WeakInfos.swap(EmptyWeakInfos);
    }
  }
}

/// ProcessDeclAttributes - Given a declarator (PD) with attributes indicated in
/// it, apply them to D.  This is a bit tricky because PD can have attributes
/// specified in many different places, and we need to find and apply them all.
void Sema::ProcessDeclAttributes(Scope *S, Decl *D, const Declarator &PD) {
  // Ordering of attributes can be important, so we take care to process
  // attributes in the order in which they appeared in the source code.

  // First, process attributes that appeared on the declaration itself (but
  // only if they don't have the legacy behavior of "sliding" to the DeclSepc).
  ParsedAttributesView NonSlidingAttrs;
  for (ParsedAttr &AL : PD.getDeclarationAttributes()) {
    if (AL.slidesFromDeclToDeclSpecLegacyBehavior()) {
      // Skip processing the attribute, but do check if it appertains to the
      // declaration. This is needed for the `MatrixType` attribute, which,
      // despite being a type attribute, defines a `SubjectList` that only
      // allows it to be used on typedef declarations.
      AL.diagnoseAppertainsTo(*this, D);
    } else {
      NonSlidingAttrs.addAtEnd(&AL);
    }
  }
  ProcessDeclAttributeList(S, D, NonSlidingAttrs);

  // Apply decl attributes from the DeclSpec if present.
  if (!PD.getDeclSpec().getAttributes().empty()) {
    ProcessDeclAttributeList(S, D, PD.getDeclSpec().getAttributes(),
                             ProcessDeclAttributeOptions()
                                 .WithIncludeCXX11Attributes(false)
                                 .WithIgnoreTypeAttributes(true));
  }

  // Walk the declarator structure, applying decl attributes that were in a type
  // position to the decl itself.  This handles cases like:
  //   int *__attr__(x)** D;
  // when X is a decl attribute.
  for (unsigned i = 0, e = PD.getNumTypeObjects(); i != e; ++i) {
    ProcessDeclAttributeList(S, D, PD.getTypeObject(i).getAttrs(),
                             ProcessDeclAttributeOptions()
                                 .WithIncludeCXX11Attributes(false)
                                 .WithIgnoreTypeAttributes(true));
  }

  // Finally, apply any attributes on the decl itself.
  ProcessDeclAttributeList(S, D, PD.getAttributes());

  // Apply additional attributes specified by '#pragma clang attribute'.
  AddPragmaAttributes(S, D);
}

/// Is the given declaration allowed to use a forbidden type?
/// If so, it'll still be annotated with an attribute that makes it
/// illegal to actually use.
static bool isForbiddenTypeAllowed(Sema &S, Decl *D,
                                   const DelayedDiagnostic &diag,
                                   UnavailableAttr::ImplicitReason &reason) {
  // Private ivars are always okay.  Unfortunately, people don't
  // always properly make their ivars private, even in system headers.
  // Plus we need to make fields okay, too.
  if (!isa<FieldDecl>(D) && !isa<ObjCPropertyDecl>(D) &&
      !isa<FunctionDecl>(D))
    return false;

  // Silently accept unsupported uses of __weak in both user and system
  // declarations when it's been disabled, for ease of integration with
  // -fno-objc-arc files.  We do have to take some care against attempts
  // to define such things;  for now, we've only done that for ivars
  // and properties.
  if ((isa<ObjCIvarDecl>(D) || isa<ObjCPropertyDecl>(D))) {
    if (diag.getForbiddenTypeDiagnostic() == diag::err_arc_weak_disabled ||
        diag.getForbiddenTypeDiagnostic() == diag::err_arc_weak_no_runtime) {
      reason = UnavailableAttr::IR_ForbiddenWeak;
      return true;
    }
  }

  // Allow all sorts of things in system headers.
  if (S.Context.getSourceManager().isInSystemHeader(D->getLocation())) {
    // Currently, all the failures dealt with this way are due to ARC
    // restrictions.
    reason = UnavailableAttr::IR_ARCForbiddenType;
    return true;
  }

  return false;
}

/// Handle a delayed forbidden-type diagnostic.
static void handleDelayedForbiddenType(Sema &S, DelayedDiagnostic &DD,
                                       Decl *D) {
  auto Reason = UnavailableAttr::IR_None;
  if (D && isForbiddenTypeAllowed(S, D, DD, Reason)) {
    assert(Reason && "didn't set reason?");
    D->addAttr(UnavailableAttr::CreateImplicit(S.Context, "", Reason, DD.Loc));
    return;
  }
  if (S.getLangOpts().ObjCAutoRefCount)
    if (const auto *FD = dyn_cast<FunctionDecl>(D)) {
      // FIXME: we may want to suppress diagnostics for all
      // kind of forbidden type messages on unavailable functions.
      if (FD->hasAttr<UnavailableAttr>() &&
          DD.getForbiddenTypeDiagnostic() ==
              diag::err_arc_array_param_no_ownership) {
        DD.Triggered = true;
        return;
      }
    }

  S.Diag(DD.Loc, DD.getForbiddenTypeDiagnostic())
      << DD.getForbiddenTypeOperand() << DD.getForbiddenTypeArgument();
  DD.Triggered = true;
}


void Sema::PopParsingDeclaration(ParsingDeclState state, Decl *decl) {
  assert(DelayedDiagnostics.getCurrentPool());
  DelayedDiagnosticPool &poppedPool = *DelayedDiagnostics.getCurrentPool();
  DelayedDiagnostics.popWithoutEmitting(state);

  // When delaying diagnostics to run in the context of a parsed
  // declaration, we only want to actually emit anything if parsing
  // succeeds.
  if (!decl) return;

  // We emit all the active diagnostics in this pool or any of its
  // parents.  In general, we'll get one pool for the decl spec
  // and a child pool for each declarator; in a decl group like:
  //   deprecated_typedef foo, *bar, baz();
  // only the declarator pops will be passed decls.  This is correct;
  // we really do need to consider delayed diagnostics from the decl spec
  // for each of the different declarations.
  const DelayedDiagnosticPool *pool = &poppedPool;
  do {
    bool AnyAccessFailures = false;
    for (DelayedDiagnosticPool::pool_iterator
           i = pool->pool_begin(), e = pool->pool_end(); i != e; ++i) {
      // This const_cast is a bit lame.  Really, Triggered should be mutable.
      DelayedDiagnostic &diag = const_cast<DelayedDiagnostic&>(*i);
      if (diag.Triggered)
        continue;

      switch (diag.Kind) {
      case DelayedDiagnostic::Availability:
        // Don't bother giving deprecation/unavailable diagnostics if
        // the decl is invalid.
        if (!decl->isInvalidDecl())
          handleDelayedAvailabilityCheck(diag, decl);
        break;

      case DelayedDiagnostic::Access:
        // Only produce one access control diagnostic for a structured binding
        // declaration: we don't need to tell the user that all the fields are
        // inaccessible one at a time.
        if (AnyAccessFailures && isa<DecompositionDecl>(decl))
          continue;
        HandleDelayedAccessCheck(diag, decl);
        if (diag.Triggered)
          AnyAccessFailures = true;
        break;

      case DelayedDiagnostic::ForbiddenType:
        handleDelayedForbiddenType(*this, diag, decl);
        break;
      }
    }
  } while ((pool = pool->getParent()));
}

/// Given a set of delayed diagnostics, re-emit them as if they had
/// been delayed in the current context instead of in the given pool.
/// Essentially, this just moves them to the current pool.
void Sema::redelayDiagnostics(DelayedDiagnosticPool &pool) {
  DelayedDiagnosticPool *curPool = DelayedDiagnostics.getCurrentPool();
  assert(curPool && "re-emitting in undelayed context not supported");
  curPool->steal(pool);
}<|MERGE_RESOLUTION|>--- conflicted
+++ resolved
@@ -3831,7 +3831,6 @@
     }
   }
 
-<<<<<<< HEAD
   // If the attribute was already applied with different arguments, then
   // diagnose the second attribute as a duplicate and don't add it.
   if (const auto *Existing = D->getAttr<SYCLReqdWorkGroupSizeAttr>()) {
@@ -3843,7 +3842,914 @@
       Diag(Existing->getLoc(), diag::note_previous_attribute);
       return;
     }
-=======
+
+    // If all of the results are known to be the same, we can silently drop the
+    // attribute. Otherwise, we have to add the attribute and resolve its
+    // differences later.
+    if (AllWorkGroupSizesSame(XDim, YDim, ZDim, Existing->getXDim(),
+                              Existing->getYDim(), Existing->getZDim()))
+      return;
+  }
+
+  D->addAttr(::new (Context)
+                 SYCLReqdWorkGroupSizeAttr(Context, CI, XDim, YDim, ZDim));
+}
+
+SYCLReqdWorkGroupSizeAttr *
+Sema::MergeSYCLReqdWorkGroupSizeAttr(Decl *D,
+                                     const SYCLReqdWorkGroupSizeAttr &A) {
+  // If the declaration has a SYCLReqdWorkGroupSizeAttr, check to see if the
+  // attribute holds values equal to (1, 1, 1) in case the value of
+  // SYCLIntelMaxGlobalWorkDimAttr equals to 0.
+  if (const auto *DeclAttr = D->getAttr<SYCLIntelMaxGlobalWorkDimAttr>()) {
+    if (InvalidWorkGroupSizeAttrs(*this, DeclAttr->getValue(), A.getXDim(),
+                                  A.getYDim(), A.getZDim())) {
+      Diag(A.getLoc(), diag::err_sycl_x_y_z_arguments_must_be_one)
+          << &A << DeclAttr;
+      return nullptr;
+    }
+  }
+
+  // If the 'max_work_group_size' attribute is specified on a declaration along
+  // with 'reqd_work_group_size' attribute, check to see if values of
+  // 'reqd_work_group_size' attribute arguments are equal or less than values
+  // of 'max_work_group_size' attribute arguments.
+  //
+  // We emit diagnostic if values of 'reqd_work_group_size' attribute arguments
+  // are greater than values of 'max_work_group_size' attribute arguments.
+  if (const auto *DeclAttr = D->getAttr<SYCLIntelMaxWorkGroupSizeAttr>()) {
+    if (CheckMaxAllowedWorkGroupSize(A.getXDim(), A.getYDim(), A.getZDim(),
+                                     DeclAttr->getXDim(), DeclAttr->getYDim(),
+                                     DeclAttr->getZDim())) {
+      Diag(DeclAttr->getLoc(), diag::err_conflicting_sycl_function_attributes)
+          << DeclAttr << &A;
+      Diag(A.getLoc(), diag::note_conflicting_attribute);
+      return nullptr;
+    }
+  }
+
+  // If the 'reqd_work_group_size' attribute is specified on a declaration
+  // along with 'num_simd_work_items' attribute, the required work group size
+  // specified by 'num_simd_work_items' attribute must evenly divide the index
+  // that increments fastest in the 'reqd_work_group_size' attribute.
+  if (const auto *DeclAttr = D->getAttr<SYCLIntelNumSimdWorkItemsAttr>()) {
+    if (CheckWorkGroupSize(*this, DeclAttr->getValue(), A.getXDim(),
+                           A.getYDim(), A.getZDim())) {
+      Diag(DeclAttr->getLoc(), diag::err_sycl_num_kernel_wrong_reqd_wg_size)
+          << DeclAttr << &A;
+      Diag(A.getLoc(), diag::note_conflicting_attribute);
+      return nullptr;
+    }
+  }
+
+  // Check to see if there's a duplicate attribute already applied.
+  if (const auto *DeclAttr = D->getAttr<SYCLReqdWorkGroupSizeAttr>()) {
+    // If any of the results are known to be different, we can diagnose at this
+    // point and drop the attribute.
+    if (AnyWorkGroupSizesDiffer(DeclAttr->getXDim(), DeclAttr->getYDim(),
+                                DeclAttr->getZDim(), A.getXDim(), A.getYDim(),
+                                A.getZDim())) {
+      Diag(DeclAttr->getLoc(), diag::err_duplicate_attribute) << &A;
+      Diag(A.getLoc(), diag::note_previous_attribute);
+      return nullptr;
+    }
+
+    // If all of the results are known to be the same, we can silently drop the
+    // attribute. Otherwise, we have to add the attribute and resolve its
+    // differences later.
+    if (AllWorkGroupSizesSame(DeclAttr->getXDim(), DeclAttr->getYDim(),
+                              DeclAttr->getZDim(), A.getXDim(), A.getYDim(),
+                              A.getZDim()))
+      return nullptr;
+  }
+
+  return ::new (Context) SYCLReqdWorkGroupSizeAttr(Context, A, A.getXDim(),
+                                                   A.getYDim(), A.getZDim());
+}
+
+static void handleSYCLReqdWorkGroupSize(Sema &S, Decl *D, const ParsedAttr &AL){
+  S.CheckDeprecatedSYCLAttributeSpelling(AL);
+
+  // __attribute__((reqd_work_group_size)) and [[cl::reqd_work_group_size]]
+  // all require exactly three arguments.
+  if ((AL.getKind() == ParsedAttr::AT_ReqdWorkGroupSize &&
+       AL.getAttributeSpellingListIndex() ==
+           SYCLReqdWorkGroupSizeAttr::CXX11_cl_reqd_work_group_size) ||
+      AL.getSyntax() == ParsedAttr::AS_GNU) {
+    if (!AL.checkExactlyNumArgs(S, 3))
+      return;
+  } else if (!AL.checkAtLeastNumArgs(S, 1) || !AL.checkAtMostNumArgs(S, 3))
+    return;
+
+  size_t NumArgs = AL.getNumArgs();
+  Expr *XDimExpr = NumArgs > 0 ? AL.getArgAsExpr(0) : nullptr;
+  Expr *YDimExpr = NumArgs > 1 ? AL.getArgAsExpr(1) : nullptr;
+  Expr *ZDimExpr = NumArgs > 2 ? AL.getArgAsExpr(2) : nullptr;
+  S.AddSYCLReqdWorkGroupSizeAttr(D, AL, XDimExpr, YDimExpr, ZDimExpr);
+}
+
+static void handleReqdWorkGroupSize(Sema &S, Decl *D, const ParsedAttr &AL) {
+  // Handle the attribute based on whether we are targeting SYCL or not.
+  if (S.getLangOpts().SYCLIsDevice || S.getLangOpts().SYCLIsHost)
+    handleSYCLReqdWorkGroupSize(S, D, AL);
+  else
+    handleWorkGroupSize<ReqdWorkGroupSizeAttr>(S, D, AL);
+}
+
+void Sema::AddIntelReqdSubGroupSize(Decl *D, const AttributeCommonInfo &CI,
+                                    Expr *E) {
+  if (!E->isValueDependent()) {
+    // Validate that we have an integer constant expression and then store the
+    // converted constant expression into the semantic attribute so that we
+    // don't have to evaluate it again later.
+    llvm::APSInt ArgVal;
+    ExprResult Res = VerifyIntegerConstantExpression(E, &ArgVal);
+    if (Res.isInvalid())
+      return;
+    E = Res.get();
+
+    // This attribute requires a strictly positive value.
+    if (ArgVal <= 0) {
+      Diag(E->getExprLoc(), diag::err_attribute_requires_positive_integer)
+          << CI << /*positive*/ 0;
+      return;
+    }
+    if (Context.getTargetInfo().getTriple().isNVPTX() && ArgVal != 32) {
+      Diag(E->getExprLoc(), diag::warn_reqd_sub_group_attribute_cuda_n_32)
+          << ArgVal.getSExtValue();
+    }
+
+    // Check to see if there's a duplicate attribute with different values
+    // already applied to the declaration.
+    if (const auto *DeclAttr = D->getAttr<IntelReqdSubGroupSizeAttr>()) {
+      // If the other attribute argument is instantiation dependent, we won't
+      // have converted it to a constant expression yet and thus we test
+      // whether this is a null pointer.
+      if (const auto *DeclExpr = dyn_cast<ConstantExpr>(DeclAttr->getValue())) {
+        if (ArgVal != DeclExpr->getResultAsAPSInt()) {
+          Diag(CI.getLoc(), diag::warn_duplicate_attribute) << CI;
+          Diag(DeclAttr->getLoc(), diag::note_previous_attribute);
+        }
+        // Drop the duplicate attribute.
+        return;
+      }
+    }
+  }
+
+  D->addAttr(::new (Context) IntelReqdSubGroupSizeAttr(Context, CI, E));
+}
+
+IntelReqdSubGroupSizeAttr *
+Sema::MergeIntelReqdSubGroupSizeAttr(Decl *D,
+                                     const IntelReqdSubGroupSizeAttr &A) {
+  // Check to see if there's a duplicate attribute with different values
+  // already applied to the declaration.
+  if (const auto *DeclAttr = D->getAttr<IntelReqdSubGroupSizeAttr>()) {
+    if (const auto *DeclExpr = dyn_cast<ConstantExpr>(DeclAttr->getValue())) {
+      if (const auto *MergeExpr = dyn_cast<ConstantExpr>(A.getValue())) {
+        if (DeclExpr->getResultAsAPSInt() != MergeExpr->getResultAsAPSInt()) {
+          Diag(DeclAttr->getLoc(), diag::warn_duplicate_attribute) << &A;
+          Diag(A.getLoc(), diag::note_previous_attribute);
+          return nullptr;
+        }
+        // Do not add a duplicate attribute.
+        return nullptr;
+      }
+    }
+  }
+  return ::new (Context) IntelReqdSubGroupSizeAttr(Context, A, A.getValue());
+}
+
+static void handleIntelReqdSubGroupSize(Sema &S, Decl *D,
+                                        const ParsedAttr &AL) {
+  S.CheckDeprecatedSYCLAttributeSpelling(AL);
+
+  Expr *E = AL.getArgAsExpr(0);
+  S.AddIntelReqdSubGroupSize(D, AL, E);
+}
+
+IntelNamedSubGroupSizeAttr *
+Sema::MergeIntelNamedSubGroupSizeAttr(Decl *D,
+                                      const IntelNamedSubGroupSizeAttr &A) {
+  // Check to see if there's a duplicate attribute with different values
+  // already applied to the declaration.
+  if (const auto *DeclAttr = D->getAttr<IntelNamedSubGroupSizeAttr>()) {
+    if (DeclAttr->getType() != A.getType()) {
+      Diag(DeclAttr->getLoc(), diag::warn_duplicate_attribute) << &A;
+      Diag(A.getLoc(), diag::note_previous_attribute);
+    }
+    return nullptr;
+  }
+
+  return IntelNamedSubGroupSizeAttr::Create(Context, A.getType(), A);
+}
+
+static void handleIntelNamedSubGroupSize(Sema &S, Decl *D,
+                                         const ParsedAttr &AL) {
+  StringRef SizeStr;
+  SourceLocation Loc;
+  if (AL.isArgIdent(0)) {
+    IdentifierLoc *IL = AL.getArgAsIdent(0);
+    SizeStr = IL->Ident->getName();
+    Loc = IL->Loc;
+  } else if (!S.checkStringLiteralArgumentAttr(AL, 0, SizeStr, &Loc)) {
+    return;
+  }
+
+  IntelNamedSubGroupSizeAttr::SubGroupSizeType SizeType;
+  if (!IntelNamedSubGroupSizeAttr::ConvertStrToSubGroupSizeType(SizeStr,
+                                                                SizeType)) {
+    S.Diag(Loc, diag::warn_attribute_type_not_supported) << AL << SizeStr;
+  }
+  D->addAttr(IntelNamedSubGroupSizeAttr::Create(S.Context, SizeType, AL));
+}
+
+void Sema::AddSYCLIntelNumSimdWorkItemsAttr(Decl *D,
+                                            const AttributeCommonInfo &CI,
+                                            Expr *E) {
+  if (!E->isValueDependent()) {
+    // Validate that we have an integer constant expression and then store the
+    // converted constant expression into the semantic attribute so that we
+    // don't have to evaluate it again later.
+    llvm::APSInt ArgVal;
+    ExprResult Res = VerifyIntegerConstantExpression(E, &ArgVal);
+    if (Res.isInvalid())
+      return;
+    E = Res.get();
+
+    // This attribute requires a strictly positive value.
+    if (ArgVal <= 0) {
+      Diag(E->getExprLoc(), diag::err_attribute_requires_positive_integer)
+          << CI << /*positive*/ 0;
+      return;
+    }
+
+    // Check to see if there's a duplicate attribute with different values
+    // already applied to the declaration.
+    if (const auto *DeclAttr = D->getAttr<SYCLIntelNumSimdWorkItemsAttr>()) {
+      // If the other attribute argument is instantiation dependent, we won't
+      // have converted it to a constant expression yet and thus we test
+      // whether this is a null pointer.
+      if (const auto *DeclExpr = dyn_cast<ConstantExpr>(DeclAttr->getValue())) {
+        if (ArgVal != DeclExpr->getResultAsAPSInt()) {
+          Diag(CI.getLoc(), diag::warn_duplicate_attribute) << CI;
+          Diag(DeclAttr->getLoc(), diag::note_previous_attribute);
+        }
+        // Drop the duplicate attribute.
+        return;
+      }
+    }
+
+    // If the 'reqd_work_group_size' attribute is specified on a declaration
+    // along with 'num_simd_work_items' attribute, the required work group size
+    // specified by 'num_simd_work_items' attribute must evenly divide the index
+    // that increments fastest in the 'reqd_work_group_size' attribute.
+    if (const auto *DeclAttr = D->getAttr<SYCLReqdWorkGroupSizeAttr>()) {
+      if (CheckWorkGroupSize(*this, E, DeclAttr->getXDim(), DeclAttr->getYDim(),
+                             DeclAttr->getZDim())) {
+        Diag(CI.getLoc(), diag::err_sycl_num_kernel_wrong_reqd_wg_size)
+            << CI << DeclAttr;
+        Diag(DeclAttr->getLoc(), diag::note_conflicting_attribute);
+        return;
+      }
+    }
+  }
+
+  D->addAttr(::new (Context) SYCLIntelNumSimdWorkItemsAttr(Context, CI, E));
+}
+
+SYCLIntelNumSimdWorkItemsAttr *Sema::MergeSYCLIntelNumSimdWorkItemsAttr(
+    Decl *D, const SYCLIntelNumSimdWorkItemsAttr &A) {
+  // Check to see if there's a duplicate attribute with different values
+  // already applied to the declaration.
+  if (const auto *DeclAttr = D->getAttr<SYCLIntelNumSimdWorkItemsAttr>()) {
+    if (const auto *DeclExpr = dyn_cast<ConstantExpr>(DeclAttr->getValue())) {
+      if (const auto *MergeExpr = dyn_cast<ConstantExpr>(A.getValue())) {
+        if (DeclExpr->getResultAsAPSInt() != MergeExpr->getResultAsAPSInt()) {
+          Diag(DeclAttr->getLoc(), diag::warn_duplicate_attribute) << &A;
+          Diag(A.getLoc(), diag::note_previous_attribute);
+        }
+        // Do not add a duplicate attribute.
+        return nullptr;
+      }
+    }
+  }
+
+  // If the 'reqd_work_group_size' attribute is specified on a declaration
+  // along with 'num_simd_work_items' attribute, the required work group size
+  // specified by 'num_simd_work_items' attribute must evenly divide the index
+  // that increments fastest in the 'reqd_work_group_size' attribute.
+  if (const auto *DeclAttr = D->getAttr<SYCLReqdWorkGroupSizeAttr>()) {
+    if (CheckWorkGroupSize(*this, A.getValue(), DeclAttr->getXDim(),
+                           DeclAttr->getYDim(), DeclAttr->getZDim())) {
+      Diag(A.getLoc(), diag::err_sycl_num_kernel_wrong_reqd_wg_size)
+          << &A << DeclAttr;
+      Diag(DeclAttr->getLoc(), diag::note_conflicting_attribute);
+      return nullptr;
+    }
+  }
+
+  return ::new (Context)
+      SYCLIntelNumSimdWorkItemsAttr(Context, A, A.getValue());
+}
+
+static void handleSYCLIntelNumSimdWorkItemsAttr(Sema &S, Decl *D,
+                                                const ParsedAttr &A) {
+  Expr *E = A.getArgAsExpr(0);
+  S.AddSYCLIntelNumSimdWorkItemsAttr(D, A, E);
+}
+
+// Handles use_stall_enable_clusters
+static void handleSYCLIntelUseStallEnableClustersAttr(Sema &S, Decl *D,
+                                                      const ParsedAttr &A) {
+  D->addAttr(::new (S.Context)
+                 SYCLIntelUseStallEnableClustersAttr(S.Context, A));
+}
+
+// Handles initiation_interval attribute.
+void Sema::AddSYCLIntelInitiationIntervalAttr(Decl *D,
+                                              const AttributeCommonInfo &CI,
+                                              Expr *E) {
+  if (!E->isValueDependent()) {
+    // Validate that we have an integer constant expression and then store the
+    // converted constant expression into the semantic attribute so that we
+    // don't have to evaluate it again later.
+    llvm::APSInt ArgVal;
+    ExprResult Res = VerifyIntegerConstantExpression(E, &ArgVal);
+    if (Res.isInvalid())
+      return;
+    E = Res.get();
+    // This attribute requires a strictly positive value.
+    if (ArgVal <= 0) {
+      Diag(E->getExprLoc(), diag::err_attribute_requires_positive_integer)
+          << CI << /*positive*/ 0;
+      return;
+    }
+    // Check to see if there's a duplicate attribute with different values
+    // already applied to the declaration.
+    if (const auto *DeclAttr =
+            D->getAttr<SYCLIntelInitiationIntervalAttr>()) {
+      // If the other attribute argument is instantiation dependent, we won't
+      // have converted it to a constant expression yet and thus we test
+      // whether this is a null pointer.
+      if (const auto *DeclExpr =
+              dyn_cast<ConstantExpr>(DeclAttr->getIntervalExpr())) {
+        if (ArgVal != DeclExpr->getResultAsAPSInt()) {
+          Diag(CI.getLoc(), diag::warn_duplicate_attribute) << CI;
+          Diag(DeclAttr->getLoc(), diag::note_previous_attribute);
+        }
+        // Drop the duplicate attribute.
+        return;
+      }
+    }
+  }
+
+  D->addAttr(::new (Context)
+                 SYCLIntelInitiationIntervalAttr(Context, CI, E));
+}
+
+SYCLIntelInitiationIntervalAttr *
+Sema::MergeSYCLIntelInitiationIntervalAttr(
+    Decl *D, const SYCLIntelInitiationIntervalAttr &A) {
+  // Check to see if there's a duplicate attribute with different values
+  // already applied to the declaration.
+  if (const auto *DeclAttr =
+          D->getAttr<SYCLIntelInitiationIntervalAttr>()) {
+    if (const auto *DeclExpr =
+            dyn_cast<ConstantExpr>(DeclAttr->getIntervalExpr())) {
+      if (const auto *MergeExpr = dyn_cast<ConstantExpr>(A.getIntervalExpr())) {
+        if (DeclExpr->getResultAsAPSInt() != MergeExpr->getResultAsAPSInt()) {
+          Diag(DeclAttr->getLoc(), diag::warn_duplicate_attribute) << &A;
+          Diag(A.getLoc(), diag::note_previous_attribute);
+        }
+        // Do not add a duplicate attribute.
+        return nullptr;
+      }
+    }
+  }
+
+  return ::new (Context)
+      SYCLIntelInitiationIntervalAttr(Context, A, A.getIntervalExpr());
+}
+
+static void handleSYCLIntelInitiationIntervalAttr(Sema &S, Decl *D,
+                                                      const ParsedAttr &A) {
+  S.CheckDeprecatedSYCLAttributeSpelling(A);
+
+  S.AddSYCLIntelInitiationIntervalAttr(D, A, A.getArgAsExpr(0));
+}
+
+// Handle scheduler_target_fmax_mhz
+void Sema::AddSYCLIntelSchedulerTargetFmaxMhzAttr(Decl *D,
+                                                  const AttributeCommonInfo &CI,
+                                                  Expr *E) {
+  if (!E->isValueDependent()) {
+    // Validate that we have an integer constant expression and then store the
+    // converted constant expression into the semantic attribute so that we
+    // don't have to evaluate it again later.
+    llvm::APSInt ArgVal;
+    ExprResult Res = VerifyIntegerConstantExpression(E, &ArgVal);
+    if (Res.isInvalid())
+      return;
+    E = Res.get();
+
+    // This attribute requires a non-negative value.
+    if (ArgVal < 0) {
+      Diag(E->getExprLoc(), diag::err_attribute_requires_positive_integer)
+          << CI << /*non-negative*/ 1;
+      return;
+    }
+    // Check to see if there's a duplicate attribute with different values
+    // already applied to the declaration.
+    if (const auto *DeclAttr =
+            D->getAttr<SYCLIntelSchedulerTargetFmaxMhzAttr>()) {
+      // If the other attribute argument is instantiation dependent, we won't
+      // have converted it to a constant expression yet and thus we test
+      // whether this is a null pointer.
+      if (const auto *DeclExpr = dyn_cast<ConstantExpr>(DeclAttr->getValue())) {
+        if (ArgVal != DeclExpr->getResultAsAPSInt()) {
+          Diag(CI.getLoc(), diag::warn_duplicate_attribute) << CI;
+          Diag(DeclAttr->getLoc(), diag::note_previous_attribute);
+        }
+        // Drop the duplicate attribute.
+        return;
+      }
+    }
+  }
+
+  D->addAttr(::new (Context)
+                 SYCLIntelSchedulerTargetFmaxMhzAttr(Context, CI, E));
+}
+
+SYCLIntelSchedulerTargetFmaxMhzAttr *
+Sema::MergeSYCLIntelSchedulerTargetFmaxMhzAttr(
+    Decl *D, const SYCLIntelSchedulerTargetFmaxMhzAttr &A) {
+  // Check to see if there's a duplicate attribute with different values
+  // already applied to the declaration.
+  if (const auto *DeclAttr =
+          D->getAttr<SYCLIntelSchedulerTargetFmaxMhzAttr>()) {
+    if (const auto *DeclExpr = dyn_cast<ConstantExpr>(DeclAttr->getValue())) {
+      if (const auto *MergeExpr = dyn_cast<ConstantExpr>(A.getValue())) {
+        if (DeclExpr->getResultAsAPSInt() != MergeExpr->getResultAsAPSInt()) {
+          Diag(DeclAttr->getLoc(), diag::warn_duplicate_attribute) << &A;
+          Diag(A.getLoc(), diag::note_previous_attribute);
+          return nullptr;
+        }
+        // Do not add a duplicate attribute.
+        return nullptr;
+      }
+    }
+  }
+  return ::new (Context)
+      SYCLIntelSchedulerTargetFmaxMhzAttr(Context, A, A.getValue());
+}
+
+static void handleSYCLIntelSchedulerTargetFmaxMhzAttr(Sema &S, Decl *D,
+                                                      const ParsedAttr &AL) {
+  Expr *E = AL.getArgAsExpr(0);
+  S.AddSYCLIntelSchedulerTargetFmaxMhzAttr(D, AL, E);
+}
+
+// Handles max_global_work_dim.
+// Returns a OneArgResult value; EqualToOne means all argument values are
+// equal to one, NotEqualToOne means at least one argument value is not
+// equal to one, and Unknown means that at least one of the argument values
+// could not be determined.
+enum class OneArgResult { Unknown, EqualToOne, NotEqualToOne };
+static OneArgResult AreAllArgsOne(const Expr *Args[], size_t Count) {
+
+  for (size_t Idx = 0; Idx < Count; ++Idx) {
+    const Expr *Arg = Args[Idx];
+    // Optional arguments are considered trivially one.
+    if (!Arg)
+      return OneArgResult::EqualToOne;
+    const auto *CE = dyn_cast<ConstantExpr>(Args[Idx]);
+    if (!CE)
+      return OneArgResult::Unknown;
+    if (CE->getResultAsAPSInt() != 1)
+      return OneArgResult::NotEqualToOne;
+  }
+  return OneArgResult::EqualToOne;
+}
+
+// If the declaration has a SYCLIntelMaxWorkGroupSizeAttr or
+// ReqdWorkGroupSizeAttr, check to see if they hold equal values
+// (1, 1, 1). Returns true if diagnosed.
+template <typename AttrTy>
+static bool checkWorkGroupSizeAttrExpr(Sema &S, Decl *D,
+                                       const AttributeCommonInfo &AL) {
+  if (const auto *A = D->getAttr<AttrTy>()) {
+    const Expr *Args[3] = {A->getXDim(), A->getYDim(), A->getZDim()};
+    if (OneArgResult::NotEqualToOne == AreAllArgsOne(Args, 3)) {
+      S.Diag(A->getLocation(), diag::err_sycl_x_y_z_arguments_must_be_one)
+          << A << AL;
+      return true;
+    }
+  }
+  return false;
+}
+
+void Sema::AddSYCLIntelMaxGlobalWorkDimAttr(Decl *D,
+                                            const AttributeCommonInfo &CI,
+                                            Expr *E) {
+  if (!E->isValueDependent()) {
+    // Validate that we have an integer constant expression and then store the
+    // converted constant expression into the semantic attribute so that we
+    // don't have to evaluate it again later.
+    llvm::APSInt ArgVal;
+    ExprResult Res = VerifyIntegerConstantExpression(E, &ArgVal);
+    if (Res.isInvalid())
+      return;
+    E = Res.get();
+
+    // This attribute must be in the range [0, 3].
+    if (ArgVal < 0 || ArgVal > 3) {
+      Diag(E->getBeginLoc(), diag::err_attribute_argument_out_of_range)
+          << CI << 0 << 3 << E->getSourceRange();
+      return;
+    }
+
+    // Check to see if there's a duplicate attribute with different values
+    // already applied to the declaration.
+    if (const auto *DeclAttr = D->getAttr<SYCLIntelMaxGlobalWorkDimAttr>()) {
+      // If the other attribute argument is instantiation dependent, we won't
+      // have converted it to a constant expression yet and thus we test
+      // whether this is a null pointer.
+      if (const auto *DeclExpr = dyn_cast<ConstantExpr>(DeclAttr->getValue())) {
+        if (ArgVal != DeclExpr->getResultAsAPSInt()) {
+          Diag(CI.getLoc(), diag::warn_duplicate_attribute) << CI;
+          Diag(DeclAttr->getLoc(), diag::note_previous_attribute);
+        }
+        // Drop the duplicate attribute.
+        return;
+      }
+    }
+
+    // If the declaration has a SYCLIntelMaxWorkGroupSizeAttr or
+    // SYCLReqdWorkGroupSizeAttr, check to see if the attribute holds values
+    // equal to (1, 1, 1) in case the value of SYCLIntelMaxGlobalWorkDimAttr
+    // equals to 0.
+    if (ArgVal == 0) {
+      if (checkWorkGroupSizeAttrExpr<SYCLIntelMaxWorkGroupSizeAttr>(*this, D,
+                                                                    CI) ||
+          checkWorkGroupSizeAttrExpr<SYCLReqdWorkGroupSizeAttr>(*this, D, CI))
+        return;
+    }
+  }
+
+  D->addAttr(::new (Context) SYCLIntelMaxGlobalWorkDimAttr(Context, CI, E));
+}
+
+SYCLIntelMaxGlobalWorkDimAttr *Sema::MergeSYCLIntelMaxGlobalWorkDimAttr(
+    Decl *D, const SYCLIntelMaxGlobalWorkDimAttr &A) {
+  // Check to see if there's a duplicate attribute with different values
+  // already applied to the declaration.
+  if (const auto *DeclAttr = D->getAttr<SYCLIntelMaxGlobalWorkDimAttr>()) {
+    if (const auto *DeclExpr = dyn_cast<ConstantExpr>(DeclAttr->getValue())) {
+      if (const auto *MergeExpr = dyn_cast<ConstantExpr>(A.getValue())) {
+        if (DeclExpr->getResultAsAPSInt() != MergeExpr->getResultAsAPSInt()) {
+          Diag(DeclAttr->getLoc(), diag::warn_duplicate_attribute) << &A;
+          Diag(A.getLoc(), diag::note_previous_attribute);
+        }
+        // Do not add a duplicate attribute.
+        return nullptr;
+      }
+    }
+  }
+
+  // If the declaration has a SYCLIntelMaxWorkGroupSizeAttr or
+  // SYCLReqdWorkGroupSizeAttr, check to see if the attribute holds values equal
+  // to (1, 1, 1) in case the value of SYCLIntelMaxGlobalWorkDimAttr equals to
+  // 0.
+  const auto *MergeExpr = dyn_cast<ConstantExpr>(A.getValue());
+  if (MergeExpr->getResultAsAPSInt() == 0) {
+    if (checkWorkGroupSizeAttrExpr<SYCLIntelMaxWorkGroupSizeAttr>(*this, D,
+                                                                  A) ||
+        checkWorkGroupSizeAttrExpr<SYCLReqdWorkGroupSizeAttr>(*this, D, A))
+      return nullptr;
+  }
+
+  return ::new (Context)
+      SYCLIntelMaxGlobalWorkDimAttr(Context, A, A.getValue());
+}
+
+static void handleSYCLIntelMaxGlobalWorkDimAttr(Sema &S, Decl *D,
+                                                const ParsedAttr &AL) {
+  Expr *E = AL.getArgAsExpr(0);
+  S.AddSYCLIntelMaxGlobalWorkDimAttr(D, AL, E);
+}
+
+// Handles [[intel::loop_fuse]] and [[intel::loop_fuse_independent]].
+void Sema::AddSYCLIntelLoopFuseAttr(Decl *D, const AttributeCommonInfo &CI,
+                                    Expr *E) {
+  if (!E->isValueDependent()) {
+    // Validate that we have an integer constant expression and then store the
+    // converted constant expression into the semantic attribute so that we
+    // don't have to evaluate it again later.
+    llvm::APSInt ArgVal;
+    ExprResult Res = VerifyIntegerConstantExpression(E, &ArgVal);
+    if (Res.isInvalid())
+      return;
+    E = Res.get();
+
+    // This attribute requires a non-negative value.
+    if (ArgVal < 0) {
+      Diag(E->getExprLoc(), diag::err_attribute_requires_positive_integer)
+          << CI << /*non-negative*/ 1;
+      return;
+    }
+    // Check to see if there's a duplicate attribute with different values
+    // already applied to the declaration.
+    if (const auto *DeclAttr = D->getAttr<SYCLIntelLoopFuseAttr>()) {
+      // [[intel::loop_fuse]] and [[intel::loop_fuse_independent]] are
+      // incompatible.
+      // FIXME: If additional spellings are provided for this attribute,
+      // this code will do the wrong thing.
+      if (DeclAttr->getAttributeSpellingListIndex() !=
+          CI.getAttributeSpellingListIndex()) {
+        Diag(CI.getLoc(), diag::err_attributes_are_not_compatible)
+            << CI << DeclAttr;
+        Diag(DeclAttr->getLocation(), diag::note_conflicting_attribute);
+        return;
+      }
+      // If the other attribute argument is instantiation dependent, we won't
+      // have converted it to a constant expression yet and thus we test
+      // whether this is a null pointer.
+      if (const auto *DeclExpr = dyn_cast<ConstantExpr>(DeclAttr->getValue())) {
+        if (ArgVal != DeclExpr->getResultAsAPSInt()) {
+          Diag(CI.getLoc(), diag::warn_duplicate_attribute) << CI;
+          Diag(DeclAttr->getLoc(), diag::note_previous_attribute);
+        }
+        // Drop the duplicate attribute.
+        return;
+      }
+    }
+  }
+
+  D->addAttr(::new (Context) SYCLIntelLoopFuseAttr(Context, CI, E));
+}
+
+SYCLIntelLoopFuseAttr *
+Sema::MergeSYCLIntelLoopFuseAttr(Decl *D, const SYCLIntelLoopFuseAttr &A) {
+  // Check to see if there's a duplicate attribute with different values
+  // already applied to the declaration.
+  if (const auto *DeclAttr = D->getAttr<SYCLIntelLoopFuseAttr>()) {
+    // [[intel::loop_fuse]] and [[intel::loop_fuse_independent]] are
+    // incompatible.
+    // FIXME: If additional spellings are provided for this attribute,
+    // this code will do the wrong thing.
+    if (DeclAttr->getAttributeSpellingListIndex() !=
+        A.getAttributeSpellingListIndex()) {
+      Diag(A.getLoc(), diag::err_attributes_are_not_compatible)
+          << &A << DeclAttr;
+      Diag(DeclAttr->getLoc(), diag::note_conflicting_attribute);
+      return nullptr;
+    }
+    if (const auto *DeclExpr = dyn_cast<ConstantExpr>(DeclAttr->getValue())) {
+      if (const auto *MergeExpr = dyn_cast<ConstantExpr>(A.getValue())) {
+        if (DeclExpr->getResultAsAPSInt() != MergeExpr->getResultAsAPSInt()) {
+          Diag(DeclAttr->getLoc(), diag::warn_duplicate_attribute) << &A;
+          Diag(A.getLoc(), diag::note_previous_attribute);
+        }
+        // Do not add a duplicate attribute.
+        return nullptr;
+      }
+    }
+  }
+
+  return ::new (Context) SYCLIntelLoopFuseAttr(Context, A, A.getValue());
+}
+
+static void handleSYCLIntelLoopFuseAttr(Sema &S, Decl *D, const ParsedAttr &A) {
+  // If no attribute argument is specified, set to default value '1'.
+  Expr *E = A.isArgExpr(0)
+                ? A.getArgAsExpr(0)
+                : IntegerLiteral::Create(S.Context, llvm::APInt(32, 1),
+                                         S.Context.IntTy, A.getLoc());
+
+  S.AddSYCLIntelLoopFuseAttr(D, A, E);
+}
+
+static void handleVecTypeHint(Sema &S, Decl *D, const ParsedAttr &AL) {
+  // This attribute is deprecated without replacement in SYCL 2020 mode.
+  if (S.LangOpts.getSYCLVersion() > LangOptions::SYCL_2017)
+    S.Diag(AL.getLoc(), diag::warn_attribute_spelling_deprecated) << AL;
+
+  // If the attribute is used with the [[sycl::vec_type_hint]] spelling in SYCL
+  // 2017 mode, we want to warn about using the newer name in the older
+  // standard as a compatibility extension.
+  if (S.LangOpts.getSYCLVersion() == LangOptions::SYCL_2017 && AL.hasScope())
+    S.Diag(AL.getLoc(), diag::ext_sycl_2020_attr_spelling) << AL;
+
+  if (!AL.hasParsedType()) {
+    S.Diag(AL.getLoc(), diag::err_attribute_wrong_number_arguments) << AL << 1;
+    return;
+  }
+
+  TypeSourceInfo *ParmTSI = nullptr;
+  QualType ParmType = S.GetTypeFromParser(AL.getTypeArg(), &ParmTSI);
+  assert(ParmTSI && "no type source info for attribute argument");
+
+  if (!ParmType->isExtVectorType() && !ParmType->isFloatingType() &&
+      (ParmType->isBooleanType() ||
+       !ParmType->isIntegralType(S.getASTContext()))) {
+    S.Diag(AL.getLoc(), diag::err_attribute_invalid_argument) << 2 << AL;
+    return;
+  }
+
+  if (VecTypeHintAttr *A = D->getAttr<VecTypeHintAttr>()) {
+    if (!S.Context.hasSameType(A->getTypeHint(), ParmType)) {
+      S.Diag(AL.getLoc(), diag::warn_duplicate_attribute) << AL;
+      return;
+    }
+  }
+
+  D->addAttr(::new (S.Context) VecTypeHintAttr(S.Context, AL, ParmTSI));
+}
+
+SectionAttr *Sema::mergeSectionAttr(Decl *D, const AttributeCommonInfo &CI,
+                                    StringRef Name) {
+  // Explicit or partial specializations do not inherit
+  // the section attribute from the primary template.
+  if (const auto *FD = dyn_cast<FunctionDecl>(D)) {
+    if (CI.getAttributeSpellingListIndex() == SectionAttr::Declspec_allocate &&
+        FD->isFunctionTemplateSpecialization())
+      return nullptr;
+  }
+  if (SectionAttr *ExistingAttr = D->getAttr<SectionAttr>()) {
+    if (ExistingAttr->getName() == Name)
+      return nullptr;
+    Diag(ExistingAttr->getLocation(), diag::warn_mismatched_section)
+         << 1 /*section*/;
+    Diag(CI.getLoc(), diag::note_previous_attribute);
+    return nullptr;
+  }
+  return ::new (Context) SectionAttr(Context, CI, Name);
+}
+
+/// Used to implement to perform semantic checking on
+/// attribute((section("foo"))) specifiers.
+///
+/// In this case, "foo" is passed in to be checked.  If the section
+/// specifier is invalid, return an Error that indicates the problem.
+///
+/// This is a simple quality of implementation feature to catch errors
+/// and give good diagnostics in cases when the assembler or code generator
+/// would otherwise reject the section specifier.
+llvm::Error Sema::isValidSectionSpecifier(StringRef SecName) {
+  if (!Context.getTargetInfo().getTriple().isOSDarwin())
+    return llvm::Error::success();
+
+  // Let MCSectionMachO validate this.
+  StringRef Segment, Section;
+  unsigned TAA, StubSize;
+  bool HasTAA;
+  return llvm::MCSectionMachO::ParseSectionSpecifier(SecName, Segment, Section,
+                                                     TAA, HasTAA, StubSize);
+}
+
+bool Sema::checkSectionName(SourceLocation LiteralLoc, StringRef SecName) {
+  if (llvm::Error E = isValidSectionSpecifier(SecName)) {
+    Diag(LiteralLoc, diag::err_attribute_section_invalid_for_target)
+        << toString(std::move(E)) << 1 /*'section'*/;
+    return false;
+  }
+  return true;
+}
+
+static void handleSectionAttr(Sema &S, Decl *D, const ParsedAttr &AL) {
+  // Make sure that there is a string literal as the sections's single
+  // argument.
+  StringRef Str;
+  SourceLocation LiteralLoc;
+  if (!S.checkStringLiteralArgumentAttr(AL, 0, Str, &LiteralLoc))
+    return;
+
+  if (!S.checkSectionName(LiteralLoc, Str))
+    return;
+
+  SectionAttr *NewAttr = S.mergeSectionAttr(D, AL, Str);
+  if (NewAttr) {
+    D->addAttr(NewAttr);
+    if (isa<FunctionDecl, FunctionTemplateDecl, ObjCMethodDecl,
+            ObjCPropertyDecl>(D))
+      S.UnifySection(NewAttr->getName(),
+                     ASTContext::PSF_Execute | ASTContext::PSF_Read,
+                     cast<NamedDecl>(D));
+  }
+}
+
+// This is used for `__declspec(code_seg("segname"))` on a decl.
+// `#pragma code_seg("segname")` uses checkSectionName() instead.
+static bool checkCodeSegName(Sema &S, SourceLocation LiteralLoc,
+                             StringRef CodeSegName) {
+  if (llvm::Error E = S.isValidSectionSpecifier(CodeSegName)) {
+    S.Diag(LiteralLoc, diag::err_attribute_section_invalid_for_target)
+        << toString(std::move(E)) << 0 /*'code-seg'*/;
+    return false;
+  }
+
+  return true;
+}
+
+CodeSegAttr *Sema::mergeCodeSegAttr(Decl *D, const AttributeCommonInfo &CI,
+                                    StringRef Name) {
+  // Explicit or partial specializations do not inherit
+  // the code_seg attribute from the primary template.
+  if (const auto *FD = dyn_cast<FunctionDecl>(D)) {
+    if (FD->isFunctionTemplateSpecialization())
+      return nullptr;
+  }
+  if (const auto *ExistingAttr = D->getAttr<CodeSegAttr>()) {
+    if (ExistingAttr->getName() == Name)
+      return nullptr;
+    Diag(ExistingAttr->getLocation(), diag::warn_mismatched_section)
+         << 0 /*codeseg*/;
+    Diag(CI.getLoc(), diag::note_previous_attribute);
+    return nullptr;
+  }
+  return ::new (Context) CodeSegAttr(Context, CI, Name);
+}
+
+static void handleCodeSegAttr(Sema &S, Decl *D, const ParsedAttr &AL) {
+  StringRef Str;
+  SourceLocation LiteralLoc;
+  if (!S.checkStringLiteralArgumentAttr(AL, 0, Str, &LiteralLoc))
+    return;
+  if (!checkCodeSegName(S, LiteralLoc, Str))
+    return;
+  if (const auto *ExistingAttr = D->getAttr<CodeSegAttr>()) {
+    if (!ExistingAttr->isImplicit()) {
+      S.Diag(AL.getLoc(),
+             ExistingAttr->getName() == Str
+             ? diag::warn_duplicate_codeseg_attribute
+             : diag::err_conflicting_codeseg_attribute);
+      return;
+    }
+    D->dropAttr<CodeSegAttr>();
+  }
+  if (CodeSegAttr *CSA = S.mergeCodeSegAttr(D, AL, Str))
+    D->addAttr(CSA);
+}
+
+// Check for things we'd like to warn about. Multiversioning issues are
+// handled later in the process, once we know how many exist.
+bool Sema::checkTargetAttr(SourceLocation LiteralLoc, StringRef AttrStr) {
+  enum FirstParam { Unsupported, Duplicate, Unknown };
+  enum SecondParam { None, CPU, Tune };
+  enum ThirdParam { Target, TargetClones };
+  if (AttrStr.contains("fpmath="))
+    return Diag(LiteralLoc, diag::warn_unsupported_target_attribute)
+           << Unsupported << None << "fpmath=" << Target;
+
+  // Diagnose use of tune if target doesn't support it.
+  if (!Context.getTargetInfo().supportsTargetAttributeTune() &&
+      AttrStr.contains("tune="))
+    return Diag(LiteralLoc, diag::warn_unsupported_target_attribute)
+           << Unsupported << None << "tune=" << Target;
+
+  ParsedTargetAttr ParsedAttrs =
+      Context.getTargetInfo().parseTargetAttr(AttrStr);
+
+  if (!ParsedAttrs.CPU.empty() &&
+      !Context.getTargetInfo().isValidCPUName(ParsedAttrs.CPU))
+    return Diag(LiteralLoc, diag::warn_unsupported_target_attribute)
+           << Unknown << CPU << ParsedAttrs.CPU << Target;
+
+  if (!ParsedAttrs.Tune.empty() &&
+      !Context.getTargetInfo().isValidCPUName(ParsedAttrs.Tune))
+    return Diag(LiteralLoc, diag::warn_unsupported_target_attribute)
+           << Unknown << Tune << ParsedAttrs.Tune << Target;
+
+  if (ParsedAttrs.Duplicate != "")
+    return Diag(LiteralLoc, diag::warn_unsupported_target_attribute)
+           << Duplicate << None << ParsedAttrs.Duplicate << Target;
+
+  for (const auto &Feature : ParsedAttrs.Features) {
+    auto CurFeature = StringRef(Feature).drop_front(); // remove + or -.
+    if (!Context.getTargetInfo().isValidFeatureName(CurFeature))
+      return Diag(LiteralLoc, diag::warn_unsupported_target_attribute)
+             << Unsupported << None << CurFeature << Target;
+  }
+
+  TargetInfo::BranchProtectionInfo BPI;
+  StringRef DiagMsg;
+  if (ParsedAttrs.BranchProtection.empty())
+    return false;
+  if (!Context.getTargetInfo().validateBranchProtection(
+          ParsedAttrs.BranchProtection, ParsedAttrs.CPU, BPI, DiagMsg)) {
+    if (DiagMsg.empty())
+      return Diag(LiteralLoc, diag::warn_unsupported_target_attribute)
+             << Unsupported << None << "branch-protection" << Target;
+    return Diag(LiteralLoc, diag::err_invalid_branch_protection_spec)
+           << DiagMsg;
+  }
+  if (!DiagMsg.empty())
+    Diag(LiteralLoc, diag::warn_unsupported_branch_protection_spec) << DiagMsg;
+
+  return false;
+}
+
 // Check Target Version attrs
 bool Sema::checkTargetVersionAttr(SourceLocation LiteralLoc, StringRef &AttrStr,
                                   bool &isDefault) {
@@ -3886,36 +4792,11 @@
   if (!S.checkStringLiteralArgumentAttr(AL, 0, Str, &LiteralLoc) ||
       S.checkTargetAttr(LiteralLoc, Str))
     return;
->>>>>>> fe5cf480
-
-    // If all of the results are known to be the same, we can silently drop the
-    // attribute. Otherwise, we have to add the attribute and resolve its
-    // differences later.
-    if (AllWorkGroupSizesSame(XDim, YDim, ZDim, Existing->getXDim(),
-                              Existing->getYDim(), Existing->getZDim()))
-      return;
-  }
-
-<<<<<<< HEAD
-  D->addAttr(::new (Context)
-                 SYCLReqdWorkGroupSizeAttr(Context, CI, XDim, YDim, ZDim));
-}
-
-SYCLReqdWorkGroupSizeAttr *
-Sema::MergeSYCLReqdWorkGroupSizeAttr(Decl *D,
-                                     const SYCLReqdWorkGroupSizeAttr &A) {
-  // If the declaration has a SYCLReqdWorkGroupSizeAttr, check to see if the
-  // attribute holds values equal to (1, 1, 1) in case the value of
-  // SYCLIntelMaxGlobalWorkDimAttr equals to 0.
-  if (const auto *DeclAttr = D->getAttr<SYCLIntelMaxGlobalWorkDimAttr>()) {
-    if (InvalidWorkGroupSizeAttrs(*this, DeclAttr->getValue(), A.getXDim(),
-                                  A.getYDim(), A.getZDim())) {
-      Diag(A.getLoc(), diag::err_sycl_x_y_z_arguments_must_be_one)
-          << &A << DeclAttr;
-      return nullptr;
-    }
-  }
-=======
+
+  TargetAttr *NewAttr = ::new (S.Context) TargetAttr(S.Context, AL, Str);
+  D->addAttr(NewAttr);
+}
+
 bool Sema::checkTargetClonesAttrString(
     SourceLocation LiteralLoc, StringRef Str, const StringLiteral *Literal,
     bool &HasDefault, bool &HasCommas, bool &HasNotDefault,
@@ -3928,140 +4809,20 @@
   if (Str.size() == 0)
     return Diag(LiteralLoc, diag::warn_unsupported_target_attribute)
            << Unsupported << None << "" << TargetClones;
->>>>>>> fe5cf480
-
-  // If the 'max_work_group_size' attribute is specified on a declaration along
-  // with 'reqd_work_group_size' attribute, check to see if values of
-  // 'reqd_work_group_size' attribute arguments are equal or less than values
-  // of 'max_work_group_size' attribute arguments.
-  //
-  // We emit diagnostic if values of 'reqd_work_group_size' attribute arguments
-  // are greater than values of 'max_work_group_size' attribute arguments.
-  if (const auto *DeclAttr = D->getAttr<SYCLIntelMaxWorkGroupSizeAttr>()) {
-    if (CheckMaxAllowedWorkGroupSize(A.getXDim(), A.getYDim(), A.getZDim(),
-                                     DeclAttr->getXDim(), DeclAttr->getYDim(),
-                                     DeclAttr->getZDim())) {
-      Diag(DeclAttr->getLoc(), diag::err_conflicting_sycl_function_attributes)
-          << DeclAttr << &A;
-      Diag(A.getLoc(), diag::note_conflicting_attribute);
-      return nullptr;
-    }
-  }
-
-<<<<<<< HEAD
-  // If the 'reqd_work_group_size' attribute is specified on a declaration
-  // along with 'num_simd_work_items' attribute, the required work group size
-  // specified by 'num_simd_work_items' attribute must evenly divide the index
-  // that increments fastest in the 'reqd_work_group_size' attribute.
-  if (const auto *DeclAttr = D->getAttr<SYCLIntelNumSimdWorkItemsAttr>()) {
-    if (CheckWorkGroupSize(*this, DeclAttr->getValue(), A.getXDim(),
-                           A.getYDim(), A.getZDim())) {
-      Diag(DeclAttr->getLoc(), diag::err_sycl_num_kernel_wrong_reqd_wg_size)
-          << DeclAttr << &A;
-      Diag(A.getLoc(), diag::note_conflicting_attribute);
-      return nullptr;
-    }
-  }
-
-  // Check to see if there's a duplicate attribute already applied.
-  if (const auto *DeclAttr = D->getAttr<SYCLReqdWorkGroupSizeAttr>()) {
-    // If any of the results are known to be different, we can diagnose at this
-    // point and drop the attribute.
-    if (AnyWorkGroupSizesDiffer(DeclAttr->getXDim(), DeclAttr->getYDim(),
-                                DeclAttr->getZDim(), A.getXDim(), A.getYDim(),
-                                A.getZDim())) {
-      Diag(DeclAttr->getLoc(), diag::err_duplicate_attribute) << &A;
-      Diag(A.getLoc(), diag::note_previous_attribute);
-      return nullptr;
-    }
-
-    // If all of the results are known to be the same, we can silently drop the
-    // attribute. Otherwise, we have to add the attribute and resolve its
-    // differences later.
-    if (AllWorkGroupSizesSame(DeclAttr->getXDim(), DeclAttr->getYDim(),
-                              DeclAttr->getZDim(), A.getXDim(), A.getYDim(),
-                              A.getZDim()))
-      return nullptr;
-  }
-
-  return ::new (Context) SYCLReqdWorkGroupSizeAttr(Context, A, A.getXDim(),
-                                                   A.getYDim(), A.getZDim());
-}
-
-static void handleSYCLReqdWorkGroupSize(Sema &S, Decl *D, const ParsedAttr &AL){
-  S.CheckDeprecatedSYCLAttributeSpelling(AL);
-
-  // __attribute__((reqd_work_group_size)) and [[cl::reqd_work_group_size]]
-  // all require exactly three arguments.
-  if ((AL.getKind() == ParsedAttr::AT_ReqdWorkGroupSize &&
-       AL.getAttributeSpellingListIndex() ==
-           SYCLReqdWorkGroupSizeAttr::CXX11_cl_reqd_work_group_size) ||
-      AL.getSyntax() == ParsedAttr::AS_GNU) {
-    if (!AL.checkExactlyNumArgs(S, 3))
-      return;
-  } else if (!AL.checkAtLeastNumArgs(S, 1) || !AL.checkAtMostNumArgs(S, 3))
-    return;
-
-  size_t NumArgs = AL.getNumArgs();
-  Expr *XDimExpr = NumArgs > 0 ? AL.getArgAsExpr(0) : nullptr;
-  Expr *YDimExpr = NumArgs > 1 ? AL.getArgAsExpr(1) : nullptr;
-  Expr *ZDimExpr = NumArgs > 2 ? AL.getArgAsExpr(2) : nullptr;
-  S.AddSYCLReqdWorkGroupSizeAttr(D, AL, XDimExpr, YDimExpr, ZDimExpr);
-}
-
-static void handleReqdWorkGroupSize(Sema &S, Decl *D, const ParsedAttr &AL) {
-  // Handle the attribute based on whether we are targeting SYCL or not.
-  if (S.getLangOpts().SYCLIsDevice || S.getLangOpts().SYCLIsHost)
-    handleSYCLReqdWorkGroupSize(S, D, AL);
-  else
-    handleWorkGroupSize<ReqdWorkGroupSizeAttr>(S, D, AL);
-}
-
-void Sema::AddIntelReqdSubGroupSize(Decl *D, const AttributeCommonInfo &CI,
-                                    Expr *E) {
-  if (!E->isValueDependent()) {
-    // Validate that we have an integer constant expression and then store the
-    // converted constant expression into the semantic attribute so that we
-    // don't have to evaluate it again later.
-    llvm::APSInt ArgVal;
-    ExprResult Res = VerifyIntegerConstantExpression(E, &ArgVal);
-    if (Res.isInvalid())
-      return;
-    E = Res.get();
-
-    // This attribute requires a strictly positive value.
-    if (ArgVal <= 0) {
-      Diag(E->getExprLoc(), diag::err_attribute_requires_positive_integer)
-          << CI << /*positive*/ 0;
-      return;
-    }
-    if (Context.getTargetInfo().getTriple().isNVPTX() && ArgVal != 32) {
-      Diag(E->getExprLoc(), diag::warn_reqd_sub_group_attribute_cuda_n_32)
-          << ArgVal.getSExtValue();
-    }
-
-    // Check to see if there's a duplicate attribute with different values
-    // already applied to the declaration.
-    if (const auto *DeclAttr = D->getAttr<IntelReqdSubGroupSizeAttr>()) {
-      // If the other attribute argument is instantiation dependent, we won't
-      // have converted it to a constant expression yet and thus we test
-      // whether this is a null pointer.
-      if (const auto *DeclExpr = dyn_cast<ConstantExpr>(DeclAttr->getValue())) {
-        if (ArgVal != DeclExpr->getResultAsAPSInt()) {
-          Diag(CI.getLoc(), diag::warn_duplicate_attribute) << CI;
-          Diag(DeclAttr->getLoc(), diag::note_previous_attribute);
-        }
-        // Drop the duplicate attribute.
-        return;
-      }
-    }
-=======
+
+  std::pair<StringRef, StringRef> Parts = {{}, Str};
+  while (!Parts.second.empty()) {
+    Parts = Parts.second.split(',');
+    StringRef Cur = Parts.first.trim();
+    SourceLocation CurLoc = Literal->getLocationOfByte(
+        Cur.data() - Literal->getString().data(), getSourceManager(),
+        getLangOpts(), Context.getTargetInfo());
+
     bool DefaultIsDupe = false;
     bool HasCodeGenImpact = false;
     if (Cur.empty())
       return Diag(CurLoc, diag::warn_unsupported_target_attribute)
              << Unsupported << None << "" << TargetClones;
-
     if (Context.getTargetInfo().getTriple().isAArch64()) {
       // AArch64 target clones specific
       if (Cur == "default") {
@@ -4126,6 +4887,7 @@
       StringsBuffer.push_back(Cur);
     }
   }
+
   if (Str.rtrim().endswith(","))
     return Diag(LiteralLoc, diag::warn_unsupported_target_attribute)
            << Unsupported << None << "" << TargetClones;
@@ -4160,876 +4922,19 @@
             cast<StringLiteral>(AL.getArgAsExpr(I)->IgnoreParenCasts()),
             HasDefault, HasCommas, HasNotDefault, StringsBuffer))
       return;
->>>>>>> fe5cf480
-  }
+  }
+
   for (auto &SmallStr : StringsBuffer)
     Strings.push_back(SmallStr.str());
 
-  D->addAttr(::new (Context) IntelReqdSubGroupSizeAttr(Context, CI, E));
-}
-
-<<<<<<< HEAD
-IntelReqdSubGroupSizeAttr *
-Sema::MergeIntelReqdSubGroupSizeAttr(Decl *D,
-                                     const IntelReqdSubGroupSizeAttr &A) {
-  // Check to see if there's a duplicate attribute with different values
-  // already applied to the declaration.
-  if (const auto *DeclAttr = D->getAttr<IntelReqdSubGroupSizeAttr>()) {
-    if (const auto *DeclExpr = dyn_cast<ConstantExpr>(DeclAttr->getValue())) {
-      if (const auto *MergeExpr = dyn_cast<ConstantExpr>(A.getValue())) {
-        if (DeclExpr->getResultAsAPSInt() != MergeExpr->getResultAsAPSInt()) {
-          Diag(DeclAttr->getLoc(), diag::warn_duplicate_attribute) << &A;
-          Diag(A.getLoc(), diag::note_previous_attribute);
-          return nullptr;
-        }
-        // Do not add a duplicate attribute.
-        return nullptr;
-      }
-    }
-=======
+  if (HasCommas && AL.getNumArgs() > 1)
+    S.Diag(AL.getLoc(), diag::warn_target_clone_mixed_values);
+
   if (S.Context.getTargetInfo().getTriple().isAArch64() && !HasDefault) {
     // Add default attribute if there is no one
     HasDefault = true;
     Strings.push_back("default");
   }
-
-  if (!HasDefault) {
-    S.Diag(AL.getLoc(), diag::err_target_clone_must_have_default);
-    return;
->>>>>>> fe5cf480
-  }
-  return ::new (Context) IntelReqdSubGroupSizeAttr(Context, A, A.getValue());
-}
-
-static void handleIntelReqdSubGroupSize(Sema &S, Decl *D,
-                                        const ParsedAttr &AL) {
-  S.CheckDeprecatedSYCLAttributeSpelling(AL);
-
-  Expr *E = AL.getArgAsExpr(0);
-  S.AddIntelReqdSubGroupSize(D, AL, E);
-}
-
-IntelNamedSubGroupSizeAttr *
-Sema::MergeIntelNamedSubGroupSizeAttr(Decl *D,
-                                      const IntelNamedSubGroupSizeAttr &A) {
-  // Check to see if there's a duplicate attribute with different values
-  // already applied to the declaration.
-  if (const auto *DeclAttr = D->getAttr<IntelNamedSubGroupSizeAttr>()) {
-    if (DeclAttr->getType() != A.getType()) {
-      Diag(DeclAttr->getLoc(), diag::warn_duplicate_attribute) << &A;
-      Diag(A.getLoc(), diag::note_previous_attribute);
-    }
-    return nullptr;
-  }
-
-<<<<<<< HEAD
-  return IntelNamedSubGroupSizeAttr::Create(Context, A.getType(), A);
-=======
-  // No multiversion if we have default version only.
-  if (S.Context.getTargetInfo().getTriple().isAArch64() && !HasNotDefault)
-    return;
-
-  cast<FunctionDecl>(D)->setIsMultiVersion();
-  TargetClonesAttr *NewAttr = ::new (S.Context)
-      TargetClonesAttr(S.Context, AL, Strings.data(), Strings.size());
-  D->addAttr(NewAttr);
->>>>>>> fe5cf480
-}
-
-static void handleIntelNamedSubGroupSize(Sema &S, Decl *D,
-                                         const ParsedAttr &AL) {
-  StringRef SizeStr;
-  SourceLocation Loc;
-  if (AL.isArgIdent(0)) {
-    IdentifierLoc *IL = AL.getArgAsIdent(0);
-    SizeStr = IL->Ident->getName();
-    Loc = IL->Loc;
-  } else if (!S.checkStringLiteralArgumentAttr(AL, 0, SizeStr, &Loc)) {
-    return;
-  }
-
-  IntelNamedSubGroupSizeAttr::SubGroupSizeType SizeType;
-  if (!IntelNamedSubGroupSizeAttr::ConvertStrToSubGroupSizeType(SizeStr,
-                                                                SizeType)) {
-    S.Diag(Loc, diag::warn_attribute_type_not_supported) << AL << SizeStr;
-  }
-  D->addAttr(IntelNamedSubGroupSizeAttr::Create(S.Context, SizeType, AL));
-}
-
-void Sema::AddSYCLIntelNumSimdWorkItemsAttr(Decl *D,
-                                            const AttributeCommonInfo &CI,
-                                            Expr *E) {
-  if (!E->isValueDependent()) {
-    // Validate that we have an integer constant expression and then store the
-    // converted constant expression into the semantic attribute so that we
-    // don't have to evaluate it again later.
-    llvm::APSInt ArgVal;
-    ExprResult Res = VerifyIntegerConstantExpression(E, &ArgVal);
-    if (Res.isInvalid())
-      return;
-    E = Res.get();
-
-    // This attribute requires a strictly positive value.
-    if (ArgVal <= 0) {
-      Diag(E->getExprLoc(), diag::err_attribute_requires_positive_integer)
-          << CI << /*positive*/ 0;
-      return;
-    }
-
-    // Check to see if there's a duplicate attribute with different values
-    // already applied to the declaration.
-    if (const auto *DeclAttr = D->getAttr<SYCLIntelNumSimdWorkItemsAttr>()) {
-      // If the other attribute argument is instantiation dependent, we won't
-      // have converted it to a constant expression yet and thus we test
-      // whether this is a null pointer.
-      if (const auto *DeclExpr = dyn_cast<ConstantExpr>(DeclAttr->getValue())) {
-        if (ArgVal != DeclExpr->getResultAsAPSInt()) {
-          Diag(CI.getLoc(), diag::warn_duplicate_attribute) << CI;
-          Diag(DeclAttr->getLoc(), diag::note_previous_attribute);
-        }
-        // Drop the duplicate attribute.
-        return;
-      }
-    }
-
-    // If the 'reqd_work_group_size' attribute is specified on a declaration
-    // along with 'num_simd_work_items' attribute, the required work group size
-    // specified by 'num_simd_work_items' attribute must evenly divide the index
-    // that increments fastest in the 'reqd_work_group_size' attribute.
-    if (const auto *DeclAttr = D->getAttr<SYCLReqdWorkGroupSizeAttr>()) {
-      if (CheckWorkGroupSize(*this, E, DeclAttr->getXDim(), DeclAttr->getYDim(),
-                             DeclAttr->getZDim())) {
-        Diag(CI.getLoc(), diag::err_sycl_num_kernel_wrong_reqd_wg_size)
-            << CI << DeclAttr;
-        Diag(DeclAttr->getLoc(), diag::note_conflicting_attribute);
-        return;
-      }
-    }
-  }
-
-  D->addAttr(::new (Context) SYCLIntelNumSimdWorkItemsAttr(Context, CI, E));
-}
-
-SYCLIntelNumSimdWorkItemsAttr *Sema::MergeSYCLIntelNumSimdWorkItemsAttr(
-    Decl *D, const SYCLIntelNumSimdWorkItemsAttr &A) {
-  // Check to see if there's a duplicate attribute with different values
-  // already applied to the declaration.
-  if (const auto *DeclAttr = D->getAttr<SYCLIntelNumSimdWorkItemsAttr>()) {
-    if (const auto *DeclExpr = dyn_cast<ConstantExpr>(DeclAttr->getValue())) {
-      if (const auto *MergeExpr = dyn_cast<ConstantExpr>(A.getValue())) {
-        if (DeclExpr->getResultAsAPSInt() != MergeExpr->getResultAsAPSInt()) {
-          Diag(DeclAttr->getLoc(), diag::warn_duplicate_attribute) << &A;
-          Diag(A.getLoc(), diag::note_previous_attribute);
-        }
-        // Do not add a duplicate attribute.
-        return nullptr;
-      }
-    }
-  }
-
-  // If the 'reqd_work_group_size' attribute is specified on a declaration
-  // along with 'num_simd_work_items' attribute, the required work group size
-  // specified by 'num_simd_work_items' attribute must evenly divide the index
-  // that increments fastest in the 'reqd_work_group_size' attribute.
-  if (const auto *DeclAttr = D->getAttr<SYCLReqdWorkGroupSizeAttr>()) {
-    if (CheckWorkGroupSize(*this, A.getValue(), DeclAttr->getXDim(),
-                           DeclAttr->getYDim(), DeclAttr->getZDim())) {
-      Diag(A.getLoc(), diag::err_sycl_num_kernel_wrong_reqd_wg_size)
-          << &A << DeclAttr;
-      Diag(DeclAttr->getLoc(), diag::note_conflicting_attribute);
-      return nullptr;
-    }
-  }
-
-  return ::new (Context)
-      SYCLIntelNumSimdWorkItemsAttr(Context, A, A.getValue());
-}
-
-static void handleSYCLIntelNumSimdWorkItemsAttr(Sema &S, Decl *D,
-                                                const ParsedAttr &A) {
-  Expr *E = A.getArgAsExpr(0);
-  S.AddSYCLIntelNumSimdWorkItemsAttr(D, A, E);
-}
-
-// Handles use_stall_enable_clusters
-static void handleSYCLIntelUseStallEnableClustersAttr(Sema &S, Decl *D,
-                                                      const ParsedAttr &A) {
-  D->addAttr(::new (S.Context)
-                 SYCLIntelUseStallEnableClustersAttr(S.Context, A));
-}
-
-// Handles initiation_interval attribute.
-void Sema::AddSYCLIntelInitiationIntervalAttr(Decl *D,
-                                              const AttributeCommonInfo &CI,
-                                              Expr *E) {
-  if (!E->isValueDependent()) {
-    // Validate that we have an integer constant expression and then store the
-    // converted constant expression into the semantic attribute so that we
-    // don't have to evaluate it again later.
-    llvm::APSInt ArgVal;
-    ExprResult Res = VerifyIntegerConstantExpression(E, &ArgVal);
-    if (Res.isInvalid())
-      return;
-    E = Res.get();
-    // This attribute requires a strictly positive value.
-    if (ArgVal <= 0) {
-      Diag(E->getExprLoc(), diag::err_attribute_requires_positive_integer)
-          << CI << /*positive*/ 0;
-      return;
-    }
-    // Check to see if there's a duplicate attribute with different values
-    // already applied to the declaration.
-    if (const auto *DeclAttr =
-            D->getAttr<SYCLIntelInitiationIntervalAttr>()) {
-      // If the other attribute argument is instantiation dependent, we won't
-      // have converted it to a constant expression yet and thus we test
-      // whether this is a null pointer.
-      if (const auto *DeclExpr =
-              dyn_cast<ConstantExpr>(DeclAttr->getIntervalExpr())) {
-        if (ArgVal != DeclExpr->getResultAsAPSInt()) {
-          Diag(CI.getLoc(), diag::warn_duplicate_attribute) << CI;
-          Diag(DeclAttr->getLoc(), diag::note_previous_attribute);
-        }
-        // Drop the duplicate attribute.
-        return;
-      }
-    }
-  }
-
-  D->addAttr(::new (Context)
-                 SYCLIntelInitiationIntervalAttr(Context, CI, E));
-}
-
-SYCLIntelInitiationIntervalAttr *
-Sema::MergeSYCLIntelInitiationIntervalAttr(
-    Decl *D, const SYCLIntelInitiationIntervalAttr &A) {
-  // Check to see if there's a duplicate attribute with different values
-  // already applied to the declaration.
-  if (const auto *DeclAttr =
-          D->getAttr<SYCLIntelInitiationIntervalAttr>()) {
-    if (const auto *DeclExpr =
-            dyn_cast<ConstantExpr>(DeclAttr->getIntervalExpr())) {
-      if (const auto *MergeExpr = dyn_cast<ConstantExpr>(A.getIntervalExpr())) {
-        if (DeclExpr->getResultAsAPSInt() != MergeExpr->getResultAsAPSInt()) {
-          Diag(DeclAttr->getLoc(), diag::warn_duplicate_attribute) << &A;
-          Diag(A.getLoc(), diag::note_previous_attribute);
-        }
-        // Do not add a duplicate attribute.
-        return nullptr;
-      }
-    }
-  }
-
-  return ::new (Context)
-      SYCLIntelInitiationIntervalAttr(Context, A, A.getIntervalExpr());
-}
-
-static void handleSYCLIntelInitiationIntervalAttr(Sema &S, Decl *D,
-                                                      const ParsedAttr &A) {
-  S.CheckDeprecatedSYCLAttributeSpelling(A);
-
-  S.AddSYCLIntelInitiationIntervalAttr(D, A, A.getArgAsExpr(0));
-}
-
-// Handle scheduler_target_fmax_mhz
-void Sema::AddSYCLIntelSchedulerTargetFmaxMhzAttr(Decl *D,
-                                                  const AttributeCommonInfo &CI,
-                                                  Expr *E) {
-  if (!E->isValueDependent()) {
-    // Validate that we have an integer constant expression and then store the
-    // converted constant expression into the semantic attribute so that we
-    // don't have to evaluate it again later.
-    llvm::APSInt ArgVal;
-    ExprResult Res = VerifyIntegerConstantExpression(E, &ArgVal);
-    if (Res.isInvalid())
-      return;
-    E = Res.get();
-
-    // This attribute requires a non-negative value.
-    if (ArgVal < 0) {
-      Diag(E->getExprLoc(), diag::err_attribute_requires_positive_integer)
-          << CI << /*non-negative*/ 1;
-      return;
-    }
-    // Check to see if there's a duplicate attribute with different values
-    // already applied to the declaration.
-    if (const auto *DeclAttr =
-            D->getAttr<SYCLIntelSchedulerTargetFmaxMhzAttr>()) {
-      // If the other attribute argument is instantiation dependent, we won't
-      // have converted it to a constant expression yet and thus we test
-      // whether this is a null pointer.
-      if (const auto *DeclExpr = dyn_cast<ConstantExpr>(DeclAttr->getValue())) {
-        if (ArgVal != DeclExpr->getResultAsAPSInt()) {
-          Diag(CI.getLoc(), diag::warn_duplicate_attribute) << CI;
-          Diag(DeclAttr->getLoc(), diag::note_previous_attribute);
-        }
-        // Drop the duplicate attribute.
-        return;
-      }
-    }
-  }
-
-  D->addAttr(::new (Context)
-                 SYCLIntelSchedulerTargetFmaxMhzAttr(Context, CI, E));
-}
-
-SYCLIntelSchedulerTargetFmaxMhzAttr *
-Sema::MergeSYCLIntelSchedulerTargetFmaxMhzAttr(
-    Decl *D, const SYCLIntelSchedulerTargetFmaxMhzAttr &A) {
-  // Check to see if there's a duplicate attribute with different values
-  // already applied to the declaration.
-  if (const auto *DeclAttr =
-          D->getAttr<SYCLIntelSchedulerTargetFmaxMhzAttr>()) {
-    if (const auto *DeclExpr = dyn_cast<ConstantExpr>(DeclAttr->getValue())) {
-      if (const auto *MergeExpr = dyn_cast<ConstantExpr>(A.getValue())) {
-        if (DeclExpr->getResultAsAPSInt() != MergeExpr->getResultAsAPSInt()) {
-          Diag(DeclAttr->getLoc(), diag::warn_duplicate_attribute) << &A;
-          Diag(A.getLoc(), diag::note_previous_attribute);
-          return nullptr;
-        }
-        // Do not add a duplicate attribute.
-        return nullptr;
-      }
-    }
-  }
-  return ::new (Context)
-      SYCLIntelSchedulerTargetFmaxMhzAttr(Context, A, A.getValue());
-}
-
-static void handleSYCLIntelSchedulerTargetFmaxMhzAttr(Sema &S, Decl *D,
-                                                      const ParsedAttr &AL) {
-  Expr *E = AL.getArgAsExpr(0);
-  S.AddSYCLIntelSchedulerTargetFmaxMhzAttr(D, AL, E);
-}
-
-// Handles max_global_work_dim.
-// Returns a OneArgResult value; EqualToOne means all argument values are
-// equal to one, NotEqualToOne means at least one argument value is not
-// equal to one, and Unknown means that at least one of the argument values
-// could not be determined.
-enum class OneArgResult { Unknown, EqualToOne, NotEqualToOne };
-static OneArgResult AreAllArgsOne(const Expr *Args[], size_t Count) {
-
-  for (size_t Idx = 0; Idx < Count; ++Idx) {
-    const Expr *Arg = Args[Idx];
-    // Optional arguments are considered trivially one.
-    if (!Arg)
-      return OneArgResult::EqualToOne;
-    const auto *CE = dyn_cast<ConstantExpr>(Args[Idx]);
-    if (!CE)
-      return OneArgResult::Unknown;
-    if (CE->getResultAsAPSInt() != 1)
-      return OneArgResult::NotEqualToOne;
-  }
-  return OneArgResult::EqualToOne;
-}
-
-// If the declaration has a SYCLIntelMaxWorkGroupSizeAttr or
-// ReqdWorkGroupSizeAttr, check to see if they hold equal values
-// (1, 1, 1). Returns true if diagnosed.
-template <typename AttrTy>
-static bool checkWorkGroupSizeAttrExpr(Sema &S, Decl *D,
-                                       const AttributeCommonInfo &AL) {
-  if (const auto *A = D->getAttr<AttrTy>()) {
-    const Expr *Args[3] = {A->getXDim(), A->getYDim(), A->getZDim()};
-    if (OneArgResult::NotEqualToOne == AreAllArgsOne(Args, 3)) {
-      S.Diag(A->getLocation(), diag::err_sycl_x_y_z_arguments_must_be_one)
-          << A << AL;
-      return true;
-    }
-  }
-  return false;
-}
-
-void Sema::AddSYCLIntelMaxGlobalWorkDimAttr(Decl *D,
-                                            const AttributeCommonInfo &CI,
-                                            Expr *E) {
-  if (!E->isValueDependent()) {
-    // Validate that we have an integer constant expression and then store the
-    // converted constant expression into the semantic attribute so that we
-    // don't have to evaluate it again later.
-    llvm::APSInt ArgVal;
-    ExprResult Res = VerifyIntegerConstantExpression(E, &ArgVal);
-    if (Res.isInvalid())
-      return;
-    E = Res.get();
-
-    // This attribute must be in the range [0, 3].
-    if (ArgVal < 0 || ArgVal > 3) {
-      Diag(E->getBeginLoc(), diag::err_attribute_argument_out_of_range)
-          << CI << 0 << 3 << E->getSourceRange();
-      return;
-    }
-
-    // Check to see if there's a duplicate attribute with different values
-    // already applied to the declaration.
-    if (const auto *DeclAttr = D->getAttr<SYCLIntelMaxGlobalWorkDimAttr>()) {
-      // If the other attribute argument is instantiation dependent, we won't
-      // have converted it to a constant expression yet and thus we test
-      // whether this is a null pointer.
-      if (const auto *DeclExpr = dyn_cast<ConstantExpr>(DeclAttr->getValue())) {
-        if (ArgVal != DeclExpr->getResultAsAPSInt()) {
-          Diag(CI.getLoc(), diag::warn_duplicate_attribute) << CI;
-          Diag(DeclAttr->getLoc(), diag::note_previous_attribute);
-        }
-        // Drop the duplicate attribute.
-        return;
-      }
-    }
-
-    // If the declaration has a SYCLIntelMaxWorkGroupSizeAttr or
-    // SYCLReqdWorkGroupSizeAttr, check to see if the attribute holds values
-    // equal to (1, 1, 1) in case the value of SYCLIntelMaxGlobalWorkDimAttr
-    // equals to 0.
-    if (ArgVal == 0) {
-      if (checkWorkGroupSizeAttrExpr<SYCLIntelMaxWorkGroupSizeAttr>(*this, D,
-                                                                    CI) ||
-          checkWorkGroupSizeAttrExpr<SYCLReqdWorkGroupSizeAttr>(*this, D, CI))
-        return;
-    }
-  }
-
-  D->addAttr(::new (Context) SYCLIntelMaxGlobalWorkDimAttr(Context, CI, E));
-}
-
-SYCLIntelMaxGlobalWorkDimAttr *Sema::MergeSYCLIntelMaxGlobalWorkDimAttr(
-    Decl *D, const SYCLIntelMaxGlobalWorkDimAttr &A) {
-  // Check to see if there's a duplicate attribute with different values
-  // already applied to the declaration.
-  if (const auto *DeclAttr = D->getAttr<SYCLIntelMaxGlobalWorkDimAttr>()) {
-    if (const auto *DeclExpr = dyn_cast<ConstantExpr>(DeclAttr->getValue())) {
-      if (const auto *MergeExpr = dyn_cast<ConstantExpr>(A.getValue())) {
-        if (DeclExpr->getResultAsAPSInt() != MergeExpr->getResultAsAPSInt()) {
-          Diag(DeclAttr->getLoc(), diag::warn_duplicate_attribute) << &A;
-          Diag(A.getLoc(), diag::note_previous_attribute);
-        }
-        // Do not add a duplicate attribute.
-        return nullptr;
-      }
-    }
-  }
-
-  // If the declaration has a SYCLIntelMaxWorkGroupSizeAttr or
-  // SYCLReqdWorkGroupSizeAttr, check to see if the attribute holds values equal
-  // to (1, 1, 1) in case the value of SYCLIntelMaxGlobalWorkDimAttr equals to
-  // 0.
-  const auto *MergeExpr = dyn_cast<ConstantExpr>(A.getValue());
-  if (MergeExpr->getResultAsAPSInt() == 0) {
-    if (checkWorkGroupSizeAttrExpr<SYCLIntelMaxWorkGroupSizeAttr>(*this, D,
-                                                                  A) ||
-        checkWorkGroupSizeAttrExpr<SYCLReqdWorkGroupSizeAttr>(*this, D, A))
-      return nullptr;
-  }
-
-  return ::new (Context)
-      SYCLIntelMaxGlobalWorkDimAttr(Context, A, A.getValue());
-}
-
-static void handleSYCLIntelMaxGlobalWorkDimAttr(Sema &S, Decl *D,
-                                                const ParsedAttr &AL) {
-  Expr *E = AL.getArgAsExpr(0);
-  S.AddSYCLIntelMaxGlobalWorkDimAttr(D, AL, E);
-}
-
-// Handles [[intel::loop_fuse]] and [[intel::loop_fuse_independent]].
-void Sema::AddSYCLIntelLoopFuseAttr(Decl *D, const AttributeCommonInfo &CI,
-                                    Expr *E) {
-  if (!E->isValueDependent()) {
-    // Validate that we have an integer constant expression and then store the
-    // converted constant expression into the semantic attribute so that we
-    // don't have to evaluate it again later.
-    llvm::APSInt ArgVal;
-    ExprResult Res = VerifyIntegerConstantExpression(E, &ArgVal);
-    if (Res.isInvalid())
-      return;
-    E = Res.get();
-
-    // This attribute requires a non-negative value.
-    if (ArgVal < 0) {
-      Diag(E->getExprLoc(), diag::err_attribute_requires_positive_integer)
-          << CI << /*non-negative*/ 1;
-      return;
-    }
-    // Check to see if there's a duplicate attribute with different values
-    // already applied to the declaration.
-    if (const auto *DeclAttr = D->getAttr<SYCLIntelLoopFuseAttr>()) {
-      // [[intel::loop_fuse]] and [[intel::loop_fuse_independent]] are
-      // incompatible.
-      // FIXME: If additional spellings are provided for this attribute,
-      // this code will do the wrong thing.
-      if (DeclAttr->getAttributeSpellingListIndex() !=
-          CI.getAttributeSpellingListIndex()) {
-        Diag(CI.getLoc(), diag::err_attributes_are_not_compatible)
-            << CI << DeclAttr;
-        Diag(DeclAttr->getLocation(), diag::note_conflicting_attribute);
-        return;
-      }
-      // If the other attribute argument is instantiation dependent, we won't
-      // have converted it to a constant expression yet and thus we test
-      // whether this is a null pointer.
-      if (const auto *DeclExpr = dyn_cast<ConstantExpr>(DeclAttr->getValue())) {
-        if (ArgVal != DeclExpr->getResultAsAPSInt()) {
-          Diag(CI.getLoc(), diag::warn_duplicate_attribute) << CI;
-          Diag(DeclAttr->getLoc(), diag::note_previous_attribute);
-        }
-        // Drop the duplicate attribute.
-        return;
-      }
-    }
-  }
-
-  D->addAttr(::new (Context) SYCLIntelLoopFuseAttr(Context, CI, E));
-}
-
-SYCLIntelLoopFuseAttr *
-Sema::MergeSYCLIntelLoopFuseAttr(Decl *D, const SYCLIntelLoopFuseAttr &A) {
-  // Check to see if there's a duplicate attribute with different values
-  // already applied to the declaration.
-  if (const auto *DeclAttr = D->getAttr<SYCLIntelLoopFuseAttr>()) {
-    // [[intel::loop_fuse]] and [[intel::loop_fuse_independent]] are
-    // incompatible.
-    // FIXME: If additional spellings are provided for this attribute,
-    // this code will do the wrong thing.
-    if (DeclAttr->getAttributeSpellingListIndex() !=
-        A.getAttributeSpellingListIndex()) {
-      Diag(A.getLoc(), diag::err_attributes_are_not_compatible)
-          << &A << DeclAttr;
-      Diag(DeclAttr->getLoc(), diag::note_conflicting_attribute);
-      return nullptr;
-    }
-    if (const auto *DeclExpr = dyn_cast<ConstantExpr>(DeclAttr->getValue())) {
-      if (const auto *MergeExpr = dyn_cast<ConstantExpr>(A.getValue())) {
-        if (DeclExpr->getResultAsAPSInt() != MergeExpr->getResultAsAPSInt()) {
-          Diag(DeclAttr->getLoc(), diag::warn_duplicate_attribute) << &A;
-          Diag(A.getLoc(), diag::note_previous_attribute);
-        }
-        // Do not add a duplicate attribute.
-        return nullptr;
-      }
-    }
-  }
-
-  return ::new (Context) SYCLIntelLoopFuseAttr(Context, A, A.getValue());
-}
-
-static void handleSYCLIntelLoopFuseAttr(Sema &S, Decl *D, const ParsedAttr &A) {
-  // If no attribute argument is specified, set to default value '1'.
-  Expr *E = A.isArgExpr(0)
-                ? A.getArgAsExpr(0)
-                : IntegerLiteral::Create(S.Context, llvm::APInt(32, 1),
-                                         S.Context.IntTy, A.getLoc());
-
-  S.AddSYCLIntelLoopFuseAttr(D, A, E);
-}
-
-static void handleVecTypeHint(Sema &S, Decl *D, const ParsedAttr &AL) {
-  // This attribute is deprecated without replacement in SYCL 2020 mode.
-  if (S.LangOpts.getSYCLVersion() > LangOptions::SYCL_2017)
-    S.Diag(AL.getLoc(), diag::warn_attribute_spelling_deprecated) << AL;
-
-  // If the attribute is used with the [[sycl::vec_type_hint]] spelling in SYCL
-  // 2017 mode, we want to warn about using the newer name in the older
-  // standard as a compatibility extension.
-  if (S.LangOpts.getSYCLVersion() == LangOptions::SYCL_2017 && AL.hasScope())
-    S.Diag(AL.getLoc(), diag::ext_sycl_2020_attr_spelling) << AL;
-
-  if (!AL.hasParsedType()) {
-    S.Diag(AL.getLoc(), diag::err_attribute_wrong_number_arguments) << AL << 1;
-    return;
-  }
-
-  TypeSourceInfo *ParmTSI = nullptr;
-  QualType ParmType = S.GetTypeFromParser(AL.getTypeArg(), &ParmTSI);
-  assert(ParmTSI && "no type source info for attribute argument");
-
-  if (!ParmType->isExtVectorType() && !ParmType->isFloatingType() &&
-      (ParmType->isBooleanType() ||
-       !ParmType->isIntegralType(S.getASTContext()))) {
-    S.Diag(AL.getLoc(), diag::err_attribute_invalid_argument) << 2 << AL;
-    return;
-  }
-
-  if (VecTypeHintAttr *A = D->getAttr<VecTypeHintAttr>()) {
-    if (!S.Context.hasSameType(A->getTypeHint(), ParmType)) {
-      S.Diag(AL.getLoc(), diag::warn_duplicate_attribute) << AL;
-      return;
-    }
-  }
-
-  D->addAttr(::new (S.Context) VecTypeHintAttr(S.Context, AL, ParmTSI));
-}
-
-SectionAttr *Sema::mergeSectionAttr(Decl *D, const AttributeCommonInfo &CI,
-                                    StringRef Name) {
-  // Explicit or partial specializations do not inherit
-  // the section attribute from the primary template.
-  if (const auto *FD = dyn_cast<FunctionDecl>(D)) {
-    if (CI.getAttributeSpellingListIndex() == SectionAttr::Declspec_allocate &&
-        FD->isFunctionTemplateSpecialization())
-      return nullptr;
-  }
-  if (SectionAttr *ExistingAttr = D->getAttr<SectionAttr>()) {
-    if (ExistingAttr->getName() == Name)
-      return nullptr;
-    Diag(ExistingAttr->getLocation(), diag::warn_mismatched_section)
-         << 1 /*section*/;
-    Diag(CI.getLoc(), diag::note_previous_attribute);
-    return nullptr;
-  }
-  return ::new (Context) SectionAttr(Context, CI, Name);
-}
-
-/// Used to implement to perform semantic checking on
-/// attribute((section("foo"))) specifiers.
-///
-/// In this case, "foo" is passed in to be checked.  If the section
-/// specifier is invalid, return an Error that indicates the problem.
-///
-/// This is a simple quality of implementation feature to catch errors
-/// and give good diagnostics in cases when the assembler or code generator
-/// would otherwise reject the section specifier.
-llvm::Error Sema::isValidSectionSpecifier(StringRef SecName) {
-  if (!Context.getTargetInfo().getTriple().isOSDarwin())
-    return llvm::Error::success();
-
-  // Let MCSectionMachO validate this.
-  StringRef Segment, Section;
-  unsigned TAA, StubSize;
-  bool HasTAA;
-  return llvm::MCSectionMachO::ParseSectionSpecifier(SecName, Segment, Section,
-                                                     TAA, HasTAA, StubSize);
-}
-
-bool Sema::checkSectionName(SourceLocation LiteralLoc, StringRef SecName) {
-  if (llvm::Error E = isValidSectionSpecifier(SecName)) {
-    Diag(LiteralLoc, diag::err_attribute_section_invalid_for_target)
-        << toString(std::move(E)) << 1 /*'section'*/;
-    return false;
-  }
-  return true;
-}
-
-static void handleSectionAttr(Sema &S, Decl *D, const ParsedAttr &AL) {
-  // Make sure that there is a string literal as the sections's single
-  // argument.
-  StringRef Str;
-  SourceLocation LiteralLoc;
-  if (!S.checkStringLiteralArgumentAttr(AL, 0, Str, &LiteralLoc))
-    return;
-
-  if (!S.checkSectionName(LiteralLoc, Str))
-    return;
-
-  SectionAttr *NewAttr = S.mergeSectionAttr(D, AL, Str);
-  if (NewAttr) {
-    D->addAttr(NewAttr);
-    if (isa<FunctionDecl, FunctionTemplateDecl, ObjCMethodDecl,
-            ObjCPropertyDecl>(D))
-      S.UnifySection(NewAttr->getName(),
-                     ASTContext::PSF_Execute | ASTContext::PSF_Read,
-                     cast<NamedDecl>(D));
-  }
-}
-
-// This is used for `__declspec(code_seg("segname"))` on a decl.
-// `#pragma code_seg("segname")` uses checkSectionName() instead.
-static bool checkCodeSegName(Sema &S, SourceLocation LiteralLoc,
-                             StringRef CodeSegName) {
-  if (llvm::Error E = S.isValidSectionSpecifier(CodeSegName)) {
-    S.Diag(LiteralLoc, diag::err_attribute_section_invalid_for_target)
-        << toString(std::move(E)) << 0 /*'code-seg'*/;
-    return false;
-  }
-
-  return true;
-}
-
-CodeSegAttr *Sema::mergeCodeSegAttr(Decl *D, const AttributeCommonInfo &CI,
-                                    StringRef Name) {
-  // Explicit or partial specializations do not inherit
-  // the code_seg attribute from the primary template.
-  if (const auto *FD = dyn_cast<FunctionDecl>(D)) {
-    if (FD->isFunctionTemplateSpecialization())
-      return nullptr;
-  }
-  if (const auto *ExistingAttr = D->getAttr<CodeSegAttr>()) {
-    if (ExistingAttr->getName() == Name)
-      return nullptr;
-    Diag(ExistingAttr->getLocation(), diag::warn_mismatched_section)
-         << 0 /*codeseg*/;
-    Diag(CI.getLoc(), diag::note_previous_attribute);
-    return nullptr;
-  }
-  return ::new (Context) CodeSegAttr(Context, CI, Name);
-}
-
-static void handleCodeSegAttr(Sema &S, Decl *D, const ParsedAttr &AL) {
-  StringRef Str;
-  SourceLocation LiteralLoc;
-  if (!S.checkStringLiteralArgumentAttr(AL, 0, Str, &LiteralLoc))
-    return;
-  if (!checkCodeSegName(S, LiteralLoc, Str))
-    return;
-  if (const auto *ExistingAttr = D->getAttr<CodeSegAttr>()) {
-    if (!ExistingAttr->isImplicit()) {
-      S.Diag(AL.getLoc(),
-             ExistingAttr->getName() == Str
-             ? diag::warn_duplicate_codeseg_attribute
-             : diag::err_conflicting_codeseg_attribute);
-      return;
-    }
-    D->dropAttr<CodeSegAttr>();
-  }
-  if (CodeSegAttr *CSA = S.mergeCodeSegAttr(D, AL, Str))
-    D->addAttr(CSA);
-}
-
-// Check for things we'd like to warn about. Multiversioning issues are
-// handled later in the process, once we know how many exist.
-bool Sema::checkTargetAttr(SourceLocation LiteralLoc, StringRef AttrStr) {
-  enum FirstParam { Unsupported, Duplicate, Unknown };
-  enum SecondParam { None, CPU, Tune };
-  enum ThirdParam { Target, TargetClones };
-  if (AttrStr.contains("fpmath="))
-    return Diag(LiteralLoc, diag::warn_unsupported_target_attribute)
-           << Unsupported << None << "fpmath=" << Target;
-
-  // Diagnose use of tune if target doesn't support it.
-  if (!Context.getTargetInfo().supportsTargetAttributeTune() &&
-      AttrStr.contains("tune="))
-    return Diag(LiteralLoc, diag::warn_unsupported_target_attribute)
-           << Unsupported << None << "tune=" << Target;
-
-  ParsedTargetAttr ParsedAttrs =
-      Context.getTargetInfo().parseTargetAttr(AttrStr);
-
-  if (!ParsedAttrs.CPU.empty() &&
-      !Context.getTargetInfo().isValidCPUName(ParsedAttrs.CPU))
-    return Diag(LiteralLoc, diag::warn_unsupported_target_attribute)
-           << Unknown << CPU << ParsedAttrs.CPU << Target;
-
-  if (!ParsedAttrs.Tune.empty() &&
-      !Context.getTargetInfo().isValidCPUName(ParsedAttrs.Tune))
-    return Diag(LiteralLoc, diag::warn_unsupported_target_attribute)
-           << Unknown << Tune << ParsedAttrs.Tune << Target;
-
-  if (ParsedAttrs.Duplicate != "")
-    return Diag(LiteralLoc, diag::warn_unsupported_target_attribute)
-           << Duplicate << None << ParsedAttrs.Duplicate << Target;
-
-  for (const auto &Feature : ParsedAttrs.Features) {
-    auto CurFeature = StringRef(Feature).drop_front(); // remove + or -.
-    if (!Context.getTargetInfo().isValidFeatureName(CurFeature))
-      return Diag(LiteralLoc, diag::warn_unsupported_target_attribute)
-             << Unsupported << None << CurFeature << Target;
-  }
-
-  TargetInfo::BranchProtectionInfo BPI;
-  StringRef DiagMsg;
-  if (ParsedAttrs.BranchProtection.empty())
-    return false;
-  if (!Context.getTargetInfo().validateBranchProtection(
-          ParsedAttrs.BranchProtection, ParsedAttrs.CPU, BPI, DiagMsg)) {
-    if (DiagMsg.empty())
-      return Diag(LiteralLoc, diag::warn_unsupported_target_attribute)
-             << Unsupported << None << "branch-protection" << Target;
-    return Diag(LiteralLoc, diag::err_invalid_branch_protection_spec)
-           << DiagMsg;
-  }
-  if (!DiagMsg.empty())
-    Diag(LiteralLoc, diag::warn_unsupported_branch_protection_spec) << DiagMsg;
-
-  return false;
-}
-
-static void handleTargetAttr(Sema &S, Decl *D, const ParsedAttr &AL) {
-  StringRef Str;
-  SourceLocation LiteralLoc;
-  if (!S.checkStringLiteralArgumentAttr(AL, 0, Str, &LiteralLoc) ||
-      S.checkTargetAttr(LiteralLoc, Str))
-    return;
-
-  TargetAttr *NewAttr = ::new (S.Context) TargetAttr(S.Context, AL, Str);
-  D->addAttr(NewAttr);
-}
-
-bool Sema::checkTargetClonesAttrString(SourceLocation LiteralLoc, StringRef Str,
-                                       const StringLiteral *Literal,
-                                       bool &HasDefault, bool &HasCommas,
-                                       SmallVectorImpl<StringRef> &Strings) {
-  enum FirstParam { Unsupported, Duplicate, Unknown };
-  enum SecondParam { None, CPU, Tune };
-  enum ThirdParam { Target, TargetClones };
-  HasCommas = HasCommas || Str.contains(',');
-  // Warn on empty at the beginning of a string.
-  if (Str.size() == 0)
-    return Diag(LiteralLoc, diag::warn_unsupported_target_attribute)
-           << Unsupported << None << "" << TargetClones;
-
-  std::pair<StringRef, StringRef> Parts = {{}, Str};
-  while (!Parts.second.empty()) {
-    Parts = Parts.second.split(',');
-    StringRef Cur = Parts.first.trim();
-    SourceLocation CurLoc = Literal->getLocationOfByte(
-        Cur.data() - Literal->getString().data(), getSourceManager(),
-        getLangOpts(), Context.getTargetInfo());
-
-    bool DefaultIsDupe = false;
-    if (Cur.empty())
-      return Diag(CurLoc, diag::warn_unsupported_target_attribute)
-             << Unsupported << None << "" << TargetClones;
-    if (Cur.startswith("arch=")) {
-      if (!Context.getTargetInfo().isValidCPUName(
-              Cur.drop_front(sizeof("arch=") - 1)))
-        return Diag(CurLoc, diag::warn_unsupported_target_attribute)
-               << Unsupported << CPU << Cur.drop_front(sizeof("arch=") - 1)
-               << TargetClones;
-    } else if (Cur == "default") {
-      DefaultIsDupe = HasDefault;
-      HasDefault = true;
-    } else if (!Context.getTargetInfo().isValidFeatureName(Cur))
-      return Diag(CurLoc, diag::warn_unsupported_target_attribute)
-             << Unsupported << None << Cur << TargetClones;
-
-    if (llvm::is_contained(Strings, Cur) || DefaultIsDupe)
-      Diag(CurLoc, diag::warn_target_clone_duplicate_options);
-    // Note: Add even if there are duplicates, since it changes name mangling.
-    Strings.push_back(Cur);
-  }
-
-  if (Str.rtrim().endswith(","))
-    return Diag(LiteralLoc, diag::warn_unsupported_target_attribute)
-           << Unsupported << None << "" << TargetClones;
-  return false;
-}
-
-static void handleTargetClonesAttr(Sema &S, Decl *D, const ParsedAttr &AL) {
-  // Ensure we don't combine these with themselves, since that causes some
-  // confusing behavior.
-  if (const auto *Other = D->getAttr<TargetClonesAttr>()) {
-    S.Diag(AL.getLoc(), diag::err_disallowed_duplicate_attribute) << AL;
-    S.Diag(Other->getLocation(), diag::note_conflicting_attribute);
-    return;
-  }
-  if (checkAttrMutualExclusion<TargetClonesAttr>(S, D, AL))
-    return;
-
-  SmallVector<StringRef, 2> Strings;
-  bool HasCommas = false, HasDefault = false;
-
-  for (unsigned I = 0, E = AL.getNumArgs(); I != E; ++I) {
-    StringRef CurStr;
-    SourceLocation LiteralLoc;
-    if (!S.checkStringLiteralArgumentAttr(AL, I, CurStr, &LiteralLoc) ||
-        S.checkTargetClonesAttrString(
-            LiteralLoc, CurStr,
-            cast<StringLiteral>(AL.getArgAsExpr(I)->IgnoreParenCasts()),
-            HasDefault, HasCommas, Strings))
-      return;
-  }
-
-  if (HasCommas && AL.getNumArgs() > 1)
-    S.Diag(AL.getLoc(), diag::warn_target_clone_mixed_values);
 
   if (!HasDefault) {
     S.Diag(AL.getLoc(), diag::err_target_clone_must_have_default);
@@ -5046,6 +4951,10 @@
       return;
     }
   }
+
+  // No multiversion if we have default version only.
+  if (S.Context.getTargetInfo().getTriple().isAArch64() && !HasNotDefault)
+    return;
 
   cast<FunctionDecl>(D)->setIsMultiVersion();
   TargetClonesAttr *NewAttr = ::new (S.Context)
