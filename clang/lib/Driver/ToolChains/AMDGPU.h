//===--- AMDGPU.h - AMDGPU ToolChain Implementations ----------*- C++ -*-===//
//
// Part of the LLVM Project, under the Apache License v2.0 with LLVM Exceptions.
// See https://llvm.org/LICENSE.txt for license information.
// SPDX-License-Identifier: Apache-2.0 WITH LLVM-exception
//
//===----------------------------------------------------------------------===//

#ifndef LLVM_CLANG_LIB_DRIVER_TOOLCHAINS_AMDGPU_H
#define LLVM_CLANG_LIB_DRIVER_TOOLCHAINS_AMDGPU_H

#include "Gnu.h"
#include "ROCm.h"
#include "clang/Basic/TargetID.h"
#include "clang/Driver/Options.h"
#include "clang/Driver/Tool.h"
#include "clang/Driver/ToolChain.h"
#include "llvm/ADT/SmallString.h"
#include "llvm/Support/TargetParser.h"

#include <map>

namespace clang {
namespace driver {

namespace tools {
namespace amdgpu {

class LLVM_LIBRARY_VISIBILITY Linker : public Tool {
public:
  Linker(const ToolChain &TC) : Tool("amdgpu::Linker", "ld.lld", TC) {}
  bool isLinkJob() const override { return true; }
  bool hasIntegratedCPP() const override { return false; }
  void ConstructJob(Compilation &C, const JobAction &JA,
                    const InputInfo &Output, const InputInfoList &Inputs,
                    const llvm::opt::ArgList &TCArgs,
                    const char *LinkingOutput) const override;
};

void getAMDGPUTargetFeatures(const Driver &D, const llvm::Triple &Triple,
                             const llvm::opt::ArgList &Args,
                             std::vector<StringRef> &Features);

} // end namespace amdgpu
} // end namespace tools

namespace toolchains {

class LLVM_LIBRARY_VISIBILITY AMDGPUToolChain : public Generic_ELF {
protected:
  const std::map<options::ID, const StringRef> OptionsDefault;

  Tool *buildLinker() const override;
  StringRef getOptionDefault(options::ID OptID) const {
    auto opt = OptionsDefault.find(OptID);
    assert(opt != OptionsDefault.end() && "No Default for Option");
    return opt->second;
  }

public:
  AMDGPUToolChain(const Driver &D, const llvm::Triple &Triple,
                  const llvm::opt::ArgList &Args);
  unsigned GetDefaultDwarfVersion() const override { return 5; }
  bool IsIntegratedAssemblerDefault() const override { return true; }
  bool IsMathErrnoDefault() const override { return false; }

  bool useIntegratedAs() const override { return true; }
  bool isCrossCompiling() const override { return true; }
  bool isPICDefault() const override { return false; }
  bool isPIEDefault(const llvm::opt::ArgList &Args) const override {
    return false;
  }
  bool isPICDefaultForced() const override { return false; }
  bool SupportsProfiling() const override { return false; }

  llvm::opt::DerivedArgList *
  TranslateArgs(const llvm::opt::DerivedArgList &Args, StringRef BoundArch,
                Action::OffloadKind DeviceOffloadKind) const override;

  void addClangTargetOptions(const llvm::opt::ArgList &DriverArgs,
                             llvm::opt::ArgStringList &CC1Args,
                             Action::OffloadKind DeviceOffloadKind) const override;

  /// Return whether denormals should be flushed, and treated as 0 by default
  /// for the subtarget.
  static bool getDefaultDenormsAreZeroForTarget(llvm::AMDGPU::GPUKind GPUKind);

  llvm::DenormalMode getDefaultDenormalModeForType(
      const llvm::opt::ArgList &DriverArgs, const JobAction &JA,
      const llvm::fltSemantics *FPType = nullptr) const override;

  static bool isWave64(const llvm::opt::ArgList &DriverArgs,
                       llvm::AMDGPU::GPUKind Kind);
  /// Needed for using lto.
  bool HasNativeLLVMSupport() const override {
    return true;
  }

  /// Needed for translating LTO options.
  const char *getDefaultLinker() const override { return "ld.lld"; }

  /// Should skip argument.
  bool shouldSkipArgument(const llvm::opt::Arg *Arg) const;

  /// Uses amdgpu_arch tool to get arch of the system GPU. Will return error
  /// if unable to find one.
  llvm::Error getSystemGPUArch(const llvm::opt::ArgList &Args,
                               std::string &GPUArch) const;

protected:
  /// Check and diagnose invalid target ID specified by -mcpu.
  virtual void checkTargetID(const llvm::opt::ArgList &DriverArgs) const;

  /// The struct type returned by getParsedTargetID.
  struct ParsedTargetIDType {
    Optional<std::string> OptionalTargetID;
    Optional<std::string> OptionalGPUArch;
    Optional<llvm::StringMap<bool>> OptionalFeatures;
  };

  /// Get target ID, GPU arch, and target ID features if the target ID is
  /// specified and valid.
  ParsedTargetIDType
  getParsedTargetID(const llvm::opt::ArgList &DriverArgs) const;

  /// Get GPU arch from -mcpu without checking.
  StringRef getGPUArch(const llvm::opt::ArgList &DriverArgs) const;

  llvm::Error detectSystemGPUs(const llvm::opt::ArgList &Args,
                               SmallVector<std::string, 1> &GPUArchs) const;
};

class LLVM_LIBRARY_VISIBILITY ROCMToolChain : public AMDGPUToolChain {
public:
  ROCMToolChain(const Driver &D, const llvm::Triple &Triple,
                const llvm::opt::ArgList &Args);
  void
  addClangTargetOptions(const llvm::opt::ArgList &DriverArgs,
                        llvm::opt::ArgStringList &CC1Args,
                        Action::OffloadKind DeviceOffloadKind) const override;

  // Returns a list of device library names shared by different languages
  llvm::SmallVector<std::string, 12>
  getCommonDeviceLibNames(const llvm::opt::ArgList &DriverArgs,
                          const std::string &GPUArch,
<<<<<<< HEAD
                          const Action::OffloadKind DeviceOffloadingKind) const;
=======
                          bool isOpenMP = false) const;
>>>>>>> d4e4ef2e
};

} // end namespace toolchains
} // end namespace driver
} // end namespace clang

#endif // LLVM_CLANG_LIB_DRIVER_TOOLCHAINS_AMDGPU_H<|MERGE_RESOLUTION|>--- conflicted
+++ resolved
@@ -143,11 +143,8 @@
   llvm::SmallVector<std::string, 12>
   getCommonDeviceLibNames(const llvm::opt::ArgList &DriverArgs,
                           const std::string &GPUArch,
-<<<<<<< HEAD
-                          const Action::OffloadKind DeviceOffloadingKind) const;
-=======
+                          const Action::OffloadKind DeviceOffloadingKind,
                           bool isOpenMP = false) const;
->>>>>>> d4e4ef2e
 };
 
 } // end namespace toolchains
