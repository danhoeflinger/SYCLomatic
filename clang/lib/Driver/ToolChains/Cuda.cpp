//===--- Cuda.cpp - Cuda Tool and ToolChain Implementations -----*- C++ -*-===//
//
// Part of the LLVM Project, under the Apache License v2.0 with LLVM Exceptions.
// See https://llvm.org/LICENSE.txt for license information.
// SPDX-License-Identifier: Apache-2.0 WITH LLVM-exception
//
//===----------------------------------------------------------------------===//

#include "Cuda.h"
#include "CommonArgs.h"
#include "clang/Basic/Cuda.h"
#include "clang/Config/config.h"
#include "clang/Driver/Compilation.h"
#include "clang/Driver/Distro.h"
#include "clang/Driver/Driver.h"
#include "clang/Driver/DriverDiagnostic.h"
#include "clang/Driver/InputInfo.h"
#include "clang/Driver/Options.h"
#include "llvm/ADT/Optional.h"
#include "llvm/ADT/StringExtras.h"
#include "llvm/Option/ArgList.h"
#include "llvm/Support/FileSystem.h"
#include "llvm/Support/Host.h"
#include "llvm/Support/Path.h"
#include "llvm/Support/Process.h"
#include "llvm/Support/Program.h"
#include "llvm/Support/TargetParser.h"
#include "llvm/Support/VirtualFileSystem.h"
#include <system_error>
#ifdef SYCLomatic_CUSTOMIZATION
#include <fstream>
#include <regex>
#include "clang/DPCT/DPCT.h"
#endif // SYCLomatic_CUSTOMIZATION

using namespace clang::driver;
using namespace clang::driver::toolchains;
using namespace clang::driver::tools;
using namespace clang;
using namespace llvm::opt;

#ifdef SYCLomatic_CUSTOMIZATION
bool HasSDKIncludeOption = false;
bool HasSDKPathOption = false;
std::string RealSDKIncludePath = "";
std::string RealSDKPath = "";
int SDKVersionMajor=0;
int SDKVersionMinor=0;

bool CudaInstallationDetector::ParseCudaVersionFile(const std::string &FilePath, CudaVersion& CV) {
  CV = CudaVersion::UNKNOWN;
  std::ifstream CudaFile(FilePath, std::ios::in);
  if (!CudaFile.is_open()) {
    return false;
  }
  std::string Line;
  std::string Res;
  while (std::getline(CudaFile, Line)) {
    std::regex RE("^#define CUDA_VERSION [0-9]{4,5}", std::regex::extended);
    std::smatch M;
    std::regex_search(Line, M, RE);
    if (!M.empty()) {
      Res = M[0];
      break;
    }
  }
  if (Res == "") {
    return false;
  }
  Res = Res.substr(21);
  int DefineVersion = std::stoi(Res);
  int Major = DefineVersion / 1000;
  int Minor = (DefineVersion % 100) / 10;

  SDKVersionMajor = Major;
  SDKVersionMinor = Minor;

  if (Major == 8 && Minor == 0) {
    CV = CudaVersion::CUDA_80;
    IsVersionSupported = true;
    return true;
  } else if (Major == 9 && Minor == 0) {
    CV = CudaVersion::CUDA_90;
    IsVersionSupported = true;
    return true;
  } else if (Major == 9 && Minor == 1){
    CV = CudaVersion::CUDA_91;
    IsVersionSupported = true;
    return true;
  } else if (Major == 9 && Minor == 2) {
    CV = CudaVersion::CUDA_92;
    IsVersionSupported = true;
    return true;
  } else if (Major == 10 && Minor == 0) {
    CV = CudaVersion::CUDA_100;
    IsVersionSupported = true;
    return true;
  } else if (Major == 10 && Minor == 1) {
    CV = CudaVersion::CUDA_101;
    IsVersionSupported = true;
    return true;
  } else if (Major == 10 && Minor == 2) {
    CV = CudaVersion::CUDA_102;
    IsVersionSupported = true;
    return true;
  } else if (Major == 11 && Minor == 0) {
    CV = CudaVersion::CUDA_110;
    IsVersionSupported = true;
    return true;
  } else if (Major == 11 && Minor == 1) {
    CV = CudaVersion::CUDA_111;
    IsVersionSupported = true;
    return true;
  } else if (Major == 11 && Minor == 2) {
    CV = CudaVersion::CUDA_112;
    IsVersionSupported = true;
    return true;
  } else if (Major == 11 && Minor == 3) {
    CV = CudaVersion::CUDA_113;
    IsVersionSupported = true;
    return true;
  } else if (Major == 11 && Minor == 4) {
    CV = CudaVersion::CUDA_114;
    IsVersionSupported = true;
    return true;
  } else if (Major == 11 && Minor == 5) {
    CV = CudaVersion::CUDA_115;
    IsVersionSupported = true;
    return true;
  } else if (Major == 11 && Minor == 6) {
    CV = CudaVersion::CUDA_116;
    IsVersionSupported = true;
    return true;
  } else if (Major == 11 && Minor == 7) {
    CV = CudaVersion::CUDA_117;
    IsVersionSupported = true;
    return true;
  } else if (Major == 11 && Minor == 8) {
    CV = CudaVersion::CUDA_118;
    IsVersionSupported = true;
    return true;
  }
  return false;
}
#else
namespace {

CudaVersion getCudaVersion(uint32_t raw_version) {
  if (raw_version < 7050)
    return CudaVersion::CUDA_70;
  if (raw_version < 8000)
    return CudaVersion::CUDA_75;
  if (raw_version < 9000)
    return CudaVersion::CUDA_80;
  if (raw_version < 9010)
    return CudaVersion::CUDA_90;
  if (raw_version < 9020)
    return CudaVersion::CUDA_91;
  if (raw_version < 10000)
    return CudaVersion::CUDA_92;
  if (raw_version < 10010)
    return CudaVersion::CUDA_100;
  if (raw_version < 10020)
    return CudaVersion::CUDA_101;
  if (raw_version < 11000)
    return CudaVersion::CUDA_102;
  if (raw_version < 11010)
    return CudaVersion::CUDA_110;
  if (raw_version < 11020)
    return CudaVersion::CUDA_111;
  if (raw_version < 11030)
    return CudaVersion::CUDA_112;
  if (raw_version < 11040)
    return CudaVersion::CUDA_113;
  if (raw_version < 11050)
    return CudaVersion::CUDA_114;
  if (raw_version < 11060)
    return CudaVersion::CUDA_115;
<<<<<<< HEAD
#ifdef SYCLomatic_CUSTOMIZATION
=======
>>>>>>> f37f942d
  if (raw_version < 11070)
    return CudaVersion::CUDA_116;
  if (raw_version < 11080)
    return CudaVersion::CUDA_117;
  if (raw_version < 11090)
    return CudaVersion::CUDA_118;
<<<<<<< HEAD
#endif // SYCLomatic_CUSTOMIZATION
=======
>>>>>>> f37f942d
  return CudaVersion::NEW;
}

CudaVersion parseCudaHFile(llvm::StringRef Input) {
  // Helper lambda which skips the words if the line starts with them or returns
  // None otherwise.
  auto StartsWithWords =
      [](llvm::StringRef Line,
         const SmallVector<StringRef, 3> words) -> std::optional<StringRef> {
    for (StringRef word : words) {
      if (!Line.consume_front(word))
        return {};
      Line = Line.ltrim();
    }
    return Line;
  };

  Input = Input.ltrim();
  while (!Input.empty()) {
    if (auto Line =
            StartsWithWords(Input.ltrim(), {"#", "define", "CUDA_VERSION"})) {
      uint32_t RawVersion;
      Line->consumeInteger(10, RawVersion);
      return getCudaVersion(RawVersion);
    }
    // Find next non-empty line.
    Input = Input.drop_front(Input.find_first_of("\n\r")).ltrim();
  }
  return CudaVersion::UNKNOWN;
}
} // namespace
#endif // SYCLomatic_CUSTOMIZATION

void CudaInstallationDetector::WarnIfUnsupportedVersion() {
  if (Version > CudaVersion::PARTIALLY_SUPPORTED) {
    std::string VersionString = CudaVersionToString(Version);
    if (!VersionString.empty())
      VersionString.insert(0, " ");
    D.Diag(diag::warn_drv_new_cuda_version)
        << VersionString
        << (CudaVersion::PARTIALLY_SUPPORTED != CudaVersion::FULLY_SUPPORTED)
        << CudaVersionToString(CudaVersion::PARTIALLY_SUPPORTED);
  } else if (Version > CudaVersion::FULLY_SUPPORTED)
    D.Diag(diag::warn_drv_partially_supported_cuda_version)
        << CudaVersionToString(Version);
}

CudaInstallationDetector::CudaInstallationDetector(
    const Driver &D, const llvm::Triple &HostTriple,
    const llvm::opt::ArgList &Args)
    : D(D) {
  struct Candidate {
    std::string Path;
    bool StrictChecking;

    Candidate(std::string Path, bool StrictChecking = false)
        : Path(Path), StrictChecking(StrictChecking) {}
  };
  SmallVector<Candidate, 4> Candidates;

  // In decreasing order so we prefer newer versions to older versions.
#ifdef SYCLomatic_CUSTOMIZATION
  std::initializer_list<const char *> Versions = {
      "11.8", "11.7","11.6", "11.5", "11.4", "11.3", "11.2",
      "11.1", "10.2", "10.1", "10.0", "9.2", "9.1", "9.0",
      "8.0", "7.5", "7.0"};
#else
  std::initializer_list<const char *> Versions = {
      "11.4", "11.3", "11.2", "11.1", "10.2", "10.1", "10.0",
      "9.2",  "9.1",  "9.0",  "8.0",  "7.5",  "7.0"};
#endif // SYCLomatic_CUSTOMIZATION
  auto &FS = D.getVFS();
#ifdef SYCLomatic_CUSTOMIZATION
  if (HasSDKPathOption) {
    Candidates.emplace_back(RealSDKPath);
  } else if (Args.hasArg(clang::driver::options::OPT_cuda_path_EQ)) {
    std::string TempCandidate =
        Args.getLastArgValue(clang::driver::options::OPT_cuda_path_EQ).str();
    if (TempCandidate[0] == '"') {
      TempCandidate = TempCandidate.substr(1, TempCandidate.size() - 2);
    }
    Candidates.emplace_back(TempCandidate);
#else
  if (Args.hasArg(clang::driver::options::OPT_cuda_path_EQ)) {
    Candidates.emplace_back(
        Args.getLastArgValue(clang::driver::options::OPT_cuda_path_EQ).str());
#endif // SYCLomatic_CUSTOMIZATION
  } else if (HostTriple.isOSWindows()) {
    // CUDA_PATH is set by the installer, prefer it over other versions that
    // might be present on the system.
    if (const char *CudaPathEnvVar = ::getenv("CUDA_PATH"))
      Candidates.emplace_back(CudaPathEnvVar);
#ifdef SYCLomatic_CUSTOMIZATION
    // if D.SysRoot empty (no --sysroot) , then default to "c:" in Windows.
    for (const char *Ver : Versions)
      Candidates.emplace_back((D.SysRoot.empty() ? "c:" : D.SysRoot) +
          "/Program Files/NVIDIA GPU Computing Toolkit/CUDA/v" +
          Ver);
#else
    for (const char *Ver : Versions)
      Candidates.emplace_back(
          D.SysRoot + "/Program Files/NVIDIA GPU Computing Toolkit/CUDA/v" +
          Ver);
#endif // SYCLomatic_CUSTOMIZATION
  } else {
    if (!Args.hasArg(clang::driver::options::OPT_cuda_path_ignore_env)) {
      // Try to find ptxas binary. If the executable is located in a directory
      // called 'bin/', its parent directory might be a good guess for a valid
      // CUDA installation.
      // However, some distributions might installs 'ptxas' to /usr/bin. In that
      // case the candidate would be '/usr' which passes the following checks
      // because '/usr/include' exists as well. To avoid this case, we always
      // check for the directory potentially containing files for libdevice,
      // even if the user passes -nocudalib.
      if (llvm::ErrorOr<std::string> ptxas =
              llvm::sys::findProgramByName("ptxas")) {
        SmallString<256> ptxasAbsolutePath;
        llvm::sys::fs::real_path(*ptxas, ptxasAbsolutePath);

        StringRef ptxasDir = llvm::sys::path::parent_path(ptxasAbsolutePath);
        if (llvm::sys::path::filename(ptxasDir) == "bin")
          Candidates.emplace_back(
              std::string(llvm::sys::path::parent_path(ptxasDir)),
              /*StrictChecking=*/true);
      }
    }

    Candidates.emplace_back(D.SysRoot + "/usr/local/cuda");
    for (const char *Ver : Versions)
      Candidates.emplace_back(D.SysRoot + "/usr/local/cuda-" + Ver);

    Distro Dist(FS, llvm::Triple(llvm::sys::getProcessTriple()));
    if (Dist.IsDebian() || Dist.IsUbuntu())
      // Special case for Debian to have nvidia-cuda-toolkit work
      // out of the box. More info on http://bugs.debian.org/882505
      Candidates.emplace_back(D.SysRoot + "/usr/lib/cuda");
  }

#ifdef SYCLomatic_CUSTOMIZATION
  Args.hasArg(options::OPT_nogpulib);
  if (HasSDKIncludeOption) {
    if (RealSDKIncludePath.empty() ||
        !D.getVFS().exists(RealSDKIncludePath))
      return;
    if (!(FS.exists(RealSDKIncludePath + "/cuda_runtime.h") &&
          FS.exists(RealSDKIncludePath + "/cuda.h")))
      return;
    InstallPath = RealSDKIncludePath;
    IncludePath = RealSDKIncludePath;

    // To certain include path specified by --cuda-include-path is valid
    IsIncludePathValid = true;

    bool IsFound =
        ParseCudaVersionFile(RealSDKIncludePath + "/cuda.h", Version);
    if (!IsFound)
      return;
    IsValid = true;

    // To certain CUDA version specified by --cuda-include-path is supported
    IsVersionSupported = true;
  } else {
    for (const auto &Candidate : Candidates) {
      InstallPath = Candidate.Path;
      if (InstallPath.empty() || !D.getVFS().exists(InstallPath))
        continue;

      bool IsFound = false;
      if (FS.exists(InstallPath + "/include/cuda_runtime.h") &&
          FS.exists(InstallPath + "/include/cuda.h")) {
        IsFound = ParseCudaVersionFile(InstallPath + "/include/cuda.h", Version);
        if (!IsFound)
          continue;
        InstallPath = InstallPath + "/include/";
        IncludePath = InstallPath;

        // To certain include path detected is valid
        IsIncludePathValid = true;
      } else if (FS.exists(InstallPath + "/cuda_runtime.h") &&
                 FS.exists(InstallPath + "/cuda.h")) {
        IsFound = ParseCudaVersionFile(InstallPath + "/cuda.h", Version);
        if (!IsFound)
          continue;
        IncludePath = InstallPath;

        // To certain include path detected is valid
        IsIncludePathValid = true;
      } else {
        continue;
      }

      IsValid = true;

      // To certain CUDA version that dpct supports is available
      IsSupportedVersionAvailable = true;
      break;
    }
  }
#else
  bool NoCudaLib = Args.hasArg(options::OPT_nogpulib);

  for (const auto &Candidate : Candidates) {
    InstallPath = Candidate.Path;
    if (InstallPath.empty() || !FS.exists(InstallPath))
      continue;
    BinPath = InstallPath + "/bin";
    IncludePath = InstallPath + "/include";
    LibDevicePath = InstallPath + "/nvvm/libdevice";

    if (!(FS.exists(IncludePath) && FS.exists(BinPath)))
      continue;
    bool CheckLibDevice = (!NoCudaLib || Candidate.StrictChecking);
    if (CheckLibDevice && !FS.exists(LibDevicePath))
      continue;

    if (HostTriple.isOSWindows()) {
      if (HostTriple.isArch64Bit() && FS.exists(InstallPath + "/lib/x64"))
        LibPath = InstallPath + "/lib/x64";
      else if (FS.exists(InstallPath + "/lib/Win32"))
        LibPath = InstallPath + "/lib/Win32";
      else if (FS.exists(InstallPath + "/lib"))
        LibPath = InstallPath + "/lib";
      else
        continue;
    } else {
      // On Linux, we have both lib and lib64 directories, and we need to choose
      // based on our triple.  On MacOS, we have only a lib directory.
      //
      // It's sufficient for our purposes to be flexible: If both lib and lib64
      // exist, we choose whichever one matches our triple.  Otherwise, if only
      // lib exists, we use it.
      if (HostTriple.isArch64Bit() && FS.exists(InstallPath + "/lib64"))
        LibPath = InstallPath + "/lib64";
      else if (FS.exists(InstallPath + "/lib"))
        LibPath = InstallPath + "/lib";
      else
        continue;
    }

    Version = CudaVersion::UNKNOWN;
    if (auto CudaHFile = FS.getBufferForFile(InstallPath + "/include/cuda.h"))
      Version = parseCudaHFile((*CudaHFile)->getBuffer());
    // As the last resort, make an educated guess between CUDA-7.0, which had
    // old-style libdevice bitcode, and an unknown recent CUDA version.
    if (Version == CudaVersion::UNKNOWN) {
      Version = FS.exists(LibDevicePath + "/libdevice.10.bc")
                    ? CudaVersion::NEW
                    : CudaVersion::CUDA_70;
    }

    if (Version >= CudaVersion::CUDA_90) {
      // CUDA-9+ uses single libdevice file for all GPU variants.
      std::string FilePath = LibDevicePath + "/libdevice.10.bc";
      if (FS.exists(FilePath)) {
        for (int Arch = (int)CudaArch::SM_30, E = (int)CudaArch::LAST; Arch < E;
             ++Arch) {
          CudaArch GpuArch = static_cast<CudaArch>(Arch);
          if (!IsNVIDIAGpuArch(GpuArch))
            continue;
          std::string GpuArchName(CudaArchToString(GpuArch));
          LibDeviceMap[GpuArchName] = FilePath;
        }
      }
    } else {
      std::error_code EC;
      for (llvm::vfs::directory_iterator LI = FS.dir_begin(LibDevicePath, EC),
                                         LE;
           !EC && LI != LE; LI = LI.increment(EC)) {
        StringRef FilePath = LI->path();
        StringRef FileName = llvm::sys::path::filename(FilePath);
        // Process all bitcode filenames that look like
        // libdevice.compute_XX.YY.bc
        const StringRef LibDeviceName = "libdevice.";
        if (!(FileName.startswith(LibDeviceName) && FileName.endswith(".bc")))
          continue;
        StringRef GpuArch = FileName.slice(
            LibDeviceName.size(), FileName.find('.', LibDeviceName.size()));
        LibDeviceMap[GpuArch] = FilePath.str();
        // Insert map entries for specific devices with this compute
        // capability. NVCC's choice of the libdevice library version is
        // rather peculiar and depends on the CUDA version.
        if (GpuArch == "compute_20") {
          LibDeviceMap["sm_20"] = std::string(FilePath);
          LibDeviceMap["sm_21"] = std::string(FilePath);
          LibDeviceMap["sm_32"] = std::string(FilePath);
        } else if (GpuArch == "compute_30") {
          LibDeviceMap["sm_30"] = std::string(FilePath);
          if (Version < CudaVersion::CUDA_80) {
            LibDeviceMap["sm_50"] = std::string(FilePath);
            LibDeviceMap["sm_52"] = std::string(FilePath);
            LibDeviceMap["sm_53"] = std::string(FilePath);
          }
          LibDeviceMap["sm_60"] = std::string(FilePath);
          LibDeviceMap["sm_61"] = std::string(FilePath);
          LibDeviceMap["sm_62"] = std::string(FilePath);
        } else if (GpuArch == "compute_35") {
          LibDeviceMap["sm_35"] = std::string(FilePath);
          LibDeviceMap["sm_37"] = std::string(FilePath);
        } else if (GpuArch == "compute_50") {
          if (Version >= CudaVersion::CUDA_80) {
            LibDeviceMap["sm_50"] = std::string(FilePath);
            LibDeviceMap["sm_52"] = std::string(FilePath);
            LibDeviceMap["sm_53"] = std::string(FilePath);
          }
        }
      }
    }

    // Check that we have found at least one libdevice that we can link in if
    // -nocudalib hasn't been specified.
    if (LibDeviceMap.empty() && !NoCudaLib)
      continue;
    IsValid = true;
    break;
  }
#endif // SYCLomatic_CUSTOMIZATION
}

void CudaInstallationDetector::AddCudaIncludeArgs(
    const ArgList &DriverArgs, ArgStringList &CC1Args) const {
  if (!DriverArgs.hasArg(options::OPT_nobuiltininc)) {
    // Add cuda_wrappers/* to our system include path.  This lets us wrap
    // standard library headers.
    SmallString<128> P(D.ResourceDir);
    llvm::sys::path::append(P, "include");
    llvm::sys::path::append(P, "cuda_wrappers");
    CC1Args.push_back("-internal-isystem");
    CC1Args.push_back(DriverArgs.MakeArgString(P));
  }

  if (DriverArgs.hasArg(options::OPT_nogpuinc))
    return;

  if (!isValid()) {
    D.Diag(diag::err_drv_no_cuda_installation);
    return;
  }

  CC1Args.push_back("-include");
  CC1Args.push_back("__clang_cuda_runtime_wrapper.h");
}

void CudaInstallationDetector::CheckCudaVersionSupportsArch(
    CudaArch Arch) const {
  if (Arch == CudaArch::UNKNOWN || Version == CudaVersion::UNKNOWN ||
      ArchsWithBadVersion[(int)Arch])
    return;

  auto MinVersion = MinVersionForCudaArch(Arch);
  auto MaxVersion = MaxVersionForCudaArch(Arch);
  if (Version < MinVersion || Version > MaxVersion) {
    ArchsWithBadVersion[(int)Arch] = true;
    D.Diag(diag::err_drv_cuda_version_unsupported)
        << CudaArchToString(Arch) << CudaVersionToString(MinVersion)
        << CudaVersionToString(MaxVersion) << InstallPath
        << CudaVersionToString(Version);
  }
}

void CudaInstallationDetector::print(raw_ostream &OS) const {
#ifdef SYCLomatic_CUSTOMIZATION
  if (isValid())
    OS << "Found CUDA include folder: " << InstallPath << ", version "
       << CudaVersionToString(Version) << "\n";
#else
  OS << "Found CUDA installation: " << InstallPath << ", version "
     << CudaVersionToString(Version) << "\n";
#endif // SYCLomatic_CUSTOMIZATION
}

namespace {
/// Debug info level for the NVPTX devices. We may need to emit different debug
/// info level for the host and for the device itselfi. This type controls
/// emission of the debug info for the devices. It either prohibits disable info
/// emission completely, or emits debug directives only, or emits same debug
/// info as for the host.
enum DeviceDebugInfoLevel {
  DisableDebugInfo,        /// Do not emit debug info for the devices.
  DebugDirectivesOnly,     /// Emit only debug directives.
  EmitSameDebugInfoAsHost, /// Use the same debug info level just like for the
                           /// host.
};
} // anonymous namespace

/// Define debug info level for the NVPTX devices. If the debug info for both
/// the host and device are disabled (-g0/-ggdb0 or no debug options at all). If
/// only debug directives are requested for the both host and device
/// (-gline-directvies-only), or the debug info only for the device is disabled
/// (optimization is on and --cuda-noopt-device-debug was not specified), the
/// debug directves only must be emitted for the device. Otherwise, use the same
/// debug info level just like for the host (with the limitations of only
/// supported DWARF2 standard).
static DeviceDebugInfoLevel mustEmitDebugInfo(const ArgList &Args) {
  const Arg *A = Args.getLastArg(options::OPT_O_Group);
  bool IsDebugEnabled = !A || A->getOption().matches(options::OPT_O0) ||
                        Args.hasFlag(options::OPT_cuda_noopt_device_debug,
                                     options::OPT_no_cuda_noopt_device_debug,
                                     /*Default=*/false);
  if (const Arg *A = Args.getLastArg(options::OPT_g_Group)) {
    const Option &Opt = A->getOption();
    if (Opt.matches(options::OPT_gN_Group)) {
      if (Opt.matches(options::OPT_g0) || Opt.matches(options::OPT_ggdb0))
        return DisableDebugInfo;
      if (Opt.matches(options::OPT_gline_directives_only))
        return DebugDirectivesOnly;
    }
    return IsDebugEnabled ? EmitSameDebugInfoAsHost : DebugDirectivesOnly;
  }
  return willEmitRemarks(Args) ? DebugDirectivesOnly : DisableDebugInfo;
}

void NVPTX::Assembler::ConstructJob(Compilation &C, const JobAction &JA,
                                    const InputInfo &Output,
                                    const InputInfoList &Inputs,
                                    const ArgList &Args,
                                    const char *LinkingOutput) const {
  const auto &TC =
      static_cast<const toolchains::CudaToolChain &>(getToolChain());
  assert(TC.getTriple().isNVPTX() && "Wrong platform");

  StringRef GPUArchName;
  // If this is an OpenMP action we need to extract the device architecture
  // from the -march=arch option. This option may come from -Xopenmp-target
  // flag or the default value.
  if (JA.isDeviceOffloading(Action::OFK_OpenMP)) {
    GPUArchName = Args.getLastArgValue(options::OPT_march_EQ);
    assert(!GPUArchName.empty() && "Must have an architecture passed in.");
  } else
    GPUArchName = JA.getOffloadingArch();

  // Obtain architecture from the action.
  CudaArch gpu_arch = StringToCudaArch(GPUArchName);
  assert(gpu_arch != CudaArch::UNKNOWN &&
         "Device action expected to have an architecture.");

  // Check that our installation's ptxas supports gpu_arch.
  if (!Args.hasArg(options::OPT_no_cuda_version_check)) {
    TC.CudaInstallation.CheckCudaVersionSupportsArch(gpu_arch);
  }

  ArgStringList CmdArgs;
  CmdArgs.push_back(TC.getTriple().isArch64Bit() ? "-m64" : "-m32");
  DeviceDebugInfoLevel DIKind = mustEmitDebugInfo(Args);
  if (DIKind == EmitSameDebugInfoAsHost) {
    // ptxas does not accept -g option if optimization is enabled, so
    // we ignore the compiler's -O* options if we want debug info.
    CmdArgs.push_back("-g");
    CmdArgs.push_back("--dont-merge-basicblocks");
    CmdArgs.push_back("--return-at-end");
  } else if (Arg *A = Args.getLastArg(options::OPT_O_Group)) {
    // Map the -O we received to -O{0,1,2,3}.

    // -O3 seems like the least-bad option when -Osomething is specified to
    // clang but it isn't handled below.
    StringRef OOpt = "3";
    if (A->getOption().matches(options::OPT_O4) ||
        A->getOption().matches(options::OPT_Ofast))
      OOpt = "3";
    else if (A->getOption().matches(options::OPT_O0))
      OOpt = "0";
    else if (A->getOption().matches(options::OPT_O)) {
      // -Os, -Oz, and -O(anything else) map to -O2, for lack of better options.
      OOpt = llvm::StringSwitch<const char *>(A->getValue())
                 .Case("1", "1")
                 .Case("2", "2")
                 .Case("3", "3")
                 .Case("s", "2")
                 .Case("z", "2")
                 .Default("2");
    }
    CmdArgs.push_back(Args.MakeArgString(llvm::Twine("-O") + OOpt));
  } else {
    // If no -O was passed, pass -O3 to ptxas -- this makes ptxas's
    // optimization level the same as the ptxjitcompiler.
    CmdArgs.push_back("-O3");
  }
  if (DIKind == DebugDirectivesOnly)
    CmdArgs.push_back("-lineinfo");

  // Pass -v to ptxas if it was passed to the driver.
  if (Args.hasArg(options::OPT_v))
    CmdArgs.push_back("-v");

  CmdArgs.push_back("--gpu-name");
  CmdArgs.push_back(Args.MakeArgString(CudaArchToString(gpu_arch)));
  CmdArgs.push_back("--output-file");
  const char *OutputFileName = Args.MakeArgString(TC.getInputFilename(Output));
  if (std::string(OutputFileName) != std::string(Output.getFilename()))
    C.addTempFile(OutputFileName);
  CmdArgs.push_back(OutputFileName);
  for (const auto& II : Inputs)
    CmdArgs.push_back(Args.MakeArgString(II.getFilename()));

  for (const auto& A : Args.getAllArgValues(options::OPT_Xcuda_ptxas))
    CmdArgs.push_back(Args.MakeArgString(A));

  bool Relocatable = false;
  if (JA.isOffloading(Action::OFK_OpenMP))
    // In OpenMP we need to generate relocatable code.
    Relocatable = Args.hasFlag(options::OPT_fopenmp_relocatable_target,
                               options::OPT_fnoopenmp_relocatable_target,
                               /*Default=*/true);
  else if (JA.isOffloading(Action::OFK_Cuda))
    Relocatable = Args.hasFlag(options::OPT_fgpu_rdc,
                               options::OPT_fno_gpu_rdc, /*Default=*/false);

  if (Relocatable)
    CmdArgs.push_back("-c");

  const char *Exec;
  if (Arg *A = Args.getLastArg(options::OPT_ptxas_path_EQ))
    Exec = A->getValue();
  else
    Exec = Args.MakeArgString(TC.GetProgramPath("ptxas"));
  C.addCommand(std::make_unique<Command>(
      JA, *this,
      ResponseFileSupport{ResponseFileSupport::RF_Full, llvm::sys::WEM_UTF8,
                          "--options-file"},
      Exec, CmdArgs, Inputs, Output));
}

static bool shouldIncludePTX(const ArgList &Args, const char *gpu_arch) {
  bool includePTX = true;
  for (Arg *A : Args) {
    if (!(A->getOption().matches(options::OPT_cuda_include_ptx_EQ) ||
          A->getOption().matches(options::OPT_no_cuda_include_ptx_EQ)))
      continue;
    A->claim();
    const StringRef ArchStr = A->getValue();
    if (ArchStr == "all" || ArchStr == gpu_arch) {
      includePTX = A->getOption().matches(options::OPT_cuda_include_ptx_EQ);
      continue;
    }
  }
  return includePTX;
}

// All inputs to this linker must be from CudaDeviceActions, as we need to look
// at the Inputs' Actions in order to figure out which GPU architecture they
// correspond to.
void NVPTX::Linker::ConstructJob(Compilation &C, const JobAction &JA,
                                 const InputInfo &Output,
                                 const InputInfoList &Inputs,
                                 const ArgList &Args,
                                 const char *LinkingOutput) const {
  const auto &TC =
      static_cast<const toolchains::CudaToolChain &>(getToolChain());
  assert(TC.getTriple().isNVPTX() && "Wrong platform");

  ArgStringList CmdArgs;
  if (TC.CudaInstallation.version() <= CudaVersion::CUDA_100)
    CmdArgs.push_back("--cuda");
  CmdArgs.push_back(TC.getTriple().isArch64Bit() ? "-64" : "-32");
  CmdArgs.push_back(Args.MakeArgString("--create"));
  CmdArgs.push_back(Args.MakeArgString(Output.getFilename()));
  if (mustEmitDebugInfo(Args) == EmitSameDebugInfoAsHost)
    CmdArgs.push_back("-g");

  for (const auto& II : Inputs) {
    auto *A = II.getAction();
    assert(A->getInputs().size() == 1 &&
           "Device offload action is expected to have a single input");
    const char *gpu_arch_str = A->getOffloadingArch();
    assert(gpu_arch_str &&
           "Device action expected to have associated a GPU architecture!");
    CudaArch gpu_arch = StringToCudaArch(gpu_arch_str);

    if (II.getType() == types::TY_PP_Asm &&
        !shouldIncludePTX(Args, gpu_arch_str))
      continue;
    // We need to pass an Arch of the form "sm_XX" for cubin files and
    // "compute_XX" for ptx.
    const char *Arch = (II.getType() == types::TY_PP_Asm)
                           ? CudaArchToVirtualArchString(gpu_arch)
                           : gpu_arch_str;
    CmdArgs.push_back(
        Args.MakeArgString(llvm::Twine("--image=profile=") + Arch +
                           ",file=" + getToolChain().getInputFilename(II)));
  }

  for (const auto& A : Args.getAllArgValues(options::OPT_Xcuda_fatbinary))
    CmdArgs.push_back(Args.MakeArgString(A));

  const char *Exec = Args.MakeArgString(TC.GetProgramPath("fatbinary"));
  C.addCommand(std::make_unique<Command>(
      JA, *this,
      ResponseFileSupport{ResponseFileSupport::RF_Full, llvm::sys::WEM_UTF8,
                          "--options-file"},
      Exec, CmdArgs, Inputs, Output));
}

void NVPTX::OpenMPLinker::ConstructJob(Compilation &C, const JobAction &JA,
                                       const InputInfo &Output,
                                       const InputInfoList &Inputs,
                                       const ArgList &Args,
                                       const char *LinkingOutput) const {
  const auto &TC =
      static_cast<const toolchains::CudaToolChain &>(getToolChain());
  assert(TC.getTriple().isNVPTX() && "Wrong platform");

  ArgStringList CmdArgs;

  // OpenMP uses nvlink to link cubin files. The result will be embedded in the
  // host binary by the host linker.
  assert(!JA.isHostOffloading(Action::OFK_OpenMP) &&
         "CUDA toolchain not expected for an OpenMP host device.");

  if (Output.isFilename()) {
    CmdArgs.push_back("-o");
    CmdArgs.push_back(Output.getFilename());
  } else
    assert(Output.isNothing() && "Invalid output.");
  if (mustEmitDebugInfo(Args) == EmitSameDebugInfoAsHost)
    CmdArgs.push_back("-g");

  if (Args.hasArg(options::OPT_v))
    CmdArgs.push_back("-v");

  StringRef GPUArch =
      Args.getLastArgValue(options::OPT_march_EQ);
  assert(!GPUArch.empty() && "At least one GPU Arch required for ptxas.");

  CmdArgs.push_back("-arch");
  CmdArgs.push_back(Args.MakeArgString(GPUArch));

  // Add paths specified in LIBRARY_PATH environment variable as -L options.
  addDirectoryList(Args, CmdArgs, "-L", "LIBRARY_PATH");

  // Add paths for the default clang library path.
  SmallString<256> DefaultLibPath =
      llvm::sys::path::parent_path(TC.getDriver().Dir);
  llvm::sys::path::append(DefaultLibPath, CLANG_INSTALL_LIBDIR_BASENAME);
  CmdArgs.push_back(Args.MakeArgString(Twine("-L") + DefaultLibPath));

  for (const auto &II : Inputs) {
    if (II.getType() == types::TY_LLVM_IR ||
        II.getType() == types::TY_LTO_IR ||
        II.getType() == types::TY_LTO_BC ||
        II.getType() == types::TY_LLVM_BC) {
      C.getDriver().Diag(diag::err_drv_no_linker_llvm_support)
          << getToolChain().getTripleString();
      continue;
    }

    // Currently, we only pass the input files to the linker, we do not pass
    // any libraries that may be valid only for the host.
    if (!II.isFilename())
      continue;

    const char *CubinF =
        C.getArgs().MakeArgString(getToolChain().getInputFilename(II));

    CmdArgs.push_back(CubinF);
  }

  AddStaticDeviceLibsLinking(C, *this, JA, Inputs, Args, CmdArgs, "nvptx",
                             GPUArch, /*isBitCodeSDL=*/false,
                             /*postClangLink=*/false);

  // Find nvlink and pass it as "--nvlink-path=" argument of
  // clang-nvlink-wrapper.
  CmdArgs.push_back(Args.MakeArgString(
      Twine("--nvlink-path=" + getToolChain().GetProgramPath("nvlink"))));

  const char *Exec =
      Args.MakeArgString(getToolChain().GetProgramPath("clang-nvlink-wrapper"));
  C.addCommand(std::make_unique<Command>(
      JA, *this,
      ResponseFileSupport{ResponseFileSupport::RF_Full, llvm::sys::WEM_UTF8,
                          "--options-file"},
      Exec, CmdArgs, Inputs, Output));
}

void NVPTX::getNVPTXTargetFeatures(const Driver &D, const llvm::Triple &Triple,
                                   const llvm::opt::ArgList &Args,
                                   std::vector<StringRef> &Features) {
  if (Args.hasArg(options::OPT_cuda_feature_EQ)) {
    StringRef PtxFeature =
        Args.getLastArgValue(options::OPT_cuda_feature_EQ, "+ptx42");
    Features.push_back(Args.MakeArgString(PtxFeature));
    return;
  }
  CudaInstallationDetector CudaInstallation(D, Triple, Args);

  // New CUDA versions often introduce new instructions that are only supported
  // by new PTX version, so we need to raise PTX level to enable them in NVPTX
  // back-end.
  const char *PtxFeature = nullptr;
  switch (CudaInstallation.version()) {
#define CASE_CUDA_VERSION(CUDA_VER, PTX_VER)                                   \
  case CudaVersion::CUDA_##CUDA_VER:                                           \
    PtxFeature = "+ptx" #PTX_VER;                                              \
    break;
    CASE_CUDA_VERSION(118, 78);
    CASE_CUDA_VERSION(117, 77);
    CASE_CUDA_VERSION(116, 76);
    CASE_CUDA_VERSION(115, 75);
    CASE_CUDA_VERSION(114, 74);
    CASE_CUDA_VERSION(113, 73);
    CASE_CUDA_VERSION(112, 72);
    CASE_CUDA_VERSION(111, 71);
    CASE_CUDA_VERSION(110, 70);
    CASE_CUDA_VERSION(102, 65);
    CASE_CUDA_VERSION(101, 64);
    CASE_CUDA_VERSION(100, 63);
    CASE_CUDA_VERSION(92, 61);
    CASE_CUDA_VERSION(91, 61);
    CASE_CUDA_VERSION(90, 60);
#undef CASE_CUDA_VERSION
  default:
    PtxFeature = "+ptx42";
  }
  Features.push_back(PtxFeature);
}

/// CUDA toolchain.  Our assembler is ptxas, and our "linker" is fatbinary,
/// which isn't properly a linker but nonetheless performs the step of stitching
/// together object files from the assembler into a single blob.

CudaToolChain::CudaToolChain(const Driver &D, const llvm::Triple &Triple,
                             const ToolChain &HostTC, const ArgList &Args, const Action::OffloadKind OK)
    : ToolChain(D, Triple, Args), HostTC(HostTC),
      CudaInstallation(D, HostTC.getTriple(), Args), OK(OK) {
  if (CudaInstallation.isValid()) {
    CudaInstallation.WarnIfUnsupportedVersion();
    getProgramPaths().push_back(std::string(CudaInstallation.getBinPath()));
  }
  // Lookup binaries into the driver directory, this is used to
  // discover the clang-offload-bundler executable.
  getProgramPaths().push_back(getDriver().Dir);
}

std::string CudaToolChain::getInputFilename(const InputInfo &Input) const {
  // Only object files are changed, for example assembly files keep their .s
  // extensions. If the user requested device-only compilation don't change it.
  if (Input.getType() != types::TY_Object || getDriver().offloadDeviceOnly())
    return ToolChain::getInputFilename(Input);

  // Replace extension for object files with cubin because nvlink relies on
  // these particular file names.
  SmallString<256> Filename(ToolChain::getInputFilename(Input));
  llvm::sys::path::replace_extension(Filename, "cubin");
  return std::string(Filename.str());
}

// Select remangled libclc variant. 64-bit longs default, 32-bit longs on
// Windows
static const char *getLibSpirvTargetName(const ToolChain &HostTC) {
  if (HostTC.getTriple().isOSWindows())
    return "remangled-l32-signed_char.libspirv-nvptx64-nvidia-cuda.bc";
  return "remangled-l64-signed_char.libspirv-nvptx64-nvidia-cuda.bc";
}

void CudaToolChain::addClangTargetOptions(
    const llvm::opt::ArgList &DriverArgs,
    llvm::opt::ArgStringList &CC1Args,
    Action::OffloadKind DeviceOffloadingKind) const {
  HostTC.addClangTargetOptions(DriverArgs, CC1Args, DeviceOffloadingKind);

  StringRef GpuArch = DriverArgs.getLastArgValue(options::OPT_march_EQ);
  assert(!GpuArch.empty() && "Must have an explicit GPU arch.");
  assert((DeviceOffloadingKind == Action::OFK_OpenMP ||
          DeviceOffloadingKind == Action::OFK_SYCL ||
          DeviceOffloadingKind == Action::OFK_Cuda) &&
         "Only OpenMP, SYCL or CUDA offloading kinds are supported for NVIDIA GPUs.");

  if (DeviceOffloadingKind == Action::OFK_Cuda) {
    CC1Args.append(
        {"-fcuda-is-device", "-mllvm", "-enable-memcpyopt-without-libcalls"});

    if (DriverArgs.hasFlag(options::OPT_fcuda_approx_transcendentals,
                           options::OPT_fno_cuda_approx_transcendentals, false))
      CC1Args.push_back("-fcuda-approx-transcendentals");
  }

  if (DeviceOffloadingKind == Action::OFK_SYCL) {
    toolchains::SYCLToolChain::AddSYCLIncludeArgs(getDriver(), DriverArgs,
                                                  CC1Args);

    if (DriverArgs.hasArg(options::OPT_fsycl_fp32_prec_sqrt)) {
      CC1Args.push_back("-fcuda-prec-sqrt");
    }
  }

  auto NoLibSpirv = DriverArgs.hasArg(options::OPT_fno_sycl_libspirv,
                                      options::OPT_fsycl_device_only);
  if (DeviceOffloadingKind == Action::OFK_SYCL && !NoLibSpirv) {
    std::string LibSpirvFile;

    if (DriverArgs.hasArg(clang::driver::options::OPT_fsycl_libspirv_path_EQ)) {
      auto ProvidedPath =
        DriverArgs.getLastArgValue(clang::driver::options::OPT_fsycl_libspirv_path_EQ).str();
      if (llvm::sys::fs::exists(ProvidedPath))
        LibSpirvFile = ProvidedPath;
    } else {
      SmallVector<StringRef, 8> LibraryPaths;

      // Expected path w/out install.
      SmallString<256> WithoutInstallPath(getDriver().ResourceDir);
      llvm::sys::path::append(WithoutInstallPath, Twine("../../clc"));
      LibraryPaths.emplace_back(WithoutInstallPath.c_str());

      // Expected path w/ install.
      SmallString<256> WithInstallPath(getDriver().ResourceDir);
      llvm::sys::path::append(WithInstallPath, Twine("../../../share/clc"));
      LibraryPaths.emplace_back(WithInstallPath.c_str());

      // Select remangled libclc variant
      std::string LibSpirvTargetName = getLibSpirvTargetName(HostTC);

      for (StringRef LibraryPath : LibraryPaths) {
        SmallString<128> LibSpirvTargetFile(LibraryPath);
        llvm::sys::path::append(LibSpirvTargetFile, LibSpirvTargetName);
        if (llvm::sys::fs::exists(LibSpirvTargetFile) ||
            DriverArgs.hasArg(options::OPT__HASH_HASH_HASH)) {
          LibSpirvFile = std::string(LibSpirvTargetFile.str());
          break;
        }
      }
    }

    if (LibSpirvFile.empty()) {
      getDriver().Diag(diag::err_drv_no_sycl_libspirv)
          << getLibSpirvTargetName(HostTC);
      return;
    }

    CC1Args.push_back("-mlink-builtin-bitcode");
    CC1Args.push_back(DriverArgs.MakeArgString(LibSpirvFile));
  }

  if (DriverArgs.hasArg(options::OPT_nogpulib))
    return;

  if (DeviceOffloadingKind == Action::OFK_OpenMP &&
      DriverArgs.hasArg(options::OPT_S))
    return;

  std::string LibDeviceFile = CudaInstallation.getLibDeviceFile(GpuArch);
  if (LibDeviceFile.empty()) {
    getDriver().Diag(diag::err_drv_no_cuda_libdevice) << GpuArch;
    return;
  }

  CC1Args.push_back("-mlink-builtin-bitcode");
  CC1Args.push_back(DriverArgs.MakeArgString(LibDeviceFile));

  clang::CudaVersion CudaInstallationVersion = CudaInstallation.version();

  if (DriverArgs.hasFlag(options::OPT_fcuda_short_ptr,
                         options::OPT_fno_cuda_short_ptr, false))
    CC1Args.append({"-mllvm", "--nvptx-short-ptr"});

  if (CudaInstallationVersion >= CudaVersion::UNKNOWN)
    CC1Args.push_back(
        DriverArgs.MakeArgString(Twine("-target-sdk-version=") +
                                 CudaVersionToString(CudaInstallationVersion)));

  if (DeviceOffloadingKind == Action::OFK_OpenMP) {
    if (CudaInstallationVersion < CudaVersion::CUDA_92) {
      getDriver().Diag(
          diag::err_drv_omp_offload_target_cuda_version_not_support)
          << CudaVersionToString(CudaInstallationVersion);
      return;
    }

    // Link the bitcode library late if we're using device LTO.
    if (getDriver().isUsingLTO(/* IsOffload */ true))
      return;

    addOpenMPDeviceRTL(getDriver(), DriverArgs, CC1Args, GpuArch.str(),
                       getTriple());
    AddStaticDeviceLibsPostLinking(getDriver(), DriverArgs, CC1Args, "nvptx",
                                   GpuArch, /*isBitCodeSDL=*/true,
                                   /*postClangLink=*/true);
  }
}

llvm::DenormalMode CudaToolChain::getDefaultDenormalModeForType(
    const llvm::opt::ArgList &DriverArgs, const JobAction &JA,
    const llvm::fltSemantics *FPType) const {
  if (JA.getOffloadingDeviceKind() == Action::OFK_Cuda) {
    if (FPType && FPType == &llvm::APFloat::IEEEsingle() &&
        DriverArgs.hasFlag(options::OPT_fgpu_flush_denormals_to_zero,
                           options::OPT_fno_gpu_flush_denormals_to_zero, false))
      return llvm::DenormalMode::getPreserveSign();
  }

  assert(JA.getOffloadingDeviceKind() != Action::OFK_Host);
  return llvm::DenormalMode::getIEEE();
}

bool CudaToolChain::supportsDebugInfoOption(const llvm::opt::Arg *A) const {
  const Option &O = A->getOption();
  return (O.matches(options::OPT_gN_Group) &&
          !O.matches(options::OPT_gmodules)) ||
         O.matches(options::OPT_g_Flag) ||
         O.matches(options::OPT_ggdbN_Group) || O.matches(options::OPT_ggdb) ||
         O.matches(options::OPT_gdwarf) || O.matches(options::OPT_gdwarf_2) ||
         O.matches(options::OPT_gdwarf_3) || O.matches(options::OPT_gdwarf_4) ||
         O.matches(options::OPT_gdwarf_5) ||
         O.matches(options::OPT_gcolumn_info);
}

void CudaToolChain::adjustDebugInfoKind(
    codegenoptions::DebugInfoKind &DebugInfoKind, const ArgList &Args) const {
  switch (mustEmitDebugInfo(Args)) {
  case DisableDebugInfo:
    DebugInfoKind = codegenoptions::NoDebugInfo;
    break;
  case DebugDirectivesOnly:
    DebugInfoKind = codegenoptions::DebugDirectivesOnly;
    break;
  case EmitSameDebugInfoAsHost:
    // Use same debug info level as the host.
    break;
  }
}

void CudaToolChain::AddCudaIncludeArgs(const ArgList &DriverArgs,
                                       ArgStringList &CC1Args) const {
  // Check our CUDA version if we're going to include the CUDA headers.
  if (!DriverArgs.hasArg(options::OPT_nogpuinc) &&
      !DriverArgs.hasArg(options::OPT_no_cuda_version_check)) {
    StringRef Arch = DriverArgs.getLastArgValue(options::OPT_march_EQ);
    assert(!Arch.empty() && "Must have an explicit GPU arch.");
    CudaInstallation.CheckCudaVersionSupportsArch(StringToCudaArch(Arch));
  }
  CudaInstallation.AddCudaIncludeArgs(DriverArgs, CC1Args);
}

llvm::opt::DerivedArgList *
CudaToolChain::TranslateArgs(const llvm::opt::DerivedArgList &Args,
                             StringRef BoundArch,
                             Action::OffloadKind DeviceOffloadKind) const {
  DerivedArgList *DAL =
      HostTC.TranslateArgs(Args, BoundArch, DeviceOffloadKind);
  if (!DAL)
    DAL = new DerivedArgList(Args.getBaseArgs());

  const OptTable &Opts = getDriver().getOpts();

  // For OpenMP device offloading, append derived arguments. Make sure
  // flags are not duplicated.
  // Also append the compute capability.
  if (DeviceOffloadKind == Action::OFK_OpenMP) {
    for (Arg *A : Args)
      if (!llvm::is_contained(*DAL, A))
        DAL->append(A);

    if (!DAL->hasArg(options::OPT_march_EQ))
      DAL->AddJoinedArg(nullptr, Opts.getOption(options::OPT_march_EQ),
                        !BoundArch.empty() ? BoundArch
                                           : CLANG_OPENMP_NVPTX_DEFAULT_ARCH);

    return DAL;
  }

  for (Arg *A : Args) {
    DAL->append(A);
  }

  if (!BoundArch.empty()) {
    DAL->eraseArg(options::OPT_march_EQ);
    DAL->AddJoinedArg(nullptr, Opts.getOption(options::OPT_march_EQ), BoundArch);
  }
  return DAL;
}

Tool *CudaToolChain::buildAssembler() const {
  return new tools::NVPTX::Assembler(*this);
}

Tool *CudaToolChain::buildLinker() const {
  if (OK == Action::OFK_OpenMP)
    return new tools::NVPTX::OpenMPLinker(*this);
  if (OK == Action::OFK_SYCL)
    return new tools::NVPTX::SYCLLinker(*this);
  return new tools::NVPTX::Linker(*this);
}

Tool *CudaToolChain::SelectTool(const JobAction &JA) const {
  if (OK == Action::OFK_SYCL) {
    if (JA.getKind() == Action::LinkJobClass &&
        JA.getType() == types::TY_LLVM_BC) {
      return static_cast<tools::NVPTX::SYCLLinker *>(ToolChain::SelectTool(JA))
          ->GetSYCLToolChainLinker();
    }
  }
  return ToolChain::SelectTool(JA);
}

void CudaToolChain::addClangWarningOptions(ArgStringList &CC1Args) const {
  HostTC.addClangWarningOptions(CC1Args);
}

ToolChain::CXXStdlibType
CudaToolChain::GetCXXStdlibType(const ArgList &Args) const {
  return HostTC.GetCXXStdlibType(Args);
}

void CudaToolChain::AddClangSystemIncludeArgs(const ArgList &DriverArgs,
                                              ArgStringList &CC1Args) const {
  if (DriverArgs.hasArg(options::OPT_fsycl)) {
    toolchains::SYCLToolChain::AddSYCLIncludeArgs(getDriver(), DriverArgs,
                                                  CC1Args);
  }
  HostTC.AddClangSystemIncludeArgs(DriverArgs, CC1Args);

  if (!DriverArgs.hasArg(options::OPT_nogpuinc) && CudaInstallation.isValid())
    CC1Args.append(
        {"-internal-isystem",
         DriverArgs.MakeArgString(CudaInstallation.getIncludePath())});
}

void CudaToolChain::AddClangCXXStdlibIncludeArgs(const ArgList &Args,
                                                 ArgStringList &CC1Args) const {
  HostTC.AddClangCXXStdlibIncludeArgs(Args, CC1Args);
}

void CudaToolChain::AddIAMCUIncludeArgs(const ArgList &Args,
                                        ArgStringList &CC1Args) const {
  HostTC.AddIAMCUIncludeArgs(Args, CC1Args);
}

SanitizerMask CudaToolChain::getSupportedSanitizers() const {
  // The CudaToolChain only supports sanitizers in the sense that it allows
  // sanitizer arguments on the command line if they are supported by the host
  // toolchain. The CudaToolChain will actually ignore any command line
  // arguments for any of these "supported" sanitizers. That means that no
  // sanitization of device code is actually supported at this time.
  //
  // This behavior is necessary because the host and device toolchains
  // invocations often share the command line, so the device toolchain must
  // tolerate flags meant only for the host toolchain.
  return HostTC.getSupportedSanitizers();
}

VersionTuple CudaToolChain::computeMSVCVersion(const Driver *D,
                                               const ArgList &Args) const {
  return HostTC.computeMSVCVersion(D, Args);
}<|MERGE_RESOLUTION|>--- conflicted
+++ resolved
@@ -176,20 +176,12 @@
     return CudaVersion::CUDA_114;
   if (raw_version < 11060)
     return CudaVersion::CUDA_115;
-<<<<<<< HEAD
-#ifdef SYCLomatic_CUSTOMIZATION
-=======
->>>>>>> f37f942d
   if (raw_version < 11070)
     return CudaVersion::CUDA_116;
   if (raw_version < 11080)
     return CudaVersion::CUDA_117;
   if (raw_version < 11090)
     return CudaVersion::CUDA_118;
-<<<<<<< HEAD
-#endif // SYCLomatic_CUSTOMIZATION
-=======
->>>>>>> f37f942d
   return CudaVersion::NEW;
 }
 
