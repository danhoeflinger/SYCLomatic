--- conflicted
+++ resolved
@@ -4047,7 +4047,6 @@
           if (A->getOption().matches(options::OPT_no_offload_arch_EQ) &&
               ArchStr == "all") {
             GpuArchs.clear();
-<<<<<<< HEAD
           } else if (ArchStr == "native") {
             const ToolChain &TC = *ToolChains.front();
             auto GPUsOrErr = ToolChains.front()->getSystemGPUArchs(Args);
@@ -4061,19 +4060,6 @@
             for (auto GPU : *GPUsOrErr) {
               GpuArchs.insert(Args.MakeArgString(GPU));
             }
-=======
-          } else if (ArchStr == "native" &&
-                     ToolChains.front()->getTriple().isAMDGPU()) {
-            auto *TC = static_cast<const toolchains::HIPAMDToolChain *>(
-                ToolChains.front());
-            SmallVector<std::string, 1> GPUs;
-            auto Err = TC->detectSystemGPUs(Args, GPUs);
-            if (!Err) {
-              for (auto GPU : GPUs)
-                GpuArchs.insert(Args.MakeArgString(GPU));
-            } else
-              llvm::consumeError(std::move(Err));
->>>>>>> 4afeea5c
           } else {
             ArchStr = getCanonicalOffloadArch(ArchStr);
             if (ArchStr.empty()) {
