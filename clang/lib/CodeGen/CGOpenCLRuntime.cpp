--- conflicted
+++ resolved
@@ -37,7 +37,6 @@
   if (llvm::Type *TransTy = CGM.getTargetCodeGenInfo().getOpenCLType(CGM, T))
     return TransTy;
 
-<<<<<<< HEAD
   llvm::LLVMContext& Ctx = CGM.getLLVMContext();
   uint32_t AddrSpc = CGM.getContext().getTargetAddressSpace(
       CGM.getContext().getOpenCLTypeAddrSpace(T));
@@ -63,27 +62,7 @@
     }
   }
 
-  switch (cast<BuiltinType>(T)->getKind()) {
-  default:
-    llvm_unreachable("Unexpected opencl builtin type!");
-    return nullptr;
-#define IMAGE_TYPE(ImgType, Id, SingletonId, Access, Suffix)                   \
-  case BuiltinType::Id:                                                        \
-    return getPointerType(T, "opencl." #ImgType "_" #Suffix "_t");
-#include "clang/Basic/OpenCLImageTypes.def"
-#define IMAGE_TYPE(ImgType, Id, SingletonId, Access, Suffix)                   \
-  case BuiltinType::Sampled##Id:                                               \
-    return llvm::PointerType::get(                                             \
-        llvm::StructType::create(Ctx, "spirv.SampledImage." #ImgType           \
-                                      "_" #Suffix "_t"),                       \
-        AddrSpc);
-#define IMAGE_WRITE_TYPE(Type, Id, Ext)
-#define IMAGE_READ_WRITE_TYPE(Type, Id, Ext)
-#include "clang/Basic/OpenCLImageTypes.def"
-  case BuiltinType::OCLSampler:
-=======
   if (T->isSamplerT())
->>>>>>> c66844d6
     return getSamplerType(T);
 
   return getPointerType(T);
