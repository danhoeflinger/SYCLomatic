--- conflicted
+++ resolved
@@ -1143,11 +1143,10 @@
   CompilerInstance &CI = getCompilerInstance();
   SourceManager &SM = CI.getSourceManager();
 
-<<<<<<< HEAD
 #ifndef INTEL_SYCL_OPAQUEPOINTER_READY
   VMContext->setOpaquePointers(CI.getCodeGenOpts().OpaquePointers);
 #endif // INTEL_SYCL_OPAQUEPOINTER_READY
-=======
+
   auto DiagErrors = [&](Error E) -> std::unique_ptr<llvm::Module> {
     unsigned DiagID =
         CI.getDiagnostics().getCustomDiagID(DiagnosticsEngine::Error, "%0");
@@ -1156,7 +1155,6 @@
     });
     return {};
   };
->>>>>>> b2f7b5db
 
   // For ThinLTO backend invocations, ensure that the context
   // merges types based on ODR identifiers. We also need to read
