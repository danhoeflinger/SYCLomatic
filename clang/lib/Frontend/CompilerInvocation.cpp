--- conflicted
+++ resolved
@@ -3561,7 +3561,6 @@
   else
     GenerateArg(Args, OPT_fno_experimental_relative_cxx_abi_vtables, SA);
 
-<<<<<<< HEAD
   switch (Opts.getDefaultSubGroupSizeType()) {
   case LangOptions::SubGroupSizeType::Auto:
     GenerateArg(Args, OPT_fsycl_default_sub_group_size, "automatic", SA);
@@ -3590,12 +3589,10 @@
       break;
     }
   }
-=======
   if (Opts.UseTargetPathSeparator)
     GenerateArg(Args, OPT_ffile_reproducible, SA);
   else
     GenerateArg(Args, OPT_fno_file_reproducible, SA);
->>>>>>> 6398f3f2
 
   for (const auto &MP : Opts.MacroPrefixMap)
     GenerateArg(Args, OPT_fmacro_prefix_map_EQ, MP.first + "=" + MP.second, SA);
