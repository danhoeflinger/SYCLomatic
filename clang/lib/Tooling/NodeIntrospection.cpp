//===- NodeIntrospection.h -----------------------------------*- C++ -*----===//
//
// Part of the LLVM Project, under the Apache License v2.0 with LLVM Exceptions.
// See https://llvm.org/LICENSE.txt for license information.
// SPDX-License-Identifier: Apache-2.0 WITH LLVM-exception
//
//===----------------------------------------------------------------------===//
//
//  This file contains the implementation of the NodeIntrospection.
//
//===----------------------------------------------------------------------===//

#include "clang/Tooling/NodeIntrospection.h"

#include "clang/AST/AST.h"
#include "llvm/Support/raw_ostream.h"

namespace clang {

namespace tooling {

void LocationCallFormatterCpp::print(const LocationCall &Call,
                                     llvm::raw_ostream &OS) {
  if (const LocationCall *On = Call.on()) {
    print(*On, OS);
    if (On->returnsPointer())
      OS << "->";
    else
      OS << '.';
  }

  OS << Call.name() << "()";
}

std::string LocationCallFormatterCpp::format(const LocationCall &Call) {
  std::string Result;
  llvm::raw_string_ostream OS(Result);
  print(Call, OS);
  OS.flush();
  return Result;
}

namespace internal {
<<<<<<< HEAD
=======

static bool locationCallLessThan(const LocationCall *LHS,
                                 const LocationCall *RHS) {
  if (!LHS && !RHS)
    return false;
  if (LHS && !RHS)
    return true;
  if (!LHS && RHS)
    return false;
  auto compareResult = LHS->name().compare(RHS->name());
  if (compareResult < 0)
    return true;
  if (compareResult > 0)
    return false;
  return locationCallLessThan(LHS->on(), RHS->on());
}

>>>>>>> 11299179
bool RangeLessThan::operator()(
    std::pair<SourceRange, SharedLocationCall> const &LHS,
    std::pair<SourceRange, SharedLocationCall> const &RHS) const {
  if (LHS.first.getBegin() < RHS.first.getBegin())
    return true;
  else if (LHS.first.getBegin() != RHS.first.getBegin())
    return false;

  if (LHS.first.getEnd() < RHS.first.getEnd())
    return true;
  else if (LHS.first.getEnd() != RHS.first.getEnd())
    return false;

<<<<<<< HEAD
  return LocationCallFormatterCpp::format(*LHS.second) <
         LocationCallFormatterCpp::format(*RHS.second);
=======
  return locationCallLessThan(LHS.second.get(), RHS.second.get());
>>>>>>> 11299179
}
bool RangeLessThan::operator()(
    std::pair<SourceLocation, SharedLocationCall> const &LHS,
    std::pair<SourceLocation, SharedLocationCall> const &RHS) const {
  if (LHS.first == RHS.first)
<<<<<<< HEAD
    return LocationCallFormatterCpp::format(*LHS.second) <
           LocationCallFormatterCpp::format(*RHS.second);
=======
    return locationCallLessThan(LHS.second.get(), RHS.second.get());
>>>>>>> 11299179
  return LHS.first < RHS.first;
}
} // namespace internal

} // namespace tooling
} // namespace clang

#include "clang/Tooling/NodeIntrospection.inc"<|MERGE_RESOLUTION|>--- conflicted
+++ resolved
@@ -41,8 +41,6 @@
 }
 
 namespace internal {
-<<<<<<< HEAD
-=======
 
 static bool locationCallLessThan(const LocationCall *LHS,
                                  const LocationCall *RHS) {
@@ -60,7 +58,6 @@
   return locationCallLessThan(LHS->on(), RHS->on());
 }
 
->>>>>>> 11299179
 bool RangeLessThan::operator()(
     std::pair<SourceRange, SharedLocationCall> const &LHS,
     std::pair<SourceRange, SharedLocationCall> const &RHS) const {
@@ -74,23 +71,13 @@
   else if (LHS.first.getEnd() != RHS.first.getEnd())
     return false;
 
-<<<<<<< HEAD
-  return LocationCallFormatterCpp::format(*LHS.second) <
-         LocationCallFormatterCpp::format(*RHS.second);
-=======
   return locationCallLessThan(LHS.second.get(), RHS.second.get());
->>>>>>> 11299179
 }
 bool RangeLessThan::operator()(
     std::pair<SourceLocation, SharedLocationCall> const &LHS,
     std::pair<SourceLocation, SharedLocationCall> const &RHS) const {
   if (LHS.first == RHS.first)
-<<<<<<< HEAD
-    return LocationCallFormatterCpp::format(*LHS.second) <
-           LocationCallFormatterCpp::format(*RHS.second);
-=======
     return locationCallLessThan(LHS.second.get(), RHS.second.get());
->>>>>>> 11299179
   return LHS.first < RHS.first;
 }
 } // namespace internal
