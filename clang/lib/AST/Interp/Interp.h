--- conflicted
+++ resolved
@@ -1338,27 +1338,17 @@
   const Pointer &Ptr = S.Stk.pop<Pointer>();
   if (Ptr.canBeInitialized()) {
     Ptr.initialize();
-<<<<<<< HEAD
-  Ptr.activate();
-=======
     Ptr.activate();
   }
->>>>>>> 13f6d404
   return true;
 }
 
 inline bool FinishInit(InterpState &S, CodePtr OpPC) {
   const Pointer &Ptr = S.Stk.peek<Pointer>();
-<<<<<<< HEAD
-  if (Ptr.canBeInitialized())
-    Ptr.initialize();
-  Ptr.activate();
-=======
   if (Ptr.canBeInitialized()) {
     Ptr.initialize();
     Ptr.activate();
   }
->>>>>>> 13f6d404
   return true;
 }
 
