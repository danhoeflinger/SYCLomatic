--- conflicted
+++ resolved
@@ -3450,16 +3450,14 @@
       AnalyzerPass;
   SmallVector<AnalyzerPass, 8> Passes;
 
-<<<<<<< HEAD
 #ifdef SYCLomatic_CUSTOMIZATION
   if (formatRangeGetter() == FormatRange::all) {
 #endif // SYCLomatic_CUSTOMIZATION
-=======
-  Passes.emplace_back([&](const Environment &Env) {
+
+    Passes.emplace_back([&](const Environment &Env) {
     return IntegerLiteralSeparatorFixer().process(Env, Expanded);
   });
 
->>>>>>> 33cd6b1a
   if (Style.isCpp()) {
     if (Style.QualifierAlignment != FormatStyle::QAS_Leave) {
       Passes.emplace_back([&](const Environment &Env) {
