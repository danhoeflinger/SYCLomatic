--- conflicted
+++ resolved
@@ -4470,30 +4470,10 @@
   Line->Level = OrigLevel;
 }
 
-<<<<<<< HEAD
-LLVM_ATTRIBUTE_UNUSED static void printDebugInfo(const UnwrappedLine &Line,
-                                                 StringRef Prefix = "") {
-  llvm::dbgs() << Prefix << "Line(" << Line.Level
-               << ", FSC=" << Line.FirstStartColumn << ")"
-               << (Line.InPPDirective ? " MACRO" : "") << ": ";
-  for (const auto &Node : Line.Tokens) {
-    llvm::dbgs() << Node.Tok->Tok.getName() << "["
-                 << "T=" << static_cast<unsigned>(Node.Tok->getType())
-                 << ", OC=" << Node.Tok->OriginalColumn << "] ";
-  }
-  for (const auto &Node : Line.Tokens)
-    for (const auto &ChildNode : Node.Children)
-      printDebugInfo(ChildNode, "\nChild: ");
-
-  llvm::dbgs() << "\n";
-}
-
 #ifdef SYCLomatic_CUSTOMIZATION
 bool UnwrappedLineParser::addUnwrappedLine(LineLevel AdjustLevel,
                                            bool MustAdd) {
 #else
-=======
->>>>>>> f37f942d
 void UnwrappedLineParser::addUnwrappedLine(LineLevel AdjustLevel) {
 #endif // SYCLomatic_CUSTOMIZATION
   if (Line->Tokens.empty())
