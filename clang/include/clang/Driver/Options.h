--- conflicted
+++ resolved
@@ -38,11 +38,8 @@
   DXCOption = (1 << 17),
   CLDXCOption = (1 << 18),
   Ignored = (1 << 19),
-<<<<<<< HEAD
-  Deprecated = (1 << 20),
-=======
   TargetSpecific = (1 << 20),
->>>>>>> fbea5aad
+  Deprecated = (1 << 21),
 };
 
 enum ID {
