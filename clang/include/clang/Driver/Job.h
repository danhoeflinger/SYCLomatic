--- conflicted
+++ resolved
@@ -122,7 +122,6 @@
   /// The executable to run.
   const char *Executable;
 
-<<<<<<< HEAD
   /// The container for custom driver-set diagnostic messages that are
   /// produced upon particular error codes returned by the command.
   /// In order to add such a diagnostic for an external tool, consider the
@@ -139,10 +138,9 @@
   /// is used to signify if the toolchain should error and exit right away
   /// or if we should continue compilation.
   ErrorCodeExitMapTy ErrorCodeExitMap;
-=======
+
   /// Optional argument to prepend.
   const char *PrependArg;
->>>>>>> 3e57aa30
 
   /// The list of program arguments (not including the implicit first
   /// argument, which will be the executable).
