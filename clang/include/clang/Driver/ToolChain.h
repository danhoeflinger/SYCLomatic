//===- ToolChain.h - Collections of tools for one platform ------*- C++ -*-===//
//
// Part of the LLVM Project, under the Apache License v2.0 with LLVM Exceptions.
// See https://llvm.org/LICENSE.txt for license information.
// SPDX-License-Identifier: Apache-2.0 WITH LLVM-exception
//
//===----------------------------------------------------------------------===//

#ifndef LLVM_CLANG_DRIVER_TOOLCHAIN_H
#define LLVM_CLANG_DRIVER_TOOLCHAIN_H

#include "clang/Basic/DebugInfoOptions.h"
#include "clang/Basic/LLVM.h"
#include "clang/Basic/LangOptions.h"
#include "clang/Basic/Sanitizers.h"
#include "clang/Driver/Action.h"
#include "clang/Driver/Multilib.h"
#include "clang/Driver/Types.h"
#include "llvm/ADT/APFloat.h"
#include "llvm/ADT/ArrayRef.h"
#include "llvm/ADT/FloatingPointMode.h"
#include "llvm/ADT/SmallVector.h"
#include "llvm/ADT/StringRef.h"
#include "llvm/ADT/Triple.h"
#include "llvm/MC/MCTargetOptions.h"
#include "llvm/Option/Option.h"
#include "llvm/Support/VersionTuple.h"
#include "llvm/Target/TargetOptions.h"
#include <cassert>
#include <climits>
#include <memory>
#include <string>
#include <utility>

namespace llvm {
namespace opt {

class Arg;
class ArgList;
class DerivedArgList;

} // namespace opt
namespace vfs {

class FileSystem;

} // namespace vfs
} // namespace llvm

namespace clang {

class ObjCRuntime;

namespace driver {

class Driver;
class InputInfo;
class SanitizerArgs;
class Tool;
class XRayArgs;

/// Helper structure used to pass information extracted from clang executable
/// name such as `i686-linux-android-g++`.
struct ParsedClangName {
  /// Target part of the executable name, as `i686-linux-android`.
  std::string TargetPrefix;

  /// Driver mode part of the executable name, as `g++`.
  std::string ModeSuffix;

  /// Corresponding driver mode argument, as '--driver-mode=g++'
  const char *DriverMode = nullptr;

  /// True if TargetPrefix is recognized as a registered target name.
  bool TargetIsValid = false;

  ParsedClangName() = default;
  ParsedClangName(std::string Suffix, const char *Mode)
      : ModeSuffix(Suffix), DriverMode(Mode) {}
  ParsedClangName(std::string Target, std::string Suffix, const char *Mode,
                  bool IsRegistered)
      : TargetPrefix(Target), ModeSuffix(Suffix), DriverMode(Mode),
        TargetIsValid(IsRegistered) {}

  bool isEmpty() const {
    return TargetPrefix.empty() && ModeSuffix.empty() && DriverMode == nullptr;
  }
};

/// ToolChain - Access to tools for a single platform.
class ToolChain {
public:
  using path_list = SmallVector<std::string, 16>;

  enum CXXStdlibType {
    CST_Libcxx,
    CST_Libstdcxx
  };

  enum RuntimeLibType {
    RLT_CompilerRT,
    RLT_Libgcc
  };

  enum UnwindLibType {
    UNW_None,
    UNW_CompilerRT,
    UNW_Libgcc
  };

  enum RTTIMode {
    RM_Enabled,
    RM_Disabled,
  };

  struct BitCodeLibraryInfo {
    std::string Path;
    bool ShouldInternalize;
    BitCodeLibraryInfo(StringRef Path, bool ShouldInternalize = true)
        : Path(Path), ShouldInternalize(ShouldInternalize) {}
  };

  enum FileType { FT_Object, FT_Static, FT_Shared };

private:
  friend class RegisterEffectiveTriple;

  const Driver &D;
  llvm::Triple Triple;
  const llvm::opt::ArgList &Args;

  // We need to initialize CachedRTTIArg before CachedRTTIMode
  const llvm::opt::Arg *const CachedRTTIArg;

  const RTTIMode CachedRTTIMode;

  /// The list of toolchain specific path prefixes to search for libraries.
  path_list LibraryPaths;

  /// The list of toolchain specific path prefixes to search for files.
  path_list FilePaths;

  /// The list of toolchain specific path prefixes to search for programs.
  path_list ProgramPaths;

  mutable std::unique_ptr<Tool> Clang;
  mutable std::unique_ptr<Tool> Flang;
  mutable std::unique_ptr<Tool> Assemble;
  mutable std::unique_ptr<Tool> Link;
  mutable std::unique_ptr<Tool> StaticLibTool;
  mutable std::unique_ptr<Tool> IfsMerge;
  mutable std::unique_ptr<Tool> OffloadBundler;
  mutable std::unique_ptr<Tool> OffloadWrapper;
<<<<<<< HEAD
  mutable std::unique_ptr<Tool> OffloadDeps;
  mutable std::unique_ptr<Tool> SPIRVTranslator;
  mutable std::unique_ptr<Tool> SPIRCheck;
  mutable std::unique_ptr<Tool> SYCLPostLink;
  mutable std::unique_ptr<Tool> BackendCompiler;
  mutable std::unique_ptr<Tool> AppendFooter;
  mutable std::unique_ptr<Tool> FileTableTform;
  mutable std::unique_ptr<Tool> SpirvToIrWrapper;
=======
  mutable std::unique_ptr<Tool> OffloadPackager;
>>>>>>> 26eb0426
  mutable std::unique_ptr<Tool> LinkerWrapper;

  Tool *getClang() const;
  Tool *getFlang() const;
  Tool *getAssemble() const;
  Tool *getLink() const;
  Tool *getStaticLibTool() const;
  Tool *getIfsMerge() const;
  Tool *getClangAs() const;
  Tool *getOffloadBundler() const;
  Tool *getOffloadWrapper() const;
<<<<<<< HEAD
  Tool *getOffloadDeps() const;
  Tool *getSPIRVTranslator() const;
  Tool *getSPIRCheck() const;
  Tool *getSYCLPostLink() const;
  Tool *getBackendCompiler() const;
  Tool *getAppendFooter() const;
  Tool *getTableTform() const;
  Tool *getSpirvToIrWrapper() const;
=======
  Tool *getOffloadPackager() const;
>>>>>>> 26eb0426
  Tool *getLinkerWrapper() const;

  mutable bool SanitizerArgsChecked = false;
  mutable std::unique_ptr<XRayArgs> XRayArguments;

  /// The effective clang triple for the current Job.
  mutable llvm::Triple EffectiveTriple;

  /// Set the toolchain's effective clang triple.
  void setEffectiveTriple(llvm::Triple ET) const {
    EffectiveTriple = std::move(ET);
  }

  mutable llvm::Optional<CXXStdlibType> cxxStdlibType;
  mutable llvm::Optional<RuntimeLibType> runtimeLibType;
  mutable llvm::Optional<UnwindLibType> unwindLibType;

protected:
  MultilibSet Multilibs;
  Multilib SelectedMultilib;

  ToolChain(const Driver &D, const llvm::Triple &T,
            const llvm::opt::ArgList &Args);

  void setTripleEnvironment(llvm::Triple::EnvironmentType Env);

  virtual Tool *buildAssembler() const;
  virtual Tool *buildLinker() const;
  virtual Tool *buildBackendCompiler() const;
  virtual Tool *buildStaticLibTool() const;
  virtual Tool *getTool(Action::ActionClass AC) const;

  virtual std::string buildCompilerRTBasename(const llvm::opt::ArgList &Args,
                                              StringRef Component,
                                              FileType Type,
                                              bool AddArch) const;

  /// \name Utilities for implementing subclasses.
  ///@{
  static void addSystemInclude(const llvm::opt::ArgList &DriverArgs,
                               llvm::opt::ArgStringList &CC1Args,
                               const Twine &Path);
  static void addExternCSystemInclude(const llvm::opt::ArgList &DriverArgs,
                                      llvm::opt::ArgStringList &CC1Args,
                                      const Twine &Path);
  static void
      addExternCSystemIncludeIfExists(const llvm::opt::ArgList &DriverArgs,
                                      llvm::opt::ArgStringList &CC1Args,
                                      const Twine &Path);
  static void addSystemIncludes(const llvm::opt::ArgList &DriverArgs,
                                llvm::opt::ArgStringList &CC1Args,
                                ArrayRef<StringRef> Paths);
  ///@}

public:
  virtual ~ToolChain();

  // Accessors

  const Driver &getDriver() const { return D; }
  llvm::vfs::FileSystem &getVFS() const;
  const llvm::Triple &getTriple() const { return Triple; }

  /// Get the toolchain's aux triple, if it has one.
  ///
  /// Exactly what the aux triple represents depends on the toolchain, but for
  /// example when compiling CUDA code for the GPU, the triple might be NVPTX,
  /// while the aux triple is the host (CPU) toolchain, e.g. x86-linux-gnu.
  virtual const llvm::Triple *getAuxTriple() const { return nullptr; }

  /// Some toolchains need to modify the file name, for example to replace the
  /// extension for object files with .cubin for OpenMP offloading to Nvidia
  /// GPUs.
  virtual std::string getInputFilename(const InputInfo &Input) const;

  llvm::Triple::ArchType getArch() const { return Triple.getArch(); }
  StringRef getArchName() const { return Triple.getArchName(); }
  StringRef getPlatform() const { return Triple.getVendorName(); }
  StringRef getOS() const { return Triple.getOSName(); }

  /// Provide the default architecture name (as expected by -arch) for
  /// this toolchain.
  StringRef getDefaultUniversalArchName() const;

  std::string getTripleString() const {
    return Triple.getTriple();
  }

  /// Get the toolchain's effective clang triple.
  const llvm::Triple &getEffectiveTriple() const {
    assert(!EffectiveTriple.getTriple().empty() && "No effective triple");
    return EffectiveTriple;
  }

  path_list &getLibraryPaths() { return LibraryPaths; }
  const path_list &getLibraryPaths() const { return LibraryPaths; }

  path_list &getFilePaths() { return FilePaths; }
  const path_list &getFilePaths() const { return FilePaths; }

  path_list &getProgramPaths() { return ProgramPaths; }
  const path_list &getProgramPaths() const { return ProgramPaths; }

  const MultilibSet &getMultilibs() const { return Multilibs; }

  const Multilib &getMultilib() const { return SelectedMultilib; }

  SanitizerArgs getSanitizerArgs(const llvm::opt::ArgList &JobArgs) const;

  const XRayArgs& getXRayArgs() const;

  // Returns the Arg * that explicitly turned on/off rtti, or nullptr.
  const llvm::opt::Arg *getRTTIArg() const { return CachedRTTIArg; }

  // Returns the RTTIMode for the toolchain with the current arguments.
  RTTIMode getRTTIMode() const { return CachedRTTIMode; }

  /// Return any implicit target and/or mode flag for an invocation of
  /// the compiler driver as `ProgName`.
  ///
  /// For example, when called with i686-linux-android-g++, the first element
  /// of the return value will be set to `"i686-linux-android"` and the second
  /// will be set to "--driver-mode=g++"`.
  /// It is OK if the target name is not registered. In this case the return
  /// value contains false in the field TargetIsValid.
  ///
  /// \pre `llvm::InitializeAllTargets()` has been called.
  /// \param ProgName The name the Clang driver was invoked with (from,
  /// e.g., argv[0]).
  /// \return A structure of type ParsedClangName that contains the executable
  /// name parts.
  static ParsedClangName getTargetAndModeFromProgramName(StringRef ProgName);

  // Tool access.

  /// TranslateArgs - Create a new derived argument list for any argument
  /// translations this ToolChain may wish to perform, or 0 if no tool chain
  /// specific translations are needed. If \p DeviceOffloadKind is specified
  /// the translation specific for that offload kind is performed.
  ///
  /// \param BoundArch - The bound architecture name, or 0.
  /// \param DeviceOffloadKind - The device offload kind used for the
  /// translation.
  virtual llvm::opt::DerivedArgList *
  TranslateArgs(const llvm::opt::DerivedArgList &Args, StringRef BoundArch,
                Action::OffloadKind DeviceOffloadKind) const {
    return nullptr;
  }

  /// TranslateOffloadTargetArgs - Create a new derived argument list for
  /// that contains the Offload target specific flags passed via
  /// -Xopenmp-target -opt=val OR -Xopenmp-target=<triple> -opt=val
  /// Also handles -Xsycl-target OR -Xsycl-target=<triple>
  virtual llvm::opt::DerivedArgList *TranslateOffloadTargetArgs(
      const llvm::opt::DerivedArgList &Args, bool SameTripleAsHost,
      SmallVectorImpl<llvm::opt::Arg *> &AllocatedArgs,
      Action::OffloadKind DeviceOffloadKind) const;

  /// Append the argument following \p A to \p DAL assuming \p A is an Xarch
  /// argument. If \p AllocatedArgs is null pointer, synthesized arguments are
  /// added to \p DAL, otherwise they are appended to \p AllocatedArgs.
  virtual void TranslateXarchArgs(
      const llvm::opt::DerivedArgList &Args, llvm::opt::Arg *&A,
      llvm::opt::DerivedArgList *DAL,
      SmallVectorImpl<llvm::opt::Arg *> *AllocatedArgs = nullptr) const;

  /// Translate -Xarch_ arguments. If there are no such arguments, return
  /// a null pointer, otherwise return a DerivedArgList containing the
  /// translated arguments.
  virtual llvm::opt::DerivedArgList *
  TranslateXarchArgs(const llvm::opt::DerivedArgList &Args, StringRef BoundArch,
                     Action::OffloadKind DeviceOffloadKind,
                     SmallVectorImpl<llvm::opt::Arg *> *AllocatedArgs) const;

  /// Choose a tool to use to handle the action \p JA.
  ///
  /// This can be overridden when a particular ToolChain needs to use
  /// a compiler other than Clang.
  virtual Tool *SelectTool(const JobAction &JA) const;

  // Helper methods

  std::string GetFilePath(const char *Name) const;
  std::string GetProgramPath(const char *Name) const;

  /// Returns the linker path, respecting the -fuse-ld= argument to determine
  /// the linker suffix or name.
  /// If LinkerIsLLD is non-nullptr, it is set to true if the returned linker
  /// is LLD. If it's set, it can be assumed that the linker is LLD built
  /// at the same revision as clang, and clang can make assumptions about
  /// LLD's supported flags, error output, etc.
  std::string GetLinkerPath(bool *LinkerIsLLD = nullptr) const;

  /// Returns the linker path for emitting a static library.
  std::string GetStaticLibToolPath() const;

  /// Dispatch to the specific toolchain for verbose printing.
  ///
  /// This is used when handling the verbose option to print detailed,
  /// toolchain-specific information useful for understanding the behavior of
  /// the driver on a specific platform.
  virtual void printVerboseInfo(raw_ostream &OS) const {}

  // Platform defaults information

  /// Returns true if the toolchain is targeting a non-native
  /// architecture.
  virtual bool isCrossCompiling() const;

  /// HasNativeLTOLinker - Check whether the linker and related tools have
  /// native LLVM support.
  virtual bool HasNativeLLVMSupport() const;

  /// LookupTypeForExtension - Return the default language type to use for the
  /// given extension.
  virtual types::ID LookupTypeForExtension(StringRef Ext) const;

  /// IsBlocksDefault - Does this tool chain enable -fblocks by default.
  virtual bool IsBlocksDefault() const { return false; }

  /// IsIntegratedAssemblerDefault - Does this tool chain enable -integrated-as
  /// by default.
  virtual bool IsIntegratedAssemblerDefault() const { return false; }

  /// Check if the toolchain should use the integrated assembler.
  virtual bool useIntegratedAs() const;

  /// Check if the toolchain should use the integrated backend.
  virtual bool useIntegratedBackend() const { return true; }

  /// Check if the toolchain should use AsmParser to parse inlineAsm when
  /// integrated assembler is not default.
  virtual bool parseInlineAsmUsingAsmParser() const { return false; }

  /// IsMathErrnoDefault - Does this tool chain use -fmath-errno by default.
  virtual bool IsMathErrnoDefault() const { return true; }

  /// IsEncodeExtendedBlockSignatureDefault - Does this tool chain enable
  /// -fencode-extended-block-signature by default.
  virtual bool IsEncodeExtendedBlockSignatureDefault() const { return false; }

  /// IsObjCNonFragileABIDefault - Does this tool chain set
  /// -fobjc-nonfragile-abi by default.
  virtual bool IsObjCNonFragileABIDefault() const { return false; }

  /// UseObjCMixedDispatchDefault - When using non-legacy dispatch, should the
  /// mixed dispatch method be used?
  virtual bool UseObjCMixedDispatch() const { return false; }

  /// Check whether to enable x86 relax relocations by default.
  virtual bool useRelaxRelocations() const;

  /// Check whether use IEEE binary128 as long double format by default.
  bool defaultToIEEELongDouble() const;

  /// GetDefaultStackProtectorLevel - Get the default stack protector level for
  /// this tool chain.
  virtual LangOptions::StackProtectorMode
  GetDefaultStackProtectorLevel(bool KernelOrKext) const {
    return LangOptions::SSPOff;
  }

  /// Get the default trivial automatic variable initialization.
  virtual LangOptions::TrivialAutoVarInitKind
  GetDefaultTrivialAutoVarInit() const {
    return LangOptions::TrivialAutoVarInitKind::Uninitialized;
  }

  /// GetDefaultLinker - Get the default linker to use.
  virtual const char *getDefaultLinker() const { return "ld"; }

  /// GetDefaultRuntimeLibType - Get the default runtime library variant to use.
  virtual RuntimeLibType GetDefaultRuntimeLibType() const {
    return ToolChain::RLT_Libgcc;
  }

  virtual CXXStdlibType GetDefaultCXXStdlibType() const {
    return ToolChain::CST_Libstdcxx;
  }

  virtual UnwindLibType GetDefaultUnwindLibType() const {
    return ToolChain::UNW_None;
  }

  virtual std::string getCompilerRTPath() const;

  virtual std::string getCompilerRT(const llvm::opt::ArgList &Args,
                                    StringRef Component,
                                    FileType Type = ToolChain::FT_Static) const;

  const char *
  getCompilerRTArgString(const llvm::opt::ArgList &Args, StringRef Component,
                         FileType Type = ToolChain::FT_Static) const;

  std::string getCompilerRTBasename(const llvm::opt::ArgList &Args,
                                    StringRef Component,
                                    FileType Type = ToolChain::FT_Static) const;

  // Returns target specific runtime paths.
  path_list getRuntimePaths() const;

  // Returns target specific standard library paths.
  path_list getStdlibPaths() const;

  // Returns <ResourceDir>/lib/<OSName>/<arch>.  This is used by runtimes (such
  // as OpenMP) to find arch-specific libraries.
  std::string getArchSpecificLibPath() const;

  // Returns <OSname> part of above.
  virtual StringRef getOSLibName() const;

  /// needsProfileRT - returns true if instrumentation profile is on.
  static bool needsProfileRT(const llvm::opt::ArgList &Args);

  /// Returns true if gcov instrumentation (-fprofile-arcs or --coverage) is on.
  static bool needsGCovInstrumentation(const llvm::opt::ArgList &Args);

  /// IsUnwindTablesDefault - Does this tool chain use -funwind-tables
  /// by default.
  virtual bool IsUnwindTablesDefault(const llvm::opt::ArgList &Args) const;

  /// Test whether this toolchain supports outline atomics by default.
  virtual bool
  IsAArch64OutlineAtomicsDefault(const llvm::opt::ArgList &Args) const {
    return false;
  }

  /// Test whether this toolchain defaults to PIC.
  virtual bool isPICDefault() const = 0;

  /// Test whether this toolchain defaults to PIE.
  virtual bool isPIEDefault(const llvm::opt::ArgList &Args) const = 0;

  /// Tests whether this toolchain forces its default for PIC, PIE or
  /// non-PIC.  If this returns true, any PIC related flags should be ignored
  /// and instead the results of \c isPICDefault() and \c isPIEDefault(const
  /// llvm::opt::ArgList &Args) are used exclusively.
  virtual bool isPICDefaultForced() const = 0;

  /// SupportsProfiling - Does this tool chain support -pg.
  virtual bool SupportsProfiling() const { return true; }

  /// Complain if this tool chain doesn't support Objective-C ARC.
  virtual void CheckObjCARC() const {}

  /// Get the default debug info format. Typically, this is DWARF.
  virtual codegenoptions::DebugInfoFormat getDefaultDebugFormat() const {
    return codegenoptions::DIF_DWARF;
  }

  /// UseDwarfDebugFlags - Embed the compile options to clang into the Dwarf
  /// compile unit information.
  virtual bool UseDwarfDebugFlags() const { return false; }

  /// Add an additional -fdebug-prefix-map entry.
  virtual std::string GetGlobalDebugPathRemapping() const { return {}; }
  
  // Return the DWARF version to emit, in the absence of arguments
  // to the contrary.
  virtual unsigned GetDefaultDwarfVersion() const { return 5; }

  // Some toolchains may have different restrictions on the DWARF version and
  // may need to adjust it. E.g. NVPTX may need to enforce DWARF2 even when host
  // compilation uses DWARF5.
  virtual unsigned getMaxDwarfVersion() const { return UINT_MAX; }

  // True if the driver should assume "-fstandalone-debug"
  // in the absence of an option specifying otherwise,
  // provided that debugging was requested in the first place.
  // i.e. a value of 'true' does not imply that debugging is wanted.
  virtual bool GetDefaultStandaloneDebug() const { return false; }

  // Return the default debugger "tuning."
  virtual llvm::DebuggerKind getDefaultDebuggerTuning() const {
    return llvm::DebuggerKind::GDB;
  }

  /// Does this toolchain supports given debug info option or not.
  virtual bool supportsDebugInfoOption(const llvm::opt::Arg *) const {
    return true;
  }

  /// Adjust debug information kind considering all passed options.
  virtual void adjustDebugInfoKind(codegenoptions::DebugInfoKind &DebugInfoKind,
                                   const llvm::opt::ArgList &Args) const {}

  /// GetExceptionModel - Return the tool chain exception model.
  virtual llvm::ExceptionHandling
  GetExceptionModel(const llvm::opt::ArgList &Args) const;

  /// SupportsEmbeddedBitcode - Does this tool chain support embedded bitcode.
  virtual bool SupportsEmbeddedBitcode() const { return false; }

  /// getThreadModel() - Which thread model does this target use?
  virtual std::string getThreadModel() const { return "posix"; }

  /// isThreadModelSupported() - Does this target support a thread model?
  virtual bool isThreadModelSupported(const StringRef Model) const;

  virtual std::string getMultiarchTriple(const Driver &D,
                                         const llvm::Triple &TargetTriple,
                                         StringRef SysRoot) const {
    return TargetTriple.str();
  }

  /// ComputeLLVMTriple - Return the LLVM target triple to use, after taking
  /// command line arguments into account.
  virtual std::string
  ComputeLLVMTriple(const llvm::opt::ArgList &Args,
                    types::ID InputType = types::TY_INVALID) const;

  /// ComputeEffectiveClangTriple - Return the Clang triple to use for this
  /// target, which may take into account the command line arguments. For
  /// example, on Darwin the -mmacosx-version-min= command line argument (which
  /// sets the deployment target) determines the version in the triple passed to
  /// Clang.
  virtual std::string ComputeEffectiveClangTriple(
      const llvm::opt::ArgList &Args,
      types::ID InputType = types::TY_INVALID) const;

  /// getDefaultObjCRuntime - Return the default Objective-C runtime
  /// for this platform.
  ///
  /// FIXME: this really belongs on some sort of DeploymentTarget abstraction
  virtual ObjCRuntime getDefaultObjCRuntime(bool isNonFragile) const;

  /// hasBlocksRuntime - Given that the user is compiling with
  /// -fblocks, does this tool chain guarantee the existence of a
  /// blocks runtime?
  ///
  /// FIXME: this really belongs on some sort of DeploymentTarget abstraction
  virtual bool hasBlocksRuntime() const { return true; }

  /// Return the sysroot, possibly searching for a default sysroot using
  /// target-specific logic.
  virtual std::string computeSysRoot() const;

  /// Add the clang cc1 arguments for system include paths.
  ///
  /// This routine is responsible for adding the necessary cc1 arguments to
  /// include headers from standard system header directories.
  virtual void
  AddClangSystemIncludeArgs(const llvm::opt::ArgList &DriverArgs,
                            llvm::opt::ArgStringList &CC1Args) const;

  /// Add options that need to be passed to cc1 for this target.
  virtual void addClangTargetOptions(const llvm::opt::ArgList &DriverArgs,
                                     llvm::opt::ArgStringList &CC1Args,
                                     Action::OffloadKind DeviceOffloadKind) const;

  /// Add warning options that need to be passed to cc1 for this target.
  virtual void addClangWarningOptions(llvm::opt::ArgStringList &CC1Args) const;

  // GetRuntimeLibType - Determine the runtime library type to use with the
  // given compilation arguments.
  virtual RuntimeLibType
  GetRuntimeLibType(const llvm::opt::ArgList &Args) const;

  // GetCXXStdlibType - Determine the C++ standard library type to use with the
  // given compilation arguments.
  virtual CXXStdlibType GetCXXStdlibType(const llvm::opt::ArgList &Args) const;

  // GetUnwindLibType - Determine the unwind library type to use with the
  // given compilation arguments.
  virtual UnwindLibType GetUnwindLibType(const llvm::opt::ArgList &Args) const;

  // Detect the highest available version of libc++ in include path.
  virtual std::string detectLibcxxVersion(StringRef IncludePath) const;

  /// AddClangCXXStdlibIncludeArgs - Add the clang -cc1 level arguments to set
  /// the include paths to use for the given C++ standard library type.
  virtual void
  AddClangCXXStdlibIncludeArgs(const llvm::opt::ArgList &DriverArgs,
                               llvm::opt::ArgStringList &CC1Args) const;

  /// AddClangCXXStdlibIsystemArgs - Add the clang -cc1 level arguments to set
  /// the specified include paths for the C++ standard library.
  void AddClangCXXStdlibIsystemArgs(const llvm::opt::ArgList &DriverArgs,
                                    llvm::opt::ArgStringList &CC1Args) const;

  /// Returns if the C++ standard library should be linked in.
  /// Note that e.g. -lm should still be linked even if this returns false.
  bool ShouldLinkCXXStdlib(const llvm::opt::ArgList &Args) const;

  /// AddCXXStdlibLibArgs - Add the system specific linker arguments to use
  /// for the given C++ standard library type.
  virtual void AddCXXStdlibLibArgs(const llvm::opt::ArgList &Args,
                                   llvm::opt::ArgStringList &CmdArgs) const;

  /// AddFilePathLibArgs - Add each thing in getFilePaths() as a "-L" option.
  void AddFilePathLibArgs(const llvm::opt::ArgList &Args,
                          llvm::opt::ArgStringList &CmdArgs) const;

  /// AddCCKextLibArgs - Add the system specific linker arguments to use
  /// for kernel extensions (Darwin-specific).
  virtual void AddCCKextLibArgs(const llvm::opt::ArgList &Args,
                                llvm::opt::ArgStringList &CmdArgs) const;

  /// If a runtime library exists that sets global flags for unsafe floating
  /// point math, return true.
  ///
  /// This checks for presence of the -Ofast, -ffast-math or -funsafe-math flags.
  virtual bool isFastMathRuntimeAvailable(
    const llvm::opt::ArgList &Args, std::string &Path) const;

  /// AddFastMathRuntimeIfAvailable - If a runtime library exists that sets
  /// global flags for unsafe floating point math, add it and return true.
  ///
  /// This checks for presence of the -Ofast, -ffast-math or -funsafe-math flags.
  bool addFastMathRuntimeIfAvailable(
    const llvm::opt::ArgList &Args, llvm::opt::ArgStringList &CmdArgs) const;

  /// addProfileRTLibs - When -fprofile-instr-profile is specified, try to pass
  /// a suitable profile runtime library to the linker.
  virtual void addProfileRTLibs(const llvm::opt::ArgList &Args,
                                llvm::opt::ArgStringList &CmdArgs) const;

  /// Add arguments to use system-specific CUDA includes.
  virtual void AddCudaIncludeArgs(const llvm::opt::ArgList &DriverArgs,
                                  llvm::opt::ArgStringList &CC1Args) const;

  /// Add arguments to use system-specific HIP includes.
  virtual void AddHIPIncludeArgs(const llvm::opt::ArgList &DriverArgs,
                                 llvm::opt::ArgStringList &CC1Args) const;

  /// Add arguments to use MCU GCC toolchain includes.
  virtual void AddIAMCUIncludeArgs(const llvm::opt::ArgList &DriverArgs,
                                   llvm::opt::ArgStringList &CC1Args) const;

  /// On Windows, returns the MSVC compatibility version.
  virtual VersionTuple computeMSVCVersion(const Driver *D,
                                          const llvm::opt::ArgList &Args) const;

  /// Get paths of HIP device libraries.
  virtual llvm::SmallVector<BitCodeLibraryInfo, 12>
  getHIPDeviceLibs(const llvm::opt::ArgList &Args,
                   const Action::OffloadKind DeviceOffloadingKind) const;

  /// Add the system specific linker arguments to use
  /// for the given HIP runtime library type.
  virtual void AddHIPRuntimeLibArgs(const llvm::opt::ArgList &Args,
                                    llvm::opt::ArgStringList &CmdArgs) const {}

  /// Return sanitizers which are available in this toolchain.
  virtual SanitizerMask getSupportedSanitizers() const;

  /// Return sanitizers which are enabled by default.
  virtual SanitizerMask getDefaultSanitizers() const {
    return SanitizerMask();
  }

  /// Returns true when it's possible to split LTO unit to use whole
  /// program devirtualization and CFI santiizers.
  virtual bool canSplitThinLTOUnit() const { return true; }

  /// Returns the output denormal handling type in the default floating point
  /// environment for the given \p FPType if given. Otherwise, the default
  /// assumed mode for any floating point type.
  virtual llvm::DenormalMode getDefaultDenormalModeForType(
      const llvm::opt::ArgList &DriverArgs, const JobAction &JA,
      const llvm::fltSemantics *FPType = nullptr) const {
    return llvm::DenormalMode::getIEEE();
  }

  virtual Optional<llvm::Triple> getTargetVariantTriple() const {
    return llvm::None;
  }

  // We want to expand the shortened versions of the triples passed in to
  // the values used for the bitcode libraries.
  static llvm::Triple getOpenMPTriple(StringRef TripleStr) {
    llvm::Triple TT(TripleStr);
    if (TT.getVendor() == llvm::Triple::UnknownVendor ||
        TT.getOS() == llvm::Triple::UnknownOS) {
      if (TT.getArch() == llvm::Triple::nvptx)
        return llvm::Triple("nvptx-nvidia-cuda");
      if (TT.getArch() == llvm::Triple::nvptx64)
        return llvm::Triple("nvptx64-nvidia-cuda");
      if (TT.getArch() == llvm::Triple::amdgcn)
        return llvm::Triple("amdgcn-amd-amdhsa");
    }
    return TT;
  }
};

/// Set a ToolChain's effective triple. Reset it when the registration object
/// is destroyed.
class RegisterEffectiveTriple {
  const ToolChain &TC;

public:
  RegisterEffectiveTriple(const ToolChain &TC, llvm::Triple T) : TC(TC) {
    TC.setEffectiveTriple(std::move(T));
  }

  ~RegisterEffectiveTriple() { TC.setEffectiveTriple(llvm::Triple()); }
};

} // namespace driver

} // namespace clang

#endif // LLVM_CLANG_DRIVER_TOOLCHAIN_H<|MERGE_RESOLUTION|>--- conflicted
+++ resolved
@@ -151,7 +151,7 @@
   mutable std::unique_ptr<Tool> IfsMerge;
   mutable std::unique_ptr<Tool> OffloadBundler;
   mutable std::unique_ptr<Tool> OffloadWrapper;
-<<<<<<< HEAD
+  mutable std::unique_ptr<Tool> OffloadPackager;
   mutable std::unique_ptr<Tool> OffloadDeps;
   mutable std::unique_ptr<Tool> SPIRVTranslator;
   mutable std::unique_ptr<Tool> SPIRCheck;
@@ -160,9 +160,6 @@
   mutable std::unique_ptr<Tool> AppendFooter;
   mutable std::unique_ptr<Tool> FileTableTform;
   mutable std::unique_ptr<Tool> SpirvToIrWrapper;
-=======
-  mutable std::unique_ptr<Tool> OffloadPackager;
->>>>>>> 26eb0426
   mutable std::unique_ptr<Tool> LinkerWrapper;
 
   Tool *getClang() const;
@@ -174,7 +171,7 @@
   Tool *getClangAs() const;
   Tool *getOffloadBundler() const;
   Tool *getOffloadWrapper() const;
-<<<<<<< HEAD
+  Tool *getOffloadPackager() const;
   Tool *getOffloadDeps() const;
   Tool *getSPIRVTranslator() const;
   Tool *getSPIRCheck() const;
@@ -183,9 +180,6 @@
   Tool *getAppendFooter() const;
   Tool *getTableTform() const;
   Tool *getSpirvToIrWrapper() const;
-=======
-  Tool *getOffloadPackager() const;
->>>>>>> 26eb0426
   Tool *getLinkerWrapper() const;
 
   mutable bool SanitizerArgsChecked = false;
