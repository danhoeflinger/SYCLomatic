//===- SemaTemplate.h - C++ Templates ---------------------------*- C++ -*-===//
//
// Part of the LLVM Project, under the Apache License v2.0 with LLVM Exceptions.
// See https://llvm.org/LICENSE.txt for license information.
// SPDX-License-Identifier: Apache-2.0 WITH LLVM-exception
//===----------------------------------------------------------------------===//
//
// This file provides types used in the semantic analysis of C++ templates.
//
//===----------------------------------------------------------------------===//

#ifndef LLVM_CLANG_SEMA_TEMPLATE_H
#define LLVM_CLANG_SEMA_TEMPLATE_H

#include "clang/AST/DeclTemplate.h"
#include "clang/AST/DeclVisitor.h"
#include "clang/AST/TemplateBase.h"
#include "clang/AST/Type.h"
#include "clang/Basic/LLVM.h"
#include "clang/Sema/Sema.h"
#include "llvm/ADT/ArrayRef.h"
#include "llvm/ADT/DenseMap.h"
#include "llvm/ADT/PointerUnion.h"
#include "llvm/ADT/SmallVector.h"
#include <cassert>
#include <utility>

namespace clang {

class ASTContext;
class BindingDecl;
class CXXMethodDecl;
class Decl;
class DeclaratorDecl;
class DeclContext;
class EnumDecl;
class FunctionDecl;
class NamedDecl;
class ParmVarDecl;
class TagDecl;
class TypedefNameDecl;
class TypeSourceInfo;
class VarDecl;

/// The kind of template substitution being performed.
enum class TemplateSubstitutionKind : char {
  /// We are substituting template parameters for template arguments in order
  /// to form a template specialization.
  Specialization,
  /// We are substituting template parameters for (typically) other template
  /// parameters in order to rewrite a declaration as a different declaration
  /// (for example, when forming a deduction guide from a constructor).
  Rewrite,
};

  /// Data structure that captures multiple levels of template argument
  /// lists for use in template instantiation.
  ///
  /// Multiple levels of template arguments occur when instantiating the
  /// definitions of member templates. For example:
  ///
  /// \code
  /// template<typename T>
  /// struct X {
  ///   template<T Value>
  ///   struct Y {
  ///     void f();
  ///   };
  /// };
  /// \endcode
  ///
  /// When instantiating X<int>::Y<17>::f, the multi-level template argument
  /// list will contain a template argument list (int) at depth 0 and a
  /// template argument list (17) at depth 1.
  class MultiLevelTemplateArgumentList {
    /// The template argument list at a certain template depth

    using ArgList = ArrayRef<TemplateArgument>;
    struct ArgumentListLevel {
<<<<<<< HEAD
      Decl *AssociatedDecl;
=======
      llvm::PointerIntPair<Decl *, 1, bool> AssociatedDeclAndFinal;
>>>>>>> e7aa6127
      ArgList Args;
    };
    using ContainerType = SmallVector<ArgumentListLevel, 4>;

    using ArgListsIterator = ContainerType::iterator;
    using ConstArgListsIterator = ContainerType::const_iterator;

    /// The template argument lists, stored from the innermost template
    /// argument list (first) to the outermost template argument list (last).
    ContainerType TemplateArgumentLists;

    /// The number of outer levels of template arguments that are not
    /// being substituted.
    unsigned NumRetainedOuterLevels = 0;

    /// The kind of substitution described by this argument list.
    TemplateSubstitutionKind Kind = TemplateSubstitutionKind::Specialization;

  public:
    /// Construct an empty set of template argument lists.
    MultiLevelTemplateArgumentList() = default;

    /// Construct a single-level template argument list.
<<<<<<< HEAD
    MultiLevelTemplateArgumentList(Decl *D, ArgList Args) {
      addOuterTemplateArguments(D, Args);
=======
    MultiLevelTemplateArgumentList(Decl *D, ArgList Args, bool Final) {
      addOuterTemplateArguments(D, Args, Final);
>>>>>>> e7aa6127
    }

    void setKind(TemplateSubstitutionKind K) { Kind = K; }

    /// Determine the kind of template substitution being performed.
    TemplateSubstitutionKind getKind() const { return Kind; }

    /// Determine whether we are rewriting template parameters rather than
    /// substituting for them. If so, we should not leave references to the
    /// original template parameters behind.
    bool isRewrite() const {
      return Kind == TemplateSubstitutionKind::Rewrite;
    }

    /// Determine the number of levels in this template argument
    /// list.
    unsigned getNumLevels() const {
      return TemplateArgumentLists.size() + NumRetainedOuterLevels;
    }

    /// Determine the number of substituted levels in this template
    /// argument list.
    unsigned getNumSubstitutedLevels() const {
      return TemplateArgumentLists.size();
    }

    // Determine the number of substituted args at 'Depth'.
    unsigned getNumSubsitutedArgs(unsigned Depth) const {
      assert(NumRetainedOuterLevels <= Depth && Depth < getNumLevels());
      return TemplateArgumentLists[getNumLevels() - Depth - 1].Args.size();
    }

    unsigned getNumRetainedOuterLevels() const {
      return NumRetainedOuterLevels;
    }

    /// Determine how many of the \p OldDepth outermost template parameter
    /// lists would be removed by substituting these arguments.
    unsigned getNewDepth(unsigned OldDepth) const {
      if (OldDepth < NumRetainedOuterLevels)
        return OldDepth;
      if (OldDepth < getNumLevels())
        return NumRetainedOuterLevels;
      return OldDepth - TemplateArgumentLists.size();
    }

    /// Retrieve the template argument at a given depth and index.
    const TemplateArgument &operator()(unsigned Depth, unsigned Index) const {
      assert(NumRetainedOuterLevels <= Depth && Depth < getNumLevels());
      assert(Index <
             TemplateArgumentLists[getNumLevels() - Depth - 1].Args.size());
      return TemplateArgumentLists[getNumLevels() - Depth - 1].Args[Index];
    }

    /// A template-like entity which owns the whole pattern being substituted.
    /// This will usually own a set of template parameters, or in some
    /// cases might even be a template parameter itself.
<<<<<<< HEAD
    Decl *getAssociatedDecl(unsigned Depth) const {
      assert(NumRetainedOuterLevels <= Depth && Depth < getNumLevels());
      return TemplateArgumentLists[getNumLevels() - Depth - 1].AssociatedDecl;
=======
    std::pair<Decl *, bool> getAssociatedDecl(unsigned Depth) const {
      assert(NumRetainedOuterLevels <= Depth && Depth < getNumLevels());
      auto AD = TemplateArgumentLists[getNumLevels() - Depth - 1]
                    .AssociatedDeclAndFinal;
      return {AD.getPointer(), AD.getInt()};
>>>>>>> e7aa6127
    }

    /// Determine whether there is a non-NULL template argument at the
    /// given depth and index.
    ///
    /// There must exist a template argument list at the given depth.
    bool hasTemplateArgument(unsigned Depth, unsigned Index) const {
      assert(Depth < getNumLevels());

      if (Depth < NumRetainedOuterLevels)
        return false;

      if (Index >=
          TemplateArgumentLists[getNumLevels() - Depth - 1].Args.size())
        return false;

      return !(*this)(Depth, Index).isNull();
    }

    bool isAnyArgInstantiationDependent() const {
      for (ArgumentListLevel ListLevel : TemplateArgumentLists)
        for (const TemplateArgument &TA : ListLevel.Args)
          if (TA.isInstantiationDependent())
            return true;
      return false;
    }

    /// Clear out a specific template argument.
    void setArgument(unsigned Depth, unsigned Index,
                     TemplateArgument Arg) {
      assert(NumRetainedOuterLevels <= Depth && Depth < getNumLevels());
      assert(Index <
             TemplateArgumentLists[getNumLevels() - Depth - 1].Args.size());
      const_cast<TemplateArgument &>(
          TemplateArgumentLists[getNumLevels() - Depth - 1].Args[Index]) = Arg;
    }

    /// Add a new outmost level to the multi-level template argument
    /// list.
<<<<<<< HEAD
    void addOuterTemplateArguments(Decl *AssociatedDecl, ArgList Args) {
      assert(!NumRetainedOuterLevels &&
             "substituted args outside retained args?");
      assert(getKind() == TemplateSubstitutionKind::Specialization);
      assert(AssociatedDecl != nullptr || Args.size() == 0);
      TemplateArgumentLists.push_back(
          {AssociatedDecl ? AssociatedDecl->getCanonicalDecl() : nullptr,
           Args});
=======
    /// A 'Final' substitution means that Subst* nodes won't be built
    /// for the replacements.
    void addOuterTemplateArguments(Decl *AssociatedDecl, ArgList Args,
                                   bool Final) {
      assert(!NumRetainedOuterLevels &&
             "substituted args outside retained args?");
      assert(getKind() == TemplateSubstitutionKind::Specialization);
      TemplateArgumentLists.push_back(
          {{AssociatedDecl->getCanonicalDecl(), Final}, Args});
>>>>>>> e7aa6127
    }

    void addOuterTemplateArguments(ArgList Args) {
      assert(!NumRetainedOuterLevels &&
             "substituted args outside retained args?");
      assert(getKind() == TemplateSubstitutionKind::Rewrite);
<<<<<<< HEAD
      TemplateArgumentLists.push_back({nullptr, Args});
=======
      TemplateArgumentLists.push_back({{}, Args});
>>>>>>> e7aa6127
    }

    void addOuterTemplateArguments(llvm::NoneType) {
      assert(!NumRetainedOuterLevels &&
             "substituted args outside retained args?");
      TemplateArgumentLists.push_back({});
    }

    /// Replaces the current 'innermost' level with the provided argument list.
    /// This is useful for type deduction cases where we need to get the entire
    /// list from the AST, but then add the deduced innermost list.
    void replaceInnermostTemplateArguments(ArgList Args) {
      assert(TemplateArgumentLists.size() > 0 && "Replacing in an empty list?");
      TemplateArgumentLists[0].Args = Args;
    }

    /// Add an outermost level that we are not substituting. We have no
    /// arguments at this level, and do not remove it from the depth of inner
    /// template parameters that we instantiate.
    void addOuterRetainedLevel() {
      ++NumRetainedOuterLevels;
    }
    void addOuterRetainedLevels(unsigned Num) {
      NumRetainedOuterLevels += Num;
    }

    /// Retrieve the innermost template argument list.
    const ArgList &getInnermost() const {
      return TemplateArgumentLists.front().Args;
    }
    /// Retrieve the outermost template argument list.
    const ArgList &getOutermost() const {
      return TemplateArgumentLists.back().Args;
    }
    ArgListsIterator begin() { return TemplateArgumentLists.begin(); }
    ConstArgListsIterator begin() const {
      return TemplateArgumentLists.begin();
    }
    ArgListsIterator end() { return TemplateArgumentLists.end(); }
    ConstArgListsIterator end() const { return TemplateArgumentLists.end(); }
  };

  /// The context in which partial ordering of function templates occurs.
  enum TPOC {
    /// Partial ordering of function templates for a function call.
    TPOC_Call,

    /// Partial ordering of function templates for a call to a
    /// conversion function.
    TPOC_Conversion,

    /// Partial ordering of function templates in other contexts, e.g.,
    /// taking the address of a function template or matching a function
    /// template specialization to a function template.
    TPOC_Other
  };

  // This is lame but unavoidable in a world without forward
  // declarations of enums.  The alternatives are to either pollute
  // Sema.h (by including this file) or sacrifice type safety (by
  // making Sema.h declare things as enums).
  class TemplatePartialOrderingContext {
    TPOC Value;

  public:
    TemplatePartialOrderingContext(TPOC Value) : Value(Value) {}

    operator TPOC() const { return Value; }
  };

  /// Captures a template argument whose value has been deduced
  /// via c++ template argument deduction.
  class DeducedTemplateArgument : public TemplateArgument {
    /// For a non-type template argument, whether the value was
    /// deduced from an array bound.
    bool DeducedFromArrayBound = false;

  public:
    DeducedTemplateArgument() = default;

    DeducedTemplateArgument(const TemplateArgument &Arg,
                            bool DeducedFromArrayBound = false)
        : TemplateArgument(Arg), DeducedFromArrayBound(DeducedFromArrayBound) {}

    /// Construct an integral non-type template argument that
    /// has been deduced, possibly from an array bound.
    DeducedTemplateArgument(ASTContext &Ctx,
                            const llvm::APSInt &Value,
                            QualType ValueType,
                            bool DeducedFromArrayBound)
        : TemplateArgument(Ctx, Value, ValueType),
          DeducedFromArrayBound(DeducedFromArrayBound) {}

    /// For a non-type template argument, determine whether the
    /// template argument was deduced from an array bound.
    bool wasDeducedFromArrayBound() const { return DeducedFromArrayBound; }

    /// Specify whether the given non-type template argument
    /// was deduced from an array bound.
    void setDeducedFromArrayBound(bool Deduced) {
      DeducedFromArrayBound = Deduced;
    }
  };

  /// A stack-allocated class that identifies which local
  /// variable declaration instantiations are present in this scope.
  ///
  /// A new instance of this class type will be created whenever we
  /// instantiate a new function declaration, which will have its own
  /// set of parameter declarations.
  class LocalInstantiationScope {
  public:
    /// A set of declarations.
    using DeclArgumentPack = SmallVector<VarDecl *, 4>;

  private:
    /// Reference to the semantic analysis that is performing
    /// this template instantiation.
    Sema &SemaRef;

    using LocalDeclsMap =
        llvm::SmallDenseMap<const Decl *,
                            llvm::PointerUnion<Decl *, DeclArgumentPack *>, 4>;

    /// A mapping from local declarations that occur
    /// within a template to their instantiations.
    ///
    /// This mapping is used during instantiation to keep track of,
    /// e.g., function parameter and variable declarations. For example,
    /// given:
    ///
    /// \code
    ///   template<typename T> T add(T x, T y) { return x + y; }
    /// \endcode
    ///
    /// when we instantiate add<int>, we will introduce a mapping from
    /// the ParmVarDecl for 'x' that occurs in the template to the
    /// instantiated ParmVarDecl for 'x'.
    ///
    /// For a parameter pack, the local instantiation scope may contain a
    /// set of instantiated parameters. This is stored as a DeclArgumentPack
    /// pointer.
    LocalDeclsMap LocalDecls;

    /// The set of argument packs we've allocated.
    SmallVector<DeclArgumentPack *, 1> ArgumentPacks;

    /// The outer scope, which contains local variable
    /// definitions from some other instantiation (that may not be
    /// relevant to this particular scope).
    LocalInstantiationScope *Outer;

    /// Whether we have already exited this scope.
    bool Exited = false;

    /// Whether to combine this scope with the outer scope, such that
    /// lookup will search our outer scope.
    bool CombineWithOuterScope;

    /// If non-NULL, the template parameter pack that has been
    /// partially substituted per C++0x [temp.arg.explicit]p9.
    NamedDecl *PartiallySubstitutedPack = nullptr;

    /// If \c PartiallySubstitutedPack is non-null, the set of
    /// explicitly-specified template arguments in that pack.
    const TemplateArgument *ArgsInPartiallySubstitutedPack;

    /// If \c PartiallySubstitutedPack, the number of
    /// explicitly-specified template arguments in
    /// ArgsInPartiallySubstitutedPack.
    unsigned NumArgsInPartiallySubstitutedPack;

  public:
    LocalInstantiationScope(Sema &SemaRef, bool CombineWithOuterScope = false)
        : SemaRef(SemaRef), Outer(SemaRef.CurrentInstantiationScope),
          CombineWithOuterScope(CombineWithOuterScope) {
      SemaRef.CurrentInstantiationScope = this;
    }

    LocalInstantiationScope(const LocalInstantiationScope &) = delete;
    LocalInstantiationScope &
    operator=(const LocalInstantiationScope &) = delete;

    ~LocalInstantiationScope() {
      Exit();
    }

    const Sema &getSema() const { return SemaRef; }

    /// Exit this local instantiation scope early.
    void Exit() {
      if (Exited)
        return;

      for (unsigned I = 0, N = ArgumentPacks.size(); I != N; ++I)
        delete ArgumentPacks[I];

      SemaRef.CurrentInstantiationScope = Outer;
      Exited = true;
    }

    /// Clone this scope, and all outer scopes, down to the given
    /// outermost scope.
    LocalInstantiationScope *cloneScopes(LocalInstantiationScope *Outermost) {
      if (this == Outermost) return this;

      // Save the current scope from SemaRef since the LocalInstantiationScope
      // will overwrite it on construction
      LocalInstantiationScope *oldScope = SemaRef.CurrentInstantiationScope;

      LocalInstantiationScope *newScope =
        new LocalInstantiationScope(SemaRef, CombineWithOuterScope);

      newScope->Outer = nullptr;
      if (Outer)
        newScope->Outer = Outer->cloneScopes(Outermost);

      newScope->PartiallySubstitutedPack = PartiallySubstitutedPack;
      newScope->ArgsInPartiallySubstitutedPack = ArgsInPartiallySubstitutedPack;
      newScope->NumArgsInPartiallySubstitutedPack =
        NumArgsInPartiallySubstitutedPack;

      for (LocalDeclsMap::iterator I = LocalDecls.begin(), E = LocalDecls.end();
           I != E; ++I) {
        const Decl *D = I->first;
        llvm::PointerUnion<Decl *, DeclArgumentPack *> &Stored =
          newScope->LocalDecls[D];
        if (I->second.is<Decl *>()) {
          Stored = I->second.get<Decl *>();
        } else {
          DeclArgumentPack *OldPack = I->second.get<DeclArgumentPack *>();
          DeclArgumentPack *NewPack = new DeclArgumentPack(*OldPack);
          Stored = NewPack;
          newScope->ArgumentPacks.push_back(NewPack);
        }
      }
      // Restore the saved scope to SemaRef
      SemaRef.CurrentInstantiationScope = oldScope;
      return newScope;
    }

    /// deletes the given scope, and all outer scopes, down to the
    /// given outermost scope.
    static void deleteScopes(LocalInstantiationScope *Scope,
                             LocalInstantiationScope *Outermost) {
      while (Scope && Scope != Outermost) {
        LocalInstantiationScope *Out = Scope->Outer;
        delete Scope;
        Scope = Out;
      }
    }

    /// Find the instantiation of the declaration D within the current
    /// instantiation scope.
    ///
    /// \param D The declaration whose instantiation we are searching for.
    ///
    /// \returns A pointer to the declaration or argument pack of declarations
    /// to which the declaration \c D is instantiated, if found. Otherwise,
    /// returns NULL.
    llvm::PointerUnion<Decl *, DeclArgumentPack *> *
    findInstantiationOf(const Decl *D);

    void InstantiatedLocal(const Decl *D, Decl *Inst);
    void InstantiatedLocalPackArg(const Decl *D, VarDecl *Inst);
    void MakeInstantiatedLocalArgPack(const Decl *D);

    /// Note that the given parameter pack has been partially substituted
    /// via explicit specification of template arguments
    /// (C++0x [temp.arg.explicit]p9).
    ///
    /// \param Pack The parameter pack, which will always be a template
    /// parameter pack.
    ///
    /// \param ExplicitArgs The explicitly-specified template arguments provided
    /// for this parameter pack.
    ///
    /// \param NumExplicitArgs The number of explicitly-specified template
    /// arguments provided for this parameter pack.
    void SetPartiallySubstitutedPack(NamedDecl *Pack,
                                     const TemplateArgument *ExplicitArgs,
                                     unsigned NumExplicitArgs);

    /// Reset the partially-substituted pack when it is no longer of
    /// interest.
    void ResetPartiallySubstitutedPack() {
      assert(PartiallySubstitutedPack && "No partially-substituted pack");
      PartiallySubstitutedPack = nullptr;
      ArgsInPartiallySubstitutedPack = nullptr;
      NumArgsInPartiallySubstitutedPack = 0;
    }

    /// Retrieve the partially-substitued template parameter pack.
    ///
    /// If there is no partially-substituted parameter pack, returns NULL.
    NamedDecl *
    getPartiallySubstitutedPack(const TemplateArgument **ExplicitArgs = nullptr,
                                unsigned *NumExplicitArgs = nullptr) const;

    /// Determine whether D is a pack expansion created in this scope.
    bool isLocalPackExpansion(const Decl *D);
  };

  class TemplateDeclInstantiator
    : public DeclVisitor<TemplateDeclInstantiator, Decl *>
  {
    Sema &SemaRef;
    Sema::ArgumentPackSubstitutionIndexRAII SubstIndex;
    DeclContext *Owner;
    const MultiLevelTemplateArgumentList &TemplateArgs;
    Sema::LateInstantiatedAttrVec* LateAttrs = nullptr;
    LocalInstantiationScope *StartingScope = nullptr;
    bool EvaluateConstraints = true;

    /// A list of out-of-line class template partial
    /// specializations that will need to be instantiated after the
    /// enclosing class's instantiation is complete.
    SmallVector<std::pair<ClassTemplateDecl *,
                                ClassTemplatePartialSpecializationDecl *>, 4>
      OutOfLinePartialSpecs;

    /// A list of out-of-line variable template partial
    /// specializations that will need to be instantiated after the
    /// enclosing variable's instantiation is complete.
    /// FIXME: Verify that this is needed.
    SmallVector<
        std::pair<VarTemplateDecl *, VarTemplatePartialSpecializationDecl *>, 4>
    OutOfLineVarPartialSpecs;

  public:
    TemplateDeclInstantiator(Sema &SemaRef, DeclContext *Owner,
                             const MultiLevelTemplateArgumentList &TemplateArgs)
        : SemaRef(SemaRef),
          SubstIndex(SemaRef, SemaRef.ArgumentPackSubstitutionIndex),
          Owner(Owner), TemplateArgs(TemplateArgs) {}

    void setEvaluateConstraints(bool B) {
      EvaluateConstraints = B;
    }
    bool getEvaluateConstraints() {
      return EvaluateConstraints;
    }

// Define all the decl visitors using DeclNodes.inc
#define DECL(DERIVED, BASE) \
    Decl *Visit ## DERIVED ## Decl(DERIVED ## Decl *D);
#define ABSTRACT_DECL(DECL)

// Decls which never appear inside a class or function.
#define OBJCCONTAINER(DERIVED, BASE)
#define FILESCOPEASM(DERIVED, BASE)
#define IMPORT(DERIVED, BASE)
#define EXPORT(DERIVED, BASE)
#define LINKAGESPEC(DERIVED, BASE)
#define OBJCCOMPATIBLEALIAS(DERIVED, BASE)
#define OBJCMETHOD(DERIVED, BASE)
#define OBJCTYPEPARAM(DERIVED, BASE)
#define OBJCIVAR(DERIVED, BASE)
#define OBJCPROPERTY(DERIVED, BASE)
#define OBJCPROPERTYIMPL(DERIVED, BASE)
#define EMPTY(DERIVED, BASE)
#define LIFETIMEEXTENDEDTEMPORARY(DERIVED, BASE)

    // Decls which use special-case instantiation code.
#define BLOCK(DERIVED, BASE)
#define CAPTURED(DERIVED, BASE)
#define IMPLICITPARAM(DERIVED, BASE)

#include "clang/AST/DeclNodes.inc"

    enum class RewriteKind { None, RewriteSpaceshipAsEqualEqual };

    void adjustForRewrite(RewriteKind RK, FunctionDecl *Orig, QualType &T,
                          TypeSourceInfo *&TInfo,
                          DeclarationNameInfo &NameInfo);

    // A few supplemental visitor functions.
    Decl *VisitCXXMethodDecl(CXXMethodDecl *D,
                             TemplateParameterList *TemplateParams,
                             Optional<const ASTTemplateArgumentListInfo *>
                                 ClassScopeSpecializationArgs = llvm::None,
                             RewriteKind RK = RewriteKind::None);
    Decl *VisitFunctionDecl(FunctionDecl *D,
                            TemplateParameterList *TemplateParams,
                            RewriteKind RK = RewriteKind::None);
    Decl *VisitDecl(Decl *D);
    Decl *VisitVarDecl(VarDecl *D, bool InstantiatingVarTemplate,
                       ArrayRef<BindingDecl *> *Bindings = nullptr);
    Decl *VisitBaseUsingDecls(BaseUsingDecl *D, BaseUsingDecl *Inst,
                              LookupResult *Lookup);

    // Enable late instantiation of attributes.  Late instantiated attributes
    // will be stored in LA.
    void enableLateAttributeInstantiation(Sema::LateInstantiatedAttrVec *LA) {
      LateAttrs = LA;
      StartingScope = SemaRef.CurrentInstantiationScope;
    }

    // Disable late instantiation of attributes.
    void disableLateAttributeInstantiation() {
      LateAttrs = nullptr;
      StartingScope = nullptr;
    }

    LocalInstantiationScope *getStartingScope() const { return StartingScope; }

    using delayed_partial_spec_iterator = SmallVectorImpl<std::pair<
      ClassTemplateDecl *, ClassTemplatePartialSpecializationDecl *>>::iterator;

    using delayed_var_partial_spec_iterator = SmallVectorImpl<std::pair<
        VarTemplateDecl *, VarTemplatePartialSpecializationDecl *>>::iterator;

    /// Return an iterator to the beginning of the set of
    /// "delayed" partial specializations, which must be passed to
    /// InstantiateClassTemplatePartialSpecialization once the class
    /// definition has been completed.
    delayed_partial_spec_iterator delayed_partial_spec_begin() {
      return OutOfLinePartialSpecs.begin();
    }

    delayed_var_partial_spec_iterator delayed_var_partial_spec_begin() {
      return OutOfLineVarPartialSpecs.begin();
    }

    /// Return an iterator to the end of the set of
    /// "delayed" partial specializations, which must be passed to
    /// InstantiateClassTemplatePartialSpecialization once the class
    /// definition has been completed.
    delayed_partial_spec_iterator delayed_partial_spec_end() {
      return OutOfLinePartialSpecs.end();
    }

    delayed_var_partial_spec_iterator delayed_var_partial_spec_end() {
      return OutOfLineVarPartialSpecs.end();
    }

    // Helper functions for instantiating methods.
    TypeSourceInfo *SubstFunctionType(FunctionDecl *D,
                             SmallVectorImpl<ParmVarDecl *> &Params);
    bool InitFunctionInstantiation(FunctionDecl *New, FunctionDecl *Tmpl);
    bool InitMethodInstantiation(CXXMethodDecl *New, CXXMethodDecl *Tmpl);

    bool SubstDefaultedFunction(FunctionDecl *New, FunctionDecl *Tmpl);

    TemplateParameterList *
      SubstTemplateParams(TemplateParameterList *List);

    bool SubstQualifier(const DeclaratorDecl *OldDecl,
                        DeclaratorDecl *NewDecl);
    bool SubstQualifier(const TagDecl *OldDecl,
                        TagDecl *NewDecl);

    Decl *VisitVarTemplateSpecializationDecl(
        VarTemplateDecl *VarTemplate, VarDecl *FromVar,
        const TemplateArgumentListInfo &TemplateArgsInfo,
        ArrayRef<TemplateArgument> Converted,
        VarTemplateSpecializationDecl *PrevDecl = nullptr);

    Decl *InstantiateTypedefNameDecl(TypedefNameDecl *D, bool IsTypeAlias);
    ClassTemplatePartialSpecializationDecl *
    InstantiateClassTemplatePartialSpecialization(
                                              ClassTemplateDecl *ClassTemplate,
                           ClassTemplatePartialSpecializationDecl *PartialSpec);
    VarTemplatePartialSpecializationDecl *
    InstantiateVarTemplatePartialSpecialization(
        VarTemplateDecl *VarTemplate,
        VarTemplatePartialSpecializationDecl *PartialSpec);
    void InstantiateEnumDefinition(EnumDecl *Enum, EnumDecl *Pattern);

  private:
    template<typename T>
    Decl *instantiateUnresolvedUsingDecl(T *D,
                                         bool InstantiatingPackElement = false);
  };

} // namespace clang

#endif // LLVM_CLANG_SEMA_TEMPLATE_H<|MERGE_RESOLUTION|>--- conflicted
+++ resolved
@@ -77,11 +77,7 @@
 
     using ArgList = ArrayRef<TemplateArgument>;
     struct ArgumentListLevel {
-<<<<<<< HEAD
-      Decl *AssociatedDecl;
-=======
       llvm::PointerIntPair<Decl *, 1, bool> AssociatedDeclAndFinal;
->>>>>>> e7aa6127
       ArgList Args;
     };
     using ContainerType = SmallVector<ArgumentListLevel, 4>;
@@ -105,13 +101,8 @@
     MultiLevelTemplateArgumentList() = default;
 
     /// Construct a single-level template argument list.
-<<<<<<< HEAD
-    MultiLevelTemplateArgumentList(Decl *D, ArgList Args) {
-      addOuterTemplateArguments(D, Args);
-=======
     MultiLevelTemplateArgumentList(Decl *D, ArgList Args, bool Final) {
       addOuterTemplateArguments(D, Args, Final);
->>>>>>> e7aa6127
     }
 
     void setKind(TemplateSubstitutionKind K) { Kind = K; }
@@ -169,17 +160,11 @@
     /// A template-like entity which owns the whole pattern being substituted.
     /// This will usually own a set of template parameters, or in some
     /// cases might even be a template parameter itself.
-<<<<<<< HEAD
-    Decl *getAssociatedDecl(unsigned Depth) const {
-      assert(NumRetainedOuterLevels <= Depth && Depth < getNumLevels());
-      return TemplateArgumentLists[getNumLevels() - Depth - 1].AssociatedDecl;
-=======
     std::pair<Decl *, bool> getAssociatedDecl(unsigned Depth) const {
       assert(NumRetainedOuterLevels <= Depth && Depth < getNumLevels());
       auto AD = TemplateArgumentLists[getNumLevels() - Depth - 1]
                     .AssociatedDeclAndFinal;
       return {AD.getPointer(), AD.getInt()};
->>>>>>> e7aa6127
     }
 
     /// Determine whether there is a non-NULL template argument at the
@@ -219,16 +204,6 @@
 
     /// Add a new outmost level to the multi-level template argument
     /// list.
-<<<<<<< HEAD
-    void addOuterTemplateArguments(Decl *AssociatedDecl, ArgList Args) {
-      assert(!NumRetainedOuterLevels &&
-             "substituted args outside retained args?");
-      assert(getKind() == TemplateSubstitutionKind::Specialization);
-      assert(AssociatedDecl != nullptr || Args.size() == 0);
-      TemplateArgumentLists.push_back(
-          {AssociatedDecl ? AssociatedDecl->getCanonicalDecl() : nullptr,
-           Args});
-=======
     /// A 'Final' substitution means that Subst* nodes won't be built
     /// for the replacements.
     void addOuterTemplateArguments(Decl *AssociatedDecl, ArgList Args,
@@ -238,18 +213,13 @@
       assert(getKind() == TemplateSubstitutionKind::Specialization);
       TemplateArgumentLists.push_back(
           {{AssociatedDecl->getCanonicalDecl(), Final}, Args});
->>>>>>> e7aa6127
     }
 
     void addOuterTemplateArguments(ArgList Args) {
       assert(!NumRetainedOuterLevels &&
              "substituted args outside retained args?");
       assert(getKind() == TemplateSubstitutionKind::Rewrite);
-<<<<<<< HEAD
-      TemplateArgumentLists.push_back({nullptr, Args});
-=======
       TemplateArgumentLists.push_back({{}, Args});
->>>>>>> e7aa6127
     }
 
     void addOuterTemplateArguments(llvm::NoneType) {
