--- conflicted
+++ resolved
@@ -514,7 +514,6 @@
   /// forward slash (/) elsewhere.
   bool UseTargetPathSeparator = false;
 
-<<<<<<< HEAD
   /// The name of the file to which the backend should save YAML optimization
   /// records.
   std::string OptRecordFile;
@@ -522,11 +521,10 @@
   std::string FPAccuracyVal;
   using FPAccuracyFuncMapTy = std::map<std::string, std::string>;
   FPAccuracyFuncMapTy FPAccuracyFuncMap;
-=======
+
   // Indicates whether we should keep all nullptr checks for pointers
   // received as a result of a standard operator new (-fcheck-new)
   bool CheckNew = false;
->>>>>>> 52c8f0bb
 
   LangOptions();
 
