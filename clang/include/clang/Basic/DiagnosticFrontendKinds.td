//==--- DiagnosticFrontendKinds.td - frontend diagnostics -----------------===//
//
// Part of the LLVM Project, under the Apache License v2.0 with LLVM Exceptions.
// See https://llvm.org/LICENSE.txt for license information.
// SPDX-License-Identifier: Apache-2.0 WITH LLVM-exception
//
//===----------------------------------------------------------------------===//

class BackendInfo : CatBackend, ShowInSystemHeader;

let Component = "Frontend" in {

def err_fe_error_opening : Error<"error opening '%0': %1">;
def err_fe_error_reading : Error<"error reading '%0': %1">;
def err_fe_error_reading_stdin : Error<"error reading stdin: %0">;
def err_fe_error_backend : Error<"error in backend: %0">, DefaultFatal;

def err_fe_inline_asm : Error<"%0">, CatInlineAsm;
def warn_fe_inline_asm : Warning<"%0">, CatInlineAsm, InGroup<BackendInlineAsm>;
def note_fe_inline_asm : Note<"%0">, CatInlineAsm;
def note_fe_inline_asm_here : Note<"instantiated into assembly here">;
def err_fe_source_mgr : Error<"%0">, CatSourceMgr;
def warn_fe_source_mgr : Warning<"%0">, CatSourceMgr, InGroup<BackendSourceMgr>;
def note_fe_source_mgr : Note<"%0">, CatSourceMgr;
def err_fe_linking_module : Error<"cannot link module '%0': %1">, DefaultFatal;
def warn_fe_linking_module : Warning<"linking module '%0': %1">, InGroup<LinkerWarnings>;
def note_fe_linking_module : Note<"linking module '%0': %1">;

def warn_fe_frame_larger_than : Warning<"stack frame size (%0) exceeds limit (%1) in '%2'">,
    BackendInfo, InGroup<BackendFrameLargerThan>;
def warn_fe_backend_frame_larger_than: Warning<"%0">,
    BackendInfo, InGroup<BackendFrameLargerThan>;
def err_fe_backend_frame_larger_than: Error<"%0">, BackendInfo;
def note_fe_backend_frame_larger_than: Note<"%0">, BackendInfo;

def warn_fe_backend_plugin: Warning<"%0">, BackendInfo, InGroup<BackendPlugin>;
def err_fe_backend_plugin: Error<"%0">, BackendInfo;

def warn_fe_backend_resource_limit: Warning<"%0 (%1) exceeds limit (%2) in '%3'">, BackendInfo, InGroup<BackendPlugin>;
def err_fe_backend_resource_limit: Error<"%0 (%1) exceeds limit (%2) in '%3'">, BackendInfo;
def note_fe_backend_resource_limit: Note<"%0 (%1) exceeds limit (%2) in '%3'">, BackendInfo;

def remark_fe_backend_plugin: Remark<"%0">, BackendInfo, InGroup<RemarkBackendPlugin>;
def note_fe_backend_plugin: Note<"%0">, BackendInfo;

def warn_fe_override_module : Warning<
    "overriding the module target triple with %0">,
    InGroup<DiagGroup<"override-module">>;
def warn_fe_backend_unsupported_fp_rounding : Warning<
    "overriding currently unsupported rounding mode on this target">,
    InGroup<UnsupportedFPOpt>;
def warn_fe_backend_unsupported_fp_exceptions : Warning<
    "overriding currently unsupported use of floating point exceptions "
    "on this target">, InGroup<UnsupportedFPOpt>;
def warn_fe_backend_invalid_feature_flag : Warning<
    "feature flag '%0' must start with either '+' to enable the feature or '-'"
    " to disable it; flag ignored">, InGroup<InvalidCommandLineArgument>;
def warn_fe_backend_readonly_feature_flag : Warning<
    "feature flag '%0' is ignored since the feature is read only">,
    InGroup<InvalidCommandLineArgument>;

def err_incompatible_fp_eval_method_options : Error<
    "option 'ffp-eval-method' cannot be used with option "
    "%select{'fapprox-func'|'mreassociate'|'freciprocal'}0">;

def remark_fe_backend_optimization_remark : Remark<"%0">, BackendInfo,
    InGroup<BackendOptimizationRemark>;
def remark_fe_backend_optimization_remark_missed : Remark<"%0">, BackendInfo,
    InGroup<BackendOptimizationRemarkMissed>;
def remark_fe_backend_optimization_remark_analysis : Remark<"%0">, BackendInfo,
    InGroup<BackendOptimizationRemarkAnalysis>;
def remark_fe_backend_optimization_remark_analysis_fpcommute : Remark<"%0; "
    "allow reordering by specifying '#pragma clang loop vectorize(enable)' "
    "before the loop or by providing the compiler option '-ffast-math'.">,
    BackendInfo, InGroup<BackendOptimizationRemarkAnalysis>;
def remark_fe_backend_optimization_remark_analysis_aliasing : Remark<"%0; "
    "allow reordering by specifying '#pragma clang loop vectorize(enable)' "
    "before the loop. If the arrays will always be independent specify "
    "'#pragma clang loop vectorize(assume_safety)' before the loop or provide "
    "the '__restrict__' qualifier with the independent array arguments. "
    "Erroneous results will occur if these options are incorrectly applied!">,
    BackendInfo, InGroup<BackendOptimizationRemarkAnalysis>;

def warn_fe_backend_optimization_failure : Warning<"%0">, BackendInfo,
    InGroup<BackendOptimizationFailure>, DefaultWarn;
def note_fe_backend_invalid_loc : Note<"could "
  "not determine the original source location for %0:%1:%2">, BackendInfo;

def err_fe_backend_unsupported : Error<"%0">, BackendInfo;
def warn_fe_backend_unsupported : Warning<"%0">, BackendInfo;

def err_fe_backend_error_attr :
  Error<"call to '%0' declared with 'error' attribute: %1">, BackendInfo;
def warn_fe_backend_warning_attr :
  Warning<"call to '%0' declared with 'warning' attribute: %1">, BackendInfo,
  InGroup<BackendWarningAttributes>;
def warn_toc_unsupported_type : Warning<"-mtocdata option is ignored "
  "for %0 because %1">, InGroup<BackendWarningAttributes>;

def err_fe_invalid_code_complete_file : Error<
    "cannot locate code-completion file %0">, DefaultFatal;
def err_fe_dependency_file_requires_MT : Error<
    "-dependency-file requires at least one -MT or -MQ option">;
def err_fe_invalid_plugin_name : Error<
    "unable to find plugin '%0'">;
def err_fe_expected_compiler_job : Error<
    "unable to handle compilation, expected exactly one compiler job in '%0'">;
def err_fe_expected_clang_command : Error<
    "expected a clang compiler command">;
def err_fe_remap_missing_to_file : Error<
    "could not remap file '%0' to the contents of file '%1'">, DefaultFatal;
def err_fe_remap_missing_from_file : Error<
    "could not remap from missing file '%0'">, DefaultFatal;
def err_fe_unable_to_load_pch : Error<
    "unable to load PCH file">;
def err_fe_unable_to_load_plugin : Error<
    "unable to load plugin '%0': '%1'">;
def err_fe_unable_to_create_target : Error<
    "unable to create target: '%0'">;
def err_fe_unable_to_interface_with_target : Error<
    "unable to interface with target machine">;
def err_fe_unable_to_open_output : Error<
    "unable to open output file '%0': '%1'">;
def warn_fe_macro_contains_embedded_newline : Warning<
    "macro '%0' contains embedded newline; text after the newline is ignored">;
def warn_fe_cc_print_header_failure : Warning<
    "unable to open CC_PRINT_HEADERS file: %0 (using stderr)">;
def warn_fe_cc_log_diagnostics_failure : Warning<
    "unable to open CC_LOG_DIAGNOSTICS file: %0 (using stderr)">;
def warn_fe_unable_to_open_stats_file : Warning<
    "unable to open statistics output file '%0': '%1'">,
    InGroup<DiagGroup<"unable-to-open-stats-file">>;
def err_fe_no_pch_in_dir : Error<
    "no suitable precompiled header file found in directory '%0'">;
def err_fe_action_not_available : Error<
    "action %0 not compiled in">;
def err_fe_invalid_alignment : Error<
    "invalid value '%1' in '%0'; alignment must be a power of 2">;
def err_fe_invalid_exception_model
   : Error<"invalid exception model '%select{none|sjlj|seh|dwarf|wasm}0' for target '%1'">;
def err_fe_invalid_source_date_epoch : Error<
    "environment variable 'SOURCE_DATE_EPOCH' ('%0') must be a non-negative decimal integer <= %1">;

def err_fe_unable_to_load_basic_block_sections_file : Error<
    "unable to load basic block sections function list: '%0'">;

def warn_fe_serialized_diag_merge_failure : Warning<
    "unable to merge a subprocess's serialized diagnostics">,
    InGroup<SerializedDiagnostics>;
def warn_fe_serialized_diag_failure : Warning<
    "unable to open file %0 for serializing diagnostics (%1)">,
    InGroup<SerializedDiagnostics>;
def warn_fe_serialized_diag_failure_during_finalisation : Warning<
    "Received warning after diagnostic serialization teardown was underway: %0">,
    InGroup<SerializedDiagnostics>;

def err_verify_missing_line : Error<
    "missing or invalid line number following '@' in expected %0">;
def err_verify_missing_file : Error<
    "file '%0' could not be located in expected %1">;
def err_verify_invalid_range : Error<
    "invalid range following '-' in expected %0">;
def err_verify_ambiguous_marker : Error<
    "reference to marker '%0' is ambiguous">;
def note_verify_ambiguous_marker : Note<
    "ambiguous marker '%0' is defined here">;
def err_verify_no_such_marker : Error<
    "use of undefined marker '%0'">;
def err_verify_missing_start : Error<
    "cannot find start ('{{') of expected %0">;
def err_verify_missing_end : Error<
    "cannot find end ('%1') of expected %0">;
def err_verify_invalid_content : Error<
    "invalid expected %0: %1">;
def err_verify_missing_regex : Error<
    "cannot find start of regex ('{{') in %0">;
def err_verify_inconsistent_diags : Error<
    "'%0' diagnostics %select{expected|seen}1 but not %select{seen|expected}1: "
    "%2">;
def err_verify_invalid_no_diags : Error<
    "%select{expected|'%0-no-diagnostics'}1 directive cannot follow "
    "%select{'%0-no-diagnostics' directive|other expected directives}1">;
def err_verify_no_directives : Error<
    "no expected directives found: consider use of '%0-no-diagnostics'">;
def err_verify_nonconst_addrspace : Error<
  "qualifier 'const' is needed for variables in address space '%0'">;

def note_fixit_applied : Note<"FIX-IT applied suggested code changes">;
def note_fixit_in_macro : Note<
    "FIX-IT unable to apply suggested code changes in a macro">;
def note_fixit_failed : Note<
    "FIX-IT unable to apply suggested code changes">;
def note_fixit_unfixed_error : Note<"FIX-IT detected an error it cannot fix">;
def warn_fixit_no_changes : Note<
    "FIX-IT detected errors it could not fix; no output will be generated">;

// PCH reader
def err_relocatable_without_isysroot : Error<
    "must specify system root with -isysroot when building a relocatable "
    "PCH file">;

def warn_unknown_diag_option : Warning<
    "unknown %select{warning|remark}0 option '%1'%select{|; did you mean '%3'?}2">,
    InGroup<UnknownWarningOption>;
def warn_unknown_warning_specifier : Warning<
    "unknown %0 warning specifier: '%1'">,
    InGroup<UnknownWarningOption>;

def warn_incompatible_analyzer_plugin_api : Warning<
    "checker plugin '%0' is not compatible with this version of the analyzer">,
    InGroup<DiagGroup<"analyzer-incompatible-plugin"> >;
def note_incompatible_analyzer_plugin_api : Note<
    "current API version is '%0', but plugin was compiled with version '%1'">;

def err_module_build_requires_fmodules : Error<
  "module compilation requires '-fmodules'">;
def err_module_interface_requires_cpp_modules : Error<
  "module interface compilation requires '-std=c++20'">;
def warn_module_config_mismatch : Warning<
  "module file %0 cannot be loaded due to a configuration mismatch with the current "
  "compilation">, InGroup<DiagGroup<"module-file-config-mismatch">>, DefaultError;
def err_module_map_not_found : Error<"module map file '%0' not found">,
  DefaultFatal;
def err_missing_module_name : Error<
  "no module name provided; specify one with -fmodule-name=">,
  DefaultFatal;
def err_missing_module : Error<
  "no module named '%0' declared in module map file '%1'">, DefaultFatal;
def err_no_submodule : Error<"no submodule named %0 in module '%1'">;
def err_no_submodule_suggest : Error<
  "no submodule named %0 in module '%1'; did you mean '%2'?">;
def warn_no_priv_submodule_use_toplevel : Warning<
  "no submodule named %0 in module '%1'; using top level '%2'">,
  InGroup<PrivateModule>;
def note_private_top_level_defined : Note<
  "module defined here">;
def warn_missing_submodule : Warning<"missing submodule '%0'">,
  InGroup<IncompleteUmbrella>;
def note_module_import_here : Note<"module imported here">;
def err_module_cannot_create_includes : Error<
  "cannot create includes file for module %0: %1">;
def warn_module_config_macro_undef : Warning<
  "%select{definition|#undef}0 of configuration macro '%1' has no effect on "
  "the import of '%2'; pass '%select{-D%1=...|-U%1}0' on the command line "
  "to configure the module">,
  InGroup<ConfigMacros>;
def note_module_def_undef_here : Note<
  "macro was %select{defined|#undef'd}0 here">;
def remark_module_build : Remark<"building module '%0' as '%1'">,
  ShowInSystemHeader,
  InGroup<ModuleBuild>;
def remark_module_build_done : Remark<"finished building module '%0'">,
  ShowInSystemHeader,
  InGroup<ModuleBuild>;
def remark_module_lock : Remark<"locking '%0' to build module '%1'">,
  InGroup<ModuleLock>;
def err_modules_embed_file_not_found :
  Error<"file '%0' specified by '-fmodules-embed-file=' not found">,
  DefaultFatal;
def err_module_header_file_not_found :
  Error<"module header file '%0' not found">, DefaultFatal;

def err_test_module_file_extension_version : Error<
  "test module file extension '%0' has different version (%1.%2) than expected "
  "(%3.%4)">;

def warn_eagerly_load_for_standard_cplusplus_modules : Warning<
  "the form '-fmodule-file=<BMI-path>' is deprecated for standard C++ named modules;"
  "consider to use '-fmodule-file=<module-name>=<BMI-path>' instead">,
  InGroup<DiagGroup<"eager-load-cxx-named-modules">>;

def err_missing_vfs_overlay_file : Error<
  "virtual filesystem overlay file '%0' not found">, DefaultFatal;
def err_invalid_vfs_overlay : Error<
  "invalid virtual filesystem overlay file '%0'">, DefaultFatal;

def warn_option_invalid_ocl_version : Warning<
  "%0 does not support the option '%1'">, InGroup<Deprecated>;

def err_builtin_needs_feature : Error<"%0 needs target feature %1">;
def err_function_needs_feature : Error<
  "always_inline function %1 requires target feature '%2', but would "
  "be inlined into function %0 that is compiled without support for '%2'">;

let CategoryName = "Codegen ABI Check" in {
def err_function_always_inline_attribute_mismatch : Error<
  "always_inline function %1 and its caller %0 have mismatching %2 attributes">;
def err_function_always_inline_new_za : Error<
  "always_inline function %0 has new za state">;

def warn_avx_calling_convention
    : Warning<"AVX vector %select{return|argument}0 of type %1 without '%2' "
              "enabled changes the ABI">,
      InGroup<DiagGroup<"psabi">>;
def err_avx_calling_convention : Error<warn_avx_calling_convention.Summary>;

<<<<<<< HEAD
def warn_sycl_device_has_aspect_mismatch
    : Warning<"function '%0' uses aspect '%1' not listed in its "
              "%select{'device_has' property|'sycl::device_has' attribute}2">,
              BackendInfo, InGroup<SyclAspectMismatch>;
def note_sycl_aspect_propagated_from_call
    : Note<"propagated from call to function '%0'">, BackendInfo;
=======
def err_target_unsupported_type_for_abi
    : Error<"%0 requires %1 type support, but ABI '%2' does not support it">;
}
>>>>>>> ef395a49

def err_alias_to_undefined : Error<
  "%select{alias|ifunc}0 must point to a defined "
  "%select{variable or |}1function">;
def err_alias_to_common : Error<
  "alias to a variable in a common section is not allowed">;
def note_alias_requires_mangled_name : Note<
  "the %select{function or variable|function}0 specified in an %select{alias|ifunc}1 must refer to its mangled name">;
def note_alias_mangled_name_alternative: Note<
  "function by that name is mangled as \"%0\"">;
def warn_alias_to_weak_alias : Warning<
  "%select{alias|ifunc}2 will always resolve to %0 even if weak definition of "
  "%1 is overridden">,
  InGroup<IgnoredAttributes>;
def err_duplicate_mangled_name : Error<
  "definition with same mangled name '%0' as another definition">;
def err_cyclic_alias : Error<
  "%select{alias|ifunc}0 definition is part of a cycle">;
def err_hidden_visibility_dllexport : Error<
  "hidden visibility cannot be applied to 'dllexport' declaration">;
def err_non_default_visibility_dllimport : Error<
  "non-default visibility cannot be applied to 'dllimport' declaration">;
def err_ifunc_resolver_return : Error<
  "ifunc resolver function must return a pointer">;

def warn_atomic_op_misaligned : Warning<
  "misaligned atomic operation may incur "
  "significant performance penalty"
  "; the expected alignment (%0 bytes) exceeds the actual alignment (%1 bytes)">,
  InGroup<AtomicAlignment>;

def warn_atomic_op_oversized : Warning<
  "large atomic operation may incur "
  "significant performance penalty"
  "; the access size (%0 bytes) exceeds the max lock-free size (%1  bytes)">,
InGroup<AtomicAlignment>;

def warn_sync_op_misaligned : Warning<
  "__sync builtin operation MUST have natural alignment (consider using __atomic).">,
  InGroup<SyncAlignment>;

def warn_alias_with_section : Warning<
  "%select{alias|ifunc}1 will not be in section '%0' but in the same section "
  "as the %select{aliasee|resolver}2">,
  InGroup<IgnoredAttributes>;

let CategoryName = "Instrumentation Issue" in {
def warn_profile_data_out_of_date : Warning<
  "profile data may be out of date: of %0 function%s0, %1 %plural{1:has|:have}1"
  " mismatched data that will be ignored">,
  InGroup<ProfileInstrOutOfDate>;
def warn_profile_data_missing : Warning<
  "profile data may be incomplete: of %0 function%s0, %1 %plural{1:has|:have}1"
  " no data">,
  InGroup<ProfileInstrMissing>,
  DefaultIgnore;
def warn_profile_data_unprofiled : Warning<
  "no profile data available for file \"%0\"">,
  InGroup<ProfileInstrUnprofiled>;
def warn_profile_data_misexpect : Warning<
  "Potential performance regression from use of __builtin_expect(): "
  "Annotation was correct on %0 of profiled executions.">,
  BackendInfo,
  InGroup<MisExpect>;
} // end of instrumentation issue category

def err_extract_api_ignores_file_not_found :
  Error<"file '%0' specified by '--extract-api-ignores=' not found">, DefaultFatal;

}<|MERGE_RESOLUTION|>--- conflicted
+++ resolved
@@ -294,18 +294,17 @@
       InGroup<DiagGroup<"psabi">>;
 def err_avx_calling_convention : Error<warn_avx_calling_convention.Summary>;
 
-<<<<<<< HEAD
+
 def warn_sycl_device_has_aspect_mismatch
     : Warning<"function '%0' uses aspect '%1' not listed in its "
               "%select{'device_has' property|'sycl::device_has' attribute}2">,
               BackendInfo, InGroup<SyclAspectMismatch>;
 def note_sycl_aspect_propagated_from_call
     : Note<"propagated from call to function '%0'">, BackendInfo;
-=======
+
 def err_target_unsupported_type_for_abi
     : Error<"%0 requires %1 type support, but ABI '%2' does not support it">;
 }
->>>>>>> ef395a49
 
 def err_alias_to_undefined : Error<
   "%select{alias|ifunc}0 must point to a defined "
