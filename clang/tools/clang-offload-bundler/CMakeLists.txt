--- conflicted
+++ resolved
@@ -22,16 +22,11 @@
   clangDriver
   )
 
-<<<<<<< HEAD
-add_dependencies(clang clang-offload-bundler)
-
 # A standalone clang build uses a pre-installed llvm-objcopy
 if (NOT CLANG_BUILT_STANDALONE)
   add_dependencies(clang-offload-bundler llvm-objcopy)
 endif()
 
-=======
->>>>>>> 326c1353
 clang_target_link_libraries(clang-offload-bundler
   PRIVATE
   ${CLANG_OFFLOAD_BUNDLER_LIB_DEPS}
