//===- MachineInstrTest.cpp -----------------------------------------------===//
//
// Part of the LLVM Project, under the Apache License v2.0 with LLVM Exceptions.
// See https://llvm.org/LICENSE.txt for license information.
// SPDX-License-Identifier: Apache-2.0 WITH LLVM-exception
//
//===----------------------------------------------------------------------===//

#include "llvm/CodeGen/MachineInstr.h"
#include "llvm/ADT/Triple.h"
#include "llvm/CodeGen/MachineBasicBlock.h"
#include "llvm/CodeGen/MachineFunction.h"
#include "llvm/CodeGen/MachineMemOperand.h"
#include "llvm/CodeGen/MachineModuleInfo.h"
#include "llvm/CodeGen/TargetFrameLowering.h"
#include "llvm/CodeGen/TargetInstrInfo.h"
#include "llvm/CodeGen/TargetLowering.h"
#include "llvm/CodeGen/TargetSubtargetInfo.h"
#include "llvm/IR/DebugInfoMetadata.h"
#include "llvm/IR/IRBuilder.h"
#include "llvm/IR/ModuleSlotTracker.h"
#include "llvm/MC/MCAsmInfo.h"
#include "llvm/MC/MCSymbol.h"
#include "llvm/Support/TargetRegistry.h"
#include "llvm/Support/TargetSelect.h"
#include "llvm/Target/TargetMachine.h"
#include "llvm/Target/TargetOptions.h"
#include "gtest/gtest.h"

using namespace llvm;

namespace {
// Include helper functions to ease the manipulation of MachineFunctions.
#include "MFCommon.inc"

std::unique_ptr<MCContext> createMCContext(MCAsmInfo *AsmInfo) {
  Triple TheTriple(/*ArchStr=*/"", /*VendorStr=*/"", /*OSStr=*/"",
                   /*EnvironmentStr=*/"elf");
  return std::make_unique<MCContext>(TheTriple, AsmInfo, nullptr, nullptr,
<<<<<<< HEAD
                                     nullptr, nullptr, nullptr, false);
=======
                                     nullptr, nullptr, false);
>>>>>>> 21f3f750
}

// This test makes sure that MachineInstr::isIdenticalTo handles Defs correctly
// for various combinations of IgnoreDefs, and also that it is symmetrical.
TEST(IsIdenticalToTest, DifferentDefs) {
  LLVMContext Ctx;
  Module Mod("Module", Ctx);
  auto MF = createMachineFunction(Ctx, Mod);

  unsigned short NumOps = 2;
  unsigned char NumDefs = 1;
  MCOperandInfo OpInfo[] = {
      {0, 0, MCOI::OPERAND_REGISTER, 0},
      {0, 1 << MCOI::OptionalDef, MCOI::OPERAND_REGISTER, 0}};
  MCInstrDesc MCID = {
      0, NumOps,  NumDefs, 0,     0, 1ULL << MCID::HasOptionalDef,
      0, nullptr, nullptr, OpInfo};

  // Create two MIs with different virtual reg defs and the same uses.
  unsigned VirtualDef1 = -42; // The value doesn't matter, but the sign does.
  unsigned VirtualDef2 = -43;
  unsigned VirtualUse = -44;

  auto MI1 = MF->CreateMachineInstr(MCID, DebugLoc());
  MI1->addOperand(*MF, MachineOperand::CreateReg(VirtualDef1, /*isDef*/ true));
  MI1->addOperand(*MF, MachineOperand::CreateReg(VirtualUse, /*isDef*/ false));

  auto MI2 = MF->CreateMachineInstr(MCID, DebugLoc());
  MI2->addOperand(*MF, MachineOperand::CreateReg(VirtualDef2, /*isDef*/ true));
  MI2->addOperand(*MF, MachineOperand::CreateReg(VirtualUse, /*isDef*/ false));

  // Check that they are identical when we ignore virtual register defs, but not
  // when we check defs.
  ASSERT_FALSE(MI1->isIdenticalTo(*MI2, MachineInstr::CheckDefs));
  ASSERT_FALSE(MI2->isIdenticalTo(*MI1, MachineInstr::CheckDefs));

  ASSERT_TRUE(MI1->isIdenticalTo(*MI2, MachineInstr::IgnoreVRegDefs));
  ASSERT_TRUE(MI2->isIdenticalTo(*MI1, MachineInstr::IgnoreVRegDefs));

  // Create two MIs with different virtual reg defs, and a def or use of a
  // sentinel register.
  unsigned SentinelReg = 0;

  auto MI3 = MF->CreateMachineInstr(MCID, DebugLoc());
  MI3->addOperand(*MF, MachineOperand::CreateReg(VirtualDef1, /*isDef*/ true));
  MI3->addOperand(*MF, MachineOperand::CreateReg(SentinelReg, /*isDef*/ true));

  auto MI4 = MF->CreateMachineInstr(MCID, DebugLoc());
  MI4->addOperand(*MF, MachineOperand::CreateReg(VirtualDef2, /*isDef*/ true));
  MI4->addOperand(*MF, MachineOperand::CreateReg(SentinelReg, /*isDef*/ false));

  // Check that they are never identical.
  ASSERT_FALSE(MI3->isIdenticalTo(*MI4, MachineInstr::CheckDefs));
  ASSERT_FALSE(MI4->isIdenticalTo(*MI3, MachineInstr::CheckDefs));

  ASSERT_FALSE(MI3->isIdenticalTo(*MI4, MachineInstr::IgnoreVRegDefs));
  ASSERT_FALSE(MI4->isIdenticalTo(*MI3, MachineInstr::IgnoreVRegDefs));
}

// Check that MachineInstrExpressionTrait::isEqual is symmetric and in sync with
// MachineInstrExpressionTrait::getHashValue
void checkHashAndIsEqualMatch(MachineInstr *MI1, MachineInstr *MI2) {
  bool IsEqual1 = MachineInstrExpressionTrait::isEqual(MI1, MI2);
  bool IsEqual2 = MachineInstrExpressionTrait::isEqual(MI2, MI1);

  ASSERT_EQ(IsEqual1, IsEqual2);

  auto Hash1 = MachineInstrExpressionTrait::getHashValue(MI1);
  auto Hash2 = MachineInstrExpressionTrait::getHashValue(MI2);

  ASSERT_EQ(IsEqual1, Hash1 == Hash2);
}

// This test makes sure that MachineInstrExpressionTraits::isEqual is in sync
// with MachineInstrExpressionTraits::getHashValue.
TEST(MachineInstrExpressionTraitTest, IsEqualAgreesWithGetHashValue) {
  LLVMContext Ctx;
  Module Mod("Module", Ctx);
  auto MF = createMachineFunction(Ctx, Mod);

  unsigned short NumOps = 2;
  unsigned char NumDefs = 1;
  MCOperandInfo OpInfo[] = {
      {0, 0, MCOI::OPERAND_REGISTER, 0},
      {0, 1 << MCOI::OptionalDef, MCOI::OPERAND_REGISTER, 0}};
  MCInstrDesc MCID = {
      0, NumOps,  NumDefs, 0,     0, 1ULL << MCID::HasOptionalDef,
      0, nullptr, nullptr, OpInfo};

  // Define a series of instructions with different kinds of operands and make
  // sure that the hash function is consistent with isEqual for various
  // combinations of them.
  unsigned VirtualDef1 = -42;
  unsigned VirtualDef2 = -43;
  unsigned VirtualReg = -44;
  unsigned SentinelReg = 0;
  unsigned PhysicalReg = 45;

  auto VD1VU = MF->CreateMachineInstr(MCID, DebugLoc());
  VD1VU->addOperand(*MF,
                    MachineOperand::CreateReg(VirtualDef1, /*isDef*/ true));
  VD1VU->addOperand(*MF,
                    MachineOperand::CreateReg(VirtualReg, /*isDef*/ false));

  auto VD2VU = MF->CreateMachineInstr(MCID, DebugLoc());
  VD2VU->addOperand(*MF,
                    MachineOperand::CreateReg(VirtualDef2, /*isDef*/ true));
  VD2VU->addOperand(*MF,
                    MachineOperand::CreateReg(VirtualReg, /*isDef*/ false));

  auto VD1SU = MF->CreateMachineInstr(MCID, DebugLoc());
  VD1SU->addOperand(*MF,
                    MachineOperand::CreateReg(VirtualDef1, /*isDef*/ true));
  VD1SU->addOperand(*MF,
                    MachineOperand::CreateReg(SentinelReg, /*isDef*/ false));

  auto VD1SD = MF->CreateMachineInstr(MCID, DebugLoc());
  VD1SD->addOperand(*MF,
                    MachineOperand::CreateReg(VirtualDef1, /*isDef*/ true));
  VD1SD->addOperand(*MF,
                    MachineOperand::CreateReg(SentinelReg, /*isDef*/ true));

  auto VD2PU = MF->CreateMachineInstr(MCID, DebugLoc());
  VD2PU->addOperand(*MF,
                    MachineOperand::CreateReg(VirtualDef2, /*isDef*/ true));
  VD2PU->addOperand(*MF,
                    MachineOperand::CreateReg(PhysicalReg, /*isDef*/ false));

  auto VD2PD = MF->CreateMachineInstr(MCID, DebugLoc());
  VD2PD->addOperand(*MF,
                    MachineOperand::CreateReg(VirtualDef2, /*isDef*/ true));
  VD2PD->addOperand(*MF,
                    MachineOperand::CreateReg(PhysicalReg, /*isDef*/ true));

  checkHashAndIsEqualMatch(VD1VU, VD2VU);
  checkHashAndIsEqualMatch(VD1VU, VD1SU);
  checkHashAndIsEqualMatch(VD1VU, VD1SD);
  checkHashAndIsEqualMatch(VD1VU, VD2PU);
  checkHashAndIsEqualMatch(VD1VU, VD2PD);

  checkHashAndIsEqualMatch(VD2VU, VD1SU);
  checkHashAndIsEqualMatch(VD2VU, VD1SD);
  checkHashAndIsEqualMatch(VD2VU, VD2PU);
  checkHashAndIsEqualMatch(VD2VU, VD2PD);

  checkHashAndIsEqualMatch(VD1SU, VD1SD);
  checkHashAndIsEqualMatch(VD1SU, VD2PU);
  checkHashAndIsEqualMatch(VD1SU, VD2PD);

  checkHashAndIsEqualMatch(VD1SD, VD2PU);
  checkHashAndIsEqualMatch(VD1SD, VD2PD);

  checkHashAndIsEqualMatch(VD2PU, VD2PD);
}

TEST(MachineInstrPrintingTest, DebugLocPrinting) {
  LLVMContext Ctx;
  Module Mod("Module", Ctx);
  auto MF = createMachineFunction(Ctx, Mod);

  MCOperandInfo OpInfo{0, 0, MCOI::OPERAND_REGISTER, 0};
  MCInstrDesc MCID = {0, 1, 1, 0, 0, 0, 0, nullptr, nullptr, &OpInfo};

  DIFile *DIF = DIFile::getDistinct(Ctx, "filename", "");
  DISubprogram *DIS = DISubprogram::getDistinct(
      Ctx, nullptr, "", "", DIF, 0, nullptr, 0, nullptr, 0, 0, DINode::FlagZero,
      DISubprogram::SPFlagZero, nullptr);
  DILocation *DIL = DILocation::get(Ctx, 1, 5, DIS);
  DebugLoc DL(DIL);
  MachineInstr *MI = MF->CreateMachineInstr(MCID, DL);
  MI->addOperand(*MF, MachineOperand::CreateReg(0, /*isDef*/ true));

  std::string str;
  raw_string_ostream OS(str);
  MI->print(OS, /*IsStandalone*/true, /*SkipOpers*/false, /*SkipDebugLoc*/false,
            /*AddNewLine*/false);
  ASSERT_TRUE(
      StringRef(OS.str()).startswith("$noreg = UNKNOWN debug-location "));
  ASSERT_TRUE(
      StringRef(OS.str()).endswith("filename:1:5"));
}

TEST(MachineInstrSpan, DistanceBegin) {
  LLVMContext Ctx;
  Module Mod("Module", Ctx);
  auto MF = createMachineFunction(Ctx, Mod);
  auto MBB = MF->CreateMachineBasicBlock();

  MCInstrDesc MCID = {0, 0, 0, 0, 0, 0, 0, nullptr, nullptr, nullptr};

  auto MII = MBB->begin();
  MachineInstrSpan MIS(MII, MBB);
  ASSERT_TRUE(MIS.empty());

  auto MI = MF->CreateMachineInstr(MCID, DebugLoc());
  MBB->insert(MII, MI);
  ASSERT_TRUE(std::distance(MIS.begin(), MII) == 1);
}

TEST(MachineInstrSpan, DistanceEnd) {
  LLVMContext Ctx;
  Module Mod("Module", Ctx);
  auto MF = createMachineFunction(Ctx, Mod);
  auto MBB = MF->CreateMachineBasicBlock();

  MCInstrDesc MCID = {0, 0, 0, 0, 0, 0, 0, nullptr, nullptr, nullptr};

  auto MII = MBB->end();
  MachineInstrSpan MIS(MII, MBB);
  ASSERT_TRUE(MIS.empty());

  auto MI = MF->CreateMachineInstr(MCID, DebugLoc());
  MBB->insert(MII, MI);
  ASSERT_TRUE(std::distance(MIS.begin(), MII) == 1);
}

TEST(MachineInstrExtraInfo, AddExtraInfo) {
  LLVMContext Ctx;
  Module Mod("Module", Ctx);
  auto MF = createMachineFunction(Ctx, Mod);
  MCInstrDesc MCID = {0, 0, 0, 0, 0, 0, 0, nullptr, nullptr, nullptr};

  auto MI = MF->CreateMachineInstr(MCID, DebugLoc());
  auto MAI = MCAsmInfo();
  auto MC = createMCContext(&MAI);
  auto MMO = MF->getMachineMemOperand(MachinePointerInfo(),
                                      MachineMemOperand::MOLoad, 8, Align(8));
  SmallVector<MachineMemOperand *, 2> MMOs;
  MMOs.push_back(MMO);
  MCSymbol *Sym1 = MC->createTempSymbol("pre_label", false);
  MCSymbol *Sym2 = MC->createTempSymbol("post_label", false);
  MDNode *MDN = MDNode::getDistinct(Ctx, None);

  ASSERT_TRUE(MI->memoperands_empty());
  ASSERT_FALSE(MI->getPreInstrSymbol());
  ASSERT_FALSE(MI->getPostInstrSymbol());
  ASSERT_FALSE(MI->getHeapAllocMarker());

  MI->setMemRefs(*MF, MMOs);
  ASSERT_TRUE(MI->memoperands().size() == 1);
  ASSERT_FALSE(MI->getPreInstrSymbol());
  ASSERT_FALSE(MI->getPostInstrSymbol());
  ASSERT_FALSE(MI->getHeapAllocMarker());

  MI->setPreInstrSymbol(*MF, Sym1);
  ASSERT_TRUE(MI->memoperands().size() == 1);
  ASSERT_TRUE(MI->getPreInstrSymbol() == Sym1);
  ASSERT_FALSE(MI->getPostInstrSymbol());
  ASSERT_FALSE(MI->getHeapAllocMarker());

  MI->setPostInstrSymbol(*MF, Sym2);
  ASSERT_TRUE(MI->memoperands().size() == 1);
  ASSERT_TRUE(MI->getPreInstrSymbol() == Sym1);
  ASSERT_TRUE(MI->getPostInstrSymbol() == Sym2);
  ASSERT_FALSE(MI->getHeapAllocMarker());

  MI->setHeapAllocMarker(*MF, MDN);
  ASSERT_TRUE(MI->memoperands().size() == 1);
  ASSERT_TRUE(MI->getPreInstrSymbol() == Sym1);
  ASSERT_TRUE(MI->getPostInstrSymbol() == Sym2);
  ASSERT_TRUE(MI->getHeapAllocMarker() == MDN);
}

TEST(MachineInstrExtraInfo, ChangeExtraInfo) {
  LLVMContext Ctx;
  Module Mod("Module", Ctx);
  auto MF = createMachineFunction(Ctx, Mod);
  MCInstrDesc MCID = {0, 0, 0, 0, 0, 0, 0, nullptr, nullptr, nullptr};

  auto MI = MF->CreateMachineInstr(MCID, DebugLoc());
  auto MAI = MCAsmInfo();
  auto MC = createMCContext(&MAI);
  auto MMO = MF->getMachineMemOperand(MachinePointerInfo(),
                                      MachineMemOperand::MOLoad, 8, Align(8));
  SmallVector<MachineMemOperand *, 2> MMOs;
  MMOs.push_back(MMO);
  MCSymbol *Sym1 = MC->createTempSymbol("pre_label", false);
  MCSymbol *Sym2 = MC->createTempSymbol("post_label", false);
  MDNode *MDN = MDNode::getDistinct(Ctx, None);

  MI->setMemRefs(*MF, MMOs);
  MI->setPreInstrSymbol(*MF, Sym1);
  MI->setPostInstrSymbol(*MF, Sym2);
  MI->setHeapAllocMarker(*MF, MDN);

  MMOs.push_back(MMO);

  MI->setMemRefs(*MF, MMOs);
  ASSERT_TRUE(MI->memoperands().size() == 2);
  ASSERT_TRUE(MI->getPreInstrSymbol() == Sym1);
  ASSERT_TRUE(MI->getPostInstrSymbol() == Sym2);
  ASSERT_TRUE(MI->getHeapAllocMarker() == MDN);

  MI->setPostInstrSymbol(*MF, Sym1);
  ASSERT_TRUE(MI->memoperands().size() == 2);
  ASSERT_TRUE(MI->getPreInstrSymbol() == Sym1);
  ASSERT_TRUE(MI->getPostInstrSymbol() == Sym1);
  ASSERT_TRUE(MI->getHeapAllocMarker() == MDN);
}

TEST(MachineInstrExtraInfo, RemoveExtraInfo) {
  LLVMContext Ctx;
  Module Mod("Module", Ctx);
  auto MF = createMachineFunction(Ctx, Mod);
  MCInstrDesc MCID = {0, 0, 0, 0, 0, 0, 0, nullptr, nullptr, nullptr};

  auto MI = MF->CreateMachineInstr(MCID, DebugLoc());
  auto MAI = MCAsmInfo();
  auto MC = createMCContext(&MAI);
  auto MMO = MF->getMachineMemOperand(MachinePointerInfo(),
                                      MachineMemOperand::MOLoad, 8, Align(8));
  SmallVector<MachineMemOperand *, 2> MMOs;
  MMOs.push_back(MMO);
  MMOs.push_back(MMO);
  MCSymbol *Sym1 = MC->createTempSymbol("pre_label", false);
  MCSymbol *Sym2 = MC->createTempSymbol("post_label", false);
  MDNode *MDN = MDNode::getDistinct(Ctx, None);

  MI->setMemRefs(*MF, MMOs);
  MI->setPreInstrSymbol(*MF, Sym1);
  MI->setPostInstrSymbol(*MF, Sym2);
  MI->setHeapAllocMarker(*MF, MDN);

  MI->setPostInstrSymbol(*MF, nullptr);
  ASSERT_TRUE(MI->memoperands().size() == 2);
  ASSERT_TRUE(MI->getPreInstrSymbol() == Sym1);
  ASSERT_FALSE(MI->getPostInstrSymbol());
  ASSERT_TRUE(MI->getHeapAllocMarker() == MDN);

  MI->setHeapAllocMarker(*MF, nullptr);
  ASSERT_TRUE(MI->memoperands().size() == 2);
  ASSERT_TRUE(MI->getPreInstrSymbol() == Sym1);
  ASSERT_FALSE(MI->getPostInstrSymbol());
  ASSERT_FALSE(MI->getHeapAllocMarker());

  MI->setPreInstrSymbol(*MF, nullptr);
  ASSERT_TRUE(MI->memoperands().size() == 2);
  ASSERT_FALSE(MI->getPreInstrSymbol());
  ASSERT_FALSE(MI->getPostInstrSymbol());
  ASSERT_FALSE(MI->getHeapAllocMarker());

  MI->setMemRefs(*MF, {});
  ASSERT_TRUE(MI->memoperands_empty());
  ASSERT_FALSE(MI->getPreInstrSymbol());
  ASSERT_FALSE(MI->getPostInstrSymbol());
  ASSERT_FALSE(MI->getHeapAllocMarker());
}

static_assert(std::is_trivially_copyable<MCOperand>::value,
              "trivially copyable");

} // end namespace<|MERGE_RESOLUTION|>--- conflicted
+++ resolved
@@ -37,11 +37,7 @@
   Triple TheTriple(/*ArchStr=*/"", /*VendorStr=*/"", /*OSStr=*/"",
                    /*EnvironmentStr=*/"elf");
   return std::make_unique<MCContext>(TheTriple, AsmInfo, nullptr, nullptr,
-<<<<<<< HEAD
-                                     nullptr, nullptr, nullptr, false);
-=======
                                      nullptr, nullptr, false);
->>>>>>> 21f3f750
 }
 
 // This test makes sure that MachineInstr::isIdenticalTo handles Defs correctly
