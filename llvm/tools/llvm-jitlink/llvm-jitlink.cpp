--- conflicted
+++ resolved
@@ -1256,12 +1256,7 @@
                                           TripleName,
                                       inconvertibleErrorCode()));
 
-<<<<<<< HEAD
-  MCContext Ctx(Triple(TripleName), MAI.get(), MRI.get(), /*MOFI=*/nullptr,
-                STI.get());
-=======
   MCContext Ctx(Triple(TripleName), MAI.get(), MRI.get(), STI.get());
->>>>>>> 21f3f750
 
   std::unique_ptr<MCDisassembler> Disassembler(
       TheTarget->createMCDisassembler(*STI, Ctx));
