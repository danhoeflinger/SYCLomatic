--- conflicted
+++ resolved
@@ -387,11 +387,7 @@
     yield ('value', self.value)
 
   def to_string(self):
-<<<<<<< HEAD
-    return '(%s, %s)' % self.pointer.type, self.value.type
-=======
     return '(%s, %s)' % (self.pointer.type, self.value.type)
->>>>>>> 3de04b6d
 
 def make_pointer_int_pair_printer(val):
   """Factory for an llvm::PointerIntPair printer."""
