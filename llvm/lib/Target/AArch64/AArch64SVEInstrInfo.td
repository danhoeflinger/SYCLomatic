--- conflicted
+++ resolved
@@ -1368,17 +1368,10 @@
   defm INCP_ZP     : sve_int_count_v<0b10000, "incp">;
   defm DECP_ZP     : sve_int_count_v<0b10100, "decp">;
 
-<<<<<<< HEAD
-  defm INDEX_RR : sve_int_index_rr<"index", index_vector, index_vector_oneuse, AArch64mul_p_oneuse>;
-  defm INDEX_IR : sve_int_index_ir<"index", index_vector, index_vector_oneuse, AArch64mul_p, AArch64mul_p_oneuse>;
-  defm INDEX_RI : sve_int_index_ri<"index", index_vector, index_vector_oneuse>;
-  defm INDEX_II : sve_int_index_ii<"index", index_vector, index_vector_oneuse>;
-=======
   defm INDEX_RR : sve_int_index_rr<"index", step_vector, step_vector_oneuse, AArch64mul_p_oneuse>;
   defm INDEX_IR : sve_int_index_ir<"index", step_vector, step_vector_oneuse, AArch64mul_p, AArch64mul_p_oneuse>;
   defm INDEX_RI : sve_int_index_ri<"index", step_vector, step_vector_oneuse>;
   defm INDEX_II : sve_int_index_ii<"index", step_vector, step_vector_oneuse>;
->>>>>>> 3f9ee3c9
 
   // Unpredicated shifts
   defm ASR_ZZI : sve_int_bin_cons_shift_imm_right<0b00, "asr", AArch64asr_p>;
