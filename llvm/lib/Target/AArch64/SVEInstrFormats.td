//=-- SVEInstrFormats.td -  AArch64 SVE Instruction classes -*- tablegen -*--=//
//
// Part of the LLVM Project, under the Apache License v2.0 with LLVM Exceptions.
// See https://llvm.org/LICENSE.txt for license information.
// SPDX-License-Identifier: Apache-2.0 WITH LLVM-exception
//
//===----------------------------------------------------------------------===//
//
// AArch64 Scalable Vector Extension (SVE) Instruction Class Definitions.
//
//===----------------------------------------------------------------------===//

def SDT_AArch64Setcc : SDTypeProfile<1, 4, [
  SDTCisVec<0>, SDTCisVec<1>, SDTCisVec<2>, SDTCisVec<3>,
  SDTCVecEltisVT<0, i1>, SDTCVecEltisVT<1, i1>, SDTCisSameAs<2, 3>,
  SDTCisVT<4, OtherVT>
]>;

def AArch64setcc_z : SDNode<"AArch64ISD::SETCC_MERGE_ZERO", SDT_AArch64Setcc>;

def SVEPatternOperand : AsmOperandClass {
  let Name = "SVEPattern";
  let ParserMethod = "tryParseSVEPattern";
  let PredicateMethod = "isSVEPattern";
  let RenderMethod = "addImmOperands";
  let DiagnosticType = "InvalidSVEPattern";
}

def sve_pred_enum : Operand<i32>, TImmLeaf<i32, [{
  return (((uint32_t)Imm) < 32);
  }]> {

  let PrintMethod = "printSVEPattern";
  let ParserMatchClass = SVEPatternOperand;
}

def SVEPrefetchOperand : AsmOperandClass {
  let Name = "SVEPrefetch";
  let ParserMethod = "tryParsePrefetch<true>";
  let PredicateMethod = "isPrefetch";
  let RenderMethod = "addPrefetchOperands";
}

def sve_prfop : Operand<i32>, TImmLeaf<i32, [{
    return (((uint32_t)Imm) <= 15);
  }]> {
  let PrintMethod = "printPrefetchOp<true>";
  let ParserMatchClass = SVEPrefetchOperand;
}

class SVELogicalImmOperand<int Width> : AsmOperandClass {
  let Name = "SVELogicalImm" # Width;
  let DiagnosticType = "LogicalSecondSource";
  let PredicateMethod = "isLogicalImm<int" # Width # "_t>";
  let RenderMethod = "addLogicalImmOperands<int" # Width # "_t>";
}

def sve_logical_imm8 : Operand<i64> {
  let ParserMatchClass = SVELogicalImmOperand<8>;
  let PrintMethod = "printLogicalImm<int8_t>";

  let MCOperandPredicate = [{
    if (!MCOp.isImm())
      return false;
    int64_t Val = AArch64_AM::decodeLogicalImmediate(MCOp.getImm(), 64);
    return AArch64_AM::isSVEMaskOfIdenticalElements<int8_t>(Val);
  }];
}

def sve_logical_imm16 : Operand<i64> {
  let ParserMatchClass = SVELogicalImmOperand<16>;
  let PrintMethod = "printLogicalImm<int16_t>";

  let MCOperandPredicate = [{
    if (!MCOp.isImm())
      return false;
    int64_t Val = AArch64_AM::decodeLogicalImmediate(MCOp.getImm(), 64);
    return AArch64_AM::isSVEMaskOfIdenticalElements<int16_t>(Val);
  }];
}

def sve_logical_imm32 : Operand<i64> {
  let ParserMatchClass = SVELogicalImmOperand<32>;
  let PrintMethod = "printLogicalImm<int32_t>";

  let MCOperandPredicate = [{
    if (!MCOp.isImm())
      return false;
    int64_t Val = AArch64_AM::decodeLogicalImmediate(MCOp.getImm(), 64);
    return AArch64_AM::isSVEMaskOfIdenticalElements<int32_t>(Val);
  }];
}

class SVEPreferredLogicalImmOperand<int Width> : AsmOperandClass {
  let Name = "SVEPreferredLogicalImm" # Width;
  let PredicateMethod = "isSVEPreferredLogicalImm<int" # Width # "_t>";
  let RenderMethod = "addLogicalImmOperands<int" # Width # "_t>";
}

def sve_preferred_logical_imm16 : Operand<i64> {
  let ParserMatchClass = SVEPreferredLogicalImmOperand<16>;
  let PrintMethod = "printSVELogicalImm<int16_t>";

  let MCOperandPredicate = [{
    if (!MCOp.isImm())
      return false;
    int64_t Val = AArch64_AM::decodeLogicalImmediate(MCOp.getImm(), 64);
    return AArch64_AM::isSVEMaskOfIdenticalElements<int16_t>(Val) &&
           AArch64_AM::isSVEMoveMaskPreferredLogicalImmediate(Val);
  }];
}

def sve_preferred_logical_imm32 : Operand<i64> {
  let ParserMatchClass =  SVEPreferredLogicalImmOperand<32>;
  let PrintMethod = "printSVELogicalImm<int32_t>";

  let MCOperandPredicate = [{
    if (!MCOp.isImm())
      return false;
    int64_t Val = AArch64_AM::decodeLogicalImmediate(MCOp.getImm(), 64);
    return AArch64_AM::isSVEMaskOfIdenticalElements<int32_t>(Val) &&
           AArch64_AM::isSVEMoveMaskPreferredLogicalImmediate(Val);
  }];
}

def sve_preferred_logical_imm64 : Operand<i64> {
  let ParserMatchClass = SVEPreferredLogicalImmOperand<64>;
  let PrintMethod = "printSVELogicalImm<int64_t>";

  let MCOperandPredicate = [{
    if (!MCOp.isImm())
      return false;
    int64_t Val = AArch64_AM::decodeLogicalImmediate(MCOp.getImm(), 64);
    return AArch64_AM::isSVEMaskOfIdenticalElements<int64_t>(Val) &&
           AArch64_AM::isSVEMoveMaskPreferredLogicalImmediate(Val);
  }];
}

class SVELogicalImmNotOperand<int Width> : AsmOperandClass {
  let Name = "SVELogicalImm" # Width # "Not";
  let DiagnosticType = "LogicalSecondSource";
  let PredicateMethod = "isLogicalImm<int" # Width # "_t>";
  let RenderMethod = "addLogicalImmNotOperands<int" # Width # "_t>";
}

def sve_logical_imm8_not : Operand<i64> {
  let ParserMatchClass = SVELogicalImmNotOperand<8>;
}

def sve_logical_imm16_not : Operand<i64> {
  let ParserMatchClass = SVELogicalImmNotOperand<16>;
}

def sve_logical_imm32_not : Operand<i64> {
  let ParserMatchClass = SVELogicalImmNotOperand<32>;
}

class SVEShiftedImmOperand<int ElementWidth, string Infix, string Predicate>
    : AsmOperandClass {
  let Name = "SVE" # Infix # "Imm" # ElementWidth;
  let DiagnosticType = "Invalid" # Name;
  let RenderMethod = "addImmWithOptionalShiftOperands<8>";
  let ParserMethod = "tryParseImmWithOptionalShift";
  let PredicateMethod = Predicate;
}

def SVECpyImmOperand8  : SVEShiftedImmOperand<8,  "Cpy", "isSVECpyImm<int8_t>">;
def SVECpyImmOperand16 : SVEShiftedImmOperand<16, "Cpy", "isSVECpyImm<int16_t>">;
def SVECpyImmOperand32 : SVEShiftedImmOperand<32, "Cpy", "isSVECpyImm<int32_t>">;
def SVECpyImmOperand64 : SVEShiftedImmOperand<64, "Cpy", "isSVECpyImm<int64_t>">;

def SVEAddSubImmOperand8  : SVEShiftedImmOperand<8,  "AddSub", "isSVEAddSubImm<int8_t>">;
def SVEAddSubImmOperand16 : SVEShiftedImmOperand<16, "AddSub", "isSVEAddSubImm<int16_t>">;
def SVEAddSubImmOperand32 : SVEShiftedImmOperand<32, "AddSub", "isSVEAddSubImm<int32_t>">;
def SVEAddSubImmOperand64 : SVEShiftedImmOperand<64, "AddSub", "isSVEAddSubImm<int64_t>">;

class imm8_opt_lsl<int ElementWidth, string printType,
                   AsmOperandClass OpndClass>
    : Operand<i32> {
  let EncoderMethod = "getImm8OptLsl";
  let DecoderMethod = "DecodeImm8OptLsl<" # ElementWidth # ">";
  let PrintMethod = "printImm8OptLsl<" # printType # ">";
  let ParserMatchClass = OpndClass;
  let MIOperandInfo = (ops i32imm, i32imm);
}

def cpy_imm8_opt_lsl_i8  : imm8_opt_lsl<8,  "int8_t",  SVECpyImmOperand8>;
def cpy_imm8_opt_lsl_i16 : imm8_opt_lsl<16, "int16_t", SVECpyImmOperand16>;
def cpy_imm8_opt_lsl_i32 : imm8_opt_lsl<32, "int32_t", SVECpyImmOperand32>;
def cpy_imm8_opt_lsl_i64 : imm8_opt_lsl<64, "int64_t", SVECpyImmOperand64>;

def addsub_imm8_opt_lsl_i8  : imm8_opt_lsl<8,  "uint8_t",  SVEAddSubImmOperand8>;
def addsub_imm8_opt_lsl_i16 : imm8_opt_lsl<16, "uint16_t", SVEAddSubImmOperand16>;
def addsub_imm8_opt_lsl_i32 : imm8_opt_lsl<32, "uint32_t", SVEAddSubImmOperand32>;
def addsub_imm8_opt_lsl_i64 : imm8_opt_lsl<64, "uint64_t", SVEAddSubImmOperand64>;

def SVEAddSubImm8Pat  : ComplexPattern<i32, 2, "SelectSVEAddSubImm<MVT::i8>", []>;
def SVEAddSubImm16Pat : ComplexPattern<i32, 2, "SelectSVEAddSubImm<MVT::i16>", []>;
def SVEAddSubImm32Pat : ComplexPattern<i32, 2, "SelectSVEAddSubImm<MVT::i32>", []>;
def SVEAddSubImm64Pat : ComplexPattern<i32, 2, "SelectSVEAddSubImm<MVT::i64>", []>;

def SVELogicalImm8Pat  : ComplexPattern<i64, 1, "SelectSVELogicalImm<MVT::i8>", []>;
def SVELogicalImm16Pat : ComplexPattern<i64, 1, "SelectSVELogicalImm<MVT::i16>", []>;
def SVELogicalImm32Pat : ComplexPattern<i64, 1, "SelectSVELogicalImm<MVT::i32>", []>;
def SVELogicalImm64Pat : ComplexPattern<i64, 1, "SelectSVELogicalImm<MVT::i64>", []>;

def SVE8BitLslImm : ComplexPattern<i32, 2, "SelectSVE8BitLslImm", [imm]>;

def SVEArithUImm8Pat  : ComplexPattern<i32, 1, "SelectSVEArithImm<MVT::i8>", []>;
def SVEArithUImm16Pat  : ComplexPattern<i32, 1, "SelectSVEArithImm<MVT::i16>", []>;
def SVEArithUImm32Pat  : ComplexPattern<i32, 1, "SelectSVEArithImm<MVT::i32>", []>;
def SVEArithUImm64Pat  : ComplexPattern<i32, 1, "SelectSVEArithImm<MVT::i64>", []>;
def SVEArithSImmPat  : ComplexPattern<i32, 1, "SelectSVESignedArithImm", []>;

def SVEShiftImmL8  : ComplexPattern<i32, 1, "SelectSVEShiftImm<0, 7>",  []>;
def SVEShiftImmL16 : ComplexPattern<i32, 1, "SelectSVEShiftImm<0, 15>", []>;
def SVEShiftImmL32 : ComplexPattern<i32, 1, "SelectSVEShiftImm<0, 31>", []>;
def SVEShiftImmL64 : ComplexPattern<i32, 1, "SelectSVEShiftImm<0, 63>", []>;
def SVEShiftImmR8  : ComplexPattern<i32, 1, "SelectSVEShiftImm<1, 8,  true>", []>;
def SVEShiftImmR16 : ComplexPattern<i32, 1, "SelectSVEShiftImm<1, 16, true>", []>;
def SVEShiftImmR32 : ComplexPattern<i32, 1, "SelectSVEShiftImm<1, 32, true>", []>;
def SVEShiftImmR64 : ComplexPattern<i32, 1, "SelectSVEShiftImm<1, 64, true>", []>;

class SVEExactFPImm<string Suffix, string ValA, string ValB> : AsmOperandClass {
  let Name = "SVEExactFPImmOperand" # Suffix;
  let DiagnosticType = "Invalid" # Name;
  let ParserMethod = "tryParseFPImm<false>";
  let PredicateMethod = "isExactFPImm<" # ValA # ", " # ValB # ">";
  let RenderMethod = "addExactFPImmOperands<" # ValA # ", " # ValB # ">";
}

class SVEExactFPImmOperand<string Suffix, string ValA, string ValB> : Operand<i32> {
  let PrintMethod = "printExactFPImm<" # ValA # ", " # ValB # ">";
  let ParserMatchClass = SVEExactFPImm<Suffix, ValA, ValB>;
}

def sve_fpimm_half_one
    : SVEExactFPImmOperand<"HalfOne", "AArch64ExactFPImm::half",
                           "AArch64ExactFPImm::one">;
def sve_fpimm_half_two
    : SVEExactFPImmOperand<"HalfTwo", "AArch64ExactFPImm::half",
                           "AArch64ExactFPImm::two">;
def sve_fpimm_zero_one
    : SVEExactFPImmOperand<"ZeroOne", "AArch64ExactFPImm::zero",
                           "AArch64ExactFPImm::one">;

def sve_incdec_imm : Operand<i32>, TImmLeaf<i32, [{
  return (((uint32_t)Imm) > 0) && (((uint32_t)Imm) < 17);
}]> {
  let ParserMatchClass = Imm1_16Operand;
  let EncoderMethod = "getSVEIncDecImm";
  let DecoderMethod = "DecodeSVEIncDecImm";
}

// This allows i32 immediate extraction from i64 based arithmetic.
def sve_cnt_mul_imm : ComplexPattern<i32, 1, "SelectCntImm<1, 16, 1, false>">;
def sve_cnt_shl_imm : ComplexPattern<i32, 1, "SelectCntImm<1, 16, 1, true>">;

//===----------------------------------------------------------------------===//
// SVE PTrue - These are used extensively throughout the pattern matching so
//             it's important we define them first.
//===----------------------------------------------------------------------===//

class sve_int_ptrue<bits<2> sz8_64, bits<3> opc, string asm, PPRRegOp pprty,
                    ValueType vt, SDPatternOperator op>
: I<(outs pprty:$Pd), (ins sve_pred_enum:$pattern),
  asm, "\t$Pd, $pattern",
  "",
  [(set (vt pprty:$Pd), (op sve_pred_enum:$pattern))]>, Sched<[]> {
  bits<4> Pd;
  bits<5> pattern;
  let Inst{31-24} = 0b00100101;
  let Inst{23-22} = sz8_64;
  let Inst{21-19} = 0b011;
  let Inst{18-17} = opc{2-1};
  let Inst{16}    = opc{0};
  let Inst{15-10} = 0b111000;
  let Inst{9-5}   = pattern;
  let Inst{4}     = 0b0;
  let Inst{3-0}   = Pd;

  let Defs = !if(!eq (opc{0}, 1), [NZCV], []);
  let ElementSize = pprty.ElementSize;
  let isReMaterializable = 1;
}

multiclass sve_int_ptrue<bits<3> opc, string asm, SDPatternOperator op> {
  def _B : sve_int_ptrue<0b00, opc, asm, PPR8, nxv16i1, op>;
  def _H : sve_int_ptrue<0b01, opc, asm, PPR16, nxv8i1, op>;
  def _S : sve_int_ptrue<0b10, opc, asm, PPR32, nxv4i1, op>;
  def _D : sve_int_ptrue<0b11, opc, asm, PPR64, nxv2i1, op>;

  def : InstAlias<asm # "\t$Pd",
                  (!cast<Instruction>(NAME # _B) PPR8:$Pd, 0b11111), 1>;
  def : InstAlias<asm # "\t$Pd",
                  (!cast<Instruction>(NAME # _H) PPR16:$Pd, 0b11111), 1>;
  def : InstAlias<asm # "\t$Pd",
                  (!cast<Instruction>(NAME # _S) PPR32:$Pd, 0b11111), 1>;
  def : InstAlias<asm # "\t$Pd",
                  (!cast<Instruction>(NAME # _D) PPR64:$Pd, 0b11111), 1>;
}

def SDT_AArch64PTrue : SDTypeProfile<1, 1, [SDTCisVec<0>, SDTCisVT<1, i32>]>;
def AArch64ptrue : SDNode<"AArch64ISD::PTRUE", SDT_AArch64PTrue>;

let Predicates = [HasSVE] in {
  defm PTRUE  : sve_int_ptrue<0b000, "ptrue", AArch64ptrue>;
  defm PTRUES : sve_int_ptrue<0b001, "ptrues", null_frag>;
}

//===----------------------------------------------------------------------===//
// SVE pattern match helpers.
//===----------------------------------------------------------------------===//

class SVE_1_Op_Pat<ValueType vtd, SDPatternOperator op, ValueType vt1,
                   Instruction inst>
: Pat<(vtd (op vt1:$Op1)),
      (inst $Op1)>;

class SVE_1_Op_Passthru_Pat<ValueType vtd, SDPatternOperator op, ValueType pg,
                            ValueType vts, Instruction inst>
: Pat<(vtd (op pg:$Op1, vts:$Op2, vtd:$Op3)),
      (inst $Op3, $Op1, $Op2)>;

// Used to match FP_ROUND_MERGE_PASSTHRU, which has an additional flag for the
// type of rounding. This is matched by timm0_1 in pattern below and ignored.
class SVE_1_Op_Passthru_Round_Pat<ValueType vtd, SDPatternOperator op, ValueType pg,
                                  ValueType vts, Instruction inst>
: Pat<(vtd (op pg:$Op1, vts:$Op2, (i64 timm0_1), vtd:$Op3)),
      (inst $Op3, $Op1, $Op2)>;

class SVE_1_Op_Imm_OptLsl_Reverse_Pat<ValueType vt, SDPatternOperator op, ZPRRegOp zprty,
                                      ValueType it, ComplexPattern cpx, Instruction inst>
  : Pat<(vt (op (vt (AArch64dup (it (cpx i32:$imm, i32:$shift)))), (vt zprty:$Op1))),
        (inst $Op1, i32:$imm, i32:$shift)>;

class SVE_1_Op_Imm_OptLsl_Pat<ValueType vt, SDPatternOperator op, ZPRRegOp zprty,
                              ValueType it, ComplexPattern cpx, Instruction inst>
  : Pat<(vt (op (vt zprty:$Op1), (vt (AArch64dup (it (cpx i32:$imm, i32:$shift)))))),
        (inst $Op1, i32:$imm, i32:$shift)>;

class SVE_1_Op_Imm_Arith_Pred_Pat<ValueType vt, ValueType pt, SDPatternOperator op,
                                  ZPRRegOp zprty, ValueType it, ComplexPattern cpx, Instruction inst>
  : Pat<(vt (op (pt (AArch64ptrue 31)), (vt zprty:$Op1), (vt (AArch64dup (it (cpx i32:$imm)))))),
        (inst $Op1, i32:$imm)>;

class SVE_1_Op_Imm_Log_Pat<ValueType vt, SDPatternOperator op, ZPRRegOp zprty,
                           ValueType it, ComplexPattern cpx, Instruction inst>
  : Pat<(vt (op (vt zprty:$Op1), (vt (AArch64dup (it (cpx i64:$imm)))))),
        (inst $Op1, i64:$imm)>;

class SVE_2_Op_Pat<ValueType vtd, SDPatternOperator op, ValueType vt1,
                   ValueType vt2, Instruction inst>
: Pat<(vtd (op vt1:$Op1, vt2:$Op2)),
      (inst $Op1, $Op2)>;

class SVE_2_Op_Pred_All_Active<ValueType vtd, SDPatternOperator op,
                               ValueType pt, ValueType vt1, ValueType vt2,
                               Instruction inst>
: Pat<(vtd (op (pt (AArch64ptrue 31)), vt1:$Op1, vt2:$Op2)),
      (inst $Op1, $Op2)>;

class SVE_3_Op_Pat<ValueType vtd, SDPatternOperator op, ValueType vt1,
                   ValueType vt2, ValueType vt3, Instruction inst>
: Pat<(vtd (op vt1:$Op1, vt2:$Op2, vt3:$Op3)),
      (inst $Op1, $Op2, $Op3)>;

class SVE_4_Op_Pat<ValueType vtd, SDPatternOperator op, ValueType vt1,
                   ValueType vt2, ValueType vt3, ValueType vt4,
                   Instruction inst>
: Pat<(vtd (op vt1:$Op1, vt2:$Op2, vt3:$Op3, vt4:$Op4)),
      (inst $Op1, $Op2, $Op3, $Op4)>;

class SVE_2_Op_Imm_Pat<ValueType vtd, SDPatternOperator op, ValueType vt1,
                       ValueType vt2, Operand ImmTy, Instruction inst>
: Pat<(vtd (op vt1:$Op1, (vt2 ImmTy:$Op2))),
      (inst $Op1, ImmTy:$Op2)>;

class SVE_3_Op_Imm_Pat<ValueType vtd, SDPatternOperator op, ValueType vt1,
                       ValueType vt2, ValueType vt3, Operand ImmTy,
                       Instruction inst>
: Pat<(vtd (op vt1:$Op1, vt2:$Op2, (vt3 ImmTy:$Op3))),
      (inst $Op1, $Op2, ImmTy:$Op3)>;

class SVE_4_Op_Imm_Pat<ValueType vtd, SDPatternOperator op, ValueType vt1,
                       ValueType vt2, ValueType vt3, ValueType vt4,
                       Operand ImmTy, Instruction inst>
: Pat<(vtd (op vt1:$Op1, vt2:$Op2, vt3:$Op3, (vt4 ImmTy:$Op4))),
      (inst $Op1, $Op2, $Op3, ImmTy:$Op4)>;

def SVEDup0 : ComplexPattern<i64, 0, "SelectDupZero", []>;
def SVEDup0Undef : ComplexPattern<i64, 0, "SelectDupZeroOrUndef", []>;

let AddedComplexity = 1 in {
class SVE_3_Op_Pat_SelZero<ValueType vtd, SDPatternOperator op, ValueType vt1,
                   ValueType vt2, ValueType vt3, Instruction inst>
: Pat<(vtd (vtd (op vt1:$Op1, (vselect vt1:$Op1, vt2:$Op2, (SVEDup0)), vt3:$Op3))),
      (inst $Op1, $Op2, $Op3)>;

class SVE_3_Op_Pat_Shift_Imm_SelZero<ValueType vtd, SDPatternOperator op,
                                     ValueType vt1, ValueType vt2,
                                     Operand vt3, Instruction inst>
: Pat<(vtd (op vt1:$Op1, (vselect vt1:$Op1, vt2:$Op2, (SVEDup0)), (i32 (vt3:$Op3)))),
      (inst $Op1, $Op2, vt3:$Op3)>;
}

//
// Common but less generic patterns.
//

class SVE_1_Op_AllActive_Pat<ValueType vtd, SDPatternOperator op, ValueType vt1,
                             Instruction inst, Instruction ptrue>
: Pat<(vtd (op vt1:$Op1)),
      (inst (IMPLICIT_DEF), (ptrue 31), $Op1)>;

class SVE_2_Op_AllActive_Pat<ValueType vtd, SDPatternOperator op, ValueType vt1,
                             ValueType vt2, Instruction inst, Instruction ptrue>
: Pat<(vtd (op vt1:$Op1, vt2:$Op2)),
      (inst (ptrue 31), $Op1, $Op2)>;

class SVE_InReg_Extend<ValueType vt, SDPatternOperator op, ValueType pt,
                       ValueType inreg_vt, Instruction inst>
: Pat<(vt (op pt:$Pg, vt:$Src, inreg_vt, vt:$PassThru)),
      (inst $PassThru, $Pg, $Src)>;

class SVE_Shift_DupImm_Pred_Pat<ValueType vt, SDPatternOperator op,
                                ValueType pt, ValueType it,
                                ComplexPattern cast, Instruction inst>
: Pat<(vt (op pt:$Pg, vt:$Rn, (vt (AArch64dup (it (cast i32:$imm)))))),
      (inst $Pg, $Rn, i32:$imm)>;

class SVE_Shift_DupImm_All_Active_Pat<ValueType vt, SDPatternOperator op,
                                      ValueType pt, ValueType it,
                                      ComplexPattern cast, Instruction inst>
: Pat<(vt (op (pt (AArch64ptrue 31)), vt:$Rn, (vt (AArch64dup (it (cast i32:$imm)))))),
      (inst $Rn, i32:$imm)>;

//
// Pseudo -> Instruction mappings
//
def getSVEPseudoMap : InstrMapping {
  let FilterClass = "SVEPseudo2Instr";
  let RowFields = ["PseudoName"];
  let ColFields = ["IsInstr"];
  let KeyCol = ["0"];
  let ValueCols = [["1"]];
}

class SVEPseudo2Instr<string name, bit instr> {
  string PseudoName = name;
  bit IsInstr = instr;
}

// Lookup e.g. DIV -> DIVR
def getSVERevInstr : InstrMapping {
  let FilterClass = "SVEInstr2Rev";
  let RowFields = ["InstrName"];
  let ColFields = ["isReverseInstr"];
  let KeyCol = ["0"];
  let ValueCols = [["1"]];
}

// Lookup e.g. DIVR -> DIV
def getSVENonRevInstr : InstrMapping {
  let FilterClass = "SVEInstr2Rev";
  let RowFields = ["InstrName"];
  let ColFields = ["isReverseInstr"];
  let KeyCol = ["1"];
  let ValueCols = [["0"]];
}

class SVEInstr2Rev<string name1, string name2, bit name1IsReverseInstr> {
  string InstrName = !if(name1IsReverseInstr, name1, name2);
  bit isReverseInstr = name1IsReverseInstr;
}

//
// Pseudos for destructive operands
//
let hasNoSchedulingInfo = 1 in {
  class PredTwoOpPseudo<string name, ZPRRegOp zprty,
                        FalseLanesEnum flags = FalseLanesNone>
  : SVEPseudo2Instr<name, 0>,
    Pseudo<(outs zprty:$Zd), (ins PPR3bAny:$Pg, zprty:$Zs1, zprty:$Zs2), []> {
    let FalseLanes = flags;
  }

  class PredTwoOpImmPseudo<string name, ZPRRegOp zprty, Operand immty,
                           FalseLanesEnum flags = FalseLanesNone>
  : SVEPseudo2Instr<name, 0>,
    Pseudo<(outs zprty:$Zd), (ins PPR3bAny:$Pg, zprty:$Zs1, immty:$imm), []> {
    let FalseLanes = flags;
  }

  class PredThreeOpPseudo<string name, ZPRRegOp zprty,
                          FalseLanesEnum flags = FalseLanesNone>
  : SVEPseudo2Instr<name, 0>,
    Pseudo<(outs zprty:$Zd), (ins PPR3bAny:$Pg, zprty:$Zs1, zprty:$Zs2, zprty:$Zs3), []> {
    let FalseLanes = flags;
  }
}

//===----------------------------------------------------------------------===//
// SVE Predicate Misc Group
//===----------------------------------------------------------------------===//

class sve_int_pfalse<bits<6> opc, string asm>
: I<(outs PPR8:$Pd), (ins),
  asm, "\t$Pd",
  "",
  []>, Sched<[]> {
  bits<4> Pd;
  let Inst{31-24} = 0b00100101;
  let Inst{23-22} = opc{5-4};
  let Inst{21-19} = 0b011;
  let Inst{18-16} = opc{3-1};
  let Inst{15-10} = 0b111001;
  let Inst{9}     = opc{0};
  let Inst{8-4}   = 0b00000;
  let Inst{3-0}   = Pd;

  let isReMaterializable = 1;
}

class sve_int_ptest<bits<6> opc, string asm>
: I<(outs), (ins PPRAny:$Pg, PPR8:$Pn),
  asm, "\t$Pg, $Pn",
  "",
  []>, Sched<[]> {
  bits<4> Pg;
  bits<4> Pn;
  let Inst{31-24} = 0b00100101;
  let Inst{23-22} = opc{5-4};
  let Inst{21-19} = 0b010;
  let Inst{18-16} = opc{3-1};
  let Inst{15-14} = 0b11;
  let Inst{13-10} = Pg;
  let Inst{9}     = opc{0};
  let Inst{8-5}   = Pn;
  let Inst{4-0}   = 0b00000;

  let Defs = [NZCV];
  let isCompare = 1;
}

class sve_int_pfirst_next<bits<2> sz8_64, bits<5> opc, string asm,
                          PPRRegOp pprty>
: I<(outs pprty:$Pdn), (ins PPRAny:$Pg, pprty:$_Pdn),
  asm, "\t$Pdn, $Pg, $_Pdn",
  "",
  []>, Sched<[]> {
  bits<4> Pdn;
  bits<4> Pg;
  let Inst{31-24} = 0b00100101;
  let Inst{23-22} = sz8_64;
  let Inst{21-19} = 0b011;
  let Inst{18-16} = opc{4-2};
  let Inst{15-11} = 0b11000;
  let Inst{10-9}  = opc{1-0};
  let Inst{8-5}   = Pg;
  let Inst{4}     = 0;
  let Inst{3-0}   = Pdn;

  let Constraints = "$Pdn = $_Pdn";
  let Defs = [NZCV];
}

multiclass sve_int_pfirst<bits<5> opc, string asm, SDPatternOperator op> {
  def _B : sve_int_pfirst_next<0b01, opc, asm, PPR8>;

  def : SVE_2_Op_Pat<nxv16i1, op, nxv16i1, nxv16i1, !cast<Instruction>(NAME # _B)>;
}

multiclass sve_int_pnext<bits<5> opc, string asm, SDPatternOperator op> {
  def _B : sve_int_pfirst_next<0b00, opc, asm, PPR8>;
  def _H : sve_int_pfirst_next<0b01, opc, asm, PPR16>;
  def _S : sve_int_pfirst_next<0b10, opc, asm, PPR32>;
  def _D : sve_int_pfirst_next<0b11, opc, asm, PPR64>;

  def : SVE_2_Op_Pat<nxv16i1, op, nxv16i1, nxv16i1, !cast<Instruction>(NAME # _B)>;
  def : SVE_2_Op_Pat<nxv8i1, op, nxv8i1, nxv8i1, !cast<Instruction>(NAME # _H)>;
  def : SVE_2_Op_Pat<nxv4i1, op, nxv4i1, nxv4i1, !cast<Instruction>(NAME # _S)>;
  def : SVE_2_Op_Pat<nxv2i1, op, nxv2i1, nxv2i1, !cast<Instruction>(NAME # _D)>;
}

//===----------------------------------------------------------------------===//
// SVE Predicate Count Group
//===----------------------------------------------------------------------===//

class sve_int_count_r<bits<2> sz8_64, bits<5> opc, string asm,
                      RegisterOperand dty, PPRRegOp pprty, RegisterOperand sty>
: I<(outs dty:$Rdn), (ins pprty:$Pg, sty:$_Rdn),
  asm, "\t$Rdn, $Pg",
  "",
  []>, Sched<[]> {
  bits<5> Rdn;
  bits<4> Pg;
  let Inst{31-24} = 0b00100101;
  let Inst{23-22} = sz8_64;
  let Inst{21-19} = 0b101;
  let Inst{18-16} = opc{4-2};
  let Inst{15-11} = 0b10001;
  let Inst{10-9}  = opc{1-0};
  let Inst{8-5}   = Pg;
  let Inst{4-0}   = Rdn;

  // Signed 32bit forms require their GPR operand printed.
  let AsmString = !if(!eq(opc{4,2-0}, 0b0000),
                      !strconcat(asm, "\t$Rdn, $Pg, $_Rdn"),
                      !strconcat(asm, "\t$Rdn, $Pg"));
  let Constraints = "$Rdn = $_Rdn";
}

multiclass sve_int_count_r_s32<bits<5> opc, string asm,
                               SDPatternOperator op> {
  def _B : sve_int_count_r<0b00, opc, asm, GPR64z, PPR8, GPR64as32>;
  def _H : sve_int_count_r<0b01, opc, asm, GPR64z, PPR16, GPR64as32>;
  def _S : sve_int_count_r<0b10, opc, asm, GPR64z, PPR32, GPR64as32>;
  def _D : sve_int_count_r<0b11, opc, asm, GPR64z, PPR64, GPR64as32>;

  def : Pat<(i32 (op GPR32:$Rn, (nxv16i1 PPRAny:$Pg))),
            (EXTRACT_SUBREG (!cast<Instruction>(NAME # _B) PPRAny:$Pg, (INSERT_SUBREG (IMPLICIT_DEF), $Rn, sub_32)), sub_32)>;
  def : Pat<(i64 (sext (i32 (op GPR32:$Rn, (nxv16i1 PPRAny:$Pg))))),
            (!cast<Instruction>(NAME # _B) PPRAny:$Pg, (INSERT_SUBREG (IMPLICIT_DEF), $Rn, sub_32))>;

  def : Pat<(i32 (op GPR32:$Rn, (nxv8i1 PPRAny:$Pg))),
            (EXTRACT_SUBREG (!cast<Instruction>(NAME # _H) PPRAny:$Pg, (INSERT_SUBREG (IMPLICIT_DEF), $Rn, sub_32)), sub_32)>;
  def : Pat<(i64 (sext (i32 (op GPR32:$Rn, (nxv8i1 PPRAny:$Pg))))),
            (!cast<Instruction>(NAME # _H) PPRAny:$Pg, (INSERT_SUBREG (IMPLICIT_DEF), $Rn, sub_32))>;

  def : Pat<(i32 (op GPR32:$Rn, (nxv4i1 PPRAny:$Pg))),
            (EXTRACT_SUBREG (!cast<Instruction>(NAME # _S) PPRAny:$Pg, (INSERT_SUBREG (IMPLICIT_DEF), $Rn, sub_32)), sub_32)>;
  def : Pat<(i64 (sext (i32 (op GPR32:$Rn, (nxv4i1 PPRAny:$Pg))))),
            (!cast<Instruction>(NAME # _S) PPRAny:$Pg, (INSERT_SUBREG (IMPLICIT_DEF), $Rn, sub_32))>;

  def : Pat<(i32 (op GPR32:$Rn, (nxv2i1 PPRAny:$Pg))),
            (EXTRACT_SUBREG (!cast<Instruction>(NAME # _D) PPRAny:$Pg, (INSERT_SUBREG (IMPLICIT_DEF), $Rn, sub_32)), sub_32)>;
  def : Pat<(i64 (sext (i32 (op GPR32:$Rn, (nxv2i1 PPRAny:$Pg))))),
            (!cast<Instruction>(NAME # _D) PPRAny:$Pg, (INSERT_SUBREG (IMPLICIT_DEF), $Rn, sub_32))>;
}

multiclass sve_int_count_r_u32<bits<5> opc, string asm,
                               SDPatternOperator op> {
  def _B : sve_int_count_r<0b00, opc, asm, GPR32z, PPR8, GPR32z>;
  def _H : sve_int_count_r<0b01, opc, asm, GPR32z, PPR16, GPR32z>;
  def _S : sve_int_count_r<0b10, opc, asm, GPR32z, PPR32, GPR32z>;
  def _D : sve_int_count_r<0b11, opc, asm, GPR32z, PPR64, GPR32z>;

  def : Pat<(i32 (op GPR32:$Rn, (nxv16i1 PPRAny:$Pg))),
            (!cast<Instruction>(NAME # _B) PPRAny:$Pg, $Rn)>;
  def : Pat<(i32 (op GPR32:$Rn, (nxv8i1 PPRAny:$Pg))),
            (!cast<Instruction>(NAME # _H) PPRAny:$Pg, $Rn)>;
  def : Pat<(i32 (op GPR32:$Rn, (nxv4i1 PPRAny:$Pg))),
            (!cast<Instruction>(NAME # _S) PPRAny:$Pg, $Rn)>;
  def : Pat<(i32 (op GPR32:$Rn, (nxv2i1 PPRAny:$Pg))),
            (!cast<Instruction>(NAME # _D) PPRAny:$Pg, $Rn)>;
}

multiclass sve_int_count_r_x64<bits<5> opc, string asm,
                               SDPatternOperator op = null_frag> {
  def _B : sve_int_count_r<0b00, opc, asm, GPR64z, PPR8, GPR64z>;
  def _H : sve_int_count_r<0b01, opc, asm, GPR64z, PPR16, GPR64z>;
  def _S : sve_int_count_r<0b10, opc, asm, GPR64z, PPR32, GPR64z>;
  def _D : sve_int_count_r<0b11, opc, asm, GPR64z, PPR64, GPR64z>;

  def : Pat<(i64 (op GPR64:$Rn, (nxv16i1 PPRAny:$Pg))),
            (!cast<Instruction>(NAME # _B) PPRAny:$Pg, $Rn)>;
  def : Pat<(i64 (op GPR64:$Rn, (nxv8i1 PPRAny:$Pg))),
            (!cast<Instruction>(NAME # _H) PPRAny:$Pg, $Rn)>;
  def : Pat<(i64 (op GPR64:$Rn, (nxv4i1 PPRAny:$Pg))),
            (!cast<Instruction>(NAME # _S) PPRAny:$Pg, $Rn)>;
  def : Pat<(i64 (op GPR64:$Rn, (nxv2i1 PPRAny:$Pg))),
            (!cast<Instruction>(NAME # _D) PPRAny:$Pg, $Rn)>;
}

class sve_int_count_v<bits<2> sz8_64, bits<5> opc, string asm,
                      ZPRRegOp zprty, PPRRegOp pprty>
: I<(outs zprty:$Zdn), (ins zprty:$_Zdn, pprty:$Pm),
  asm, "\t$Zdn, $Pm",
  "",
  []>, Sched<[]> {
  bits<4> Pm;
  bits<5> Zdn;
  let Inst{31-24} = 0b00100101;
  let Inst{23-22} = sz8_64;
  let Inst{21-19} = 0b101;
  let Inst{18-16} = opc{4-2};
  let Inst{15-11} = 0b10000;
  let Inst{10-9}  = opc{1-0};
  let Inst{8-5}   = Pm;
  let Inst{4-0}   = Zdn;

  let Constraints = "$Zdn = $_Zdn";
  let DestructiveInstType = DestructiveOther;
  let ElementSize = ElementSizeNone;
}

multiclass sve_int_count_v<bits<5> opc, string asm,
                           SDPatternOperator op = null_frag> {
  def _H : sve_int_count_v<0b01, opc, asm, ZPR16, PPR16>;
  def _S : sve_int_count_v<0b10, opc, asm, ZPR32, PPR32>;
  def _D : sve_int_count_v<0b11, opc, asm, ZPR64, PPR64>;

  def : SVE_2_Op_Pat<nxv8i16, op, nxv8i16,  nxv8i1, !cast<Instruction>(NAME # _H)>;
  def : SVE_2_Op_Pat<nxv4i32, op, nxv4i32,  nxv4i1, !cast<Instruction>(NAME # _S)>;
  def : SVE_2_Op_Pat<nxv2i64, op, nxv2i64,  nxv2i1, !cast<Instruction>(NAME # _D)>;

  def : InstAlias<asm # "\t$Zdn, $Pm",
                 (!cast<Instruction>(NAME # "_H") ZPR16:$Zdn, PPRAny:$Pm), 0>;
  def : InstAlias<asm # "\t$Zdn, $Pm",
                 (!cast<Instruction>(NAME # "_S") ZPR32:$Zdn, PPRAny:$Pm), 0>;
  def : InstAlias<asm # "\t$Zdn, $Pm",
                  (!cast<Instruction>(NAME # "_D") ZPR64:$Zdn, PPRAny:$Pm), 0>;
}

class sve_int_pcount_pred<bits<2> sz8_64, bits<4> opc, string asm,
                          PPRRegOp pprty>
: I<(outs GPR64:$Rd), (ins PPRAny:$Pg, pprty:$Pn),
  asm, "\t$Rd, $Pg, $Pn",
  "",
  []>, Sched<[]> {
  bits<4> Pg;
  bits<4> Pn;
  bits<5> Rd;
  let Inst{31-24} = 0b00100101;
  let Inst{23-22} = sz8_64;
  let Inst{21-19} = 0b100;
  let Inst{18-16} = opc{3-1};
  let Inst{15-14} = 0b10;
  let Inst{13-10} = Pg;
  let Inst{9}     = opc{0};
  let Inst{8-5}   = Pn;
  let Inst{4-0}   = Rd;
}

multiclass sve_int_pcount_pred<bits<4> opc, string asm,
                               SDPatternOperator int_op> {
  def _B : sve_int_pcount_pred<0b00, opc, asm, PPR8>;
  def _H : sve_int_pcount_pred<0b01, opc, asm, PPR16>;
  def _S : sve_int_pcount_pred<0b10, opc, asm, PPR32>;
  def _D : sve_int_pcount_pred<0b11, opc, asm, PPR64>;

  def : SVE_2_Op_Pat<i64, int_op, nxv16i1, nxv16i1, !cast<Instruction>(NAME # _B)>;
  def : SVE_2_Op_Pat<i64, int_op, nxv8i1,  nxv8i1,  !cast<Instruction>(NAME # _H)>;
  def : SVE_2_Op_Pat<i64, int_op, nxv4i1,  nxv4i1,  !cast<Instruction>(NAME # _S)>;
  def : SVE_2_Op_Pat<i64, int_op, nxv2i1,  nxv2i1,  !cast<Instruction>(NAME # _D)>;
}

//===----------------------------------------------------------------------===//
// SVE Element Count Group
//===----------------------------------------------------------------------===//

class sve_int_count<bits<3> opc, string asm>
: I<(outs GPR64:$Rd), (ins sve_pred_enum:$pattern, sve_incdec_imm:$imm4),
  asm, "\t$Rd, $pattern, mul $imm4",
  "",
  []>, Sched<[]> {
  bits<5> Rd;
  bits<4> imm4;
  bits<5> pattern;
  let Inst{31-24} = 0b00000100;
  let Inst{23-22} = opc{2-1};
  let Inst{21-20} = 0b10;
  let Inst{19-16} = imm4;
  let Inst{15-11} = 0b11100;
  let Inst{10}    = opc{0};
  let Inst{9-5}   = pattern;
  let Inst{4-0}   = Rd;
}

multiclass sve_int_count<bits<3> opc, string asm, SDPatternOperator op> {
  def NAME : sve_int_count<opc, asm>;

  def : InstAlias<asm # "\t$Rd, $pattern",
                  (!cast<Instruction>(NAME) GPR64:$Rd, sve_pred_enum:$pattern, 1), 1>;
  def : InstAlias<asm # "\t$Rd",
                  (!cast<Instruction>(NAME) GPR64:$Rd, 0b11111, 1), 2>;

  def : Pat<(i64 (mul (op sve_pred_enum:$pattern), (sve_cnt_mul_imm i32:$imm))),
            (!cast<Instruction>(NAME) sve_pred_enum:$pattern, sve_incdec_imm:$imm)>;

  def : Pat<(i64 (shl (op sve_pred_enum:$pattern), (i64 (sve_cnt_shl_imm i32:$imm)))),
            (!cast<Instruction>(NAME) sve_pred_enum:$pattern, sve_incdec_imm:$imm)>;

  def : Pat<(i64 (op sve_pred_enum:$pattern)),
            (!cast<Instruction>(NAME) sve_pred_enum:$pattern, 1)>;
}

class sve_int_countvlv<bits<5> opc, string asm, ZPRRegOp zprty>
: I<(outs zprty:$Zdn), (ins zprty:$_Zdn, sve_pred_enum:$pattern, sve_incdec_imm:$imm4),
  asm, "\t$Zdn, $pattern, mul $imm4",
  "",
  []>, Sched<[]> {
  bits<5> Zdn;
  bits<5> pattern;
  bits<4> imm4;
  let Inst{31-24} = 0b00000100;
  let Inst{23-22} = opc{4-3};
  let Inst{21}    = 0b1;
  let Inst{20}    = opc{2};
  let Inst{19-16} = imm4;
  let Inst{15-12} = 0b1100;
  let Inst{11-10} = opc{1-0};
  let Inst{9-5}   = pattern;
  let Inst{4-0}   = Zdn;

  let Constraints = "$Zdn = $_Zdn";
  let DestructiveInstType = DestructiveOther;
  let ElementSize = ElementSizeNone;
}

multiclass sve_int_countvlv<bits<5> opc, string asm, ZPRRegOp zprty,
                            SDPatternOperator op = null_frag,
                            ValueType vt = OtherVT> {
  def NAME : sve_int_countvlv<opc, asm, zprty>;

  def : InstAlias<asm # "\t$Zdn, $pattern",
                  (!cast<Instruction>(NAME) zprty:$Zdn, sve_pred_enum:$pattern, 1), 1>;
  def : InstAlias<asm # "\t$Zdn",
                  (!cast<Instruction>(NAME) zprty:$Zdn, 0b11111, 1), 2>;

  def : Pat<(vt (op (vt zprty:$Zn), (sve_pred_enum:$pattern), (sve_incdec_imm:$imm4))),
            (!cast<Instruction>(NAME) $Zn, sve_pred_enum:$pattern, sve_incdec_imm:$imm4)>;
}

class sve_int_pred_pattern_a<bits<3> opc, string asm>
: I<(outs GPR64:$Rdn), (ins GPR64:$_Rdn, sve_pred_enum:$pattern, sve_incdec_imm:$imm4),
  asm, "\t$Rdn, $pattern, mul $imm4",
  "",
  []>, Sched<[]> {
  bits<5> Rdn;
  bits<5> pattern;
  bits<4> imm4;
  let Inst{31-24} = 0b00000100;
  let Inst{23-22} = opc{2-1};
  let Inst{21-20} = 0b11;
  let Inst{19-16} = imm4;
  let Inst{15-11} = 0b11100;
  let Inst{10}    = opc{0};
  let Inst{9-5}   = pattern;
  let Inst{4-0}   = Rdn;

  let Constraints = "$Rdn = $_Rdn";
}

multiclass sve_int_pred_pattern_a<bits<3> opc, string asm> {
  def NAME : sve_int_pred_pattern_a<opc, asm>;

  def : InstAlias<asm # "\t$Rdn, $pattern",
                  (!cast<Instruction>(NAME) GPR64:$Rdn, sve_pred_enum:$pattern, 1), 1>;
  def : InstAlias<asm # "\t$Rdn",
                  (!cast<Instruction>(NAME) GPR64:$Rdn, 0b11111, 1), 2>;
}

class sve_int_pred_pattern_b<bits<5> opc, string asm, RegisterOperand dt,
                             RegisterOperand st>
: I<(outs dt:$Rdn), (ins st:$_Rdn, sve_pred_enum:$pattern, sve_incdec_imm:$imm4),
  asm, "\t$Rdn, $pattern, mul $imm4",
  "",
  []>, Sched<[]> {
  bits<5> Rdn;
  bits<5> pattern;
  bits<4> imm4;
  let Inst{31-24} = 0b00000100;
  let Inst{23-22} = opc{4-3};
  let Inst{21}    = 0b1;
  let Inst{20}    = opc{2};
  let Inst{19-16} = imm4;
  let Inst{15-12} = 0b1111;
  let Inst{11-10} = opc{1-0};
  let Inst{9-5}   = pattern;
  let Inst{4-0}   = Rdn;

  // Signed 32bit forms require their GPR operand printed.
  let AsmString = !if(!eq(opc{2,0}, 0b00),
                      !strconcat(asm, "\t$Rdn, $_Rdn, $pattern, mul $imm4"),
                      !strconcat(asm, "\t$Rdn, $pattern, mul $imm4"));

  let Constraints = "$Rdn = $_Rdn";
}

multiclass sve_int_pred_pattern_b_s32<bits<5> opc, string asm,
                                      SDPatternOperator op> {
  def NAME : sve_int_pred_pattern_b<opc, asm, GPR64z, GPR64as32>;

  def : InstAlias<asm # "\t$Rd, $Rn, $pattern",
                  (!cast<Instruction>(NAME) GPR64z:$Rd, GPR64as32:$Rn, sve_pred_enum:$pattern, 1), 1>;
  def : InstAlias<asm # "\t$Rd, $Rn",
                  (!cast<Instruction>(NAME) GPR64z:$Rd, GPR64as32:$Rn, 0b11111, 1), 2>;

  // NOTE: Register allocation doesn't like tied operands of differing register
  //       class, hence the extra INSERT_SUBREG complication.

  def : Pat<(i32 (op GPR32:$Rn, (sve_pred_enum:$pattern), (sve_incdec_imm:$imm4))),
            (EXTRACT_SUBREG (!cast<Instruction>(NAME) (INSERT_SUBREG (IMPLICIT_DEF), $Rn, sub_32), sve_pred_enum:$pattern, sve_incdec_imm:$imm4), sub_32)>;
  def : Pat<(i64 (sext (i32 (op GPR32:$Rn, (sve_pred_enum:$pattern), (sve_incdec_imm:$imm4))))),
            (!cast<Instruction>(NAME) (INSERT_SUBREG (IMPLICIT_DEF), $Rn, sub_32), sve_pred_enum:$pattern, sve_incdec_imm:$imm4)>;
}

multiclass sve_int_pred_pattern_b_u32<bits<5> opc, string asm,
                                      SDPatternOperator op> {
  def NAME : sve_int_pred_pattern_b<opc, asm, GPR32z, GPR32z>;

  def : InstAlias<asm # "\t$Rdn, $pattern",
                  (!cast<Instruction>(NAME) GPR32z:$Rdn, sve_pred_enum:$pattern, 1), 1>;
  def : InstAlias<asm # "\t$Rdn",
                  (!cast<Instruction>(NAME) GPR32z:$Rdn, 0b11111, 1), 2>;

  def : Pat<(i32 (op GPR32:$Rn, (sve_pred_enum:$pattern), (sve_incdec_imm:$imm4))),
            (!cast<Instruction>(NAME) $Rn, sve_pred_enum:$pattern, sve_incdec_imm:$imm4)>;
}

multiclass sve_int_pred_pattern_b_x64<bits<5> opc, string asm,
                                      SDPatternOperator op> {
  def NAME : sve_int_pred_pattern_b<opc, asm, GPR64z, GPR64z>;

  def : InstAlias<asm # "\t$Rdn, $pattern",
                  (!cast<Instruction>(NAME) GPR64z:$Rdn, sve_pred_enum:$pattern, 1), 1>;
  def : InstAlias<asm # "\t$Rdn",
                  (!cast<Instruction>(NAME) GPR64z:$Rdn, 0b11111, 1), 2>;

  def : Pat<(i64 (op GPR64:$Rn, (sve_pred_enum:$pattern), (sve_incdec_imm:$imm4))),
            (!cast<Instruction>(NAME) $Rn, sve_pred_enum:$pattern, sve_incdec_imm:$imm4)>;
}


//===----------------------------------------------------------------------===//
// SVE Permute - Cross Lane Group
//===----------------------------------------------------------------------===//

class sve_int_perm_dup_r<bits<2> sz8_64, string asm, ZPRRegOp zprty,
                         ValueType vt, RegisterClass srcRegType,
                         SDPatternOperator op>
: I<(outs zprty:$Zd), (ins srcRegType:$Rn),
  asm, "\t$Zd, $Rn",
  "",
  [(set (vt zprty:$Zd), (op srcRegType:$Rn))]>, Sched<[]> {
  bits<5> Rn;
  bits<5> Zd;
  let Inst{31-24} = 0b00000101;
  let Inst{23-22} = sz8_64;
  let Inst{21-10} = 0b100000001110;
  let Inst{9-5}   = Rn;
  let Inst{4-0}   = Zd;
}

multiclass sve_int_perm_dup_r<string asm, SDPatternOperator op> {
  def _B : sve_int_perm_dup_r<0b00, asm, ZPR8, nxv16i8, GPR32sp, op>;
  def _H : sve_int_perm_dup_r<0b01, asm, ZPR16, nxv8i16, GPR32sp, op>;
  def _S : sve_int_perm_dup_r<0b10, asm, ZPR32, nxv4i32, GPR32sp, op>;
  def _D : sve_int_perm_dup_r<0b11, asm, ZPR64, nxv2i64, GPR64sp, op>;

  def : InstAlias<"mov $Zd, $Rn",
                  (!cast<Instruction>(NAME # _B) ZPR8:$Zd, GPR32sp:$Rn), 1>;
  def : InstAlias<"mov $Zd, $Rn",
                  (!cast<Instruction>(NAME # _H) ZPR16:$Zd, GPR32sp:$Rn), 1>;
  def : InstAlias<"mov $Zd, $Rn",
                  (!cast<Instruction>(NAME # _S) ZPR32:$Zd, GPR32sp:$Rn), 1>;
  def : InstAlias<"mov $Zd, $Rn",
                  (!cast<Instruction>(NAME # _D) ZPR64:$Zd, GPR64sp:$Rn), 1>;
}

class sve_int_perm_dup_i<bits<5> tsz, Operand immtype, string asm,
                         ZPRRegOp zprty>
: I<(outs zprty:$Zd), (ins zprty:$Zn, immtype:$idx),
  asm, "\t$Zd, $Zn$idx",
  "",
  []>, Sched<[]> {
  bits<5> Zd;
  bits<5> Zn;
  bits<7> idx;
  let Inst{31-24} = 0b00000101;
  let Inst{23-22} = {?,?}; // imm3h
  let Inst{21}    = 0b1;
  let Inst{20-16} = tsz;
  let Inst{15-10} = 0b001000;
  let Inst{9-5}   = Zn;
  let Inst{4-0}   = Zd;
}

multiclass sve_int_perm_dup_i<string asm> {
  def _B : sve_int_perm_dup_i<{?,?,?,?,1}, sve_elm_idx_extdup_b, asm, ZPR8> {
    let Inst{23-22} = idx{5-4};
    let Inst{20-17} = idx{3-0};
  }
  def _H : sve_int_perm_dup_i<{?,?,?,1,0}, sve_elm_idx_extdup_h, asm, ZPR16> {
    let Inst{23-22} = idx{4-3};
    let Inst{20-18} = idx{2-0};
  }
  def _S : sve_int_perm_dup_i<{?,?,1,0,0}, sve_elm_idx_extdup_s, asm, ZPR32> {
    let Inst{23-22} = idx{3-2};
    let Inst{20-19}    = idx{1-0};
  }
  def _D : sve_int_perm_dup_i<{?,1,0,0,0}, sve_elm_idx_extdup_d, asm, ZPR64> {
    let Inst{23-22} = idx{2-1};
    let Inst{20}    = idx{0};
  }
  def _Q : sve_int_perm_dup_i<{1,0,0,0,0}, sve_elm_idx_extdup_q, asm, ZPR128> {
    let Inst{23-22} = idx{1-0};
  }

  def : InstAlias<"mov $Zd, $Zn$idx",
                  (!cast<Instruction>(NAME # _B) ZPR8:$Zd, ZPR8:$Zn, sve_elm_idx_extdup_b:$idx), 1>;
  def : InstAlias<"mov $Zd, $Zn$idx",
                  (!cast<Instruction>(NAME # _H) ZPR16:$Zd, ZPR16:$Zn, sve_elm_idx_extdup_h:$idx), 1>;
  def : InstAlias<"mov $Zd, $Zn$idx",
                  (!cast<Instruction>(NAME # _S) ZPR32:$Zd, ZPR32:$Zn, sve_elm_idx_extdup_s:$idx), 1>;
  def : InstAlias<"mov $Zd, $Zn$idx",
                  (!cast<Instruction>(NAME # _D) ZPR64:$Zd, ZPR64:$Zn, sve_elm_idx_extdup_d:$idx), 1>;
  def : InstAlias<"mov $Zd, $Zn$idx",
                  (!cast<Instruction>(NAME # _Q) ZPR128:$Zd, ZPR128:$Zn, sve_elm_idx_extdup_q:$idx), 1>;
  def : InstAlias<"mov $Zd, $Bn",
                  (!cast<Instruction>(NAME # _B) ZPR8:$Zd, FPR8asZPR:$Bn, 0), 2>;
  def : InstAlias<"mov $Zd, $Hn",
                  (!cast<Instruction>(NAME # _H) ZPR16:$Zd, FPR16asZPR:$Hn, 0), 2>;
  def : InstAlias<"mov $Zd, $Sn",
                  (!cast<Instruction>(NAME # _S) ZPR32:$Zd, FPR32asZPR:$Sn, 0), 2>;
  def : InstAlias<"mov $Zd, $Dn",
                  (!cast<Instruction>(NAME # _D) ZPR64:$Zd, FPR64asZPR:$Dn, 0), 2>;
  def : InstAlias<"mov $Zd, $Qn",
                  (!cast<Instruction>(NAME # _Q) ZPR128:$Zd, FPR128asZPR:$Qn, 0), 2>;

  // Duplicate extracted element of vector into all vector elements
  def : Pat<(nxv16i8 (AArch64dup (i32 (vector_extract (nxv16i8 ZPR:$vec), sve_elm_idx_extdup_b:$index)))),
            (!cast<Instruction>(NAME # _B) ZPR:$vec, sve_elm_idx_extdup_b:$index)>;
  def : Pat<(nxv8i16 (AArch64dup (i32 (vector_extract (nxv8i16 ZPR:$vec), sve_elm_idx_extdup_h:$index)))),
            (!cast<Instruction>(NAME # _H) ZPR:$vec, sve_elm_idx_extdup_h:$index)>;
  def : Pat<(nxv4i32 (AArch64dup (i32 (vector_extract (nxv4i32 ZPR:$vec), sve_elm_idx_extdup_s:$index)))),
            (!cast<Instruction>(NAME # _S) ZPR:$vec, sve_elm_idx_extdup_s:$index)>;
  def : Pat<(nxv2i64 (AArch64dup (i64 (vector_extract (nxv2i64 ZPR:$vec), sve_elm_idx_extdup_d:$index)))),
            (!cast<Instruction>(NAME # _D) ZPR:$vec, sve_elm_idx_extdup_d:$index)>;
  def : Pat<(nxv8f16 (AArch64dup (f16 (vector_extract (nxv8f16 ZPR:$vec), sve_elm_idx_extdup_h:$index)))),
            (!cast<Instruction>(NAME # _H) ZPR:$vec, sve_elm_idx_extdup_h:$index)>;
  def : Pat<(nxv8bf16 (AArch64dup (bf16 (vector_extract (nxv8bf16 ZPR:$vec), sve_elm_idx_extdup_h:$index)))),
            (!cast<Instruction>(NAME # _H) ZPR:$vec, sve_elm_idx_extdup_h:$index)>;
  def : Pat<(nxv4f16 (AArch64dup (f16 (vector_extract (nxv4f16 ZPR:$vec), sve_elm_idx_extdup_s:$index)))),
            (!cast<Instruction>(NAME # _S) ZPR:$vec, sve_elm_idx_extdup_s:$index)>;
  def : Pat<(nxv2f16 (AArch64dup (f16 (vector_extract (nxv2f16 ZPR:$vec), sve_elm_idx_extdup_d:$index)))),
            (!cast<Instruction>(NAME # _D) ZPR:$vec, sve_elm_idx_extdup_d:$index)>;
  def : Pat<(nxv4f32 (AArch64dup (f32 (vector_extract (nxv4f32 ZPR:$vec), sve_elm_idx_extdup_s:$index)))),
            (!cast<Instruction>(NAME # _S) ZPR:$vec, sve_elm_idx_extdup_s:$index)>;
  def : Pat<(nxv2f32 (AArch64dup (f32 (vector_extract (nxv2f32 ZPR:$vec), sve_elm_idx_extdup_d:$index)))),
            (!cast<Instruction>(NAME # _D) ZPR:$vec, sve_elm_idx_extdup_d:$index)>;
  def : Pat<(nxv2f64 (AArch64dup (f64 (vector_extract (nxv2f64 ZPR:$vec), sve_elm_idx_extdup_d:$index)))),
            (!cast<Instruction>(NAME # _D) ZPR:$vec, sve_elm_idx_extdup_d:$index)>;
}

class sve_int_perm_tbl<bits<2> sz8_64, bits<2> opc, string asm, ZPRRegOp zprty,
                       RegisterOperand VecList>
: I<(outs zprty:$Zd), (ins VecList:$Zn, zprty:$Zm),
  asm, "\t$Zd, $Zn, $Zm",
  "",
  []>, Sched<[]> {
  bits<5> Zd;
  bits<5> Zm;
  bits<5> Zn;
  let Inst{31-24} = 0b00000101;
  let Inst{23-22} = sz8_64;
  let Inst{21}    = 0b1;
  let Inst{20-16} = Zm;
  let Inst{15-13} = 0b001;
  let Inst{12-11} = opc;
  let Inst{10}    = 0b0;
  let Inst{9-5}   = Zn;
  let Inst{4-0}   = Zd;
}

multiclass sve_int_perm_tbl<string asm, SDPatternOperator op> {
  def _B : sve_int_perm_tbl<0b00, 0b10, asm, ZPR8,  Z_b>;
  def _H : sve_int_perm_tbl<0b01, 0b10, asm, ZPR16, Z_h>;
  def _S : sve_int_perm_tbl<0b10, 0b10, asm, ZPR32, Z_s>;
  def _D : sve_int_perm_tbl<0b11, 0b10, asm, ZPR64, Z_d>;

  def : InstAlias<asm # "\t$Zd, $Zn, $Zm",
                 (!cast<Instruction>(NAME # _B) ZPR8:$Zd, ZPR8:$Zn, ZPR8:$Zm), 0>;
  def : InstAlias<asm # "\t$Zd, $Zn, $Zm",
                 (!cast<Instruction>(NAME # _H) ZPR16:$Zd, ZPR16:$Zn, ZPR16:$Zm), 0>;
  def : InstAlias<asm # "\t$Zd, $Zn, $Zm",
                 (!cast<Instruction>(NAME # _S) ZPR32:$Zd, ZPR32:$Zn, ZPR32:$Zm), 0>;
  def : InstAlias<asm # "\t$Zd, $Zn, $Zm",
                 (!cast<Instruction>(NAME # _D) ZPR64:$Zd, ZPR64:$Zn, ZPR64:$Zm), 0>;

  def : SVE_2_Op_Pat<nxv16i8, op, nxv16i8, nxv16i8, !cast<Instruction>(NAME # _B)>;
  def : SVE_2_Op_Pat<nxv8i16, op, nxv8i16, nxv8i16, !cast<Instruction>(NAME # _H)>;
  def : SVE_2_Op_Pat<nxv4i32, op, nxv4i32, nxv4i32, !cast<Instruction>(NAME # _S)>;
  def : SVE_2_Op_Pat<nxv2i64, op, nxv2i64, nxv2i64, !cast<Instruction>(NAME # _D)>;

  def : SVE_2_Op_Pat<nxv8f16, op, nxv8f16, nxv8i16, !cast<Instruction>(NAME # _H)>;
  def : SVE_2_Op_Pat<nxv4f32, op, nxv4f32, nxv4i32, !cast<Instruction>(NAME # _S)>;
  def : SVE_2_Op_Pat<nxv2f64, op, nxv2f64, nxv2i64, !cast<Instruction>(NAME # _D)>;

  def : SVE_2_Op_Pat<nxv8bf16, op, nxv8bf16, nxv8i16, !cast<Instruction>(NAME # _H)>;
}

multiclass sve2_int_perm_tbl<string asm, SDPatternOperator op> {
  def _B : sve_int_perm_tbl<0b00, 0b01, asm, ZPR8,  ZZ_b>;
  def _H : sve_int_perm_tbl<0b01, 0b01, asm, ZPR16, ZZ_h>;
  def _S : sve_int_perm_tbl<0b10, 0b01, asm, ZPR32, ZZ_s>;
  def _D : sve_int_perm_tbl<0b11, 0b01, asm, ZPR64, ZZ_d>;

  def : Pat<(nxv16i8 (op nxv16i8:$Op1, nxv16i8:$Op2, nxv16i8:$Op3)),
            (nxv16i8 (!cast<Instruction>(NAME # _B) (REG_SEQUENCE ZPR2, nxv16i8:$Op1, zsub0,
                                                                        nxv16i8:$Op2, zsub1),
                                                     nxv16i8:$Op3))>;

  def : Pat<(nxv8i16 (op nxv8i16:$Op1, nxv8i16:$Op2, nxv8i16:$Op3)),
            (nxv8i16 (!cast<Instruction>(NAME # _H) (REG_SEQUENCE ZPR2, nxv8i16:$Op1, zsub0,
                                                                        nxv8i16:$Op2, zsub1),
                                                     nxv8i16:$Op3))>;

  def : Pat<(nxv4i32 (op nxv4i32:$Op1, nxv4i32:$Op2, nxv4i32:$Op3)),
            (nxv4i32 (!cast<Instruction>(NAME # _S) (REG_SEQUENCE ZPR2, nxv4i32:$Op1, zsub0,
                                                                        nxv4i32:$Op2, zsub1),
                                                     nxv4i32:$Op3))>;

  def : Pat<(nxv2i64 (op nxv2i64:$Op1, nxv2i64:$Op2, nxv2i64:$Op3)),
            (nxv2i64 (!cast<Instruction>(NAME # _D) (REG_SEQUENCE ZPR2, nxv2i64:$Op1, zsub0,
                                                                        nxv2i64:$Op2, zsub1),
                                                     nxv2i64:$Op3))>;

  def : Pat<(nxv8f16 (op nxv8f16:$Op1, nxv8f16:$Op2, nxv8i16:$Op3)),
            (nxv8f16 (!cast<Instruction>(NAME # _H) (REG_SEQUENCE ZPR2, nxv8f16:$Op1, zsub0,
                                                                        nxv8f16:$Op2, zsub1),
                                                     nxv8i16:$Op3))>;

  def : Pat<(nxv4f32 (op nxv4f32:$Op1, nxv4f32:$Op2, nxv4i32:$Op3)),
            (nxv4f32 (!cast<Instruction>(NAME # _S) (REG_SEQUENCE ZPR2, nxv4f32:$Op1, zsub0,
                                                                        nxv4f32:$Op2, zsub1),
                                                     nxv4i32:$Op3))>;

  def : Pat<(nxv2f64 (op nxv2f64:$Op1, nxv2f64:$Op2, nxv2i64:$Op3)),
            (nxv2f64 (!cast<Instruction>(NAME # _D) (REG_SEQUENCE ZPR2, nxv2f64:$Op1, zsub0,
                                                                        nxv2f64:$Op2, zsub1),
                                                     nxv2i64:$Op3))>;

  def : Pat<(nxv8bf16 (op nxv8bf16:$Op1, nxv8bf16:$Op2, nxv8i16:$Op3)),
            (nxv8bf16 (!cast<Instruction>(NAME # _H) (REG_SEQUENCE ZPR2, nxv8bf16:$Op1, zsub0,
                                                                         nxv8bf16:$Op2, zsub1),
                                                      nxv8i16:$Op3))>;
}

class sve2_int_perm_tbx<bits<2> sz8_64, string asm, ZPRRegOp zprty>
: I<(outs zprty:$Zd), (ins zprty:$_Zd, zprty:$Zn, zprty:$Zm),
  asm, "\t$Zd, $Zn, $Zm",
  "",
  []>, Sched<[]> {
  bits<5> Zd;
  bits<5> Zm;
  bits<5> Zn;
  let Inst{31-24} = 0b00000101;
  let Inst{23-22} = sz8_64;
  let Inst{21}    = 0b1;
  let Inst{20-16} = Zm;
  let Inst{15-10} = 0b001011;
  let Inst{9-5}   = Zn;
  let Inst{4-0}   = Zd;

  let Constraints = "$Zd = $_Zd";
}

multiclass sve2_int_perm_tbx<string asm, SDPatternOperator op> {
  def _B : sve2_int_perm_tbx<0b00, asm, ZPR8>;
  def _H : sve2_int_perm_tbx<0b01, asm, ZPR16>;
  def _S : sve2_int_perm_tbx<0b10, asm, ZPR32>;
  def _D : sve2_int_perm_tbx<0b11, asm, ZPR64>;

  def : SVE_3_Op_Pat<nxv16i8, op, nxv16i8, nxv16i8, nxv16i8, !cast<Instruction>(NAME # _B)>;
  def : SVE_3_Op_Pat<nxv8i16, op, nxv8i16, nxv8i16, nxv8i16, !cast<Instruction>(NAME # _H)>;
  def : SVE_3_Op_Pat<nxv4i32, op, nxv4i32, nxv4i32, nxv4i32, !cast<Instruction>(NAME # _S)>;
  def : SVE_3_Op_Pat<nxv2i64, op, nxv2i64, nxv2i64, nxv2i64, !cast<Instruction>(NAME # _D)>;

  def : SVE_3_Op_Pat<nxv8f16, op, nxv8f16, nxv8f16, nxv8i16, !cast<Instruction>(NAME # _H)>;
  def : SVE_3_Op_Pat<nxv4f32, op, nxv4f32, nxv4f32, nxv4i32, !cast<Instruction>(NAME # _S)>;
  def : SVE_3_Op_Pat<nxv2f64, op, nxv2f64, nxv2f64, nxv2i64, !cast<Instruction>(NAME # _D)>;

  def : SVE_3_Op_Pat<nxv8bf16, op, nxv8bf16, nxv8bf16, nxv8i16, !cast<Instruction>(NAME # _H)>;
}

class sve_int_perm_reverse_z<bits<2> sz8_64, string asm, ZPRRegOp zprty>
: I<(outs zprty:$Zd), (ins zprty:$Zn),
  asm, "\t$Zd, $Zn",
  "",
  []>, Sched<[]> {
  bits<5> Zd;
  bits<5> Zn;
  let Inst{31-24} = 0b00000101;
  let Inst{23-22} = sz8_64;
  let Inst{21-10} = 0b111000001110;
  let Inst{9-5}   = Zn;
  let Inst{4-0}   = Zd;
}

multiclass sve_int_perm_reverse_z<string asm, SDPatternOperator op> {
  def _B : sve_int_perm_reverse_z<0b00, asm, ZPR8>;
  def _H : sve_int_perm_reverse_z<0b01, asm, ZPR16>;
  def _S : sve_int_perm_reverse_z<0b10, asm, ZPR32>;
  def _D : sve_int_perm_reverse_z<0b11, asm, ZPR64>;

  def : SVE_1_Op_Pat<nxv16i8, op, nxv16i8, !cast<Instruction>(NAME # _B)>;
  def : SVE_1_Op_Pat<nxv8i16, op, nxv8i16, !cast<Instruction>(NAME # _H)>;
  def : SVE_1_Op_Pat<nxv4i32, op, nxv4i32, !cast<Instruction>(NAME # _S)>;
  def : SVE_1_Op_Pat<nxv2i64, op, nxv2i64, !cast<Instruction>(NAME # _D)>;

  def : SVE_1_Op_Pat<nxv8f16, op, nxv8f16, !cast<Instruction>(NAME # _H)>;
  def : SVE_1_Op_Pat<nxv4f32, op, nxv4f32, !cast<Instruction>(NAME # _S)>;
  def : SVE_1_Op_Pat<nxv2f64, op, nxv2f64, !cast<Instruction>(NAME # _D)>;

  def : SVE_1_Op_Pat<nxv8bf16, op, nxv8bf16, !cast<Instruction>(NAME # _H)>;
}

class sve_int_perm_reverse_p<bits<2> sz8_64, string asm, PPRRegOp pprty>
: I<(outs pprty:$Pd), (ins pprty:$Pn),
  asm, "\t$Pd, $Pn",
  "",
  []>, Sched<[]> {
  bits<4> Pd;
  bits<4> Pn;
  let Inst{31-24} = 0b00000101;
  let Inst{23-22} = sz8_64;
  let Inst{21-9}  = 0b1101000100000;
  let Inst{8-5}   = Pn;
  let Inst{4}     = 0b0;
  let Inst{3-0}   = Pd;
}

multiclass sve_int_perm_reverse_p<string asm, SDPatternOperator op> {
  def _B : sve_int_perm_reverse_p<0b00, asm, PPR8>;
  def _H : sve_int_perm_reverse_p<0b01, asm, PPR16>;
  def _S : sve_int_perm_reverse_p<0b10, asm, PPR32>;
  def _D : sve_int_perm_reverse_p<0b11, asm, PPR64>;

  def : SVE_1_Op_Pat<nxv16i1, op, nxv16i1, !cast<Instruction>(NAME # _B)>;
  def : SVE_1_Op_Pat<nxv8i1, op, nxv8i1, !cast<Instruction>(NAME # _H)>;
  def : SVE_1_Op_Pat<nxv4i1, op, nxv4i1, !cast<Instruction>(NAME # _S)>;
  def : SVE_1_Op_Pat<nxv2i1, op, nxv2i1, !cast<Instruction>(NAME # _D)>;
}

class sve_int_perm_unpk<bits<2> sz16_64, bits<2> opc, string asm,
                        ZPRRegOp zprty1, ZPRRegOp zprty2>
: I<(outs zprty1:$Zd), (ins zprty2:$Zn),
  asm, "\t$Zd, $Zn",
  "", []>, Sched<[]> {
  bits<5> Zd;
  bits<5> Zn;
  let Inst{31-24} = 0b00000101;
  let Inst{23-22} = sz16_64;
  let Inst{21-18} = 0b1100;
  let Inst{17-16} = opc;
  let Inst{15-10} = 0b001110;
  let Inst{9-5}   = Zn;
  let Inst{4-0}   = Zd;
}

multiclass sve_int_perm_unpk<bits<2> opc, string asm, SDPatternOperator op> {
  def _H : sve_int_perm_unpk<0b01, opc, asm, ZPR16, ZPR8>;
  def _S : sve_int_perm_unpk<0b10, opc, asm, ZPR32, ZPR16>;
  def _D : sve_int_perm_unpk<0b11, opc, asm, ZPR64, ZPR32>;

  def : SVE_1_Op_Pat<nxv8i16, op, nxv16i8, !cast<Instruction>(NAME # _H)>;
  def : SVE_1_Op_Pat<nxv4i32, op, nxv8i16, !cast<Instruction>(NAME # _S)>;
  def : SVE_1_Op_Pat<nxv2i64, op, nxv4i32, !cast<Instruction>(NAME # _D)>;
}

class sve_int_perm_insrs<bits<2> sz8_64, string asm, ZPRRegOp zprty,
                         RegisterClass srcRegType>
: I<(outs zprty:$Zdn), (ins zprty:$_Zdn, srcRegType:$Rm),
  asm, "\t$Zdn, $Rm",
  "",
  []>, Sched<[]> {
  bits<5> Rm;
  bits<5> Zdn;
  let Inst{31-24} = 0b00000101;
  let Inst{23-22} = sz8_64;
  let Inst{21-10} = 0b100100001110;
  let Inst{9-5}   = Rm;
  let Inst{4-0}   = Zdn;

  let Constraints = "$Zdn = $_Zdn";
  let DestructiveInstType = DestructiveOther;
}

multiclass sve_int_perm_insrs<string asm, SDPatternOperator op> {
  def _B : sve_int_perm_insrs<0b00, asm, ZPR8, GPR32>;
  def _H : sve_int_perm_insrs<0b01, asm, ZPR16, GPR32>;
  def _S : sve_int_perm_insrs<0b10, asm, ZPR32, GPR32>;
  def _D : sve_int_perm_insrs<0b11, asm, ZPR64, GPR64>;

  def : SVE_2_Op_Pat<nxv16i8, op, nxv16i8, i32, !cast<Instruction>(NAME # _B)>;
  def : SVE_2_Op_Pat<nxv8i16, op, nxv8i16, i32, !cast<Instruction>(NAME # _H)>;
  def : SVE_2_Op_Pat<nxv4i32, op, nxv4i32, i32, !cast<Instruction>(NAME # _S)>;
  def : SVE_2_Op_Pat<nxv2i64, op, nxv2i64, i64, !cast<Instruction>(NAME # _D)>;
}

class sve_int_perm_insrv<bits<2> sz8_64, string asm, ZPRRegOp zprty,
                         FPRasZPROperand srcOpType>
: I<(outs zprty:$Zdn), (ins zprty:$_Zdn, srcOpType:$Vm),
  asm, "\t$Zdn, $Vm",
  "",
  []>, Sched<[]> {
  bits<5> Vm;
  bits<5> Zdn;
  let Inst{31-24} = 0b00000101;
  let Inst{23-22} = sz8_64;
  let Inst{21-10} = 0b110100001110;
  let Inst{9-5}   = Vm;
  let Inst{4-0}   = Zdn;

  let Constraints = "$Zdn = $_Zdn";
  let DestructiveInstType = DestructiveOther;
}

multiclass sve_int_perm_insrv<string asm, SDPatternOperator op> {
  def _B : sve_int_perm_insrv<0b00, asm, ZPR8, FPR8asZPR>;
  def _H : sve_int_perm_insrv<0b01, asm, ZPR16, FPR16asZPR>;
  def _S : sve_int_perm_insrv<0b10, asm, ZPR32, FPR32asZPR>;
  def _D : sve_int_perm_insrv<0b11, asm, ZPR64, FPR64asZPR>;

  def : Pat<(nxv8f16 (op nxv8f16:$Zn, f16:$Vm)),
            (!cast<Instruction>(NAME # _H) $Zn, (INSERT_SUBREG (IMPLICIT_DEF), $Vm, hsub))>;
  def : Pat<(nxv4f32 (op nxv4f32:$Zn, f32:$Vm)),
            (!cast<Instruction>(NAME # _S) $Zn, (INSERT_SUBREG (IMPLICIT_DEF), $Vm, ssub))>;
  def : Pat<(nxv2f64 (op nxv2f64:$Zn, f64:$Vm)),
            (!cast<Instruction>(NAME # _D) $Zn, (INSERT_SUBREG (IMPLICIT_DEF), $Vm, dsub))>;

  def : Pat<(nxv8bf16 (op nxv8bf16:$Zn, bf16:$Vm)),
            (!cast<Instruction>(NAME # _H) $Zn, (INSERT_SUBREG (IMPLICIT_DEF), $Vm, hsub))>;

  // Keep integer insertions within the vector unit.
  def : Pat<(nxv16i8 (op (nxv16i8 ZPR:$Zn), (i32 (vector_extract (nxv16i8 ZPR:$Vm), 0)))),
            (!cast<Instruction>(NAME # _B) $Zn, ZPR:$Vm)>;
  def : Pat<(nxv8i16 (op (nxv8i16 ZPR:$Zn), (i32 (vector_extract (nxv8i16 ZPR:$Vm), 0)))),
            (!cast<Instruction>(NAME # _H) $Zn, ZPR:$Vm)>;
  def : Pat<(nxv4i32 (op (nxv4i32 ZPR:$Zn), (i32 (vector_extract (nxv4i32 ZPR:$Vm), 0)))),
            (!cast<Instruction>(NAME # _S) $Zn, ZPR: $Vm)>;
  def : Pat<(nxv2i64 (op (nxv2i64 ZPR:$Zn), (i64 (vector_extract (nxv2i64 ZPR:$Vm), 0)))),
            (!cast<Instruction>(NAME # _D) $Zn, ZPR:$Vm)>;

}

//===----------------------------------------------------------------------===//
// SVE Permute - Extract Group
//===----------------------------------------------------------------------===//

class sve_int_perm_extract_i<string asm>
: I<(outs ZPR8:$Zdn), (ins ZPR8:$_Zdn, ZPR8:$Zm, imm0_255:$imm8),
  asm, "\t$Zdn, $_Zdn, $Zm, $imm8",
  "", []>, Sched<[]> {
  bits<5> Zdn;
  bits<5> Zm;
  bits<8> imm8;
  let Inst{31-21} = 0b00000101001;
  let Inst{20-16} = imm8{7-3};
  let Inst{15-13} = 0b000;
  let Inst{12-10} = imm8{2-0};
  let Inst{9-5}   = Zm;
  let Inst{4-0}   = Zdn;

  let Constraints = "$Zdn = $_Zdn";
  let DestructiveInstType = DestructiveOther;
  let ElementSize = ElementSizeNone;
}

multiclass sve_int_perm_extract_i<string asm, SDPatternOperator op> {
  def NAME : sve_int_perm_extract_i<asm>;

  def : SVE_3_Op_Imm_Pat<nxv16i8, op, nxv16i8, nxv16i8, i32, imm0_255,
                         !cast<Instruction>(NAME)>;
}

class sve2_int_perm_extract_i_cons<string asm>
: I<(outs ZPR8:$Zd), (ins ZZ_b:$Zn, imm0_255:$imm8),
  asm, "\t$Zd, $Zn, $imm8",
  "", []>, Sched<[]> {
  bits<5> Zd;
  bits<5> Zn;
  bits<8> imm8;
  let Inst{31-21} = 0b00000101011;
  let Inst{20-16} = imm8{7-3};
  let Inst{15-13} = 0b000;
  let Inst{12-10} = imm8{2-0};
  let Inst{9-5}   = Zn;
  let Inst{4-0}   = Zd;
}

//===----------------------------------------------------------------------===//
// SVE Vector Select Group
//===----------------------------------------------------------------------===//

class sve_int_sel_vvv<bits<2> sz8_64, string asm, ZPRRegOp zprty>
: I<(outs zprty:$Zd), (ins PPRAny:$Pg, zprty:$Zn, zprty:$Zm),
  asm, "\t$Zd, $Pg, $Zn, $Zm",
  "",
  []>, Sched<[]> {
  bits<4> Pg;
  bits<5> Zd;
  bits<5> Zm;
  bits<5> Zn;
  let Inst{31-24} = 0b00000101;
  let Inst{23-22} = sz8_64;
  let Inst{21}    = 0b1;
  let Inst{20-16} = Zm;
  let Inst{15-14} = 0b11;
  let Inst{13-10} = Pg;
  let Inst{9-5}   = Zn;
  let Inst{4-0}   = Zd;
}

multiclass sve_int_sel_vvv<string asm, SDPatternOperator op> {
  def _B : sve_int_sel_vvv<0b00, asm, ZPR8>;
  def _H : sve_int_sel_vvv<0b01, asm, ZPR16>;
  def _S : sve_int_sel_vvv<0b10, asm, ZPR32>;
  def _D : sve_int_sel_vvv<0b11, asm, ZPR64>;

  def : SVE_3_Op_Pat<nxv16i8, op, nxv16i1, nxv16i8, nxv16i8, !cast<Instruction>(NAME # _B)>;
  def : SVE_3_Op_Pat<nxv8i16, op, nxv8i1,  nxv8i16, nxv8i16, !cast<Instruction>(NAME # _H)>;
  def : SVE_3_Op_Pat<nxv4i32, op, nxv4i1,  nxv4i32, nxv4i32, !cast<Instruction>(NAME # _S)>;
  def : SVE_3_Op_Pat<nxv2i64, op, nxv2i1,  nxv2i64, nxv2i64, !cast<Instruction>(NAME # _D)>;

  def : SVE_3_Op_Pat<nxv8f16, op, nxv8i1,  nxv8f16, nxv8f16, !cast<Instruction>(NAME # _H)>;
  def : SVE_3_Op_Pat<nxv4f16, op, nxv4i1,  nxv4f16, nxv4f16, !cast<Instruction>(NAME # _S)>;
  def : SVE_3_Op_Pat<nxv4f32, op, nxv4i1,  nxv4f32, nxv4f32, !cast<Instruction>(NAME # _S)>;
  def : SVE_3_Op_Pat<nxv2f16, op, nxv2i1,  nxv2f16, nxv2f16, !cast<Instruction>(NAME # _D)>;
  def : SVE_3_Op_Pat<nxv2f32, op, nxv2i1,  nxv2f32, nxv2f32, !cast<Instruction>(NAME # _D)>;
  def : SVE_3_Op_Pat<nxv2f64, op, nxv2i1,  nxv2f64, nxv2f64, !cast<Instruction>(NAME # _D)>;

  def : SVE_3_Op_Pat<nxv8bf16, op, nxv8i1,  nxv8bf16, nxv8bf16, !cast<Instruction>(NAME # _H)>;

  def : InstAlias<"mov $Zd, $Pg/m, $Zn",
                  (!cast<Instruction>(NAME # _B) ZPR8:$Zd, PPRAny:$Pg, ZPR8:$Zn, ZPR8:$Zd), 1>;
  def : InstAlias<"mov $Zd, $Pg/m, $Zn",
                  (!cast<Instruction>(NAME # _H) ZPR16:$Zd, PPRAny:$Pg, ZPR16:$Zn, ZPR16:$Zd), 1>;
  def : InstAlias<"mov $Zd, $Pg/m, $Zn",
                  (!cast<Instruction>(NAME # _S) ZPR32:$Zd, PPRAny:$Pg, ZPR32:$Zn, ZPR32:$Zd), 1>;
  def : InstAlias<"mov $Zd, $Pg/m, $Zn",
                  (!cast<Instruction>(NAME # _D) ZPR64:$Zd, PPRAny:$Pg, ZPR64:$Zn, ZPR64:$Zd), 1>;
}


//===----------------------------------------------------------------------===//
// SVE Predicate Logical Operations Group
//===----------------------------------------------------------------------===//

class sve_int_pred_log<bits<4> opc, string asm>
: I<(outs PPR8:$Pd), (ins PPRAny:$Pg, PPR8:$Pn, PPR8:$Pm),
  asm, "\t$Pd, $Pg/z, $Pn, $Pm",
  "",
  []>, Sched<[]> {
  bits<4> Pd;
  bits<4> Pg;
  bits<4> Pm;
  bits<4> Pn;
  let Inst{31-24} = 0b00100101;
  let Inst{23-22} = opc{3-2};
  let Inst{21-20} = 0b00;
  let Inst{19-16} = Pm;
  let Inst{15-14} = 0b01;
  let Inst{13-10} = Pg;
  let Inst{9}     = opc{1};
  let Inst{8-5}   = Pn;
  let Inst{4}     = opc{0};
  let Inst{3-0}   = Pd;

  // SEL has no predication qualifier.
  let AsmString = !if(!eq(opc, 0b0011),
                      !strconcat(asm, "\t$Pd, $Pg, $Pn, $Pm"),
                      !strconcat(asm, "\t$Pd, $Pg/z, $Pn, $Pm"));

  let Defs = !if(!eq (opc{2}, 1), [NZCV], []);

}

multiclass sve_int_pred_log<bits<4> opc, string asm, SDPatternOperator op,
                            SDPatternOperator op_nopred = null_frag> {
  def NAME : sve_int_pred_log<opc, asm>;

  def : SVE_3_Op_Pat<nxv16i1, op, nxv16i1, nxv16i1, nxv16i1, !cast<Instruction>(NAME)>;
  def : SVE_3_Op_Pat<nxv8i1, op, nxv8i1, nxv8i1, nxv8i1, !cast<Instruction>(NAME)>;
  def : SVE_3_Op_Pat<nxv4i1, op, nxv4i1, nxv4i1, nxv4i1, !cast<Instruction>(NAME)>;
  def : SVE_3_Op_Pat<nxv2i1, op, nxv2i1, nxv2i1, nxv2i1, !cast<Instruction>(NAME)>;
  def : SVE_2_Op_AllActive_Pat<nxv16i1, op_nopred, nxv16i1, nxv16i1,
                               !cast<Instruction>(NAME), PTRUE_B>;
  def : SVE_2_Op_AllActive_Pat<nxv8i1, op_nopred, nxv8i1, nxv8i1,
                               !cast<Instruction>(NAME), PTRUE_H>;
  def : SVE_2_Op_AllActive_Pat<nxv4i1, op_nopred, nxv4i1, nxv4i1,
                               !cast<Instruction>(NAME), PTRUE_S>;
  def : SVE_2_Op_AllActive_Pat<nxv2i1, op_nopred, nxv2i1, nxv2i1,
                               !cast<Instruction>(NAME), PTRUE_D>;
}

//===----------------------------------------------------------------------===//
// SVE Logical Mask Immediate Group
//===----------------------------------------------------------------------===//

class sve_int_log_imm<bits<2> opc, string asm>
: I<(outs ZPR64:$Zdn), (ins ZPR64:$_Zdn, logical_imm64:$imms13),
  asm, "\t$Zdn, $_Zdn, $imms13",
  "", []>, Sched<[]> {
  bits<5> Zdn;
  bits<13> imms13;
  let Inst{31-24} = 0b00000101;
  let Inst{23-22} = opc;
  let Inst{21-18} = 0b0000;
  let Inst{17-5}  = imms13;
  let Inst{4-0}   = Zdn;

  let Constraints = "$Zdn = $_Zdn";
  let DecoderMethod = "DecodeSVELogicalImmInstruction";
  let DestructiveInstType = DestructiveOther;
  let ElementSize = ElementSizeNone;
}

multiclass sve_int_log_imm<bits<2> opc, string asm, string alias, SDPatternOperator op> {
  def NAME : sve_int_log_imm<opc, asm>;

  def : SVE_1_Op_Imm_Log_Pat<nxv16i8, op, ZPR8,  i32, SVELogicalImm8Pat,  !cast<Instruction>(NAME)>;
  def : SVE_1_Op_Imm_Log_Pat<nxv8i16, op, ZPR16, i32, SVELogicalImm16Pat, !cast<Instruction>(NAME)>;
  def : SVE_1_Op_Imm_Log_Pat<nxv4i32, op, ZPR32, i32, SVELogicalImm32Pat, !cast<Instruction>(NAME)>;
  def : SVE_1_Op_Imm_Log_Pat<nxv2i64, op, ZPR64, i64, SVELogicalImm64Pat, !cast<Instruction>(NAME)>;

  def : InstAlias<asm # "\t$Zdn, $Zdn, $imm",
                  (!cast<Instruction>(NAME) ZPR8:$Zdn, sve_logical_imm8:$imm), 4>;
  def : InstAlias<asm # "\t$Zdn, $Zdn, $imm",
                  (!cast<Instruction>(NAME) ZPR16:$Zdn, sve_logical_imm16:$imm), 3>;
  def : InstAlias<asm # "\t$Zdn, $Zdn, $imm",
                  (!cast<Instruction>(NAME) ZPR32:$Zdn, sve_logical_imm32:$imm), 2>;

  def : InstAlias<alias # "\t$Zdn, $Zdn, $imm",
                  (!cast<Instruction>(NAME) ZPR8:$Zdn, sve_logical_imm8_not:$imm), 0>;
  def : InstAlias<alias # "\t$Zdn, $Zdn, $imm",
                  (!cast<Instruction>(NAME) ZPR16:$Zdn, sve_logical_imm16_not:$imm), 0>;
  def : InstAlias<alias # "\t$Zdn, $Zdn, $imm",
                  (!cast<Instruction>(NAME) ZPR32:$Zdn, sve_logical_imm32_not:$imm), 0>;
  def : InstAlias<alias # "\t$Zdn, $Zdn, $imm",
                  (!cast<Instruction>(NAME) ZPR64:$Zdn, logical_imm64_not:$imm), 0>;
}

class sve_int_dup_mask_imm<string asm>
: I<(outs ZPR64:$Zd), (ins logical_imm64:$imms),
  asm, "\t$Zd, $imms",
  "",
  []>, Sched<[]> {
  bits<5> Zd;
  bits<13> imms;
  let Inst{31-18} = 0b00000101110000;
  let Inst{17-5} = imms;
  let Inst{4-0} = Zd;

  let isReMaterializable = 1;
  let DecoderMethod = "DecodeSVELogicalImmInstruction";
}

multiclass sve_int_dup_mask_imm<string asm> {
  def NAME : sve_int_dup_mask_imm<asm>;

  def : InstAlias<"dupm $Zd, $imm",
                  (!cast<Instruction>(NAME) ZPR8:$Zd, sve_logical_imm8:$imm), 4>;
  def : InstAlias<"dupm $Zd, $imm",
                  (!cast<Instruction>(NAME) ZPR16:$Zd, sve_logical_imm16:$imm), 3>;
  def : InstAlias<"dupm $Zd, $imm",
                  (!cast<Instruction>(NAME) ZPR32:$Zd, sve_logical_imm32:$imm), 2>;

  // All Zd.b forms have a CPY/DUP equivalent, hence no byte alias here.
  def : InstAlias<"mov $Zd, $imm",
                  (!cast<Instruction>(NAME) ZPR16:$Zd, sve_preferred_logical_imm16:$imm), 7>;
  def : InstAlias<"mov $Zd, $imm",
                  (!cast<Instruction>(NAME) ZPR32:$Zd, sve_preferred_logical_imm32:$imm), 6>;
  def : InstAlias<"mov $Zd, $imm",
                  (!cast<Instruction>(NAME) ZPR64:$Zd, sve_preferred_logical_imm64:$imm), 5>;
}

//===----------------------------------------------------------------------===//
// SVE Integer Arithmetic -  Unpredicated Group.
//===----------------------------------------------------------------------===//

class sve_int_bin_cons_arit_0<bits<2> sz8_64, bits<3> opc, string asm,
                              ZPRRegOp zprty>
: I<(outs zprty:$Zd), (ins zprty:$Zn, zprty:$Zm),
  asm, "\t$Zd, $Zn, $Zm",
  "", []>, Sched<[]> {
  bits<5> Zd;
  bits<5> Zm;
  bits<5> Zn;
  let Inst{31-24} = 0b00000100;
  let Inst{23-22} = sz8_64;
  let Inst{21}    = 0b1;
  let Inst{20-16} = Zm;
  let Inst{15-13} = 0b000;
  let Inst{12-10} = opc;
  let Inst{9-5}   = Zn;
  let Inst{4-0}   = Zd;
}

multiclass sve_int_bin_cons_arit_0<bits<3> opc, string asm,
                                   SDPatternOperator op, SDPatternOperator int_op> {
  def _B : sve_int_bin_cons_arit_0<0b00, opc, asm, ZPR8>;
  def _H : sve_int_bin_cons_arit_0<0b01, opc, asm, ZPR16>;
  def _S : sve_int_bin_cons_arit_0<0b10, opc, asm, ZPR32>;
  def _D : sve_int_bin_cons_arit_0<0b11, opc, asm, ZPR64>;

  def : SVE_2_Op_Pat<nxv16i8, op, nxv16i8, nxv16i8, !cast<Instruction>(NAME # _B)>;
  def : SVE_2_Op_Pat<nxv8i16, op, nxv8i16, nxv8i16, !cast<Instruction>(NAME # _H)>;
  def : SVE_2_Op_Pat<nxv4i32, op, nxv4i32, nxv4i32, !cast<Instruction>(NAME # _S)>;
  def : SVE_2_Op_Pat<nxv2i64, op, nxv2i64, nxv2i64, !cast<Instruction>(NAME # _D)>;

  // Intrinsic version
  def : SVE_2_Op_Pat<nxv16i8, int_op, nxv16i8, nxv16i8, !cast<Instruction>(NAME # _B)>;
  def : SVE_2_Op_Pat<nxv8i16, int_op, nxv8i16, nxv8i16, !cast<Instruction>(NAME # _H)>;
  def : SVE_2_Op_Pat<nxv4i32, int_op, nxv4i32, nxv4i32, !cast<Instruction>(NAME # _S)>;
  def : SVE_2_Op_Pat<nxv2i64, int_op, nxv2i64, nxv2i64, !cast<Instruction>(NAME # _D)>;
}

//===----------------------------------------------------------------------===//
// SVE Floating Point Arithmetic - Predicated Group
//===----------------------------------------------------------------------===//

class sve_fp_2op_i_p_zds<bits<2> sz, bits<3> opc, string asm,
                         ZPRRegOp zprty,
                         Operand imm_ty>
: I<(outs zprty:$Zdn), (ins PPR3bAny:$Pg, zprty:$_Zdn, imm_ty:$i1),
  asm, "\t$Zdn, $Pg/m, $_Zdn, $i1",
  "",
  []>, Sched<[]> {
  bits<3> Pg;
  bits<5> Zdn;
  bit i1;
  let Inst{31-24} = 0b01100101;
  let Inst{23-22} = sz;
  let Inst{21-19} = 0b011;
  let Inst{18-16} = opc;
  let Inst{15-13} = 0b100;
  let Inst{12-10} = Pg;
  let Inst{9-6}   = 0b0000;
  let Inst{5}     = i1;
  let Inst{4-0}   = Zdn;

  let Constraints = "$Zdn = $_Zdn";
  let DestructiveInstType = DestructiveOther;
  let ElementSize = zprty.ElementSize;
}

multiclass sve_fp_2op_i_p_zds<bits<3> opc, string asm, Operand imm_ty> {
  def _H : sve_fp_2op_i_p_zds<0b01, opc, asm, ZPR16, imm_ty>;
  def _S : sve_fp_2op_i_p_zds<0b10, opc, asm, ZPR32, imm_ty>;
  def _D : sve_fp_2op_i_p_zds<0b11, opc, asm, ZPR64, imm_ty>;
}

class sve_fp_2op_p_zds<bits<2> sz, bits<4> opc, string asm,
                       ZPRRegOp zprty>
: I<(outs zprty:$Zdn), (ins PPR3bAny:$Pg, zprty:$_Zdn, zprty:$Zm),
  asm, "\t$Zdn, $Pg/m, $_Zdn, $Zm",
  "",
  []>, Sched<[]> {
  bits<3> Pg;
  bits<5> Zdn;
  bits<5> Zm;
  let Inst{31-24} = 0b01100101;
  let Inst{23-22} = sz;
  let Inst{21-20} = 0b00;
  let Inst{19-16} = opc;
  let Inst{15-13} = 0b100;
  let Inst{12-10} = Pg;
  let Inst{9-5}   = Zm;
  let Inst{4-0}   = Zdn;

  let Constraints = "$Zdn = $_Zdn";
  let DestructiveInstType = DestructiveOther;
  let ElementSize = zprty.ElementSize;
}

multiclass sve_fp_2op_p_zds<bits<4> opc, string asm, string Ps,
                            SDPatternOperator op, DestructiveInstTypeEnum flags,
                            string revname="", bit isReverseInstr=0> {
  let DestructiveInstType = flags in {
  def _H : sve_fp_2op_p_zds<0b01, opc, asm, ZPR16>,
           SVEPseudo2Instr<Ps # _H, 1>, SVEInstr2Rev<NAME # _H, revname # _H, isReverseInstr>;
  def _S : sve_fp_2op_p_zds<0b10, opc, asm, ZPR32>,
           SVEPseudo2Instr<Ps # _S, 1>, SVEInstr2Rev<NAME # _S, revname # _S, isReverseInstr>;
  def _D : sve_fp_2op_p_zds<0b11, opc, asm, ZPR64>,
           SVEPseudo2Instr<Ps # _D, 1>, SVEInstr2Rev<NAME # _D, revname # _D, isReverseInstr>;
  }

  def : SVE_3_Op_Pat<nxv8f16, op, nxv8i1, nxv8f16, nxv8f16, !cast<Instruction>(NAME # _H)>;
  def : SVE_3_Op_Pat<nxv4f32, op, nxv4i1, nxv4f32, nxv4f32, !cast<Instruction>(NAME # _S)>;
  def : SVE_3_Op_Pat<nxv2f64, op, nxv2i1, nxv2f64, nxv2f64, !cast<Instruction>(NAME # _D)>;
}

multiclass sve_fp_2op_p_zds_fscale<bits<4> opc, string asm,
                                   SDPatternOperator op> {
  def _H : sve_fp_2op_p_zds<0b01, opc, asm, ZPR16>;
  def _S : sve_fp_2op_p_zds<0b10, opc, asm, ZPR32>;
  def _D : sve_fp_2op_p_zds<0b11, opc, asm, ZPR64>;

  def : SVE_3_Op_Pat<nxv8f16, op, nxv8i1, nxv8f16, nxv8i16, !cast<Instruction>(NAME # _H)>;
  def : SVE_3_Op_Pat<nxv4f32, op, nxv4i1, nxv4f32, nxv4i32, !cast<Instruction>(NAME # _S)>;
  def : SVE_3_Op_Pat<nxv2f64, op, nxv2i1, nxv2f64, nxv2i64, !cast<Instruction>(NAME # _D)>;
}

multiclass sve_fp_2op_p_zds_zeroing_hsd<SDPatternOperator op> {
  def _ZERO_H : PredTwoOpPseudo<NAME # _H, ZPR16, FalseLanesZero>;
  def _ZERO_S : PredTwoOpPseudo<NAME # _S, ZPR32, FalseLanesZero>;
  def _ZERO_D : PredTwoOpPseudo<NAME # _D, ZPR64, FalseLanesZero>;

  def : SVE_3_Op_Pat_SelZero<nxv8f16, op, nxv8i1, nxv8f16, nxv8f16, !cast<Pseudo>(NAME # _ZERO_H)>;
  def : SVE_3_Op_Pat_SelZero<nxv4f32, op, nxv4i1, nxv4f32, nxv4f32, !cast<Pseudo>(NAME # _ZERO_S)>;
  def : SVE_3_Op_Pat_SelZero<nxv2f64, op, nxv2i1, nxv2f64, nxv2f64, !cast<Pseudo>(NAME # _ZERO_D)>;
}

class sve_fp_ftmad<bits<2> sz, string asm, ZPRRegOp zprty>
: I<(outs zprty:$Zdn), (ins zprty:$_Zdn, zprty:$Zm, imm32_0_7:$imm3),
  asm, "\t$Zdn, $_Zdn, $Zm, $imm3",
  "",
  []>, Sched<[]> {
  bits<5> Zdn;
  bits<5> Zm;
  bits<3> imm3;
  let Inst{31-24} = 0b01100101;
  let Inst{23-22} = sz;
  let Inst{21-19} = 0b010;
  let Inst{18-16} = imm3;
  let Inst{15-10} = 0b100000;
  let Inst{9-5}   = Zm;
  let Inst{4-0}   = Zdn;

  let Constraints = "$Zdn = $_Zdn";
  let DestructiveInstType = DestructiveOther;
  let ElementSize = ElementSizeNone;
}

multiclass sve_fp_ftmad<string asm, SDPatternOperator op> {
  def _H : sve_fp_ftmad<0b01, asm, ZPR16>;
  def _S : sve_fp_ftmad<0b10, asm, ZPR32>;
  def _D : sve_fp_ftmad<0b11, asm, ZPR64>;

  def : Pat<(nxv8f16 (op (nxv8f16 ZPR16:$Zn), (nxv8f16 ZPR16:$Zm), (i32 imm32_0_7:$imm))),
            (!cast<Instruction>(NAME # _H) ZPR16:$Zn, ZPR16:$Zm, imm32_0_7:$imm)>;
  def : Pat<(nxv4f32 (op (nxv4f32 ZPR32:$Zn), (nxv4f32 ZPR32:$Zm), (i32 imm32_0_7:$imm))),
            (!cast<Instruction>(NAME # _S) ZPR32:$Zn, ZPR32:$Zm, imm32_0_7:$imm)>;
  def : Pat<(nxv2f64 (op (nxv2f64 ZPR64:$Zn), (nxv2f64 ZPR64:$Zm), (i32 imm32_0_7:$imm))),
            (!cast<Instruction>(NAME # _D) ZPR64:$Zn, ZPR64:$Zm, imm32_0_7:$imm)>;
}

//===----------------------------------------------------------------------===//
// SVE Floating Point Arithmetic - Unpredicated Group
//===----------------------------------------------------------------------===//

class sve_fp_3op_u_zd<bits<2> sz, bits<3> opc, string asm, ZPRRegOp zprty>
: I<(outs zprty:$Zd), (ins  zprty:$Zn, zprty:$Zm),
  asm, "\t$Zd, $Zn, $Zm",
  "",
  []>, Sched<[]> {
  bits<5> Zd;
  bits<5> Zm;
  bits<5> Zn;
  let Inst{31-24} = 0b01100101;
  let Inst{23-22} = sz;
  let Inst{21}    = 0b0;
  let Inst{20-16} = Zm;
  let Inst{15-13} = 0b000;
  let Inst{12-10} = opc;
  let Inst{9-5}   = Zn;
  let Inst{4-0}   = Zd;
}

multiclass sve_fp_3op_u_zd<bits<3> opc, string asm, SDPatternOperator op,
                           SDPatternOperator predicated_op = null_frag> {
  def _H : sve_fp_3op_u_zd<0b01, opc, asm, ZPR16>;
  def _S : sve_fp_3op_u_zd<0b10, opc, asm, ZPR32>;
  def _D : sve_fp_3op_u_zd<0b11, opc, asm, ZPR64>;

  def : SVE_2_Op_Pat<nxv8f16, op, nxv8f16, nxv8f16, !cast<Instruction>(NAME # _H)>;
  def : SVE_2_Op_Pat<nxv4f32, op, nxv4f32, nxv4f32, !cast<Instruction>(NAME # _S)>;
  def : SVE_2_Op_Pat<nxv2f64, op, nxv2f64, nxv2f64, !cast<Instruction>(NAME # _D)>;

  def : SVE_2_Op_Pred_All_Active<nxv8f16, predicated_op, nxv8i1, nxv8f16, nxv8f16, !cast<Instruction>(NAME # _H)>;
  def : SVE_2_Op_Pred_All_Active<nxv4f32, predicated_op, nxv4i1, nxv4f32, nxv4f32, !cast<Instruction>(NAME # _S)>;
  def : SVE_2_Op_Pred_All_Active<nxv2f64, predicated_op, nxv2i1, nxv2f64, nxv2f64, !cast<Instruction>(NAME # _D)>;
}

multiclass sve_fp_3op_u_zd_ftsmul<bits<3> opc, string asm, SDPatternOperator op> {
  def _H : sve_fp_3op_u_zd<0b01, opc, asm, ZPR16>;
  def _S : sve_fp_3op_u_zd<0b10, opc, asm, ZPR32>;
  def _D : sve_fp_3op_u_zd<0b11, opc, asm, ZPR64>;

  def : SVE_2_Op_Pat<nxv8f16, op, nxv8f16, nxv8i16, !cast<Instruction>(NAME # _H)>;
  def : SVE_2_Op_Pat<nxv4f32, op, nxv4f32, nxv4i32, !cast<Instruction>(NAME # _S)>;
  def : SVE_2_Op_Pat<nxv2f64, op, nxv2f64, nxv2i64, !cast<Instruction>(NAME # _D)>;
}

//===----------------------------------------------------------------------===//
// SVE Floating Point Fused Multiply-Add Group
//===----------------------------------------------------------------------===//

class sve_fp_3op_p_zds_a<bits<2> sz, bits<2> opc, string asm, ZPRRegOp zprty>
: I<(outs zprty:$Zda), (ins PPR3bAny:$Pg, zprty:$_Zda, zprty:$Zn, zprty:$Zm),
  asm, "\t$Zda, $Pg/m, $Zn, $Zm",
  "",
  []>, Sched<[]> {
  bits<3> Pg;
  bits<5> Zda;
  bits<5> Zm;
  bits<5> Zn;
  let Inst{31-24} = 0b01100101;
  let Inst{23-22} = sz;
  let Inst{21}    = 0b1;
  let Inst{20-16} = Zm;
  let Inst{15}    = 0b0;
  let Inst{14-13} = opc;
  let Inst{12-10} = Pg;
  let Inst{9-5}   = Zn;
  let Inst{4-0}   = Zda;

  let Constraints = "$Zda = $_Zda";
  let ElementSize = zprty.ElementSize;
}

multiclass sve_fp_3op_p_zds_a<bits<2> opc, string asm, string Ps,
                              SDPatternOperator op, string revname,
                              bit isReverseInstr=0> {
  let DestructiveInstType = DestructiveTernaryCommWithRev in {
  def _H : sve_fp_3op_p_zds_a<0b01, opc, asm, ZPR16>,
           SVEPseudo2Instr<Ps # _H, 1>, SVEInstr2Rev<NAME # _H, revname # _H, isReverseInstr>;
  def _S : sve_fp_3op_p_zds_a<0b10, opc, asm, ZPR32>,
           SVEPseudo2Instr<Ps # _S, 1>, SVEInstr2Rev<NAME # _S, revname # _S, isReverseInstr>;
  def _D : sve_fp_3op_p_zds_a<0b11, opc, asm, ZPR64>,
           SVEPseudo2Instr<Ps # _D, 1>, SVEInstr2Rev<NAME # _D, revname # _D, isReverseInstr>;
  }

  def : SVE_4_Op_Pat<nxv8f16, op, nxv8i1, nxv8f16, nxv8f16, nxv8f16, !cast<Instruction>(NAME # _H)>;
  def : SVE_4_Op_Pat<nxv4f32, op, nxv4i1, nxv4f32, nxv4f32, nxv4f32, !cast<Instruction>(NAME # _S)>;
  def : SVE_4_Op_Pat<nxv2f64, op, nxv2i1, nxv2f64, nxv2f64, nxv2f64, !cast<Instruction>(NAME # _D)>;
}

class sve_fp_3op_p_zds_b<bits<2> sz, bits<2> opc, string asm,
                         ZPRRegOp zprty>
: I<(outs zprty:$Zdn), (ins PPR3bAny:$Pg, zprty:$_Zdn, zprty:$Zm, zprty:$Za),
  asm, "\t$Zdn, $Pg/m, $Zm, $Za",
  "",
  []>, Sched<[]> {
  bits<3> Pg;
  bits<5> Za;
  bits<5> Zdn;
  bits<5> Zm;
  let Inst{31-24} = 0b01100101;
  let Inst{23-22} = sz;
  let Inst{21}    = 0b1;
  let Inst{20-16} = Za;
  let Inst{15}    = 0b1;
  let Inst{14-13} = opc;
  let Inst{12-10} = Pg;
  let Inst{9-5}   = Zm;
  let Inst{4-0}   = Zdn;

  let Constraints = "$Zdn = $_Zdn";
  let DestructiveInstType = DestructiveOther;
  let ElementSize = zprty.ElementSize;
}

multiclass sve_fp_3op_p_zds_b<bits<2> opc, string asm, SDPatternOperator op,
                              string revname, bit isReverseInstr> {
  def _H : sve_fp_3op_p_zds_b<0b01, opc, asm, ZPR16>,
           SVEInstr2Rev<NAME # _H, revname # _H, isReverseInstr>;
  def _S : sve_fp_3op_p_zds_b<0b10, opc, asm, ZPR32>,
           SVEInstr2Rev<NAME # _S, revname # _S, isReverseInstr>;
  def _D : sve_fp_3op_p_zds_b<0b11, opc, asm, ZPR64>,
           SVEInstr2Rev<NAME # _D, revname # _D, isReverseInstr>;

  def : SVE_4_Op_Pat<nxv8f16, op, nxv8i1, nxv8f16, nxv8f16, nxv8f16, !cast<Instruction>(NAME # _H)>;
  def : SVE_4_Op_Pat<nxv4f32, op, nxv4i1, nxv4f32, nxv4f32, nxv4f32, !cast<Instruction>(NAME # _S)>;
  def : SVE_4_Op_Pat<nxv2f64, op, nxv2i1, nxv2f64, nxv2f64, nxv2f64, !cast<Instruction>(NAME # _D)>;
}

multiclass sve_fp_3op_p_zds_zx<SDPatternOperator op, SDPatternOperator rev_op> {
  def _UNDEF_H : PredThreeOpPseudo<NAME # _H, ZPR16, FalseLanesUndef>;
  def _UNDEF_S : PredThreeOpPseudo<NAME # _S, ZPR32, FalseLanesUndef>;
  def _UNDEF_D : PredThreeOpPseudo<NAME # _D, ZPR64, FalseLanesUndef>;
}

//===----------------------------------------------------------------------===//
// SVE Floating Point Multiply-Add - Indexed Group
//===----------------------------------------------------------------------===//

class sve_fp_fma_by_indexed_elem<bits<2> sz, bit opc, string asm,
                                 ZPRRegOp zprty1,
                                 ZPRRegOp zprty2, Operand itype>
: I<(outs zprty1:$Zda), (ins zprty1:$_Zda, zprty1:$Zn, zprty2:$Zm, itype:$iop),
  asm, "\t$Zda, $Zn, $Zm$iop", "", []>, Sched<[]> {
  bits<5> Zda;
  bits<5> Zn;
  let Inst{31-24} = 0b01100100;
  let Inst{23-22} = sz;
  let Inst{21}    = 0b1;
  let Inst{15-11} = 0;
  let Inst{10}    = opc;
  let Inst{9-5}   = Zn;
  let Inst{4-0}   = Zda;

  let Constraints = "$Zda = $_Zda";
  let DestructiveInstType = DestructiveOther;
  let ElementSize = ElementSizeNone;
}

multiclass sve_fp_fma_by_indexed_elem<bit opc, string asm,
                                      SDPatternOperator op> {
  def _H : sve_fp_fma_by_indexed_elem<{0, ?}, opc, asm, ZPR16, ZPR3b16, VectorIndexH32b> {
    bits<3> Zm;
    bits<3> iop;
    let Inst{22} = iop{2};
    let Inst{20-19} = iop{1-0};
    let Inst{18-16} = Zm;
  }
  def _S : sve_fp_fma_by_indexed_elem<0b10, opc, asm, ZPR32, ZPR3b32, VectorIndexS32b> {
    bits<3> Zm;
    bits<2> iop;
    let Inst{20-19} = iop;
    let Inst{18-16} = Zm;
  }
  def _D : sve_fp_fma_by_indexed_elem<0b11, opc, asm, ZPR64, ZPR4b64, VectorIndexD32b> {
    bits<4> Zm;
    bit iop;
    let Inst{20} = iop;
    let Inst{19-16} = Zm;
  }

  def : Pat<(nxv8f16 (op nxv8f16:$Op1, nxv8f16:$Op2, nxv8f16:$Op3, (i32 VectorIndexH32b_timm:$idx))),
            (!cast<Instruction>(NAME # _H) $Op1, $Op2, $Op3, VectorIndexH32b_timm:$idx)>;
  def : Pat<(nxv4f32 (op nxv4f32:$Op1, nxv4f32:$Op2, nxv4f32:$Op3, (i32 VectorIndexS32b_timm:$idx))),
            (!cast<Instruction>(NAME # _S) $Op1, $Op2, $Op3, VectorIndexS32b_timm:$idx)>;
  def : Pat<(nxv2f64 (op nxv2f64:$Op1, nxv2f64:$Op2, nxv2f64:$Op3, (i32 VectorIndexD32b_timm:$idx))),
            (!cast<Instruction>(NAME # _D) $Op1, $Op2, $Op3, VectorIndexD32b_timm:$idx)>;
}


//===----------------------------------------------------------------------===//
// SVE Floating Point Multiply - Indexed Group
//===----------------------------------------------------------------------===//

class sve_fp_fmul_by_indexed_elem<bits<2> sz, string asm, ZPRRegOp zprty,
                                      ZPRRegOp zprty2, Operand itype>
: I<(outs zprty:$Zd), (ins zprty:$Zn, zprty2:$Zm, itype:$iop),
  asm, "\t$Zd, $Zn, $Zm$iop", "", []>, Sched<[]> {
  bits<5> Zd;
  bits<5> Zn;
  let Inst{31-24} = 0b01100100;
  let Inst{23-22} = sz;
  let Inst{21}    = 0b1;
  let Inst{15-10} = 0b001000;
  let Inst{9-5}   = Zn;
  let Inst{4-0}   = Zd;
}

multiclass sve_fp_fmul_by_indexed_elem<string asm, SDPatternOperator op> {
  def _H : sve_fp_fmul_by_indexed_elem<{0, ?}, asm, ZPR16, ZPR3b16, VectorIndexH32b> {
    bits<3> Zm;
    bits<3> iop;
    let Inst{22} = iop{2};
    let Inst{20-19} = iop{1-0};
    let Inst{18-16} = Zm;
  }
  def _S : sve_fp_fmul_by_indexed_elem<0b10, asm, ZPR32, ZPR3b32, VectorIndexS32b> {
    bits<3> Zm;
    bits<2> iop;
    let Inst{20-19} = iop;
    let Inst{18-16} = Zm;
  }
  def _D : sve_fp_fmul_by_indexed_elem<0b11, asm, ZPR64, ZPR4b64, VectorIndexD32b> {
    bits<4> Zm;
    bit iop;
    let Inst{20} = iop;
    let Inst{19-16} = Zm;
  }

  def : Pat<(nxv8f16 (op nxv8f16:$Op1, nxv8f16:$Op2, (i32 VectorIndexH32b_timm:$idx))),
            (!cast<Instruction>(NAME # _H) $Op1, $Op2, VectorIndexH32b_timm:$idx)>;
  def : Pat<(nxv4f32 (op nxv4f32:$Op1, nxv4f32:$Op2, (i32 VectorIndexS32b_timm:$idx))),
            (!cast<Instruction>(NAME # _S) $Op1, $Op2, VectorIndexS32b_timm:$idx)>;
  def : Pat<(nxv2f64 (op nxv2f64:$Op1, nxv2f64:$Op2, (i32 VectorIndexD32b_timm:$idx))),
            (!cast<Instruction>(NAME # _D) $Op1, $Op2, VectorIndexD32b_timm:$idx)>;
}

//===----------------------------------------------------------------------===//
// SVE Floating Point Complex Multiply-Add Group
//===----------------------------------------------------------------------===//

class sve_fp_fcmla<bits<2> sz, string asm, ZPRRegOp zprty>
: I<(outs zprty:$Zda), (ins PPR3bAny:$Pg, zprty:$_Zda, zprty:$Zn, zprty:$Zm,
                        complexrotateop:$imm),
  asm, "\t$Zda, $Pg/m, $Zn, $Zm, $imm",
  "", []>, Sched<[]> {
  bits<5> Zda;
  bits<3> Pg;
  bits<5> Zn;
  bits<5> Zm;
  bits<2> imm;
  let Inst{31-24} = 0b01100100;
  let Inst{23-22} = sz;
  let Inst{21}    = 0;
  let Inst{20-16} = Zm;
  let Inst{15}    = 0;
  let Inst{14-13} = imm;
  let Inst{12-10} = Pg;
  let Inst{9-5}   = Zn;
  let Inst{4-0}   = Zda;

  let Constraints = "$Zda = $_Zda";
  let DestructiveInstType = DestructiveOther;
  let ElementSize = zprty.ElementSize;
}

multiclass sve_fp_fcmla<string asm, SDPatternOperator op> {
  def _H : sve_fp_fcmla<0b01, asm, ZPR16>;
  def _S : sve_fp_fcmla<0b10, asm, ZPR32>;
  def _D : sve_fp_fcmla<0b11, asm, ZPR64>;

  def : Pat<(nxv8f16 (op nxv8i1:$Op1, nxv8f16:$Op2, nxv8f16:$Op3, nxv8f16:$Op4, (i32 complexrotateop:$imm))),
            (!cast<Instruction>(NAME # _H) $Op1, $Op2, $Op3, $Op4, complexrotateop:$imm)>;
  def : Pat<(nxv4f32 (op nxv4i1:$Op1, nxv4f32:$Op2, nxv4f32:$Op3, nxv4f32:$Op4, (i32 complexrotateop:$imm))),
            (!cast<Instruction>(NAME # _S) $Op1, $Op2, $Op3, $Op4, complexrotateop:$imm)>;
  def : Pat<(nxv2f64 (op nxv2i1:$Op1, nxv2f64:$Op2, nxv2f64:$Op3, nxv2f64:$Op4, (i32 complexrotateop:$imm))),
            (!cast<Instruction>(NAME # _D) $Op1, $Op2, $Op3, $Op4, complexrotateop:$imm)>;
}

//===----------------------------------------------------------------------===//
// SVE Floating Point Complex Multiply-Add - Indexed Group
//===----------------------------------------------------------------------===//

class sve_fp_fcmla_by_indexed_elem<bits<2> sz, string asm,
                                   ZPRRegOp zprty,
                                   ZPRRegOp zprty2, Operand itype>
: I<(outs zprty:$Zda), (ins zprty:$_Zda, zprty:$Zn, zprty2:$Zm, itype:$iop,
                        complexrotateop:$imm),
  asm, "\t$Zda, $Zn, $Zm$iop, $imm",
  "", []>, Sched<[]> {
  bits<5> Zda;
  bits<5> Zn;
  bits<2> imm;
  let Inst{31-24} = 0b01100100;
  let Inst{23-22} = sz;
  let Inst{21}    = 0b1;
  let Inst{15-12} = 0b0001;
  let Inst{11-10} = imm;
  let Inst{9-5}   = Zn;
  let Inst{4-0}   = Zda;

  let Constraints = "$Zda = $_Zda";
  let DestructiveInstType = DestructiveOther;
  let ElementSize = ElementSizeNone;
}

multiclass sve_fp_fcmla_by_indexed_elem<string asm, SDPatternOperator op> {
  def _H : sve_fp_fcmla_by_indexed_elem<0b10, asm, ZPR16, ZPR3b16, VectorIndexS32b> {
    bits<3> Zm;
    bits<2> iop;
    let Inst{20-19} = iop;
    let Inst{18-16} = Zm;
  }
  def _S : sve_fp_fcmla_by_indexed_elem<0b11, asm, ZPR32, ZPR4b32, VectorIndexD32b> {
    bits<4> Zm;
    bits<1> iop;
    let Inst{20} = iop;
    let Inst{19-16} = Zm;
  }

  def : Pat<(nxv8f16 (op nxv8f16:$Op1, nxv8f16:$Op2, nxv8f16:$Op3, (i32 VectorIndexS32b_timm:$idx), (i32 complexrotateop:$imm))),
            (!cast<Instruction>(NAME # _H) $Op1, $Op2, $Op3, VectorIndexS32b_timm:$idx, complexrotateop:$imm)>;
  def : Pat<(nxv4f32 (op nxv4f32:$Op1, nxv4f32:$Op2, nxv4f32:$Op3, (i32 VectorIndexD32b_timm:$idx), (i32 complexrotateop:$imm))),
            (!cast<Instruction>(NAME # _S) $Op1, $Op2, $Op3, VectorIndexD32b_timm:$idx, complexrotateop:$imm)>;
}

//===----------------------------------------------------------------------===//
// SVE Floating Point Complex Addition Group
//===----------------------------------------------------------------------===//

class sve_fp_fcadd<bits<2> sz, string asm, ZPRRegOp zprty>
: I<(outs zprty:$Zdn), (ins PPR3bAny:$Pg, zprty:$_Zdn, zprty:$Zm,
                        complexrotateopodd:$imm),
  asm, "\t$Zdn, $Pg/m, $_Zdn, $Zm, $imm",
  "",
  []>, Sched<[]> {
  bits<5> Zdn;
  bits<5> Zm;
  bits<3> Pg;
  bit imm;
  let Inst{31-24} = 0b01100100;
  let Inst{23-22} = sz;
  let Inst{21-17} = 0;
  let Inst{16}    = imm;
  let Inst{15-13} = 0b100;
  let Inst{12-10} = Pg;
  let Inst{9-5}   = Zm;
  let Inst{4-0}   = Zdn;

  let Constraints = "$Zdn = $_Zdn";
  let DestructiveInstType = DestructiveOther;
  let ElementSize = zprty.ElementSize;
}

multiclass sve_fp_fcadd<string asm, SDPatternOperator op> {
  def _H : sve_fp_fcadd<0b01, asm, ZPR16>;
  def _S : sve_fp_fcadd<0b10, asm, ZPR32>;
  def _D : sve_fp_fcadd<0b11, asm, ZPR64>;

  def : Pat<(nxv8f16 (op nxv8i1:$Op1, nxv8f16:$Op2, nxv8f16:$Op3, (i32 complexrotateopodd:$imm))),
            (!cast<Instruction>(NAME # _H) $Op1, $Op2, $Op3, complexrotateopodd:$imm)>;
  def : Pat<(nxv4f32 (op nxv4i1:$Op1, nxv4f32:$Op2, nxv4f32:$Op3, (i32 complexrotateopodd:$imm))),
            (!cast<Instruction>(NAME # _S) $Op1, $Op2, $Op3, complexrotateopodd:$imm)>;
  def : Pat<(nxv2f64 (op nxv2i1:$Op1, nxv2f64:$Op2, nxv2f64:$Op3, (i32 complexrotateopodd:$imm))),
            (!cast<Instruction>(NAME # _D) $Op1, $Op2, $Op3, complexrotateopodd:$imm)>;
}

//===----------------------------------------------------------------------===//
// SVE2 Floating Point Convert Group
//===----------------------------------------------------------------------===//

class sve2_fp_convert_precision<bits<4> opc, string asm,
                                ZPRRegOp zprty1, ZPRRegOp zprty2>
: I<(outs zprty1:$Zd), (ins zprty1:$_Zd, PPR3bAny:$Pg, zprty2:$Zn),
  asm, "\t$Zd, $Pg/m, $Zn",
  "",
  []>, Sched<[]> {
  bits<5> Zd;
  bits<5> Zn;
  bits<3> Pg;
  let Inst{31-24} = 0b01100100;
  let Inst{23-22} = opc{3-2};
  let Inst{21-18} = 0b0010;
  let Inst{17-16} = opc{1-0};
  let Inst{15-13} = 0b101;
  let Inst{12-10} = Pg;
  let Inst{9-5}   = Zn;
  let Inst{4-0}   = Zd;

  let Constraints = "$Zd = $_Zd";
}

multiclass sve2_fp_convert_down_narrow<string asm, string op> {
  def _StoH : sve2_fp_convert_precision<0b1000, asm, ZPR16, ZPR32>;
  def _DtoS : sve2_fp_convert_precision<0b1110, asm, ZPR32, ZPR64>;

  def : SVE_3_Op_Pat<nxv8f16, !cast<SDPatternOperator>(op # _f16f32), nxv8f16, nxv4i1, nxv4f32, !cast<Instruction>(NAME # _StoH)>;
  def : SVE_3_Op_Pat<nxv4f32, !cast<SDPatternOperator>(op # _f32f64), nxv4f32, nxv2i1, nxv2f64, !cast<Instruction>(NAME # _DtoS)>;
}

multiclass sve2_fp_convert_up_long<string asm, string op> {
  def _HtoS : sve2_fp_convert_precision<0b1001, asm, ZPR32, ZPR16>;
  def _StoD : sve2_fp_convert_precision<0b1111, asm, ZPR64, ZPR32>;

  def : SVE_3_Op_Pat<nxv4f32, !cast<SDPatternOperator>(op # _f32f16), nxv4f32, nxv4i1, nxv8f16, !cast<Instruction>(NAME # _HtoS)>;
  def : SVE_3_Op_Pat<nxv2f64, !cast<SDPatternOperator>(op # _f64f32), nxv2f64, nxv2i1, nxv4f32, !cast<Instruction>(NAME # _StoD)>;
}

multiclass sve2_fp_convert_down_odd_rounding_top<string asm, string op> {
  def _DtoS : sve2_fp_convert_precision<0b0010, asm, ZPR32, ZPR64>;

  def : SVE_3_Op_Pat<nxv4f32, !cast<SDPatternOperator>(op # _f32f64), nxv4f32, nxv2i1, nxv2f64, !cast<Instruction>(NAME # _DtoS)>;
}

//===----------------------------------------------------------------------===//
// SVE2 Floating Point Pairwise Group
//===----------------------------------------------------------------------===//

class sve2_fp_pairwise_pred<bits<2> sz, bits<3> opc, string asm,
                            ZPRRegOp zprty>
: I<(outs zprty:$Zdn), (ins PPR3bAny:$Pg, zprty:$_Zdn, zprty:$Zm),
  asm, "\t$Zdn, $Pg/m, $_Zdn, $Zm",
  "",
  []>, Sched<[]> {
  bits<3> Pg;
  bits<5> Zm;
  bits<5> Zdn;
  let Inst{31-24} = 0b01100100;
  let Inst{23-22} = sz;
  let Inst{21-19} = 0b010;
  let Inst{18-16} = opc;
  let Inst{15-13} = 0b100;
  let Inst{12-10} = Pg;
  let Inst{9-5}   = Zm;
  let Inst{4-0}   = Zdn;

  let Constraints = "$Zdn = $_Zdn";
  let DestructiveInstType = DestructiveOther;
  let ElementSize = zprty.ElementSize;
}

multiclass sve2_fp_pairwise_pred<bits<3> opc, string asm,
                                 SDPatternOperator op> {
  def _H : sve2_fp_pairwise_pred<0b01, opc, asm, ZPR16>;
  def _S : sve2_fp_pairwise_pred<0b10, opc, asm, ZPR32>;
  def _D : sve2_fp_pairwise_pred<0b11, opc, asm, ZPR64>;

  def : SVE_3_Op_Pat<nxv8f16, op, nxv8i1, nxv8f16, nxv8f16, !cast<Instruction>(NAME # _H)>;
  def : SVE_3_Op_Pat<nxv4f32, op, nxv4i1, nxv4f32, nxv4f32, !cast<Instruction>(NAME # _S)>;
  def : SVE_3_Op_Pat<nxv2f64, op, nxv2i1, nxv2f64, nxv2f64, !cast<Instruction>(NAME # _D)>;
}

//===----------------------------------------------------------------------===//
// SVE2 Floating Point Widening Multiply-Add - Indexed Group
//===----------------------------------------------------------------------===//

class sve2_fp_mla_long_by_indexed_elem<bits<2> opc, string asm>
: I<(outs ZPR32:$Zda), (ins ZPR32:$_Zda, ZPR16:$Zn, ZPR3b16:$Zm,
                        VectorIndexH32b:$iop),
  asm, "\t$Zda, $Zn, $Zm$iop",
  "",
  []>, Sched<[]> {
  bits<5> Zda;
  bits<5> Zn;
  bits<3> Zm;
  bits<3> iop;
  let Inst{31-21} = 0b01100100101;
  let Inst{20-19} = iop{2-1};
  let Inst{18-16} = Zm;
  let Inst{15-14} = 0b01;
  let Inst{13}    = opc{1};
  let Inst{12}    = 0b0;
  let Inst{11}    = iop{0};
  let Inst{10}    = opc{0};
  let Inst{9-5}   = Zn;
  let Inst{4-0}   = Zda;

  let Constraints = "$Zda = $_Zda";
  let DestructiveInstType = DestructiveOther;
  let ElementSize = ElementSizeNone;
}

multiclass sve2_fp_mla_long_by_indexed_elem<bits<2> opc, string asm,
                                            SDPatternOperator op> {
  def NAME : sve2_fp_mla_long_by_indexed_elem<opc, asm>;
  def : SVE_4_Op_Imm_Pat<nxv4f32, op, nxv4f32, nxv8f16, nxv8f16, i32, VectorIndexH32b_timm, !cast<Instruction>(NAME)>;
}

//===----------------------------------------------------------------------===//
// SVE2 Floating Point Widening Multiply-Add Group
//===----------------------------------------------------------------------===//

class sve2_fp_mla_long<bits<2> opc, string asm>
: I<(outs ZPR32:$Zda), (ins ZPR32:$_Zda, ZPR16:$Zn, ZPR16:$Zm),
  asm, "\t$Zda, $Zn, $Zm",
  "",
  []>, Sched<[]> {
  bits<5> Zda;
  bits<5> Zn;
  bits<5> Zm;
  let Inst{31-21} = 0b01100100101;
  let Inst{20-16} = Zm;
  let Inst{15-14} = 0b10;
  let Inst{13}    = opc{1};
  let Inst{12-11} = 0b00;
  let Inst{10}    = opc{0};
  let Inst{9-5}   = Zn;
  let Inst{4-0}   = Zda;

  let Constraints = "$Zda = $_Zda";
  let DestructiveInstType = DestructiveOther;
  let ElementSize = ElementSizeNone;
}

multiclass sve2_fp_mla_long<bits<2> opc, string asm, SDPatternOperator op> {
  def NAME : sve2_fp_mla_long<opc, asm>;
  def : SVE_3_Op_Pat<nxv4f32, op, nxv4f32, nxv8f16, nxv8f16, !cast<Instruction>(NAME)>;
}

//===----------------------------------------------------------------------===//
// SVE Stack Allocation Group
//===----------------------------------------------------------------------===//

class sve_int_arith_vl<bit opc, string asm>
: I<(outs GPR64sp:$Rd), (ins GPR64sp:$Rn, simm6_32b:$imm6),
  asm, "\t$Rd, $Rn, $imm6",
  "",
  []>, Sched<[]> {
  bits<5> Rd;
  bits<5> Rn;
  bits<6> imm6;
  let Inst{31-23} = 0b000001000;
  let Inst{22}    = opc;
  let Inst{21}    = 0b1;
  let Inst{20-16} = Rn;
  let Inst{15-11} = 0b01010;
  let Inst{10-5}  = imm6;
  let Inst{4-0}   = Rd;
}

class sve_int_read_vl_a<bit op, bits<5> opc2, string asm>
: I<(outs GPR64:$Rd), (ins simm6_32b:$imm6),
  asm, "\t$Rd, $imm6",
  "",
  []>, Sched<[]> {
  bits<5> Rd;
  bits<6> imm6;
  let Inst{31-23} = 0b000001001;
  let Inst{22}    = op;
  let Inst{21}    = 0b1;
  let Inst{20-16} = opc2{4-0};
  let Inst{15-11} = 0b01010;
  let Inst{10-5}  = imm6;
  let Inst{4-0}   = Rd;
}

//===----------------------------------------------------------------------===//
// SVE Permute - In Lane Group
//===----------------------------------------------------------------------===//

class sve_int_perm_bin_perm_zz<bits<3> opc, bits<2> sz8_64, string asm,
                               ZPRRegOp zprty>
: I<(outs zprty:$Zd), (ins zprty:$Zn, zprty:$Zm),
  asm, "\t$Zd, $Zn, $Zm",
  "",
  []>, Sched<[]> {
  bits<5> Zd;
  bits<5> Zm;
  bits<5> Zn;
  let Inst{31-24} = 0b00000101;
  let Inst{23-22} = sz8_64;
  let Inst{21}    = 0b1;
  let Inst{20-16} = Zm;
  let Inst{15-13} = 0b011;
  let Inst{12-10} = opc;
  let Inst{9-5}   = Zn;
  let Inst{4-0}   = Zd;
}

multiclass sve_int_perm_bin_perm_zz<bits<3> opc, string asm,
                                    SDPatternOperator op> {
  def _B : sve_int_perm_bin_perm_zz<opc, 0b00, asm, ZPR8>;
  def _H : sve_int_perm_bin_perm_zz<opc, 0b01, asm, ZPR16>;
  def _S : sve_int_perm_bin_perm_zz<opc, 0b10, asm, ZPR32>;
  def _D : sve_int_perm_bin_perm_zz<opc, 0b11, asm, ZPR64>;

  def : SVE_2_Op_Pat<nxv16i8, op, nxv16i8, nxv16i8, !cast<Instruction>(NAME # _B)>;
  def : SVE_2_Op_Pat<nxv8i16, op, nxv8i16, nxv8i16, !cast<Instruction>(NAME # _H)>;
  def : SVE_2_Op_Pat<nxv4i32, op, nxv4i32, nxv4i32, !cast<Instruction>(NAME # _S)>;
  def : SVE_2_Op_Pat<nxv2i64, op, nxv2i64, nxv2i64, !cast<Instruction>(NAME # _D)>;

  def : SVE_2_Op_Pat<nxv8f16, op, nxv8f16, nxv8f16, !cast<Instruction>(NAME # _H)>;
  def : SVE_2_Op_Pat<nxv4f16, op, nxv4f16, nxv4f16, !cast<Instruction>(NAME # _S)>;
  def : SVE_2_Op_Pat<nxv4f32, op, nxv4f32, nxv4f32, !cast<Instruction>(NAME # _S)>;
  def : SVE_2_Op_Pat<nxv2f16, op, nxv2f16, nxv2f16, !cast<Instruction>(NAME # _D)>;
  def : SVE_2_Op_Pat<nxv2f32, op, nxv2f32, nxv2f32, !cast<Instruction>(NAME # _D)>;
  def : SVE_2_Op_Pat<nxv2f64, op, nxv2f64, nxv2f64, !cast<Instruction>(NAME # _D)>;

  def : SVE_2_Op_Pat<nxv8bf16, op, nxv8bf16, nxv8bf16, !cast<Instruction>(NAME # _H)>;
}

//===----------------------------------------------------------------------===//
// SVE Floating Point Unary Operations Group
//===----------------------------------------------------------------------===//

class sve_fp_2op_p_zd<bits<7> opc, string asm, RegisterOperand i_zprtype,
                      RegisterOperand o_zprtype, ElementSizeEnum Sz>
: I<(outs o_zprtype:$Zd), (ins i_zprtype:$_Zd, PPR3bAny:$Pg, i_zprtype:$Zn),
  asm, "\t$Zd, $Pg/m, $Zn",
  "",
  []>, Sched<[]> {
  bits<3> Pg;
  bits<5> Zd;
  bits<5> Zn;
  let Inst{31-24} = 0b01100101;
  let Inst{23-22} = opc{6-5};
  let Inst{21}    = 0b0;
  let Inst{20-16} = opc{4-0};
  let Inst{15-13} = 0b101;
  let Inst{12-10} = Pg;
  let Inst{9-5}   = Zn;
  let Inst{4-0}   = Zd;

  let Constraints = "$Zd = $_Zd";
  let DestructiveInstType = DestructiveOther;
  let ElementSize = Sz;
}

multiclass sve_fp_2op_p_zd<bits<7> opc, string asm,
                           RegisterOperand i_zprtype,
                           RegisterOperand o_zprtype,
                           SDPatternOperator int_op,
                           SDPatternOperator ir_op, ValueType vt1,
                           ValueType vt2, ValueType vt3, ElementSizeEnum Sz> {
  def NAME : sve_fp_2op_p_zd<opc, asm, i_zprtype, o_zprtype, Sz>;

  // convert vt1 to a packed type for the intrinsic patterns
  defvar packedvt1 = !cond(!eq(!cast<string>(vt1), "nxv2f16"): nxv8f16,
                           !eq(!cast<string>(vt1), "nxv4f16"): nxv8f16,
                           !eq(!cast<string>(vt1), "nxv2f32"): nxv4f32,
                           1 : vt1);

  // convert vt3 to a packed type for the intrinsic patterns
  defvar packedvt3 = !cond(!eq(!cast<string>(vt3), "nxv2f16"): nxv8f16,
                           !eq(!cast<string>(vt3), "nxv4f16"): nxv8f16,
                           !eq(!cast<string>(vt3), "nxv2f32"): nxv4f32,
                           1 : vt3);

  def : SVE_3_Op_Pat<packedvt1, int_op, packedvt1, vt2, packedvt3, !cast<Instruction>(NAME)>;

  def : SVE_1_Op_Passthru_Pat<vt1, ir_op, vt2, vt3, !cast<Instruction>(NAME)>;
}

multiclass sve_fp_2op_p_zdr<bits<7> opc, string asm,
                            RegisterOperand i_zprtype,
                            RegisterOperand o_zprtype,
                            SDPatternOperator int_op,
                            SDPatternOperator ir_op, ValueType vt1,
                            ValueType vt2, ValueType vt3, ElementSizeEnum Sz> {
  def NAME : sve_fp_2op_p_zd<opc, asm, i_zprtype, o_zprtype, Sz>;

  // convert vt1 to a packed type for the intrinsic patterns
  defvar packedvt1 = !cond(!eq(!cast<string>(vt1), "nxv2f16"): nxv8f16,
                           !eq(!cast<string>(vt1), "nxv4f16"): nxv8f16,
                           !eq(!cast<string>(vt1), "nxv2f32"): nxv4f32,
                           1 : vt1);

  def : SVE_3_Op_Pat<packedvt1, int_op, packedvt1, vt2, vt3, !cast<Instruction>(NAME)>;

  def : SVE_1_Op_Passthru_Round_Pat<vt1, ir_op, vt2, vt3, !cast<Instruction>(NAME)>;
}

multiclass sve_fp_2op_p_zd_HSD<bits<5> opc, string asm, SDPatternOperator op> {
  def _H : sve_fp_2op_p_zd<{ 0b01, opc }, asm, ZPR16, ZPR16, ElementSizeH>;
  def _S : sve_fp_2op_p_zd<{ 0b10, opc }, asm, ZPR32, ZPR32, ElementSizeS>;
  def _D : sve_fp_2op_p_zd<{ 0b11, opc }, asm, ZPR64, ZPR64, ElementSizeD>;

  def : SVE_1_Op_Passthru_Pat<nxv8f16, op, nxv8i1, nxv8f16, !cast<Instruction>(NAME # _H)>;
  def : SVE_1_Op_Passthru_Pat<nxv4f16, op, nxv4i1, nxv4f16, !cast<Instruction>(NAME # _H)>;
  def : SVE_1_Op_Passthru_Pat<nxv2f16, op, nxv2i1, nxv2f16, !cast<Instruction>(NAME # _H)>;
  def : SVE_1_Op_Passthru_Pat<nxv4f32, op, nxv4i1, nxv4f32, !cast<Instruction>(NAME # _S)>;
  def : SVE_1_Op_Passthru_Pat<nxv2f32, op, nxv2i1, nxv2f32, !cast<Instruction>(NAME # _S)>;
  def : SVE_1_Op_Passthru_Pat<nxv2f64, op, nxv2i1, nxv2f64, !cast<Instruction>(NAME # _D)>;
}

multiclass sve2_fp_flogb<string asm, SDPatternOperator op> {
  def _H : sve_fp_2op_p_zd<0b0011010, asm, ZPR16, ZPR16, ElementSizeH>;
  def _S : sve_fp_2op_p_zd<0b0011100, asm, ZPR32, ZPR32, ElementSizeS>;
  def _D : sve_fp_2op_p_zd<0b0011110, asm, ZPR64, ZPR64, ElementSizeD>;

  def : SVE_3_Op_Pat<nxv8i16, op, nxv8i16, nxv8i1, nxv8f16, !cast<Instruction>(NAME # _H)>;
  def : SVE_3_Op_Pat<nxv4i32, op, nxv4i32, nxv4i1, nxv4f32, !cast<Instruction>(NAME # _S)>;
  def : SVE_3_Op_Pat<nxv2i64, op, nxv2i64, nxv2i1, nxv2f64, !cast<Instruction>(NAME # _D)>;
}

multiclass sve2_fp_convert_down_odd_rounding<string asm, string op> {
  def _DtoS : sve_fp_2op_p_zd<0b0001010, asm, ZPR64, ZPR32, ElementSizeD>;
  def : SVE_3_Op_Pat<nxv4f32, !cast<SDPatternOperator>(op # _f32f64), nxv4f32, nxv2i1, nxv2f64, !cast<Instruction>(NAME # _DtoS)>;
}

//===----------------------------------------------------------------------===//
// SVE Floating Point Unary Operations - Unpredicated Group
//===----------------------------------------------------------------------===//

class sve_fp_2op_u_zd<bits<2> sz, bits<3> opc, string asm,
                      ZPRRegOp zprty>
: I<(outs zprty:$Zd), (ins zprty:$Zn),
  asm, "\t$Zd, $Zn",
  "",
  []>, Sched<[]> {
  bits<5> Zd;
  bits<5> Zn;
  let Inst{31-24} = 0b01100101;
  let Inst{23-22} = sz;
  let Inst{21-19} = 0b001;
  let Inst{18-16} = opc;
  let Inst{15-10} = 0b001100;
  let Inst{9-5}   = Zn;
  let Inst{4-0}   = Zd;
}

multiclass sve_fp_2op_u_zd<bits<3> opc, string asm, SDPatternOperator op> {
  def _H : sve_fp_2op_u_zd<0b01, opc, asm, ZPR16>;
  def _S : sve_fp_2op_u_zd<0b10, opc, asm, ZPR32>;
  def _D : sve_fp_2op_u_zd<0b11, opc, asm, ZPR64>;

  def : SVE_1_Op_Pat<nxv8f16, op, nxv8f16, !cast<Instruction>(NAME # _H)>;
  def : SVE_1_Op_Pat<nxv4f32, op, nxv4f32, !cast<Instruction>(NAME # _S)>;
  def : SVE_1_Op_Pat<nxv2f64, op, nxv2f64, !cast<Instruction>(NAME # _D)>;
}

//===----------------------------------------------------------------------===//
// SVE Integer Arithmetic - Binary Predicated Group
//===----------------------------------------------------------------------===//

class sve_int_bin_pred_arit_log<bits<2> sz8_64, bits<2> fmt, bits<3> opc,
                                string asm, ZPRRegOp zprty>
: I<(outs zprty:$Zdn), (ins PPR3bAny:$Pg, zprty:$_Zdn, zprty:$Zm),
  asm, "\t$Zdn, $Pg/m, $_Zdn, $Zm", "", []>, Sched<[]> {
  bits<3> Pg;
  bits<5> Zdn;
  bits<5> Zm;
  let Inst{31-24} = 0b00000100;
  let Inst{23-22} = sz8_64;
  let Inst{21}    = 0b0;
  let Inst{20-19} = fmt;
  let Inst{18-16} = opc;
  let Inst{15-13} = 0b000;
  let Inst{12-10} = Pg;
  let Inst{9-5}   = Zm;
  let Inst{4-0}   = Zdn;

  let Constraints = "$Zdn = $_Zdn";
  let DestructiveInstType = DestructiveOther;
  let ElementSize = zprty.ElementSize;
}

multiclass sve_int_bin_pred_log<bits<3> opc, string asm, SDPatternOperator op> {
  def _B : sve_int_bin_pred_arit_log<0b00, 0b11, opc, asm, ZPR8>;
  def _H : sve_int_bin_pred_arit_log<0b01, 0b11, opc, asm, ZPR16>;
  def _S : sve_int_bin_pred_arit_log<0b10, 0b11, opc, asm, ZPR32>;
  def _D : sve_int_bin_pred_arit_log<0b11, 0b11, opc, asm, ZPR64>;

  def : SVE_3_Op_Pat<nxv16i8, op, nxv16i1, nxv16i8, nxv16i8, !cast<Instruction>(NAME # _B)>;
  def : SVE_3_Op_Pat<nxv8i16, op, nxv8i1, nxv8i16, nxv8i16, !cast<Instruction>(NAME # _H)>;
  def : SVE_3_Op_Pat<nxv4i32, op, nxv4i1, nxv4i32, nxv4i32, !cast<Instruction>(NAME # _S)>;
  def : SVE_3_Op_Pat<nxv2i64, op, nxv2i1, nxv2i64, nxv2i64, !cast<Instruction>(NAME # _D)>;
}

multiclass sve_int_bin_pred_arit_0<bits<3> opc, string asm, string Ps,
                                   SDPatternOperator op,
                                   DestructiveInstTypeEnum flags,
                                   string revname="", bit isReverseInstr=0> {
  let DestructiveInstType = flags in {
  def _B : sve_int_bin_pred_arit_log<0b00, 0b00, opc, asm, ZPR8>,
             SVEPseudo2Instr<Ps # _B, 1>, SVEInstr2Rev<NAME # _B, revname # _B, isReverseInstr>;
  def _H : sve_int_bin_pred_arit_log<0b01, 0b00, opc, asm, ZPR16>,
             SVEPseudo2Instr<Ps # _H, 1>, SVEInstr2Rev<NAME # _H, revname # _H, isReverseInstr>;
  def _S : sve_int_bin_pred_arit_log<0b10, 0b00, opc, asm, ZPR32>,
             SVEPseudo2Instr<Ps # _S, 1>, SVEInstr2Rev<NAME # _S, revname # _S, isReverseInstr>;
  def _D : sve_int_bin_pred_arit_log<0b11, 0b00, opc, asm, ZPR64>,
             SVEPseudo2Instr<Ps # _D, 1>, SVEInstr2Rev<NAME # _D, revname # _D, isReverseInstr>;
  }

  def : SVE_3_Op_Pat<nxv16i8, op, nxv16i1, nxv16i8, nxv16i8, !cast<Instruction>(NAME # _B)>;
  def : SVE_3_Op_Pat<nxv8i16, op, nxv8i1, nxv8i16, nxv8i16, !cast<Instruction>(NAME # _H)>;
  def : SVE_3_Op_Pat<nxv4i32, op, nxv4i1, nxv4i32, nxv4i32, !cast<Instruction>(NAME # _S)>;
  def : SVE_3_Op_Pat<nxv2i64, op, nxv2i1, nxv2i64, nxv2i64, !cast<Instruction>(NAME # _D)>;
}

multiclass sve_int_bin_pred_arit_1<bits<3> opc, string asm, string Ps,
                                   SDPatternOperator op,
                                   DestructiveInstTypeEnum flags> {
  let DestructiveInstType = flags in {
  def _B : sve_int_bin_pred_arit_log<0b00, 0b01, opc, asm, ZPR8>,
             SVEPseudo2Instr<Ps # _B, 1>;
  def _H : sve_int_bin_pred_arit_log<0b01, 0b01, opc, asm, ZPR16>,
             SVEPseudo2Instr<Ps # _H, 1>;
  def _S : sve_int_bin_pred_arit_log<0b10, 0b01, opc, asm, ZPR32>,
             SVEPseudo2Instr<Ps # _S, 1>;
  def _D : sve_int_bin_pred_arit_log<0b11, 0b01, opc, asm, ZPR64>,
             SVEPseudo2Instr<Ps # _D, 1>;
  }

  def : SVE_3_Op_Pat<nxv16i8, op, nxv16i1, nxv16i8, nxv16i8, !cast<Instruction>(NAME # _B)>;
  def : SVE_3_Op_Pat<nxv8i16, op, nxv8i1, nxv8i16, nxv8i16, !cast<Instruction>(NAME # _H)>;
  def : SVE_3_Op_Pat<nxv4i32, op, nxv4i1, nxv4i32, nxv4i32, !cast<Instruction>(NAME # _S)>;
  def : SVE_3_Op_Pat<nxv2i64, op, nxv2i1, nxv2i64, nxv2i64, !cast<Instruction>(NAME # _D)>;
}

multiclass sve_int_bin_pred_arit_2<bits<3> opc, string asm, string Ps,
                                   SDPatternOperator op,
                                   DestructiveInstTypeEnum flags> {
  let DestructiveInstType = flags in {
  def _B : sve_int_bin_pred_arit_log<0b00, 0b10, opc, asm, ZPR8>,
             SVEPseudo2Instr<Ps # _B, 1>;
  def _H : sve_int_bin_pred_arit_log<0b01, 0b10, opc, asm, ZPR16>,
             SVEPseudo2Instr<Ps # _H, 1>;
  def _S : sve_int_bin_pred_arit_log<0b10, 0b10, opc, asm, ZPR32>,
             SVEPseudo2Instr<Ps # _S, 1>;
  def _D : sve_int_bin_pred_arit_log<0b11, 0b10, opc, asm, ZPR64>,
             SVEPseudo2Instr<Ps # _D, 1>;
  }

  def : SVE_3_Op_Pat<nxv16i8, op, nxv16i1, nxv16i8, nxv16i8, !cast<Instruction>(NAME # _B)>;
  def : SVE_3_Op_Pat<nxv8i16, op, nxv8i1, nxv8i16, nxv8i16, !cast<Instruction>(NAME # _H)>;
  def : SVE_3_Op_Pat<nxv4i32, op, nxv4i1, nxv4i32, nxv4i32, !cast<Instruction>(NAME # _S)>;
  def : SVE_3_Op_Pat<nxv2i64, op, nxv2i1, nxv2i64, nxv2i64, !cast<Instruction>(NAME # _D)>;
}

// Special case for divides which are not defined for 8b/16b elements.
multiclass sve_int_bin_pred_arit_2_div<bits<3> opc, string asm, string Ps,
                                       SDPatternOperator op,
                                       DestructiveInstTypeEnum flags,
                                       string revname="", bit isReverseInstr=0> {
  let DestructiveInstType = flags in {
  def _S : sve_int_bin_pred_arit_log<0b10, 0b10, opc, asm, ZPR32>,
             SVEPseudo2Instr<Ps # _S, 1>, SVEInstr2Rev<NAME # _S, revname # _S, isReverseInstr>;
  def _D : sve_int_bin_pred_arit_log<0b11, 0b10, opc, asm, ZPR64>,
             SVEPseudo2Instr<Ps # _D, 1>, SVEInstr2Rev<NAME # _D, revname # _D, isReverseInstr>;
  }

  def : SVE_3_Op_Pat<nxv4i32, op, nxv4i1, nxv4i32, nxv4i32, !cast<Instruction>(NAME # _S)>;
  def : SVE_3_Op_Pat<nxv2i64, op, nxv2i1, nxv2i64, nxv2i64, !cast<Instruction>(NAME # _D)>;
}

//===----------------------------------------------------------------------===//
// SVE Integer Multiply-Add Group
//===----------------------------------------------------------------------===//

class sve_int_mladdsub_vvv_pred<bits<2> sz8_64, bits<1> opc, string asm,
                                ZPRRegOp zprty>
: I<(outs zprty:$Zdn), (ins PPR3bAny:$Pg, zprty:$_Zdn, zprty:$Zm, zprty:$Za),
  asm, "\t$Zdn, $Pg/m, $Zm, $Za",
  "",
  []>, Sched<[]> {
  bits<3> Pg;
  bits<5> Zdn;
  bits<5> Za;
  bits<5> Zm;
  let Inst{31-24} = 0b00000100;
  let Inst{23-22} = sz8_64;
  let Inst{21}    = 0b0;
  let Inst{20-16} = Zm;
  let Inst{15-14} = 0b11;
  let Inst{13}    = opc;
  let Inst{12-10} = Pg;
  let Inst{9-5}   = Za;
  let Inst{4-0}   = Zdn;

  let Constraints = "$Zdn = $_Zdn";
  let DestructiveInstType = DestructiveOther;
  let ElementSize = zprty.ElementSize;
}

multiclass sve_int_mladdsub_vvv_pred<bits<1> opc, string asm, SDPatternOperator op> {
  def _B : sve_int_mladdsub_vvv_pred<0b00, opc, asm, ZPR8>;
  def _H : sve_int_mladdsub_vvv_pred<0b01, opc, asm, ZPR16>;
  def _S : sve_int_mladdsub_vvv_pred<0b10, opc, asm, ZPR32>;
  def _D : sve_int_mladdsub_vvv_pred<0b11, opc, asm, ZPR64>;

  def : SVE_4_Op_Pat<nxv16i8, op, nxv16i1, nxv16i8, nxv16i8, nxv16i8, !cast<Instruction>(NAME # _B)>;
  def : SVE_4_Op_Pat<nxv8i16, op, nxv8i1, nxv8i16, nxv8i16, nxv8i16, !cast<Instruction>(NAME # _H)>;
  def : SVE_4_Op_Pat<nxv4i32, op, nxv4i1, nxv4i32, nxv4i32, nxv4i32, !cast<Instruction>(NAME # _S)>;
  def : SVE_4_Op_Pat<nxv2i64, op, nxv2i1, nxv2i64, nxv2i64, nxv2i64, !cast<Instruction>(NAME # _D)>;
}

class sve_int_mlas_vvv_pred<bits<2> sz8_64, bits<1> opc, string asm,
                            ZPRRegOp zprty>
: I<(outs zprty:$Zda), (ins PPR3bAny:$Pg, zprty:$_Zda, zprty:$Zn, zprty:$Zm),
  asm, "\t$Zda, $Pg/m, $Zn, $Zm",
  "",
  []>, Sched<[]> {
  bits<3> Pg;
  bits<5> Zda;
  bits<5> Zm;
  bits<5> Zn;
  let Inst{31-24} = 0b00000100;
  let Inst{23-22} = sz8_64;
  let Inst{21}    = 0b0;
  let Inst{20-16} = Zm;
  let Inst{15-14} = 0b01;
  let Inst{13}    = opc;
  let Inst{12-10} = Pg;
  let Inst{9-5}   = Zn;
  let Inst{4-0}   = Zda;

  let Constraints = "$Zda = $_Zda";
  let DestructiveInstType = DestructiveOther;
  let ElementSize = zprty.ElementSize;
}

multiclass sve_int_mlas_vvv_pred<bits<1> opc, string asm, SDPatternOperator op,
                                 SDPatternOperator outerop, SDPatternOperator mulop> {
  def _B : sve_int_mlas_vvv_pred<0b00, opc, asm, ZPR8>;
  def _H : sve_int_mlas_vvv_pred<0b01, opc, asm, ZPR16>;
  def _S : sve_int_mlas_vvv_pred<0b10, opc, asm, ZPR32>;
  def _D : sve_int_mlas_vvv_pred<0b11, opc, asm, ZPR64>;

  def : SVE_4_Op_Pat<nxv16i8, op, nxv16i1, nxv16i8, nxv16i8, nxv16i8, !cast<Instruction>(NAME # _B)>;
  def : SVE_4_Op_Pat<nxv8i16, op, nxv8i1, nxv8i16, nxv8i16, nxv8i16, !cast<Instruction>(NAME # _H)>;
  def : SVE_4_Op_Pat<nxv4i32, op, nxv4i1, nxv4i32, nxv4i32, nxv4i32, !cast<Instruction>(NAME # _S)>;
  def : SVE_4_Op_Pat<nxv2i64, op, nxv2i1, nxv2i64, nxv2i64, nxv2i64, !cast<Instruction>(NAME # _D)>;

  def : Pat<(outerop nxv16i8:$Op1, (mulop nxv16i1:$pred, nxv16i8:$Op2, nxv16i8:$Op3)),
            (!cast<Instruction>(NAME # _B) $pred, $Op1, $Op2, $Op3)>;
  def : Pat<(outerop nxv8i16:$Op1, (mulop nxv8i1:$pred, nxv8i16:$Op2, nxv8i16:$Op3)),
            (!cast<Instruction>(NAME # _H) $pred, $Op1, $Op2, $Op3)>;
  def : Pat<(outerop nxv4i32:$Op1, (mulop nxv4i1:$pred, nxv4i32:$Op2, nxv4i32:$Op3)),
            (!cast<Instruction>(NAME # _S) $pred, $Op1, $Op2, $Op3)>;
  def : Pat<(outerop nxv2i64:$Op1, (mulop nxv2i1:$pred, nxv2i64:$Op2, nxv2i64:$Op3)),
            (!cast<Instruction>(NAME # _D) $pred, $Op1, $Op2, $Op3)>;
}

//===----------------------------------------------------------------------===//
// SVE2 Integer Multiply-Add - Unpredicated Group
//===----------------------------------------------------------------------===//

class sve2_int_mla<bits<2> sz, bits<5> opc, string asm,
                   ZPRRegOp zprty1, ZPRRegOp zprty2>
: I<(outs zprty1:$Zda), (ins zprty1:$_Zda, zprty2:$Zn, zprty2:$Zm),
  asm, "\t$Zda, $Zn, $Zm", "", []>, Sched<[]> {
  bits<5> Zda;
  bits<5> Zn;
  bits<5> Zm;
  let Inst{31-24} = 0b01000100;
  let Inst{23-22} = sz;
  let Inst{21}    = 0b0;
  let Inst{20-16} = Zm;
  let Inst{15}    = 0b0;
  let Inst{14-10} = opc;
  let Inst{9-5}   = Zn;
  let Inst{4-0}   = Zda;

  let Constraints = "$Zda = $_Zda";
  let DestructiveInstType = DestructiveOther;
  let ElementSize = ElementSizeNone;
}

multiclass sve2_int_mla<bit S, string asm, SDPatternOperator op> {
  def _B : sve2_int_mla<0b00, { 0b1110, S }, asm, ZPR8, ZPR8>;
  def _H : sve2_int_mla<0b01, { 0b1110, S }, asm, ZPR16, ZPR16>;
  def _S : sve2_int_mla<0b10, { 0b1110, S }, asm, ZPR32, ZPR32>;
  def _D : sve2_int_mla<0b11, { 0b1110, S }, asm, ZPR64, ZPR64>;

  def : SVE_3_Op_Pat<nxv16i8, op, nxv16i8, nxv16i8, nxv16i8, !cast<Instruction>(NAME # _B)>;
  def : SVE_3_Op_Pat<nxv8i16, op, nxv8i16, nxv8i16, nxv8i16, !cast<Instruction>(NAME # _H)>;
  def : SVE_3_Op_Pat<nxv4i32, op, nxv4i32, nxv4i32, nxv4i32, !cast<Instruction>(NAME # _S)>;
  def : SVE_3_Op_Pat<nxv2i64, op, nxv2i64, nxv2i64, nxv2i64, !cast<Instruction>(NAME # _D)>;
}

multiclass sve2_int_mla_long<bits<5> opc, string asm, SDPatternOperator op> {
  def _H : sve2_int_mla<0b01, opc, asm, ZPR16, ZPR8>;
  def _S : sve2_int_mla<0b10, opc, asm, ZPR32, ZPR16>;
  def _D : sve2_int_mla<0b11, opc, asm, ZPR64, ZPR32>;

  def : SVE_3_Op_Pat<nxv8i16, op, nxv8i16, nxv16i8, nxv16i8, !cast<Instruction>(NAME # _H)>;
  def : SVE_3_Op_Pat<nxv4i32, op, nxv4i32, nxv8i16, nxv8i16, !cast<Instruction>(NAME # _S)>;
  def : SVE_3_Op_Pat<nxv2i64, op, nxv2i64, nxv4i32, nxv4i32, !cast<Instruction>(NAME # _D)>;
}

//===----------------------------------------------------------------------===//
// SVE2 Integer Multiply-Add - Indexed Group
//===----------------------------------------------------------------------===//

class sve2_int_mla_by_indexed_elem<bits<2> sz, bits<6> opc, string asm,
                                   ZPRRegOp zprty1, ZPRRegOp zprty2,
                                   ZPRRegOp zprty3, Operand itype>
: I<(outs zprty1:$Zda), (ins zprty1:$_Zda, zprty2:$Zn, zprty3:$Zm, itype:$iop),
  asm, "\t$Zda, $Zn, $Zm$iop", "", []>, Sched<[]> {
  bits<5> Zda;
  bits<5> Zn;
  let Inst{31-24} = 0b01000100;
  let Inst{23-22} = sz;
  let Inst{21}    = 0b1;
  let Inst{15-10} = opc;
  let Inst{9-5}   = Zn;
  let Inst{4-0}   = Zda;

  let Constraints = "$Zda = $_Zda";
  let DestructiveInstType = DestructiveOther;
  let ElementSize = ElementSizeNone;
}

multiclass sve2_int_mla_by_indexed_elem<bits<2> opc, bit S, string asm,
                                        SDPatternOperator op> {
  def _H : sve2_int_mla_by_indexed_elem<{0, ?}, { 0b000, opc, S }, asm, ZPR16, ZPR16, ZPR3b16, VectorIndexH32b> {
    bits<3> Zm;
    bits<3> iop;
    let Inst{22} = iop{2};
    let Inst{20-19} = iop{1-0};
    let Inst{18-16} = Zm;
  }
  def _S : sve2_int_mla_by_indexed_elem<0b10, { 0b000, opc, S }, asm, ZPR32, ZPR32, ZPR3b32, VectorIndexS32b> {
    bits<3> Zm;
    bits<2> iop;
    let Inst{20-19} = iop;
    let Inst{18-16} = Zm;
  }
  def _D : sve2_int_mla_by_indexed_elem<0b11, { 0b000, opc, S }, asm, ZPR64, ZPR64, ZPR4b64, VectorIndexD32b> {
    bits<4> Zm;
    bit iop;
    let Inst{20} = iop;
    let Inst{19-16} = Zm;
  }

  def : SVE_4_Op_Imm_Pat<nxv8i16, op, nxv8i16, nxv8i16, nxv8i16, i32, VectorIndexH32b_timm, !cast<Instruction>(NAME # _H)>;
  def : SVE_4_Op_Imm_Pat<nxv4i32, op, nxv4i32, nxv4i32, nxv4i32, i32, VectorIndexS32b_timm, !cast<Instruction>(NAME # _S)>;
  def : SVE_4_Op_Imm_Pat<nxv2i64, op, nxv2i64, nxv2i64, nxv2i64, i32, VectorIndexD32b_timm, !cast<Instruction>(NAME # _D)>;
}

//===----------------------------------------------------------------------===//
// SVE2 Integer Multiply-Add Long - Indexed Group
//===----------------------------------------------------------------------===//

multiclass sve2_int_mla_long_by_indexed_elem<bits<4> opc, string asm,
                                             SDPatternOperator op> {
  def _S : sve2_int_mla_by_indexed_elem<0b10, { opc{3}, 0b0, opc{2-1}, ?, opc{0} },
                                        asm, ZPR32, ZPR16, ZPR3b16, VectorIndexH32b> {
    bits<3> Zm;
    bits<3> iop;
    let Inst{20-19} = iop{2-1};
    let Inst{18-16} = Zm;
    let Inst{11} = iop{0};
  }
  def _D : sve2_int_mla_by_indexed_elem<0b11, { opc{3}, 0b0, opc{2-1}, ?, opc{0} },
                                        asm, ZPR64, ZPR32, ZPR4b32, VectorIndexS32b> {
    bits<4> Zm;
    bits<2> iop;
    let Inst{20} = iop{1};
    let Inst{19-16} = Zm;
    let Inst{11} = iop{0};
  }

  def : SVE_4_Op_Imm_Pat<nxv4i32, op, nxv4i32, nxv8i16, nxv8i16, i32, VectorIndexH32b_timm, !cast<Instruction>(NAME # _S)>;
  def : SVE_4_Op_Imm_Pat<nxv2i64, op, nxv2i64, nxv4i32, nxv4i32, i32, VectorIndexS32b_timm, !cast<Instruction>(NAME # _D)>;
}

//===----------------------------------------------------------------------===//
// SVE Integer Dot Product Group
//===----------------------------------------------------------------------===//

class sve_intx_dot<bit sz, bit U, string asm, ZPRRegOp zprty1,
                   ZPRRegOp zprty2>
: I<(outs zprty1:$Zda), (ins zprty1:$_Zda, zprty2:$Zn, zprty2:$Zm), asm,
  "\t$Zda, $Zn, $Zm", "", []>, Sched<[]> {
  bits<5> Zda;
  bits<5> Zn;
  bits<5> Zm;
  let Inst{31-23} = 0b010001001;
  let Inst{22}    = sz;
  let Inst{21}    = 0;
  let Inst{20-16} = Zm;
  let Inst{15-11} = 0;
  let Inst{10}    = U;
  let Inst{9-5}   = Zn;
  let Inst{4-0}   = Zda;

  let Constraints = "$Zda = $_Zda";
  let DestructiveInstType = DestructiveOther;
}

multiclass sve_intx_dot<bit opc, string asm, SDPatternOperator op> {
  def _S : sve_intx_dot<0b0, opc, asm, ZPR32, ZPR8>;
  def _D : sve_intx_dot<0b1, opc, asm, ZPR64, ZPR16>;

  def : SVE_3_Op_Pat<nxv4i32, op, nxv4i32,  nxv16i8, nxv16i8, !cast<Instruction>(NAME # _S)>;
  def : SVE_3_Op_Pat<nxv2i64, op, nxv2i64,  nxv8i16, nxv8i16, !cast<Instruction>(NAME # _D)>;
}

//===----------------------------------------------------------------------===//
// SVE Integer Dot Product Group - Indexed Group
//===----------------------------------------------------------------------===//

class sve_intx_dot_by_indexed_elem<bit sz, bit U, string asm,
                                   ZPRRegOp zprty1, ZPRRegOp zprty2,
                                   ZPRRegOp zprty3, Operand itype>
: I<(outs zprty1:$Zda), (ins zprty1:$_Zda, zprty2:$Zn, zprty3:$Zm, itype:$iop),
  asm, "\t$Zda, $Zn, $Zm$iop",
  "", []>, Sched<[]> {
  bits<5> Zda;
  bits<5> Zn;
  let Inst{31-23} = 0b010001001;
  let Inst{22}    = sz;
  let Inst{21}    = 0b1;
  let Inst{15-11} = 0;
  let Inst{10}    = U;
  let Inst{9-5}   = Zn;
  let Inst{4-0}   = Zda;

  let Constraints = "$Zda = $_Zda";
  let DestructiveInstType = DestructiveOther;
}

multiclass sve_intx_dot_by_indexed_elem<bit opc, string asm,
                                        SDPatternOperator op> {
  def _S : sve_intx_dot_by_indexed_elem<0b0, opc, asm, ZPR32, ZPR8, ZPR3b8, VectorIndexS32b_timm> {
    bits<2> iop;
    bits<3> Zm;
    let Inst{20-19} = iop;
    let Inst{18-16} = Zm;
  }
  def _D : sve_intx_dot_by_indexed_elem<0b1, opc, asm, ZPR64, ZPR16, ZPR4b16, VectorIndexD32b_timm> {
    bits<1> iop;
    bits<4> Zm;
    let Inst{20} = iop;
    let Inst{19-16} = Zm;
  }

  def : SVE_4_Op_Imm_Pat<nxv4i32, op, nxv4i32, nxv16i8, nxv16i8, i32, VectorIndexS32b_timm, !cast<Instruction>(NAME # _S)>;
  def : SVE_4_Op_Imm_Pat<nxv2i64, op, nxv2i64, nxv8i16, nxv8i16, i32, VectorIndexD32b_timm, !cast<Instruction>(NAME # _D)>;
}

//===----------------------------------------------------------------------===//
// SVE2 Complex Integer Dot Product Group
//===----------------------------------------------------------------------===//

class sve2_complex_int_arith<bits<2> sz, bits<4> opc, string asm,
                             ZPRRegOp zprty1, ZPRRegOp zprty2>
: I<(outs zprty1:$Zda), (ins zprty1:$_Zda, zprty2:$Zn, zprty2:$Zm,
                         complexrotateop:$rot),
  asm, "\t$Zda, $Zn, $Zm, $rot", "", []>, Sched<[]> {
  bits<5> Zda;
  bits<5> Zn;
  bits<5> Zm;
  bits<2> rot;
  let Inst{31-24} = 0b01000100;
  let Inst{23-22} = sz;
  let Inst{21}    = 0b0;
  let Inst{20-16} = Zm;
  let Inst{15-12} = opc;
  let Inst{11-10} = rot;
  let Inst{9-5}   = Zn;
  let Inst{4-0}   = Zda;

  let Constraints = "$Zda = $_Zda";
  let DestructiveInstType = DestructiveOther;
  let ElementSize = ElementSizeNone;
}

multiclass sve2_cintx_dot<string asm, SDPatternOperator op> {
  def _S : sve2_complex_int_arith<0b10, 0b0001, asm, ZPR32, ZPR8>;
  def _D : sve2_complex_int_arith<0b11, 0b0001, asm, ZPR64, ZPR16>;

  def : Pat<(nxv4i32 (op (nxv4i32 ZPR32:$Op1), (nxv16i8 ZPR8:$Op2), (nxv16i8 ZPR8:$Op3),
                         (i32 complexrotateop:$imm))),
            (!cast<Instruction>(NAME # "_S") ZPR32:$Op1, ZPR8:$Op2, ZPR8:$Op3, complexrotateop:$imm)>;
  def : Pat<(nxv2i64 (op (nxv2i64 ZPR64:$Op1), (nxv8i16 ZPR16:$Op2), (nxv8i16 ZPR16:$Op3),
                         (i32 complexrotateop:$imm))),
            (!cast<Instruction>(NAME # "_D") ZPR64:$Op1, ZPR16:$Op2, ZPR16:$Op3, complexrotateop:$imm)>;
}

//===----------------------------------------------------------------------===//
// SVE2 Complex Multiply-Add Group
//===----------------------------------------------------------------------===//

multiclass sve2_int_cmla<bit opc, string asm, SDPatternOperator op> {
  def _B : sve2_complex_int_arith<0b00, { 0b001, opc }, asm, ZPR8, ZPR8>;
  def _H : sve2_complex_int_arith<0b01, { 0b001, opc }, asm, ZPR16, ZPR16>;
  def _S : sve2_complex_int_arith<0b10, { 0b001, opc }, asm, ZPR32, ZPR32>;
  def _D : sve2_complex_int_arith<0b11, { 0b001, opc }, asm, ZPR64, ZPR64>;

  def : SVE_4_Op_Imm_Pat<nxv16i8, op, nxv16i8, nxv16i8, nxv16i8, i32, complexrotateop, !cast<Instruction>(NAME # _B)>;
  def : SVE_4_Op_Imm_Pat<nxv8i16, op, nxv8i16, nxv8i16, nxv8i16, i32, complexrotateop, !cast<Instruction>(NAME # _H)>;
  def : SVE_4_Op_Imm_Pat<nxv4i32, op, nxv4i32, nxv4i32, nxv4i32, i32, complexrotateop, !cast<Instruction>(NAME # _S)>;
  def : SVE_4_Op_Imm_Pat<nxv2i64, op, nxv2i64, nxv2i64, nxv2i64, i32, complexrotateop, !cast<Instruction>(NAME # _D)>;
}

//===----------------------------------------------------------------------===//
// SVE2 Complex Integer Dot Product - Indexed Group
//===----------------------------------------------------------------------===//

class sve2_complex_int_arith_indexed<bits<2> sz, bits<4> opc, string asm,
                                     ZPRRegOp zprty1, ZPRRegOp zprty2,
                                     ZPRRegOp zprty3, Operand itype>
: I<(outs zprty1:$Zda), (ins zprty1:$_Zda, zprty2:$Zn, zprty3:$Zm, itype:$iop,
                         complexrotateop:$rot),
  asm, "\t$Zda, $Zn, $Zm$iop, $rot", "", []>, Sched<[]> {
  bits<5> Zda;
  bits<5> Zn;
  bits<2> rot;
  let Inst{31-24} = 0b01000100;
  let Inst{23-22} = sz;
  let Inst{21}    = 0b1;
  let Inst{15-12} = opc;
  let Inst{11-10} = rot;
  let Inst{9-5}   = Zn;
  let Inst{4-0}   = Zda;

  let Constraints = "$Zda = $_Zda";
  let DestructiveInstType = DestructiveOther;
  let ElementSize = ElementSizeNone;
}

multiclass sve2_cintx_dot_by_indexed_elem<string asm, SDPatternOperator op> {
  def _S : sve2_complex_int_arith_indexed<0b10, 0b0100, asm, ZPR32, ZPR8, ZPR3b8, VectorIndexS32b> {
    bits<2> iop;
    bits<3> Zm;
    let Inst{20-19} = iop;
    let Inst{18-16} = Zm;
  }
  def _D : sve2_complex_int_arith_indexed<0b11, 0b0100, asm, ZPR64, ZPR16, ZPR4b16, VectorIndexD32b> {
    bit iop;
    bits<4> Zm;
    let Inst{20} = iop;
    let Inst{19-16} = Zm;
  }

  def : Pat<(nxv4i32 (op (nxv4i32 ZPR32:$Op1), (nxv16i8 ZPR8:$Op2), (nxv16i8 ZPR8:$Op3),
                         (i32 VectorIndexS32b_timm:$idx), (i32 complexrotateop:$imm))),
            (!cast<Instruction>(NAME # "_S") ZPR32:$Op1, ZPR8:$Op2, ZPR8:$Op3, VectorIndexS32b_timm:$idx, complexrotateop:$imm)>;
  def : Pat<(nxv2i64 (op (nxv2i64 ZPR64:$Op1), (nxv8i16 ZPR16:$Op2), (nxv8i16 ZPR16:$Op3),
                         (i32 VectorIndexD32b_timm:$idx), (i32 complexrotateop:$imm))),
            (!cast<Instruction>(NAME # "_D") ZPR64:$Op1, ZPR16:$Op2, ZPR16:$Op3, VectorIndexD32b_timm:$idx, complexrotateop:$imm)>;
}

//===----------------------------------------------------------------------===//
// SVE2 Complex Multiply-Add - Indexed Group
//===----------------------------------------------------------------------===//

multiclass sve2_cmla_by_indexed_elem<bit opc, string asm,
                                     SDPatternOperator op> {
  def _H : sve2_complex_int_arith_indexed<0b10, { 0b011, opc }, asm, ZPR16, ZPR16, ZPR3b16, VectorIndexS32b> {
    bits<2> iop;
    bits<3> Zm;
    let Inst{20-19} = iop;
    let Inst{18-16} = Zm;
  }
  def _S : sve2_complex_int_arith_indexed<0b11, { 0b011, opc }, asm, ZPR32, ZPR32, ZPR4b32, VectorIndexD32b> {
    bit iop;
    bits<4> Zm;
    let Inst{20} = iop;
    let Inst{19-16} = Zm;
  }

  def : Pat<(nxv8i16 (op (nxv8i16 ZPR16:$Op1), (nxv8i16 ZPR16:$Op2), (nxv8i16 ZPR16:$Op3),
                         (i32 VectorIndexS32b_timm:$idx), (i32 complexrotateop:$imm))),
            (!cast<Instruction>(NAME # "_H") ZPR16:$Op1, ZPR16:$Op2, ZPR16:$Op3, VectorIndexS32b_timm:$idx, complexrotateop:$imm)>;

  def : Pat<(nxv4i32 (op (nxv4i32 ZPR32:$Op1), (nxv4i32 ZPR32:$Op2), (nxv4i32 ZPR32:$Op3),
                         (i32 VectorIndexD32b_timm:$idx), (i32 complexrotateop:$imm))),
            (!cast<Instruction>(NAME # "_S") ZPR32:$Op1, ZPR32:$Op2, ZPR32:$Op3, VectorIndexD32b_timm:$idx, complexrotateop:$imm)>;
}

//===----------------------------------------------------------------------===//
// SVE2 Integer Multiply - Unpredicated Group
//===----------------------------------------------------------------------===//

class sve2_int_mul<bits<2> sz, bits<3> opc, string asm, ZPRRegOp zprty>
: I<(outs zprty:$Zd), (ins zprty:$Zn, zprty:$Zm),
  asm, "\t$Zd, $Zn, $Zm", "", []>, Sched<[]> {
  bits<5> Zd;
  bits<5> Zm;
  bits<5> Zn;
  let Inst{31-24} = 0b00000100;
  let Inst{23-22} = sz;
  let Inst{21}    = 0b1;
  let Inst{20-16} = Zm;
  let Inst{15-13} = 0b011;
  let Inst{12-10} = opc;
  let Inst{9-5}   = Zn;
  let Inst{4-0}   = Zd;
}

multiclass sve2_int_mul<bits<3> opc, string asm, SDPatternOperator op,
                        SDPatternOperator op_pred = null_frag> {
  def _B : sve2_int_mul<0b00, opc, asm, ZPR8>;
  def _H : sve2_int_mul<0b01, opc, asm, ZPR16>;
  def _S : sve2_int_mul<0b10, opc, asm, ZPR32>;
  def _D : sve2_int_mul<0b11, opc, asm, ZPR64>;

  def : SVE_2_Op_Pat<nxv16i8, op, nxv16i8, nxv16i8, !cast<Instruction>(NAME # _B)>;
  def : SVE_2_Op_Pat<nxv8i16, op, nxv8i16, nxv8i16, !cast<Instruction>(NAME # _H)>;
  def : SVE_2_Op_Pat<nxv4i32, op, nxv4i32, nxv4i32, !cast<Instruction>(NAME # _S)>;
  def : SVE_2_Op_Pat<nxv2i64, op, nxv2i64, nxv2i64, !cast<Instruction>(NAME # _D)>;

  def : SVE_2_Op_Pred_All_Active<nxv16i8, op_pred, nxv16i1, nxv16i8, nxv16i8, !cast<Instruction>(NAME # _B)>;
  def : SVE_2_Op_Pred_All_Active<nxv8i16, op_pred, nxv8i1, nxv8i16, nxv8i16, !cast<Instruction>(NAME # _H)>;
  def : SVE_2_Op_Pred_All_Active<nxv4i32, op_pred, nxv4i1, nxv4i32, nxv4i32, !cast<Instruction>(NAME # _S)>;
  def : SVE_2_Op_Pred_All_Active<nxv2i64, op_pred, nxv2i1, nxv2i64, nxv2i64, !cast<Instruction>(NAME # _D)>;
}

multiclass sve2_int_mul_single<bits<3> opc, string asm, SDPatternOperator op> {
  def _B : sve2_int_mul<0b00, opc, asm, ZPR8>;

  def : SVE_2_Op_Pat<nxv16i8, op, nxv16i8, nxv16i8, !cast<Instruction>(NAME # _B)>;
}

//===----------------------------------------------------------------------===//
// SVE2 Integer Multiply - Indexed Group
//===----------------------------------------------------------------------===//

class sve2_int_mul_by_indexed_elem<bits<2> sz, bits<4> opc, string asm,
                                   ZPRRegOp zprty1, ZPRRegOp zprty2,
                                   ZPRRegOp zprty3, Operand itype>
: I<(outs zprty1:$Zd), (ins zprty2:$Zn, zprty3:$Zm, itype:$iop),
  asm, "\t$Zd, $Zn, $Zm$iop", "", []>, Sched<[]> {
  bits<5> Zd;
  bits<5> Zn;
  let Inst{31-24} = 0b01000100;
  let Inst{23-22} = sz;
  let Inst{21}    = 0b1;
  let Inst{15-14} = 0b11;
  let Inst{13-10} = opc;
  let Inst{9-5}   = Zn;
  let Inst{4-0}   = Zd;
}

multiclass sve2_int_mul_by_indexed_elem<bits<4> opc, string asm,
                                        SDPatternOperator op> {
  def _H : sve2_int_mul_by_indexed_elem<{0, ?}, opc, asm, ZPR16, ZPR16, ZPR3b16, VectorIndexH32b> {
    bits<3> Zm;
    bits<3> iop;
    let Inst{22} = iop{2};
    let Inst{20-19} = iop{1-0};
    let Inst{18-16} = Zm;
  }
  def _S : sve2_int_mul_by_indexed_elem<0b10, opc, asm, ZPR32, ZPR32, ZPR3b32, VectorIndexS32b> {
    bits<3> Zm;
    bits<2> iop;
    let Inst{20-19} = iop;
    let Inst{18-16} = Zm;
  }
  def _D : sve2_int_mul_by_indexed_elem<0b11, opc, asm, ZPR64, ZPR64, ZPR4b64, VectorIndexD32b> {
    bits<4> Zm;
    bit iop;
    let Inst{20} = iop;
    let Inst{19-16} = Zm;
  }

  def : SVE_3_Op_Imm_Pat<nxv8i16, op, nxv8i16, nxv8i16, i32, VectorIndexH32b_timm, !cast<Instruction>(NAME # _H)>;
  def : SVE_3_Op_Imm_Pat<nxv4i32, op, nxv4i32, nxv4i32, i32, VectorIndexS32b_timm, !cast<Instruction>(NAME # _S)>;
  def : SVE_3_Op_Imm_Pat<nxv2i64, op, nxv2i64, nxv2i64, i32, VectorIndexD32b_timm, !cast<Instruction>(NAME # _D)>;
}

multiclass sve2_int_mul_long_by_indexed_elem<bits<3> opc, string asm,
                                             SDPatternOperator op> {
  def _S : sve2_int_mul_by_indexed_elem<0b10, { opc{2-1}, ?, opc{0} }, asm,
                                        ZPR32, ZPR16, ZPR3b16, VectorIndexH32b> {
    bits<3> Zm;
    bits<3> iop;
    let Inst{20-19} = iop{2-1};
    let Inst{18-16} = Zm;
    let Inst{11} = iop{0};
  }
  def _D : sve2_int_mul_by_indexed_elem<0b11, { opc{2-1}, ?, opc{0} }, asm,
                                        ZPR64, ZPR32, ZPR4b32, VectorIndexS32b> {
    bits<4> Zm;
    bits<2> iop;
    let Inst{20} = iop{1};
    let Inst{19-16} = Zm;
    let Inst{11} = iop{0};
  }

  def : SVE_3_Op_Imm_Pat<nxv4i32, op, nxv8i16, nxv8i16, i32, VectorIndexH32b_timm, !cast<Instruction>(NAME # _S)>;
  def : SVE_3_Op_Imm_Pat<nxv2i64, op, nxv4i32, nxv4i32, i32, VectorIndexS32b_timm, !cast<Instruction>(NAME # _D)>;
}

//===----------------------------------------------------------------------===//
// SVE2 Integer - Predicated Group
//===----------------------------------------------------------------------===//

class sve2_int_arith_pred<bits<2> sz, bits<6> opc, string asm,
                          ZPRRegOp zprty>
: I<(outs zprty:$Zdn), (ins PPR3bAny:$Pg, zprty:$_Zdn, zprty:$Zm),
  asm, "\t$Zdn, $Pg/m, $_Zdn, $Zm", "", []>, Sched<[]> {
  bits<3> Pg;
  bits<5> Zm;
  bits<5> Zdn;
  let Inst{31-24} = 0b01000100;
  let Inst{23-22} = sz;
  let Inst{21-20} = 0b01;
  let Inst{20-16} = opc{5-1};
  let Inst{15-14} = 0b10;
  let Inst{13}    = opc{0};
  let Inst{12-10} = Pg;
  let Inst{9-5}   = Zm;
  let Inst{4-0}   = Zdn;

  let Constraints = "$Zdn = $_Zdn";
  let DestructiveInstType = DestructiveOther;
  let ElementSize = zprty.ElementSize;
}

multiclass sve2_int_arith_pred<bits<6> opc, string asm, SDPatternOperator op> {
  def _B : sve2_int_arith_pred<0b00, opc, asm, ZPR8>;
  def _H : sve2_int_arith_pred<0b01, opc, asm, ZPR16>;
  def _S : sve2_int_arith_pred<0b10, opc, asm, ZPR32>;
  def _D : sve2_int_arith_pred<0b11, opc, asm, ZPR64>;

  def : SVE_3_Op_Pat<nxv16i8, op, nxv16i1, nxv16i8, nxv16i8, !cast<Instruction>(NAME # _B)>;
  def : SVE_3_Op_Pat<nxv8i16, op, nxv8i1,  nxv8i16, nxv8i16, !cast<Instruction>(NAME # _H)>;
  def : SVE_3_Op_Pat<nxv4i32, op, nxv4i1,  nxv4i32, nxv4i32, !cast<Instruction>(NAME # _S)>;
  def : SVE_3_Op_Pat<nxv2i64, op, nxv2i1,  nxv2i64, nxv2i64, !cast<Instruction>(NAME # _D)>;
}

class sve2_int_sadd_long_accum_pairwise<bits<2> sz, bit U, string asm,
                                        ZPRRegOp zprty1, ZPRRegOp zprty2>
: I<(outs zprty1:$Zda), (ins PPR3bAny:$Pg, zprty1:$_Zda, zprty2:$Zn),
  asm, "\t$Zda, $Pg/m, $Zn", "", []>, Sched<[]> {
  bits<3> Pg;
  bits<5> Zn;
  bits<5> Zda;
  let Inst{31-24} = 0b01000100;
  let Inst{23-22} = sz;
  let Inst{21-17} = 0b00010;
  let Inst{16}    = U;
  let Inst{15-13} = 0b101;
  let Inst{12-10} = Pg;
  let Inst{9-5}   = Zn;
  let Inst{4-0}   = Zda;

  let Constraints = "$Zda = $_Zda";
  let DestructiveInstType = DestructiveOther;
  let ElementSize = zprty1.ElementSize;
}

multiclass sve2_int_sadd_long_accum_pairwise<bit U, string asm, SDPatternOperator op> {
  def _H : sve2_int_sadd_long_accum_pairwise<0b01, U, asm, ZPR16, ZPR8>;
  def _S : sve2_int_sadd_long_accum_pairwise<0b10, U, asm, ZPR32, ZPR16>;
  def _D : sve2_int_sadd_long_accum_pairwise<0b11, U, asm, ZPR64, ZPR32>;

  def : SVE_3_Op_Pat<nxv8i16, op, nxv8i1, nxv8i16, nxv16i8, !cast<Instruction>(NAME # _H)>;
  def : SVE_3_Op_Pat<nxv4i32, op, nxv4i1, nxv4i32, nxv8i16, !cast<Instruction>(NAME # _S)>;
  def : SVE_3_Op_Pat<nxv2i64, op, nxv2i1, nxv2i64, nxv4i32, !cast<Instruction>(NAME # _D)>;
}

class sve2_int_un_pred_arit<bits<2> sz, bit Q, bits<2> opc,
                            string asm, ZPRRegOp zprty>
: I<(outs zprty:$Zd), (ins zprty:$_Zd, PPR3bAny:$Pg, zprty:$Zn),
  asm, "\t$Zd, $Pg/m, $Zn",
  "",
  []>, Sched<[]> {
  bits<3> Pg;
  bits<5> Zd;
  bits<5> Zn;
  let Inst{31-24} = 0b01000100;
  let Inst{23-22} = sz;
  let Inst{21-20} = 0b00;
  let Inst{19}    = Q;
  let Inst{18}    = 0b0;
  let Inst{17-16} = opc;
  let Inst{15-13} = 0b101;
  let Inst{12-10} = Pg;
  let Inst{9-5}   = Zn;
  let Inst{4-0}   = Zd;

  let Constraints = "$Zd = $_Zd";
  let DestructiveInstType = DestructiveOther;
  let ElementSize = zprty.ElementSize;
}

multiclass sve2_int_un_pred_arit_s<bits<3> opc, string asm,
                                   SDPatternOperator op> {
  def _S : sve2_int_un_pred_arit<0b10, opc{2}, opc{1-0}, asm, ZPR32>;
  def : SVE_3_Op_Pat<nxv4i32, op, nxv4i32, nxv4i1, nxv4i32, !cast<Instruction>(NAME # _S)>;
}

multiclass sve2_int_un_pred_arit<bits<3> opc, string asm, SDPatternOperator op> {
  def _B : sve2_int_un_pred_arit<0b00, opc{2}, opc{1-0}, asm, ZPR8>;
  def _H : sve2_int_un_pred_arit<0b01, opc{2}, opc{1-0}, asm, ZPR16>;
  def _S : sve2_int_un_pred_arit<0b10, opc{2}, opc{1-0}, asm, ZPR32>;
  def _D : sve2_int_un_pred_arit<0b11, opc{2}, opc{1-0}, asm, ZPR64>;

  def : SVE_3_Op_Pat<nxv16i8, op, nxv16i8, nxv16i1, nxv16i8, !cast<Instruction>(NAME # _B)>;
  def : SVE_3_Op_Pat<nxv8i16, op, nxv8i16, nxv8i1,  nxv8i16, !cast<Instruction>(NAME # _H)>;
  def : SVE_3_Op_Pat<nxv4i32, op, nxv4i32, nxv4i1,  nxv4i32, !cast<Instruction>(NAME # _S)>;
  def : SVE_3_Op_Pat<nxv2i64, op, nxv2i64, nxv2i1,  nxv2i64, !cast<Instruction>(NAME # _D)>;
}

//===----------------------------------------------------------------------===//
// SVE2 Widening Integer Arithmetic Group
//===----------------------------------------------------------------------===//

class sve2_wide_int_arith<bits<2> sz, bits<5> opc, string asm,
                          ZPRRegOp zprty1, ZPRRegOp zprty2, ZPRRegOp zprty3>
: I<(outs zprty1:$Zd), (ins zprty2:$Zn, zprty3:$Zm),
  asm, "\t$Zd, $Zn, $Zm", "", []>, Sched<[]> {
  bits<5> Zd;
  bits<5> Zn;
  bits<5> Zm;
  let Inst{31-24} = 0b01000101;
  let Inst{23-22} = sz;
  let Inst{21}    = 0b0;
  let Inst{20-16} = Zm;
  let Inst{15}    = 0b0;
  let Inst{14-10} = opc;
  let Inst{9-5}   = Zn;
  let Inst{4-0}   = Zd;
}

multiclass sve2_wide_int_arith_long<bits<5> opc, string asm,
                                    SDPatternOperator op> {
  def _H : sve2_wide_int_arith<0b01, opc, asm, ZPR16, ZPR8, ZPR8>;
  def _S : sve2_wide_int_arith<0b10, opc, asm, ZPR32, ZPR16, ZPR16>;
  def _D : sve2_wide_int_arith<0b11, opc, asm, ZPR64, ZPR32, ZPR32>;

  def : SVE_2_Op_Pat<nxv8i16, op, nxv16i8, nxv16i8, !cast<Instruction>(NAME # _H)>;
  def : SVE_2_Op_Pat<nxv4i32, op, nxv8i16, nxv8i16, !cast<Instruction>(NAME # _S)>;
  def : SVE_2_Op_Pat<nxv2i64, op, nxv4i32, nxv4i32, !cast<Instruction>(NAME # _D)>;
}

multiclass sve2_wide_int_arith_wide<bits<3> opc, string asm,
                                    SDPatternOperator op> {
  def _H : sve2_wide_int_arith<0b01, { 0b10, opc }, asm, ZPR16, ZPR16, ZPR8>;
  def _S : sve2_wide_int_arith<0b10, { 0b10, opc }, asm, ZPR32, ZPR32, ZPR16>;
  def _D : sve2_wide_int_arith<0b11, { 0b10, opc }, asm, ZPR64, ZPR64, ZPR32>;

  def : SVE_2_Op_Pat<nxv8i16, op, nxv8i16, nxv16i8, !cast<Instruction>(NAME # _H)>;
  def : SVE_2_Op_Pat<nxv4i32, op, nxv4i32, nxv8i16, !cast<Instruction>(NAME # _S)>;
  def : SVE_2_Op_Pat<nxv2i64, op, nxv2i64, nxv4i32, !cast<Instruction>(NAME # _D)>;
}

multiclass sve2_wide_int_arith_pmul<bits<2> sz, bits<5> opc, string asm,
                                     SDPatternOperator op> {
  def NAME : sve2_wide_int_arith<sz, opc, asm, ZPR128, ZPR64, ZPR64>;

  // To avoid using 128 bit elements in the IR, the pattern below works with
  // llvm intrinsics with the _pair suffix, to reflect that
  // _Q is implemented as a pair of _D.
  def : SVE_2_Op_Pat<nxv2i64, op, nxv2i64, nxv2i64, !cast<Instruction>(NAME)>;
}

multiclass sve2_pmul_long<bits<1> opc, string asm, SDPatternOperator op> {
  def _H : sve2_wide_int_arith<0b01, {0b1101, opc}, asm, ZPR16, ZPR8, ZPR8>;
  def _D : sve2_wide_int_arith<0b11, {0b1101, opc}, asm, ZPR64, ZPR32, ZPR32>;

  // To avoid using 128 bit elements in the IR, the patterns below work with
  // llvm intrinsics with the _pair suffix, to reflect that
  // _H is implemented as a pair of _B and _D is implemented as a pair of _S.
  def : SVE_2_Op_Pat<nxv16i8, op, nxv16i8, nxv16i8, !cast<Instruction>(NAME # _H)>;
  def : SVE_2_Op_Pat<nxv4i32, op, nxv4i32, nxv4i32, !cast<Instruction>(NAME # _D)>;
}

//===----------------------------------------------------------------------===//
// SVE2 Misc Group
//===----------------------------------------------------------------------===//

class sve2_misc<bits<2> sz, bits<4> opc, string asm,
                ZPRRegOp zprty1, ZPRRegOp zprty2>
: I<(outs zprty1:$Zd), (ins zprty2:$Zn, zprty2:$Zm),
  asm, "\t$Zd, $Zn, $Zm", "", []>, Sched<[]> {
  bits<5> Zd;
  bits<5> Zn;
  bits<5> Zm;
  let Inst{31-24} = 0b01000101;
  let Inst{23-22} = sz;
  let Inst{21}    = 0b0;
  let Inst{20-16} = Zm;
  let Inst{15-14} = 0b10;
  let Inst{13-10} = opc;
  let Inst{9-5}   = Zn;
  let Inst{4-0}   = Zd;
}

multiclass sve2_misc_bitwise<bits<4> opc, string asm, SDPatternOperator op> {
  def _B : sve2_misc<0b00, opc, asm, ZPR8, ZPR8>;
  def _H : sve2_misc<0b01, opc, asm, ZPR16, ZPR16>;
  def _S : sve2_misc<0b10, opc, asm, ZPR32, ZPR32>;
  def _D : sve2_misc<0b11, opc, asm, ZPR64, ZPR64>;

  def : SVE_2_Op_Pat<nxv16i8, op, nxv16i8, nxv16i8, !cast<Instruction>(NAME # _B)>;
  def : SVE_2_Op_Pat<nxv8i16, op, nxv8i16, nxv8i16, !cast<Instruction>(NAME # _H)>;
  def : SVE_2_Op_Pat<nxv4i32, op, nxv4i32, nxv4i32, !cast<Instruction>(NAME # _S)>;
  def : SVE_2_Op_Pat<nxv2i64, op, nxv2i64, nxv2i64, !cast<Instruction>(NAME # _D)>;
}

multiclass sve2_misc_int_addsub_long_interleaved<bits<2> opc, string asm,
                                                 SDPatternOperator op> {
  def _H : sve2_misc<0b01, { 0b00, opc }, asm, ZPR16, ZPR8>;
  def _S : sve2_misc<0b10, { 0b00, opc }, asm, ZPR32, ZPR16>;
  def _D : sve2_misc<0b11, { 0b00, opc }, asm, ZPR64, ZPR32>;

  def : SVE_2_Op_Pat<nxv8i16, op, nxv16i8, nxv16i8, !cast<Instruction>(NAME # _H)>;
  def : SVE_2_Op_Pat<nxv4i32, op, nxv8i16, nxv8i16, !cast<Instruction>(NAME # _S)>;
  def : SVE_2_Op_Pat<nxv2i64, op, nxv4i32, nxv4i32, !cast<Instruction>(NAME # _D)>;
}

class sve2_bitwise_xor_interleaved<bits<2> sz, bits<1> opc, string asm,
                                   ZPRRegOp zprty1, ZPRRegOp zprty2>
: I<(outs zprty1:$Zd), (ins zprty1:$_Zd, zprty2:$Zn, zprty2:$Zm),
  asm, "\t$Zd, $Zn, $Zm", "", []>, Sched<[]> {
  bits<5> Zd;
  bits<5> Zn;
  bits<5> Zm;
  let Inst{31-24} = 0b01000101;
  let Inst{23-22} = sz;
  let Inst{21}    = 0b0;
  let Inst{20-16} = Zm;
  let Inst{15-11} = 0b10010;
  let Inst{10}    = opc;
  let Inst{9-5}   = Zn;
  let Inst{4-0}   = Zd;

  let Constraints = "$Zd = $_Zd";
  let DestructiveInstType = DestructiveOther;
  let ElementSize = ElementSizeNone;
}

multiclass sve2_bitwise_xor_interleaved<bit opc, string asm,
                                        SDPatternOperator op> {
  def _B : sve2_bitwise_xor_interleaved<0b00, opc, asm, ZPR8,  ZPR8>;
  def _H : sve2_bitwise_xor_interleaved<0b01, opc, asm, ZPR16, ZPR16>;
  def _S : sve2_bitwise_xor_interleaved<0b10, opc, asm, ZPR32, ZPR32>;
  def _D : sve2_bitwise_xor_interleaved<0b11, opc, asm, ZPR64, ZPR64>;

  def : SVE_3_Op_Pat<nxv16i8, op, nxv16i8, nxv16i8, nxv16i8, !cast<Instruction>(NAME # _B)>;
  def : SVE_3_Op_Pat<nxv8i16, op, nxv8i16, nxv8i16, nxv8i16, !cast<Instruction>(NAME # _H)>;
  def : SVE_3_Op_Pat<nxv4i32, op, nxv4i32, nxv4i32, nxv4i32, !cast<Instruction>(NAME # _S)>;
  def : SVE_3_Op_Pat<nxv2i64, op, nxv2i64, nxv2i64, nxv2i64, !cast<Instruction>(NAME # _D)>;
}

class sve2_bitwise_shift_left_long<bits<3> tsz8_64, bits<2> opc, string asm,
                                   ZPRRegOp zprty1, ZPRRegOp zprty2,
                                   Operand immtype>
: I<(outs zprty1:$Zd), (ins zprty2:$Zn, immtype:$imm),
  asm, "\t$Zd, $Zn, $imm",
  "", []>, Sched<[]> {
  bits<5> Zd;
  bits<5> Zn;
  bits<5> imm;
  let Inst{31-23} = 0b010001010;
  let Inst{22}    = tsz8_64{2};
  let Inst{21}    = 0b0;
  let Inst{20-19} = tsz8_64{1-0};
  let Inst{18-16} = imm{2-0}; // imm3
  let Inst{15-12} = 0b1010;
  let Inst{11-10} = opc;
  let Inst{9-5}   = Zn;
  let Inst{4-0}   = Zd;
}

multiclass sve2_bitwise_shift_left_long<bits<2> opc, string asm,
                                        SDPatternOperator op> {
  def _H : sve2_bitwise_shift_left_long<{0,0,1}, opc, asm,
                                        ZPR16, ZPR8, vecshiftL8>;
  def _S : sve2_bitwise_shift_left_long<{0,1,?}, opc, asm,
                                        ZPR32, ZPR16, vecshiftL16> {
    let Inst{19} = imm{3};
  }
  def _D : sve2_bitwise_shift_left_long<{1,?,?}, opc, asm,
                                        ZPR64, ZPR32, vecshiftL32> {
    let Inst{20-19} = imm{4-3};
  }
  def : SVE_2_Op_Imm_Pat<nxv8i16, op, nxv16i8, i32, tvecshiftL8,  !cast<Instruction>(NAME # _H)>;
  def : SVE_2_Op_Imm_Pat<nxv4i32, op, nxv8i16, i32, tvecshiftL16, !cast<Instruction>(NAME # _S)>;
  def : SVE_2_Op_Imm_Pat<nxv2i64, op, nxv4i32, i32, tvecshiftL32, !cast<Instruction>(NAME # _D)>;
}

//===----------------------------------------------------------------------===//
// SVE2 Accumulate Group
//===----------------------------------------------------------------------===//

class sve2_int_bin_shift_imm<bits<4> tsz8_64, bit opc, string asm,
                             ZPRRegOp zprty, Operand immtype>
: I<(outs zprty:$Zd), (ins zprty:$_Zd, zprty:$Zn, immtype:$imm),
  asm, "\t$Zd, $Zn, $imm",
  "", []>, Sched<[]> {
  bits<5> Zd;
  bits<5> Zn;
  bits<6> imm;
  let Inst{31-24} = 0b01000101;
  let Inst{23-22} = tsz8_64{3-2};
  let Inst{21}    = 0b0;
  let Inst{20-19} = tsz8_64{1-0};
  let Inst{18-16} = imm{2-0}; // imm3
  let Inst{15-11} = 0b11110;
  let Inst{10}    = opc;
  let Inst{9-5}   = Zn;
  let Inst{4-0}   = Zd;

  let Constraints = "$Zd = $_Zd";
}

multiclass sve2_int_bin_shift_imm_left<bit opc, string asm,
                                       SDPatternOperator op> {
  def _B : sve2_int_bin_shift_imm<{0,0,0,1}, opc, asm, ZPR8, vecshiftL8>;
  def _H : sve2_int_bin_shift_imm<{0,0,1,?}, opc, asm, ZPR16, vecshiftL16> {
    let Inst{19} = imm{3};
  }
  def _S : sve2_int_bin_shift_imm<{0,1,?,?}, opc, asm, ZPR32, vecshiftL32> {
    let Inst{20-19} = imm{4-3};
  }
  def _D : sve2_int_bin_shift_imm<{1,?,?,?}, opc, asm, ZPR64, vecshiftL64> {
    let Inst{22}    = imm{5};
    let Inst{20-19} = imm{4-3};
  }

  def : SVE_3_Op_Imm_Pat<nxv16i8, op, nxv16i8, nxv16i8, i32, tvecshiftL8,  !cast<Instruction>(NAME # _B)>;
  def : SVE_3_Op_Imm_Pat<nxv8i16, op, nxv8i16, nxv8i16, i32, tvecshiftL16, !cast<Instruction>(NAME # _H)>;
  def : SVE_3_Op_Imm_Pat<nxv4i32, op, nxv4i32, nxv4i32, i32, tvecshiftL32, !cast<Instruction>(NAME # _S)>;
  def : SVE_3_Op_Imm_Pat<nxv2i64, op, nxv2i64, nxv2i64, i32, tvecshiftL64, !cast<Instruction>(NAME # _D)>;
}

multiclass sve2_int_bin_shift_imm_right<bit opc, string asm,
                                        SDPatternOperator op> {
  def _B : sve2_int_bin_shift_imm<{0,0,0,1}, opc, asm, ZPR8, vecshiftR8>;
  def _H : sve2_int_bin_shift_imm<{0,0,1,?}, opc, asm, ZPR16, vecshiftR16> {
    let Inst{19} = imm{3};
  }
  def _S : sve2_int_bin_shift_imm<{0,1,?,?}, opc, asm, ZPR32, vecshiftR32> {
    let Inst{20-19} = imm{4-3};
  }
  def _D : sve2_int_bin_shift_imm<{1,?,?,?}, opc, asm, ZPR64, vecshiftR64> {
    let Inst{22}    = imm{5};
    let Inst{20-19} = imm{4-3};
  }

  def : SVE_3_Op_Imm_Pat<nxv16i8, op, nxv16i8, nxv16i8, i32, tvecshiftR8,  !cast<Instruction>(NAME # _B)>;
  def : SVE_3_Op_Imm_Pat<nxv8i16, op, nxv8i16, nxv8i16, i32, tvecshiftR16, !cast<Instruction>(NAME # _H)>;
  def : SVE_3_Op_Imm_Pat<nxv4i32, op, nxv4i32, nxv4i32, i32, tvecshiftR32, !cast<Instruction>(NAME # _S)>;
  def : SVE_3_Op_Imm_Pat<nxv2i64, op, nxv2i64, nxv2i64, i32, tvecshiftR64, !cast<Instruction>(NAME # _D)>;
}

class sve2_int_bin_accum_shift_imm<bits<4> tsz8_64, bits<2> opc, string asm,
                                   ZPRRegOp zprty, Operand immtype>
: I<(outs zprty:$Zda), (ins zprty:$_Zda, zprty:$Zn, immtype:$imm),
  asm, "\t$Zda, $Zn, $imm",
  "", []>, Sched<[]> {
  bits<5> Zda;
  bits<5> Zn;
  bits<6> imm;
  let Inst{31-24} = 0b01000101;
  let Inst{23-22} = tsz8_64{3-2};
  let Inst{21}    = 0b0;
  let Inst{20-19} = tsz8_64{1-0};
  let Inst{18-16} = imm{2-0}; // imm3
  let Inst{15-12} = 0b1110;
  let Inst{11-10} = opc;
  let Inst{9-5}   = Zn;
  let Inst{4-0}   = Zda;

  let Constraints = "$Zda = $_Zda";
  let DestructiveInstType = DestructiveOther;
  let ElementSize = ElementSizeNone;
}

multiclass sve2_int_bin_accum_shift_imm_right<bits<2> opc, string asm,
                                              SDPatternOperator op> {
  def _B : sve2_int_bin_accum_shift_imm<{0,0,0,1}, opc, asm, ZPR8, vecshiftR8>;
  def _H : sve2_int_bin_accum_shift_imm<{0,0,1,?}, opc, asm, ZPR16, vecshiftR16> {
    let Inst{19} = imm{3};
  }
  def _S : sve2_int_bin_accum_shift_imm<{0,1,?,?}, opc, asm, ZPR32, vecshiftR32> {
    let Inst{20-19} = imm{4-3};
  }
  def _D : sve2_int_bin_accum_shift_imm<{1,?,?,?}, opc, asm, ZPR64, vecshiftR64> {
    let Inst{22}    = imm{5};
    let Inst{20-19} = imm{4-3};
  }

  def : SVE_3_Op_Imm_Pat<nxv16i8, op, nxv16i8, nxv16i8, i32, tvecshiftR8,  !cast<Instruction>(NAME # _B)>;
  def : SVE_3_Op_Imm_Pat<nxv8i16, op, nxv8i16, nxv8i16, i32, tvecshiftR16, !cast<Instruction>(NAME # _H)>;
  def : SVE_3_Op_Imm_Pat<nxv4i32, op, nxv4i32, nxv4i32, i32, tvecshiftR32, !cast<Instruction>(NAME # _S)>;
  def : SVE_3_Op_Imm_Pat<nxv2i64, op, nxv2i64, nxv2i64, i32, tvecshiftR64, !cast<Instruction>(NAME # _D)>;
}

class sve2_int_cadd<bits<2> sz, bit opc, string asm, ZPRRegOp zprty>
: I<(outs zprty:$Zdn), (ins zprty:$_Zdn, zprty:$Zm, complexrotateopodd:$rot),
  asm, "\t$Zdn, $_Zdn, $Zm, $rot", "", []>, Sched<[]> {
  bits<5> Zdn;
  bits<5> Zm;
  bit rot;
  let Inst{31-24} = 0b01000101;
  let Inst{23-22} = sz;
  let Inst{21-17} = 0b00000;
  let Inst{16}    = opc;
  let Inst{15-11} = 0b11011;
  let Inst{10}    = rot;
  let Inst{9-5}   = Zm;
  let Inst{4-0}   = Zdn;

  let Constraints = "$Zdn = $_Zdn";
  let DestructiveInstType = DestructiveOther;
  let ElementSize = ElementSizeNone;
}

multiclass sve2_int_cadd<bit opc, string asm, SDPatternOperator op> {
  def _B : sve2_int_cadd<0b00, opc, asm, ZPR8>;
  def _H : sve2_int_cadd<0b01, opc, asm, ZPR16>;
  def _S : sve2_int_cadd<0b10, opc, asm, ZPR32>;
  def _D : sve2_int_cadd<0b11, opc, asm, ZPR64>;

  def : SVE_3_Op_Imm_Pat<nxv16i8, op, nxv16i8, nxv16i8, i32, complexrotateopodd, !cast<Instruction>(NAME # _B)>;
  def : SVE_3_Op_Imm_Pat<nxv8i16, op, nxv8i16, nxv8i16, i32, complexrotateopodd, !cast<Instruction>(NAME # _H)>;
  def : SVE_3_Op_Imm_Pat<nxv4i32, op, nxv4i32, nxv4i32, i32, complexrotateopodd, !cast<Instruction>(NAME # _S)>;
  def : SVE_3_Op_Imm_Pat<nxv2i64, op, nxv2i64, nxv2i64, i32, complexrotateopodd, !cast<Instruction>(NAME # _D)>;
}

class sve2_int_absdiff_accum<bits<2> sz, bits<4> opc, string asm,
                             ZPRRegOp zprty1, ZPRRegOp zprty2>
: I<(outs zprty1:$Zda), (ins zprty1:$_Zda, zprty2:$Zn, zprty2:$Zm),
  asm, "\t$Zda, $Zn, $Zm", "", []>, Sched<[]> {
  bits<5> Zda;
  bits<5> Zn;
  bits<5> Zm;
  let Inst{31-24} = 0b01000101;
  let Inst{23-22} = sz;
  let Inst{21}    = 0b0;
  let Inst{20-16} = Zm;
  let Inst{15-14} = 0b11;
  let Inst{13-10} = opc;
  let Inst{9-5}   = Zn;
  let Inst{4-0}   = Zda;

  let Constraints = "$Zda = $_Zda";
  let DestructiveInstType = DestructiveOther;
  let ElementSize = ElementSizeNone;
}

multiclass sve2_int_absdiff_accum<bit opc, string asm, SDPatternOperator op> {
  def _B : sve2_int_absdiff_accum<0b00, { 0b111, opc }, asm, ZPR8, ZPR8>;
  def _H : sve2_int_absdiff_accum<0b01, { 0b111, opc }, asm, ZPR16, ZPR16>;
  def _S : sve2_int_absdiff_accum<0b10, { 0b111, opc }, asm, ZPR32, ZPR32>;
  def _D : sve2_int_absdiff_accum<0b11, { 0b111, opc }, asm, ZPR64, ZPR64>;

  def : SVE_3_Op_Pat<nxv16i8, op, nxv16i8, nxv16i8, nxv16i8, !cast<Instruction>(NAME # _B)>;
  def : SVE_3_Op_Pat<nxv8i16, op, nxv8i16, nxv8i16, nxv8i16, !cast<Instruction>(NAME # _H)>;
  def : SVE_3_Op_Pat<nxv4i32, op, nxv4i32, nxv4i32, nxv4i32, !cast<Instruction>(NAME # _S)>;
  def : SVE_3_Op_Pat<nxv2i64, op, nxv2i64, nxv2i64, nxv2i64, !cast<Instruction>(NAME # _D)>;
}

multiclass sve2_int_absdiff_accum_long<bits<2> opc, string asm,
                                       SDPatternOperator op> {
  def _H : sve2_int_absdiff_accum<0b01, { 0b00, opc }, asm, ZPR16, ZPR8>;
  def _S : sve2_int_absdiff_accum<0b10, { 0b00, opc }, asm, ZPR32, ZPR16>;
  def _D : sve2_int_absdiff_accum<0b11, { 0b00, opc }, asm, ZPR64, ZPR32>;

  def : SVE_3_Op_Pat<nxv8i16, op, nxv8i16, nxv16i8, nxv16i8, !cast<Instruction>(NAME # _H)>;
  def : SVE_3_Op_Pat<nxv4i32, op, nxv4i32, nxv8i16, nxv8i16, !cast<Instruction>(NAME # _S)>;
  def : SVE_3_Op_Pat<nxv2i64, op, nxv2i64, nxv4i32, nxv4i32, !cast<Instruction>(NAME # _D)>;
}

multiclass sve2_int_addsub_long_carry<bits<2> opc, string asm,
                                      SDPatternOperator op> {
  def _S : sve2_int_absdiff_accum<{ opc{1}, 0b0 }, { 0b010, opc{0} }, asm,
                                  ZPR32, ZPR32>;
  def _D : sve2_int_absdiff_accum<{ opc{1}, 0b1 }, { 0b010, opc{0} }, asm,
                                  ZPR64, ZPR64>;

  def : SVE_3_Op_Pat<nxv4i32, op, nxv4i32, nxv4i32, nxv4i32, !cast<Instruction>(NAME # _S)>;
  def : SVE_3_Op_Pat<nxv2i64, op, nxv2i64, nxv2i64, nxv2i64, !cast<Instruction>(NAME # _D)>;
}

//===----------------------------------------------------------------------===//
// SVE2 Narrowing Group
//===----------------------------------------------------------------------===//

class sve2_int_bin_shift_imm_narrow_bottom<bits<3> tsz8_64, bits<3> opc,
                                           string asm, ZPRRegOp zprty1,
                                           ZPRRegOp zprty2, Operand immtype>
: I<(outs zprty1:$Zd), (ins zprty2:$Zn, immtype:$imm),
  asm, "\t$Zd, $Zn, $imm",
  "", []>, Sched<[]> {
  bits<5> Zd;
  bits<5> Zn;
  bits<5> imm;
  let Inst{31-23} = 0b010001010;
  let Inst{22}    = tsz8_64{2};
  let Inst{21}    = 0b1;
  let Inst{20-19} = tsz8_64{1-0};
  let Inst{18-16} = imm{2-0}; // imm3
  let Inst{15-14} = 0b00;
  let Inst{13-11} = opc;
  let Inst{10}    = 0b0;
  let Inst{9-5}   = Zn;
  let Inst{4-0}   = Zd;
}

multiclass sve2_int_bin_shift_imm_right_narrow_bottom<bits<3> opc, string asm,
                                                      SDPatternOperator op> {
  def _B : sve2_int_bin_shift_imm_narrow_bottom<{0,0,1}, opc, asm, ZPR8, ZPR16,
                                                tvecshiftR8>;
  def _H : sve2_int_bin_shift_imm_narrow_bottom<{0,1,?}, opc, asm, ZPR16, ZPR32,
                                                tvecshiftR16> {
    let Inst{19} = imm{3};
  }
  def _S : sve2_int_bin_shift_imm_narrow_bottom<{1,?,?}, opc, asm, ZPR32, ZPR64,
                                                tvecshiftR32> {
    let Inst{20-19} = imm{4-3};
  }
  def : SVE_2_Op_Imm_Pat<nxv16i8, op, nxv8i16, i32, tvecshiftR8,  !cast<Instruction>(NAME # _B)>;
  def : SVE_2_Op_Imm_Pat<nxv8i16, op, nxv4i32, i32, tvecshiftR16, !cast<Instruction>(NAME # _H)>;
  def : SVE_2_Op_Imm_Pat<nxv4i32, op, nxv2i64, i32, tvecshiftR32, !cast<Instruction>(NAME # _S)>;
}

class sve2_int_bin_shift_imm_narrow_top<bits<3> tsz8_64, bits<3> opc,
                                        string asm, ZPRRegOp zprty1,
                                        ZPRRegOp zprty2, Operand immtype>
: I<(outs zprty1:$Zd), (ins zprty1:$_Zd, zprty2:$Zn, immtype:$imm),
  asm, "\t$Zd, $Zn, $imm",
  "", []>, Sched<[]> {
  bits<5> Zd;
  bits<5> Zn;
  bits<5> imm;
  let Inst{31-23} = 0b010001010;
  let Inst{22}    = tsz8_64{2};
  let Inst{21}    = 0b1;
  let Inst{20-19} = tsz8_64{1-0};
  let Inst{18-16} = imm{2-0}; // imm3
  let Inst{15-14} = 0b00;
  let Inst{13-11} = opc;
  let Inst{10}    = 0b1;
  let Inst{9-5}   = Zn;
  let Inst{4-0}   = Zd;

  let Constraints = "$Zd = $_Zd";
}

multiclass sve2_int_bin_shift_imm_right_narrow_top<bits<3> opc, string asm,
                                                   SDPatternOperator op> {
  def _B : sve2_int_bin_shift_imm_narrow_top<{0,0,1}, opc, asm, ZPR8, ZPR16,
                                             tvecshiftR8>;
  def _H : sve2_int_bin_shift_imm_narrow_top<{0,1,?}, opc, asm, ZPR16, ZPR32,
                                             tvecshiftR16> {
    let Inst{19} = imm{3};
  }
  def _S : sve2_int_bin_shift_imm_narrow_top<{1,?,?}, opc, asm, ZPR32, ZPR64,
                                             tvecshiftR32> {
    let Inst{20-19} = imm{4-3};
  }
  def : SVE_3_Op_Imm_Pat<nxv16i8, op, nxv16i8, nxv8i16, i32, tvecshiftR8,  !cast<Instruction>(NAME # _B)>;
  def : SVE_3_Op_Imm_Pat<nxv8i16, op, nxv8i16, nxv4i32, i32, tvecshiftR16, !cast<Instruction>(NAME # _H)>;
  def : SVE_3_Op_Imm_Pat<nxv4i32, op, nxv4i32, nxv2i64, i32, tvecshiftR32, !cast<Instruction>(NAME # _S)>;
}

class sve2_int_addsub_narrow_high_bottom<bits<2> sz, bits<2> opc, string asm,
                                         ZPRRegOp zprty1, ZPRRegOp zprty2>
: I<(outs zprty1:$Zd), (ins zprty2:$Zn, zprty2:$Zm),
  asm, "\t$Zd, $Zn, $Zm", "", []>, Sched<[]> {
  bits<5> Zd;
  bits<5> Zn;
  bits<5> Zm;
  let Inst{31-24} = 0b01000101;
  let Inst{23-22} = sz;
  let Inst{21}    = 0b1;
  let Inst{20-16} = Zm;
  let Inst{15-13} = 0b011;
  let Inst{12-11} = opc; // S, R
  let Inst{10}    = 0b0; // Top
  let Inst{9-5}   = Zn;
  let Inst{4-0}   = Zd;
}

multiclass sve2_int_addsub_narrow_high_bottom<bits<2> opc, string asm,
                                              SDPatternOperator op> {
  def _B : sve2_int_addsub_narrow_high_bottom<0b01, opc, asm, ZPR8, ZPR16>;
  def _H : sve2_int_addsub_narrow_high_bottom<0b10, opc, asm, ZPR16, ZPR32>;
  def _S : sve2_int_addsub_narrow_high_bottom<0b11, opc, asm, ZPR32, ZPR64>;

  def : SVE_2_Op_Pat<nxv16i8, op, nxv8i16, nxv8i16, !cast<Instruction>(NAME # _B)>;
  def : SVE_2_Op_Pat<nxv8i16, op, nxv4i32, nxv4i32, !cast<Instruction>(NAME # _H)>;
  def : SVE_2_Op_Pat<nxv4i32, op, nxv2i64, nxv2i64, !cast<Instruction>(NAME # _S)>;
}

class sve2_int_addsub_narrow_high_top<bits<2> sz, bits<2> opc, string asm,
                                      ZPRRegOp zprty1, ZPRRegOp zprty2>
: I<(outs zprty1:$Zd), (ins zprty1:$_Zd, zprty2:$Zn, zprty2:$Zm),
  asm, "\t$Zd, $Zn, $Zm", "", []>, Sched<[]> {
  bits<5> Zd;
  bits<5> Zn;
  bits<5> Zm;
  let Inst{31-24} = 0b01000101;
  let Inst{23-22} = sz;
  let Inst{21}    = 0b1;
  let Inst{20-16} = Zm;
  let Inst{15-13} = 0b011;
  let Inst{12-11} = opc; // S, R
  let Inst{10}    = 0b1; // Top
  let Inst{9-5}   = Zn;
  let Inst{4-0}   = Zd;

  let Constraints = "$Zd = $_Zd";
}

multiclass sve2_int_addsub_narrow_high_top<bits<2> opc, string asm,
                                           SDPatternOperator op> {
  def _B : sve2_int_addsub_narrow_high_top<0b01, opc, asm, ZPR8, ZPR16>;
  def _H : sve2_int_addsub_narrow_high_top<0b10, opc, asm, ZPR16, ZPR32>;
  def _S : sve2_int_addsub_narrow_high_top<0b11, opc, asm, ZPR32, ZPR64>;

  def : SVE_3_Op_Pat<nxv16i8, op, nxv16i8, nxv8i16, nxv8i16, !cast<Instruction>(NAME # _B)>;
  def : SVE_3_Op_Pat<nxv8i16, op, nxv8i16, nxv4i32, nxv4i32, !cast<Instruction>(NAME # _H)>;
  def : SVE_3_Op_Pat<nxv4i32, op, nxv4i32, nxv2i64, nxv2i64, !cast<Instruction>(NAME # _S)>;
}

class sve2_int_sat_extract_narrow_bottom<bits<3> tsz8_64, bits<2> opc, string asm,
                                         ZPRRegOp zprty1, ZPRRegOp zprty2>
: I<(outs zprty1:$Zd), (ins zprty2:$Zn),
  asm, "\t$Zd, $Zn", "", []>, Sched<[]> {
  bits<5> Zd;
  bits<5> Zn;
  let Inst{31-23} = 0b010001010;
  let Inst{22}    = tsz8_64{2};
  let Inst{21}    = 0b1;
  let Inst{20-19} = tsz8_64{1-0};
  let Inst{18-13} = 0b000010;
  let Inst{12-11} = opc;
  let Inst{10}    = 0b0;
  let Inst{9-5}   = Zn;
  let Inst{4-0}   = Zd;
}

multiclass sve2_int_sat_extract_narrow_bottom<bits<2> opc, string asm,
                                              SDPatternOperator op> {
  def _B : sve2_int_sat_extract_narrow_bottom<0b001, opc, asm, ZPR8, ZPR16>;
  def _H : sve2_int_sat_extract_narrow_bottom<0b010, opc, asm, ZPR16, ZPR32>;
  def _S : sve2_int_sat_extract_narrow_bottom<0b100, opc, asm, ZPR32, ZPR64>;

  def : SVE_1_Op_Pat<nxv16i8, op, nxv8i16, !cast<Instruction>(NAME # _B)>;
  def : SVE_1_Op_Pat<nxv8i16, op, nxv4i32, !cast<Instruction>(NAME # _H)>;
  def : SVE_1_Op_Pat<nxv4i32, op, nxv2i64, !cast<Instruction>(NAME # _S)>;
}

class sve2_int_sat_extract_narrow_top<bits<3> tsz8_64, bits<2> opc, string asm,
                                      ZPRRegOp zprty1, ZPRRegOp zprty2>
: I<(outs zprty1:$Zd), (ins zprty1:$_Zd, zprty2:$Zn),
  asm, "\t$Zd, $Zn", "", []>, Sched<[]> {
  bits<5> Zd;
  bits<5> Zn;
  let Inst{31-23} = 0b010001010;
  let Inst{22}    = tsz8_64{2};
  let Inst{21}    = 0b1;
  let Inst{20-19} = tsz8_64{1-0};
  let Inst{18-13} = 0b000010;
  let Inst{12-11} = opc;
  let Inst{10}    = 0b1;
  let Inst{9-5}   = Zn;
  let Inst{4-0}   = Zd;

  let Constraints = "$Zd = $_Zd";
}

multiclass sve2_int_sat_extract_narrow_top<bits<2> opc, string asm,
                                           SDPatternOperator op> {
  def _B : sve2_int_sat_extract_narrow_top<0b001, opc, asm, ZPR8, ZPR16>;
  def _H : sve2_int_sat_extract_narrow_top<0b010, opc, asm, ZPR16, ZPR32>;
  def _S : sve2_int_sat_extract_narrow_top<0b100, opc, asm, ZPR32, ZPR64>;

  def : SVE_2_Op_Pat<nxv16i8, op, nxv16i8, nxv8i16, !cast<Instruction>(NAME # _B)>;
  def : SVE_2_Op_Pat<nxv8i16, op, nxv8i16, nxv4i32, !cast<Instruction>(NAME # _H)>;
  def : SVE_2_Op_Pat<nxv4i32, op, nxv4i32, nxv2i64, !cast<Instruction>(NAME # _S)>;
}

//===----------------------------------------------------------------------===//
// SVE Integer Arithmetic - Unary Predicated Group
//===----------------------------------------------------------------------===//

class sve_int_un_pred_arit<bits<2> sz8_64, bits<4> opc,
                             string asm, ZPRRegOp zprty>
: I<(outs zprty:$Zd), (ins zprty:$_Zd, PPR3bAny:$Pg, zprty:$Zn),
  asm, "\t$Zd, $Pg/m, $Zn",
  "",
  []>, Sched<[]> {
  bits<3> Pg;
  bits<5> Zd;
  bits<5> Zn;
  let Inst{31-24} = 0b00000100;
  let Inst{23-22} = sz8_64;
  let Inst{21-20} = 0b01;
  let Inst{19}    = opc{0};
  let Inst{18-16} = opc{3-1};
  let Inst{15-13} = 0b101;
  let Inst{12-10} = Pg;
  let Inst{9-5}   = Zn;
  let Inst{4-0}   = Zd;

  let Constraints = "$Zd = $_Zd";
  let DestructiveInstType = DestructiveOther;
  let ElementSize = zprty.ElementSize;
}

multiclass sve_int_un_pred_arit_0<bits<3> opc, string asm,
                                  SDPatternOperator op> {
  def _B : sve_int_un_pred_arit<0b00, { opc, 0b0 }, asm, ZPR8>;
  def _H : sve_int_un_pred_arit<0b01, { opc, 0b0 }, asm, ZPR16>;
  def _S : sve_int_un_pred_arit<0b10, { opc, 0b0 }, asm, ZPR32>;
  def _D : sve_int_un_pred_arit<0b11, { opc, 0b0 }, asm, ZPR64>;

  def : SVE_1_Op_Passthru_Pat<nxv16i8, op, nxv16i1, nxv16i8, !cast<Instruction>(NAME # _B)>;
  def : SVE_1_Op_Passthru_Pat<nxv8i16, op, nxv8i1,  nxv8i16, !cast<Instruction>(NAME # _H)>;
  def : SVE_1_Op_Passthru_Pat<nxv4i32, op, nxv4i1,  nxv4i32, !cast<Instruction>(NAME # _S)>;
  def : SVE_1_Op_Passthru_Pat<nxv2i64, op, nxv2i1,  nxv2i64, !cast<Instruction>(NAME # _D)>;
}

multiclass sve_int_un_pred_arit_0_h<bits<3> opc, string asm,
                                    SDPatternOperator op> {
  def _H : sve_int_un_pred_arit<0b01, { opc, 0b0 }, asm, ZPR16>;
  def _S : sve_int_un_pred_arit<0b10, { opc, 0b0 }, asm, ZPR32>;
  def _D : sve_int_un_pred_arit<0b11, { opc, 0b0 }, asm, ZPR64>;

  def : SVE_InReg_Extend<nxv8i16, op, nxv8i1, nxv8i8, !cast<Instruction>(NAME # _H)>;
  def : SVE_InReg_Extend<nxv4i32, op, nxv4i1, nxv4i8, !cast<Instruction>(NAME # _S)>;
  def : SVE_InReg_Extend<nxv2i64, op, nxv2i1, nxv2i8, !cast<Instruction>(NAME # _D)>;
}

multiclass sve_int_un_pred_arit_0_w<bits<3> opc, string asm,
                                    SDPatternOperator op> {
  def _S : sve_int_un_pred_arit<0b10, { opc, 0b0 }, asm, ZPR32>;
  def _D : sve_int_un_pred_arit<0b11, { opc, 0b0 }, asm, ZPR64>;

  def : SVE_InReg_Extend<nxv4i32, op, nxv4i1, nxv4i16, !cast<Instruction>(NAME # _S)>;
  def : SVE_InReg_Extend<nxv2i64, op, nxv2i1, nxv2i16, !cast<Instruction>(NAME # _D)>;
}

multiclass sve_int_un_pred_arit_0_d<bits<3> opc, string asm,
                                    SDPatternOperator op> {
  def _D : sve_int_un_pred_arit<0b11, { opc, 0b0 }, asm, ZPR64>;

  def : SVE_InReg_Extend<nxv2i64, op, nxv2i1, nxv2i32, !cast<Instruction>(NAME # _D)>;
}

multiclass sve_int_un_pred_arit_1<bits<3> opc, string asm,
                                  SDPatternOperator op> {
  def _B : sve_int_un_pred_arit<0b00, { opc, 0b1 }, asm, ZPR8>;
  def _H : sve_int_un_pred_arit<0b01, { opc, 0b1 }, asm, ZPR16>;
  def _S : sve_int_un_pred_arit<0b10, { opc, 0b1 }, asm, ZPR32>;
  def _D : sve_int_un_pred_arit<0b11, { opc, 0b1 }, asm, ZPR64>;

  def : SVE_1_Op_Passthru_Pat<nxv16i8, op, nxv16i1, nxv16i8, !cast<Instruction>(NAME # _B)>;
  def : SVE_1_Op_Passthru_Pat<nxv8i16, op, nxv8i1,  nxv8i16, !cast<Instruction>(NAME # _H)>;
  def : SVE_1_Op_Passthru_Pat<nxv4i32, op, nxv4i1,  nxv4i32, !cast<Instruction>(NAME # _S)>;
  def : SVE_1_Op_Passthru_Pat<nxv2i64, op, nxv2i1,  nxv2i64, !cast<Instruction>(NAME # _D)>;
}

multiclass sve_int_un_pred_arit_1_fp<bits<3> opc, string asm, SDPatternOperator op> {
  def _H : sve_int_un_pred_arit<0b01, { opc, 0b1 }, asm, ZPR16>;
  def _S : sve_int_un_pred_arit<0b10, { opc, 0b1 }, asm, ZPR32>;
  def _D : sve_int_un_pred_arit<0b11, { opc, 0b1 }, asm, ZPR64>;

  def : SVE_1_Op_Passthru_Pat<nxv8f16, op, nxv8i1, nxv8f16, !cast<Instruction>(NAME # _H)>;
  def : SVE_1_Op_Passthru_Pat<nxv4f16, op, nxv4i1, nxv4f16, !cast<Instruction>(NAME # _H)>;
  def : SVE_1_Op_Passthru_Pat<nxv2f16, op, nxv2i1, nxv2f16, !cast<Instruction>(NAME # _H)>;
  def : SVE_1_Op_Passthru_Pat<nxv4f32, op, nxv4i1, nxv4f32, !cast<Instruction>(NAME # _S)>;
  def : SVE_1_Op_Passthru_Pat<nxv2f32, op, nxv2i1, nxv2f32, !cast<Instruction>(NAME # _S)>;
  def : SVE_1_Op_Passthru_Pat<nxv2f64, op, nxv2i1, nxv2f64, !cast<Instruction>(NAME # _D)>;
}

//===----------------------------------------------------------------------===//
// SVE Integer Wide Immediate - Unpredicated Group
//===----------------------------------------------------------------------===//
class sve_int_dup_imm<bits<2> sz8_64, string asm,
                      ZPRRegOp zprty, Operand immtype>
: I<(outs zprty:$Zd), (ins immtype:$imm),
  asm, "\t$Zd, $imm",
  "",
  []>, Sched<[]> {
  bits<5> Zd;
  bits<9> imm;
  let Inst{31-24} = 0b00100101;
  let Inst{23-22} = sz8_64;
  let Inst{21-14} = 0b11100011;
  let Inst{13}    = imm{8};   // sh
  let Inst{12-5}  = imm{7-0}; // imm8
  let Inst{4-0}   = Zd;

  let isReMaterializable = 1;
}

multiclass sve_int_dup_imm<string asm> {
  def _B : sve_int_dup_imm<0b00, asm, ZPR8, cpy_imm8_opt_lsl_i8>;
  def _H : sve_int_dup_imm<0b01, asm, ZPR16, cpy_imm8_opt_lsl_i16>;
  def _S : sve_int_dup_imm<0b10, asm, ZPR32, cpy_imm8_opt_lsl_i32>;
  def _D : sve_int_dup_imm<0b11, asm, ZPR64, cpy_imm8_opt_lsl_i64>;

  def : InstAlias<"mov $Zd, $imm",
                  (!cast<Instruction>(NAME # _B) ZPR8:$Zd, cpy_imm8_opt_lsl_i8:$imm), 1>;
  def : InstAlias<"mov $Zd, $imm",
                  (!cast<Instruction>(NAME # _H) ZPR16:$Zd, cpy_imm8_opt_lsl_i16:$imm), 1>;
  def : InstAlias<"mov $Zd, $imm",
                  (!cast<Instruction>(NAME # _S) ZPR32:$Zd, cpy_imm8_opt_lsl_i32:$imm), 1>;
  def : InstAlias<"mov $Zd, $imm",
                  (!cast<Instruction>(NAME # _D) ZPR64:$Zd, cpy_imm8_opt_lsl_i64:$imm), 1>;

  def : InstAlias<"fmov $Zd, #0.0",
                  (!cast<Instruction>(NAME # _H) ZPR16:$Zd, 0, 0), 1>;
  def : InstAlias<"fmov $Zd, #0.0",
                  (!cast<Instruction>(NAME # _S) ZPR32:$Zd, 0, 0), 1>;
  def : InstAlias<"fmov $Zd, #0.0",
                  (!cast<Instruction>(NAME # _D) ZPR64:$Zd, 0, 0), 1>;
}

class sve_int_dup_fpimm<bits<2> sz8_64, Operand fpimmtype,
                        string asm, ZPRRegOp zprty>
: I<(outs zprty:$Zd), (ins fpimmtype:$imm8),
  asm, "\t$Zd, $imm8",
  "",
  []>, Sched<[]> {
  bits<5> Zd;
  bits<8> imm8;
  let Inst{31-24} = 0b00100101;
  let Inst{23-22} = sz8_64;
  let Inst{21-14} = 0b11100111;
  let Inst{13}    = 0b0;
  let Inst{12-5}  = imm8;
  let Inst{4-0}   = Zd;

  let isReMaterializable = 1;
}

multiclass sve_int_dup_fpimm<string asm> {
  def _H : sve_int_dup_fpimm<0b01, fpimm16, asm, ZPR16>;
  def _S : sve_int_dup_fpimm<0b10, fpimm32, asm, ZPR32>;
  def _D : sve_int_dup_fpimm<0b11, fpimm64, asm, ZPR64>;

  def : InstAlias<"fmov $Zd, $imm8",
                  (!cast<Instruction>(NAME # _H) ZPR16:$Zd, fpimm16:$imm8), 1>;
  def : InstAlias<"fmov $Zd, $imm8",
                  (!cast<Instruction>(NAME # _S) ZPR32:$Zd, fpimm32:$imm8), 1>;
  def : InstAlias<"fmov $Zd, $imm8",
                  (!cast<Instruction>(NAME # _D) ZPR64:$Zd, fpimm64:$imm8), 1>;
}

class sve_int_arith_imm0<bits<2> sz8_64, bits<3> opc, string asm,
                         ZPRRegOp zprty, Operand immtype>
: I<(outs zprty:$Zdn), (ins zprty:$_Zdn, immtype:$imm),
  asm, "\t$Zdn, $_Zdn, $imm",
  "",
  []>, Sched<[]> {
  bits<5> Zdn;
  bits<9> imm;
  let Inst{31-24} = 0b00100101;
  let Inst{23-22} = sz8_64;
  let Inst{21-19} = 0b100;
  let Inst{18-16} = opc;
  let Inst{15-14} = 0b11;
  let Inst{13}    = imm{8};   // sh
  let Inst{12-5}  = imm{7-0}; // imm8
  let Inst{4-0}   = Zdn;

  let Constraints = "$Zdn = $_Zdn";
  let DestructiveInstType = DestructiveOther;
  let ElementSize = ElementSizeNone;
}

multiclass sve_int_arith_imm0<bits<3> opc, string asm,
                              SDPatternOperator op, SDPatternOperator int_op> {
  def _B : sve_int_arith_imm0<0b00, opc, asm, ZPR8,  addsub_imm8_opt_lsl_i8>;
  def _H : sve_int_arith_imm0<0b01, opc, asm, ZPR16, addsub_imm8_opt_lsl_i16>;
  def _S : sve_int_arith_imm0<0b10, opc, asm, ZPR32, addsub_imm8_opt_lsl_i32>;
  def _D : sve_int_arith_imm0<0b11, opc, asm, ZPR64, addsub_imm8_opt_lsl_i64>;

  def : SVE_1_Op_Imm_OptLsl_Pat<nxv16i8, op, ZPR8,  i32, SVEAddSubImm8Pat,  !cast<Instruction>(NAME # _B)>;
  def : SVE_1_Op_Imm_OptLsl_Pat<nxv8i16, op, ZPR16, i32, SVEAddSubImm16Pat, !cast<Instruction>(NAME # _H)>;
  def : SVE_1_Op_Imm_OptLsl_Pat<nxv4i32, op, ZPR32, i32, SVEAddSubImm32Pat, !cast<Instruction>(NAME # _S)>;
  def : SVE_1_Op_Imm_OptLsl_Pat<nxv2i64, op, ZPR64, i64, SVEAddSubImm64Pat, !cast<Instruction>(NAME # _D)>;

  // Intrinsic version
  def : SVE_1_Op_Imm_OptLsl_Pat<nxv16i8, int_op, ZPR8,  i32, SVEAddSubImm8Pat,  !cast<Instruction>(NAME # _B)>;
  def : SVE_1_Op_Imm_OptLsl_Pat<nxv8i16, int_op, ZPR16, i32, SVEAddSubImm16Pat, !cast<Instruction>(NAME # _H)>;
  def : SVE_1_Op_Imm_OptLsl_Pat<nxv4i32, int_op, ZPR32, i32, SVEAddSubImm32Pat, !cast<Instruction>(NAME # _S)>;
  def : SVE_1_Op_Imm_OptLsl_Pat<nxv2i64, int_op, ZPR64, i64, SVEAddSubImm64Pat, !cast<Instruction>(NAME # _D)>;
}

multiclass sve_int_arith_imm0_subr<bits<3> opc, string asm, SDPatternOperator op> {
  def _B : sve_int_arith_imm0<0b00, opc, asm, ZPR8,  addsub_imm8_opt_lsl_i8>;
  def _H : sve_int_arith_imm0<0b01, opc, asm, ZPR16, addsub_imm8_opt_lsl_i16>;
  def _S : sve_int_arith_imm0<0b10, opc, asm, ZPR32, addsub_imm8_opt_lsl_i32>;
  def _D : sve_int_arith_imm0<0b11, opc, asm, ZPR64, addsub_imm8_opt_lsl_i64>;

  def : SVE_1_Op_Imm_OptLsl_Reverse_Pat<nxv16i8, op, ZPR8,  i32, SVEAddSubImm8Pat,  !cast<Instruction>(NAME # _B)>;
  def : SVE_1_Op_Imm_OptLsl_Reverse_Pat<nxv8i16, op, ZPR16, i32, SVEAddSubImm16Pat, !cast<Instruction>(NAME # _H)>;
  def : SVE_1_Op_Imm_OptLsl_Reverse_Pat<nxv4i32, op, ZPR32, i32, SVEAddSubImm32Pat, !cast<Instruction>(NAME # _S)>;
  def : SVE_1_Op_Imm_OptLsl_Reverse_Pat<nxv2i64, op, ZPR64, i64, SVEAddSubImm64Pat, !cast<Instruction>(NAME # _D)>;
}

class sve_int_arith_imm<bits<2> sz8_64, bits<6> opc, string asm,
                        ZPRRegOp zprty, Operand immtype>
: I<(outs zprty:$Zdn), (ins zprty:$_Zdn, immtype:$imm),
  asm, "\t$Zdn, $_Zdn, $imm",
  "",
  []>, Sched<[]> {
  bits<5> Zdn;
  bits<8> imm;
  let Inst{31-24} = 0b00100101;
  let Inst{23-22} = sz8_64;
  let Inst{21-16} = opc;
  let Inst{15-13} = 0b110;
  let Inst{12-5} = imm;
  let Inst{4-0} = Zdn;

  let Constraints = "$Zdn = $_Zdn";
  let DestructiveInstType = DestructiveOther;
  let ElementSize = ElementSizeNone;
}

multiclass sve_int_arith_imm1<bits<2> opc, string asm, SDPatternOperator op> {
  def _B : sve_int_arith_imm<0b00, { 0b1010, opc }, asm, ZPR8, simm8>;
  def _H : sve_int_arith_imm<0b01, { 0b1010, opc }, asm, ZPR16, simm8>;
  def _S : sve_int_arith_imm<0b10, { 0b1010, opc }, asm, ZPR32, simm8>;
  def _D : sve_int_arith_imm<0b11, { 0b1010, opc }, asm, ZPR64, simm8>;

  def : SVE_1_Op_Imm_Arith_Pred_Pat<nxv16i8, nxv16i1, op, ZPR8, i32, SVEArithSImmPat, !cast<Instruction>(NAME # _B)>;
  def : SVE_1_Op_Imm_Arith_Pred_Pat<nxv8i16, nxv8i1,  op, ZPR16, i32, SVEArithSImmPat, !cast<Instruction>(NAME # _H)>;
  def : SVE_1_Op_Imm_Arith_Pred_Pat<nxv4i32, nxv4i1,  op, ZPR32, i32, SVEArithSImmPat, !cast<Instruction>(NAME # _S)>;
  def : SVE_1_Op_Imm_Arith_Pred_Pat<nxv2i64, nxv2i1,  op, ZPR64, i64, SVEArithSImmPat, !cast<Instruction>(NAME # _D)>;
}

multiclass sve_int_arith_imm1_unsigned<bits<2> opc, string asm, SDPatternOperator op> {
  def _B : sve_int_arith_imm<0b00, { 0b1010, opc }, asm, ZPR8, imm0_255>;
  def _H : sve_int_arith_imm<0b01, { 0b1010, opc }, asm, ZPR16, imm0_255>;
  def _S : sve_int_arith_imm<0b10, { 0b1010, opc }, asm, ZPR32, imm0_255>;
  def _D : sve_int_arith_imm<0b11, { 0b1010, opc }, asm, ZPR64, imm0_255>;

  def : SVE_1_Op_Imm_Arith_Pred_Pat<nxv16i8, nxv16i1, op, ZPR8, i32, SVEArithUImm8Pat, !cast<Instruction>(NAME # _B)>;
  def : SVE_1_Op_Imm_Arith_Pred_Pat<nxv8i16, nxv8i1, op, ZPR16, i32, SVEArithUImm16Pat, !cast<Instruction>(NAME # _H)>;
  def : SVE_1_Op_Imm_Arith_Pred_Pat<nxv4i32, nxv4i1, op, ZPR32, i32, SVEArithUImm32Pat, !cast<Instruction>(NAME # _S)>;
  def : SVE_1_Op_Imm_Arith_Pred_Pat<nxv2i64, nxv2i1, op, ZPR64, i64, SVEArithUImm64Pat, !cast<Instruction>(NAME # _D)>;
}

multiclass sve_int_arith_imm2<string asm, SDPatternOperator op> {
  def _B : sve_int_arith_imm<0b00, 0b110000, asm, ZPR8,  simm8>;
  def _H : sve_int_arith_imm<0b01, 0b110000, asm, ZPR16, simm8>;
  def _S : sve_int_arith_imm<0b10, 0b110000, asm, ZPR32, simm8>;
  def _D : sve_int_arith_imm<0b11, 0b110000, asm, ZPR64, simm8>;

  def : SVE_1_Op_Imm_Arith_Pred_Pat<nxv16i8, nxv16i1, op, ZPR8, i32, SVEArithSImmPat, !cast<Instruction>(NAME # _B)>;
  def : SVE_1_Op_Imm_Arith_Pred_Pat<nxv8i16, nxv8i1, op, ZPR16, i32, SVEArithSImmPat, !cast<Instruction>(NAME # _H)>;
  def : SVE_1_Op_Imm_Arith_Pred_Pat<nxv4i32, nxv4i1, op, ZPR32, i32, SVEArithSImmPat, !cast<Instruction>(NAME # _S)>;
  def : SVE_1_Op_Imm_Arith_Pred_Pat<nxv2i64, nxv2i1, op, ZPR64, i64, SVEArithSImmPat, !cast<Instruction>(NAME # _D)>;
}

//===----------------------------------------------------------------------===//
// SVE Bitwise Logical - Unpredicated Group
//===----------------------------------------------------------------------===//

class sve_int_bin_cons_log<bits<2> opc, string asm>
: I<(outs ZPR64:$Zd), (ins ZPR64:$Zn, ZPR64:$Zm),
  asm, "\t$Zd, $Zn, $Zm",
  "",
  []>, Sched<[]> {
  bits<5> Zd;
  bits<5> Zm;
  bits<5> Zn;
  let Inst{31-24} = 0b00000100;
  let Inst{23-22} = opc{1-0};
  let Inst{21}    = 0b1;
  let Inst{20-16} = Zm;
  let Inst{15-10} = 0b001100;
  let Inst{9-5}   = Zn;
  let Inst{4-0}   = Zd;
}

multiclass sve_int_bin_cons_log<bits<2> opc, string asm, SDPatternOperator op> {
  def NAME : sve_int_bin_cons_log<opc, asm>;

  def : SVE_2_Op_Pat<nxv16i8, op, nxv16i8, nxv16i8, !cast<Instruction>(NAME)>;
  def : SVE_2_Op_Pat<nxv8i16, op, nxv8i16, nxv8i16, !cast<Instruction>(NAME)>;
  def : SVE_2_Op_Pat<nxv4i32, op, nxv4i32, nxv4i32, !cast<Instruction>(NAME)>;
  def : SVE_2_Op_Pat<nxv2i64, op, nxv2i64, nxv2i64, !cast<Instruction>(NAME)>;

  def : InstAlias<asm # "\t$Zd, $Zn, $Zm",
                  (!cast<Instruction>(NAME) ZPR8:$Zd,  ZPR8:$Zn,  ZPR8:$Zm),  1>;
  def : InstAlias<asm # "\t$Zd, $Zn, $Zm",
                  (!cast<Instruction>(NAME) ZPR16:$Zd, ZPR16:$Zn, ZPR16:$Zm), 1>;
  def : InstAlias<asm # "\t$Zd, $Zn, $Zm",
                  (!cast<Instruction>(NAME) ZPR32:$Zd, ZPR32:$Zn, ZPR32:$Zm), 1>;
}

class sve2_int_bitwise_ternary_op_d<bits<3> opc, string asm>
: I<(outs ZPR64:$Zdn), (ins ZPR64:$_Zdn, ZPR64:$Zm, ZPR64:$Zk),
  asm, "\t$Zdn, $_Zdn, $Zm, $Zk",
  "",
  []>, Sched<[]> {
  bits<5> Zdn;
  bits<5> Zk;
  bits<5> Zm;
  let Inst{31-24} = 0b00000100;
  let Inst{23-22} = opc{2-1};
  let Inst{21}    = 0b1;
  let Inst{20-16} = Zm;
  let Inst{15-11} = 0b00111;
  let Inst{10}    = opc{0};
  let Inst{9-5}   = Zk;
  let Inst{4-0}   = Zdn;

  let Constraints = "$Zdn = $_Zdn";
  let DestructiveInstType = DestructiveOther;
  let ElementSize = ElementSizeNone;
}

multiclass sve2_int_bitwise_ternary_op<bits<3> opc, string asm, SDPatternOperator op> {
  def NAME : sve2_int_bitwise_ternary_op_d<opc, asm>;

  def : InstAlias<asm # "\t$Zdn, $Zdn, $Zm, $Zk",
                  (!cast<Instruction>(NAME) ZPR8:$Zdn,  ZPR8:$Zm,  ZPR8:$Zk),  1>;
  def : InstAlias<asm # "\t$Zdn, $Zdn, $Zm, $Zk",
                  (!cast<Instruction>(NAME) ZPR16:$Zdn, ZPR16:$Zm, ZPR16:$Zk), 1>;
  def : InstAlias<asm # "\t$Zdn, $Zdn, $Zm, $Zk",
                  (!cast<Instruction>(NAME) ZPR32:$Zdn, ZPR32:$Zm, ZPR32:$Zk), 1>;

  def : SVE_3_Op_Pat<nxv16i8, op, nxv16i8, nxv16i8, nxv16i8, !cast<Instruction>(NAME)>;
  def : SVE_3_Op_Pat<nxv8i16, op, nxv8i16, nxv8i16, nxv8i16, !cast<Instruction>(NAME)>;
  def : SVE_3_Op_Pat<nxv4i32, op, nxv4i32, nxv4i32, nxv4i32, !cast<Instruction>(NAME)>;
  def : SVE_3_Op_Pat<nxv2i64, op, nxv2i64, nxv2i64, nxv2i64, !cast<Instruction>(NAME)>;
}

class sve2_int_rotate_right_imm<bits<4> tsz8_64, string asm,
                                ZPRRegOp zprty, Operand immtype>
: I<(outs zprty:$Zdn), (ins zprty:$_Zdn, zprty:$Zm, immtype:$imm),
  asm, "\t$Zdn, $_Zdn, $Zm, $imm",
  "",
  []>, Sched<[]> {
  bits<5> Zdn;
  bits<5> Zm;
  bits<6> imm;
  let Inst{31-24} = 0b00000100;
  let Inst{23-22} = tsz8_64{3-2};
  let Inst{21}    = 0b1;
  let Inst{20-19} = tsz8_64{1-0};
  let Inst{18-16} = imm{2-0}; // imm3
  let Inst{15-10} = 0b001101;
  let Inst{9-5}   = Zm;
  let Inst{4-0}   = Zdn;

  let Constraints = "$Zdn = $_Zdn";
  let DestructiveInstType = DestructiveOther;
  let ElementSize = ElementSizeNone;
}

multiclass sve2_int_rotate_right_imm<string asm, SDPatternOperator op> {
  def _B : sve2_int_rotate_right_imm<{0,0,0,1}, asm, ZPR8, vecshiftR8>;
  def _H : sve2_int_rotate_right_imm<{0,0,1,?}, asm, ZPR16, vecshiftR16> {
    let Inst{19} = imm{3};
  }
  def _S : sve2_int_rotate_right_imm<{0,1,?,?}, asm, ZPR32, vecshiftR32> {
    let Inst{20-19} = imm{4-3};
  }
  def _D : sve2_int_rotate_right_imm<{1,?,?,?}, asm, ZPR64, vecshiftR64> {
    let Inst{22}    = imm{5};
    let Inst{20-19} = imm{4-3};
  }

  def : SVE_3_Op_Imm_Pat<nxv16i8, op, nxv16i8, nxv16i8, i32, tvecshiftR8,  !cast<Instruction>(NAME # _B)>;
  def : SVE_3_Op_Imm_Pat<nxv8i16, op, nxv8i16, nxv8i16, i32, tvecshiftR16, !cast<Instruction>(NAME # _H)>;
  def : SVE_3_Op_Imm_Pat<nxv4i32, op, nxv4i32, nxv4i32, i32, tvecshiftR32, !cast<Instruction>(NAME # _S)>;
  def : SVE_3_Op_Imm_Pat<nxv2i64, op, nxv2i64, nxv2i64, i32, tvecshiftR64, !cast<Instruction>(NAME # _D)>;
}

//===----------------------------------------------------------------------===//
// SVE Integer Wide Immediate - Predicated Group
//===----------------------------------------------------------------------===//

class sve_int_dup_fpimm_pred<bits<2> sz, Operand fpimmtype,
                             string asm, ZPRRegOp zprty>
: I<(outs zprty:$Zd), (ins zprty:$_Zd, PPRAny:$Pg, fpimmtype:$imm8),
  asm, "\t$Zd, $Pg/m, $imm8",
  "",
  []>, Sched<[]> {
  bits<4> Pg;
  bits<5> Zd;
  bits<8> imm8;
  let Inst{31-24} = 0b00000101;
  let Inst{23-22} = sz;
  let Inst{21-20} = 0b01;
  let Inst{19-16} = Pg;
  let Inst{15-13} = 0b110;
  let Inst{12-5}  = imm8;
  let Inst{4-0}   = Zd;

  let Constraints = "$Zd = $_Zd";
  let DestructiveInstType = DestructiveOther;
  let ElementSize = zprty.ElementSize;
}

multiclass sve_int_dup_fpimm_pred<string asm> {
  def _H : sve_int_dup_fpimm_pred<0b01, fpimm16, asm, ZPR16>;
  def _S : sve_int_dup_fpimm_pred<0b10, fpimm32, asm, ZPR32>;
  def _D : sve_int_dup_fpimm_pred<0b11, fpimm64, asm, ZPR64>;

  def : InstAlias<"fmov $Zd, $Pg/m, $imm8",
                  (!cast<Instruction>(NAME # _H) ZPR16:$Zd, PPRAny:$Pg, fpimm16:$imm8), 1>;
  def : InstAlias<"fmov $Zd, $Pg/m, $imm8",
                  (!cast<Instruction>(NAME # _S) ZPR32:$Zd, PPRAny:$Pg, fpimm32:$imm8), 1>;
  def : InstAlias<"fmov $Zd, $Pg/m, $imm8",
                  (!cast<Instruction>(NAME # _D) ZPR64:$Zd, PPRAny:$Pg, fpimm64:$imm8), 1>;
}

class sve_int_dup_imm_pred<bits<2> sz8_64, bit m, string asm,
                           ZPRRegOp zprty, string pred_qual, dag iops>
: I<(outs zprty:$Zd), iops,
  asm, "\t$Zd, $Pg"#pred_qual#", $imm",
  "", []>, Sched<[]> {
  bits<5> Zd;
  bits<4> Pg;
  bits<9> imm;
  let Inst{31-24} = 0b00000101;
  let Inst{23-22} = sz8_64;
  let Inst{21-20} = 0b01;
  let Inst{19-16} = Pg;
  let Inst{15}    = 0b0;
  let Inst{14}    = m;
  let Inst{13}    = imm{8};   // sh
  let Inst{12-5}  = imm{7-0}; // imm8
  let Inst{4-0}   = Zd;

  let DestructiveInstType = DestructiveOther;
  let ElementSize = zprty.ElementSize;
}

multiclass sve_int_dup_imm_pred_merge_inst<
    bits<2> sz8_64, string asm, ZPRRegOp zprty, ValueType intty,
    ValueType predty, ValueType scalarty, imm8_opt_lsl cpyimm> {
  let Constraints = "$Zd = $_Zd" in
  def NAME : sve_int_dup_imm_pred<sz8_64, 1, asm, zprty,  "/m",
                                  (ins zprty:$_Zd, PPRAny:$Pg, cpyimm:$imm)>;
  def : InstAlias<"mov $Zd, $Pg/m, $imm",
                  (!cast<Instruction>(NAME) zprty:$Zd, PPRAny:$Pg, cpyimm:$imm), 1>;
  def : Pat<(intty
              (vselect predty:$Pg,
                (intty (AArch64dup (scalarty (SVE8BitLslImm i32:$imm, i32:$shift)))),
                intty:$Zd)),
            (!cast<Instruction>(NAME) zprty:$Zd, $Pg, i32:$imm, i32:$shift)>;
}

multiclass sve_int_dup_imm_pred_merge<string asm> {
  defm _B : sve_int_dup_imm_pred_merge_inst<0b00, asm, ZPR8, nxv16i8, nxv16i1,
                                            i32, cpy_imm8_opt_lsl_i8>;
  defm _H : sve_int_dup_imm_pred_merge_inst<0b01, asm, ZPR16, nxv8i16, nxv8i1,
                                            i32, cpy_imm8_opt_lsl_i16>;
  defm _S : sve_int_dup_imm_pred_merge_inst<0b10, asm, ZPR32, nxv4i32, nxv4i1,
                                            i32, cpy_imm8_opt_lsl_i32>;
  defm _D : sve_int_dup_imm_pred_merge_inst<0b11, asm, ZPR64, nxv2i64, nxv2i1,
                                            i64, cpy_imm8_opt_lsl_i64>;

  def : InstAlias<"fmov $Zd, $Pg/m, #0.0",
                  (!cast<Instruction>(NAME # _H) ZPR16:$Zd, PPRAny:$Pg, 0, 0), 0>;
  def : InstAlias<"fmov $Zd, $Pg/m, #0.0",
                  (!cast<Instruction>(NAME # _S) ZPR32:$Zd, PPRAny:$Pg, 0, 0), 0>;
  def : InstAlias<"fmov $Zd, $Pg/m, #0.0",
                  (!cast<Instruction>(NAME # _D) ZPR64:$Zd, PPRAny:$Pg, 0, 0), 0>;
}

multiclass sve_int_dup_imm_pred_zero_inst<
    bits<2> sz8_64, string asm, ZPRRegOp zprty, ValueType intty,
    ValueType predty, ValueType scalarty, imm8_opt_lsl cpyimm> {
  def NAME : sve_int_dup_imm_pred<sz8_64, 0, asm, zprty, "/z",
                                  (ins PPRAny:$Pg, cpyimm:$imm)>;
  def : InstAlias<"mov $Zd, $Pg/z, $imm",
                  (!cast<Instruction>(NAME) zprty:$Zd, PPRAny:$Pg, cpyimm:$imm), 1>;
  def : Pat<(intty (zext (predty PPRAny:$Ps1))),
            (!cast<Instruction>(NAME) PPRAny:$Ps1, 1, 0)>;
  def : Pat<(intty (sext (predty PPRAny:$Ps1))),
            (!cast<Instruction>(NAME) PPRAny:$Ps1, -1, 0)>;
  def : Pat<(intty (anyext (predty PPRAny:$Ps1))),
            (!cast<Instruction>(NAME) PPRAny:$Ps1, 1, 0)>;
  def : Pat<(intty
              (vselect predty:$Pg,
                (intty (AArch64dup (scalarty (SVE8BitLslImm i32:$imm, i32:$shift)))),
                (intty (AArch64dup (scalarty 0))))),
            (!cast<Instruction>(NAME) $Pg, i32:$imm, i32:$shift)>;
}

multiclass sve_int_dup_imm_pred_zero<string asm> {
  defm _B : sve_int_dup_imm_pred_zero_inst<0b00, asm, ZPR8,  nxv16i8, nxv16i1,
                                           i32, cpy_imm8_opt_lsl_i8>;
  defm _H : sve_int_dup_imm_pred_zero_inst<0b01, asm, ZPR16, nxv8i16, nxv8i1,
                                           i32, cpy_imm8_opt_lsl_i16>;
  defm _S : sve_int_dup_imm_pred_zero_inst<0b10, asm, ZPR32, nxv4i32, nxv4i1,
                                           i32, cpy_imm8_opt_lsl_i32>;
  defm _D : sve_int_dup_imm_pred_zero_inst<0b11, asm, ZPR64, nxv2i64, nxv2i1,
                                           i64, cpy_imm8_opt_lsl_i64>;
}

//===----------------------------------------------------------------------===//
// SVE Integer Compare - Vectors Group
//===----------------------------------------------------------------------===//

class sve_int_cmp<bit cmp_1, bits<2> sz8_64, bits<3> opc, string asm,
                  PPRRegOp pprty, ZPRRegOp zprty1, ZPRRegOp zprty2>
: I<(outs pprty:$Pd), (ins PPR3bAny:$Pg, zprty1:$Zn, zprty2:$Zm),
  asm, "\t$Pd, $Pg/z, $Zn, $Zm",
  "",
  []>, Sched<[]> {
  bits<4> Pd;
  bits<3> Pg;
  bits<5> Zm;
  bits<5> Zn;
  let Inst{31-24} = 0b00100100;
  let Inst{23-22} = sz8_64;
  let Inst{21}    = 0b0;
  let Inst{20-16} = Zm;
  let Inst{15}    = opc{2};
  let Inst{14}    = cmp_1;
  let Inst{13}    = opc{1};
  let Inst{12-10} = Pg;
  let Inst{9-5}   = Zn;
  let Inst{4}     = opc{0};
  let Inst{3-0}   = Pd;

  let Defs = [NZCV];
  let ElementSize = pprty.ElementSize;
  let isPTestLike = 1;
}

multiclass SVE_SETCC_Pat<CondCode cc, CondCode invcc, ValueType predvt,
                         ValueType intvt, Instruction cmp> {
  def : Pat<(predvt (AArch64setcc_z predvt:$Op1, intvt:$Op2, intvt:$Op3, cc)),
            (cmp $Op1, $Op2, $Op3)>;
  def : Pat<(predvt (AArch64setcc_z predvt:$Op1, intvt:$Op2, intvt:$Op3, invcc)),
            (cmp $Op1, $Op3, $Op2)>;
}

multiclass sve_int_cmp_0<bits<3> opc, string asm, CondCode cc, CondCode invcc> {
  def _B : sve_int_cmp<0b0, 0b00, opc, asm, PPR8, ZPR8, ZPR8>;
  def _H : sve_int_cmp<0b0, 0b01, opc, asm, PPR16, ZPR16, ZPR16>;
  def _S : sve_int_cmp<0b0, 0b10, opc, asm, PPR32, ZPR32, ZPR32>;
  def _D : sve_int_cmp<0b0, 0b11, opc, asm, PPR64, ZPR64, ZPR64>;

  defm : SVE_SETCC_Pat<cc, invcc, nxv16i1, nxv16i8, !cast<Instruction>(NAME # _B)>;
  defm : SVE_SETCC_Pat<cc, invcc, nxv8i1,  nxv8i16, !cast<Instruction>(NAME # _H)>;
  defm : SVE_SETCC_Pat<cc, invcc, nxv4i1,  nxv4i32, !cast<Instruction>(NAME # _S)>;
  defm : SVE_SETCC_Pat<cc, invcc, nxv2i1,  nxv2i64, !cast<Instruction>(NAME # _D)>;
}

multiclass sve_int_cmp_0_wide<bits<3> opc, string asm, SDPatternOperator op> {
  def _B : sve_int_cmp<0b0, 0b00, opc, asm, PPR8, ZPR8, ZPR64>;
  def _H : sve_int_cmp<0b0, 0b01, opc, asm, PPR16, ZPR16, ZPR64>;
  def _S : sve_int_cmp<0b0, 0b10, opc, asm, PPR32, ZPR32, ZPR64>;

  def : SVE_3_Op_Pat<nxv16i1, op, nxv16i1, nxv16i8, nxv2i64, !cast<Instruction>(NAME # _B)>;
  def : SVE_3_Op_Pat<nxv8i1,  op, nxv8i1,  nxv8i16, nxv2i64, !cast<Instruction>(NAME # _H)>;
  def : SVE_3_Op_Pat<nxv4i1,  op, nxv4i1,  nxv4i32, nxv2i64, !cast<Instruction>(NAME # _S)>;
}

multiclass sve_int_cmp_1_wide<bits<3> opc, string asm, SDPatternOperator op> {
  def _B : sve_int_cmp<0b1, 0b00, opc, asm, PPR8, ZPR8, ZPR64>;
  def _H : sve_int_cmp<0b1, 0b01, opc, asm, PPR16, ZPR16, ZPR64>;
  def _S : sve_int_cmp<0b1, 0b10, opc, asm, PPR32, ZPR32, ZPR64>;

  def : SVE_3_Op_Pat<nxv16i1, op, nxv16i1, nxv16i8, nxv2i64, !cast<Instruction>(NAME # _B)>;
  def : SVE_3_Op_Pat<nxv8i1,  op, nxv8i1,  nxv8i16, nxv2i64, !cast<Instruction>(NAME # _H)>;
  def : SVE_3_Op_Pat<nxv4i1,  op, nxv4i1,  nxv4i32, nxv2i64, !cast<Instruction>(NAME # _S)>;
}


//===----------------------------------------------------------------------===//
// SVE Integer Compare - Signed Immediate Group
//===----------------------------------------------------------------------===//

class sve_int_scmp_vi<bits<2> sz8_64, bits<3> opc, string asm, PPRRegOp pprty,
                      ZPRRegOp zprty,
                      Operand immtype>
: I<(outs pprty:$Pd), (ins PPR3bAny:$Pg, zprty:$Zn, immtype:$imm5),
  asm, "\t$Pd, $Pg/z, $Zn, $imm5",
  "",
  []>, Sched<[]> {
  bits<4> Pd;
  bits<3> Pg;
  bits<5> Zn;
  bits<5> imm5;
  let Inst{31-24} = 0b00100101;
  let Inst{23-22} = sz8_64;
  let Inst{21}    = 0b0;
  let Inst{20-16} = imm5;
  let Inst{15}    = opc{2};
  let Inst{14}    = 0b0;
  let Inst{13}    = opc{1};
  let Inst{12-10} = Pg;
  let Inst{9-5}   = Zn;
  let Inst{4}     = opc{0};
  let Inst{3-0}   = Pd;

  let Defs = [NZCV];
  let ElementSize = pprty.ElementSize;
  let isPTestLike = 1;
}

multiclass SVE_SETCC_Imm_Pat<CondCode cc, CondCode commuted_cc,
                             ValueType predvt, ValueType intvt,
                             Operand immtype, Instruction cmp> {
  def : Pat<(predvt (AArch64setcc_z (predvt PPR_3b:$Pg),
                                       (intvt ZPR:$Zs1),
                                       (intvt (AArch64dup (immtype:$imm))),
                                       cc)),
            (cmp $Pg, $Zs1, immtype:$imm)>;
  def : Pat<(predvt (AArch64setcc_z (predvt PPR_3b:$Pg),
                                       (intvt (AArch64dup (immtype:$imm))),
                                       (intvt ZPR:$Zs1),
                                       commuted_cc)),
            (cmp $Pg, $Zs1, immtype:$imm)>;
}

multiclass sve_int_scmp_vi<bits<3> opc, string asm, CondCode cc, CondCode commuted_cc> {
  def _B : sve_int_scmp_vi<0b00, opc, asm, PPR8, ZPR8, simm5_32b>;
  def _H : sve_int_scmp_vi<0b01, opc, asm, PPR16, ZPR16, simm5_32b>;
  def _S : sve_int_scmp_vi<0b10, opc, asm, PPR32, ZPR32, simm5_32b>;
  def _D : sve_int_scmp_vi<0b11, opc, asm, PPR64, ZPR64, simm5_64b>;

  defm : SVE_SETCC_Imm_Pat<cc, commuted_cc, nxv16i1, nxv16i8, simm5_32b,
                           !cast<Instruction>(NAME # _B)>;
  defm : SVE_SETCC_Imm_Pat<cc, commuted_cc, nxv8i1,  nxv8i16, simm5_32b,
                           !cast<Instruction>(NAME # _H)>;
  defm : SVE_SETCC_Imm_Pat<cc, commuted_cc, nxv4i1,  nxv4i32, simm5_32b,
                           !cast<Instruction>(NAME # _S)>;
  defm : SVE_SETCC_Imm_Pat<cc, commuted_cc, nxv2i1,  nxv2i64, simm5_64b,
                           !cast<Instruction>(NAME # _D)>;
}


//===----------------------------------------------------------------------===//
// SVE Integer Compare - Unsigned Immediate Group
//===----------------------------------------------------------------------===//

class sve_int_ucmp_vi<bits<2> sz8_64, bits<2> opc, string asm, PPRRegOp pprty,
                      ZPRRegOp zprty, Operand immtype>
: I<(outs pprty:$Pd), (ins PPR3bAny:$Pg, zprty:$Zn, immtype:$imm7),
  asm, "\t$Pd, $Pg/z, $Zn, $imm7",
  "",
  []>, Sched<[]> {
  bits<4> Pd;
  bits<3> Pg;
  bits<5> Zn;
  bits<7> imm7;
  let Inst{31-24} = 0b00100100;
  let Inst{23-22} = sz8_64;
  let Inst{21}    = 1;
  let Inst{20-14} = imm7;
  let Inst{13}    = opc{1};
  let Inst{12-10} = Pg;
  let Inst{9-5}   = Zn;
  let Inst{4}     = opc{0};
  let Inst{3-0}   = Pd;

  let Defs = [NZCV];
  let ElementSize = pprty.ElementSize;
  let isPTestLike = 1;
}

multiclass sve_int_ucmp_vi<bits<2> opc, string asm, CondCode cc,
                           CondCode commuted_cc> {
  def _B : sve_int_ucmp_vi<0b00, opc, asm, PPR8, ZPR8, imm0_127>;
  def _H : sve_int_ucmp_vi<0b01, opc, asm, PPR16, ZPR16, imm0_127>;
  def _S : sve_int_ucmp_vi<0b10, opc, asm, PPR32, ZPR32, imm0_127>;
  def _D : sve_int_ucmp_vi<0b11, opc, asm, PPR64, ZPR64, imm0_127_64b>;

  defm : SVE_SETCC_Imm_Pat<cc, commuted_cc, nxv16i1, nxv16i8, imm0_127,
                           !cast<Instruction>(NAME # _B)>;
  defm : SVE_SETCC_Imm_Pat<cc, commuted_cc, nxv8i1,  nxv8i16, imm0_127,
                           !cast<Instruction>(NAME # _H)>;
  defm : SVE_SETCC_Imm_Pat<cc, commuted_cc, nxv4i1,  nxv4i32, imm0_127,
                           !cast<Instruction>(NAME # _S)>;
  defm : SVE_SETCC_Imm_Pat<cc, commuted_cc, nxv2i1,  nxv2i64, imm0_127_64b,
                           !cast<Instruction>(NAME # _D)>;
}


//===----------------------------------------------------------------------===//
// SVE Integer Compare - Scalars Group
//===----------------------------------------------------------------------===//

class sve_int_cterm<bit sz, bit opc, string asm, RegisterClass rt>
: I<(outs), (ins rt:$Rn, rt:$Rm),
  asm, "\t$Rn, $Rm",
  "",
  []>, Sched<[]> {
  bits<5> Rm;
  bits<5> Rn;
  let Inst{31-23} = 0b001001011;
  let Inst{22}    = sz;
  let Inst{21}    = 0b1;
  let Inst{20-16} = Rm;
  let Inst{15-10} = 0b001000;
  let Inst{9-5}   = Rn;
  let Inst{4}     = opc;
  let Inst{3-0}   = 0b0000;

  let Defs = [NZCV];
}

class sve_int_while_rr<bits<2> sz8_64, bits<4> opc, string asm,
                       RegisterClass gprty, PPRRegOp pprty>
: I<(outs pprty:$Pd), (ins gprty:$Rn, gprty:$Rm),
  asm, "\t$Pd, $Rn, $Rm",
  "", []>, Sched<[]> {
  bits<4> Pd;
  bits<5> Rm;
  bits<5> Rn;
  let Inst{31-24} = 0b00100101;
  let Inst{23-22} = sz8_64;
  let Inst{21}    = 0b1;
  let Inst{20-16} = Rm;
  let Inst{15-13} = 0b000;
  let Inst{12-10} = opc{3-1};
  let Inst{9-5}   = Rn;
  let Inst{4}     = opc{0};
  let Inst{3-0}   = Pd;

  let Defs = [NZCV];
  let ElementSize = pprty.ElementSize;
  let isWhile = 1;
}

multiclass sve_int_while4_rr<bits<3> opc, string asm, SDPatternOperator op> {
  def _B : sve_int_while_rr<0b00, { 0, opc }, asm, GPR32, PPR8>;
  def _H : sve_int_while_rr<0b01, { 0, opc }, asm, GPR32, PPR16>;
  def _S : sve_int_while_rr<0b10, { 0, opc }, asm, GPR32, PPR32>;
  def _D : sve_int_while_rr<0b11, { 0, opc }, asm, GPR32, PPR64>;

  def : SVE_2_Op_Pat<nxv16i1, op, i32, i32, !cast<Instruction>(NAME # _B)>;
  def : SVE_2_Op_Pat<nxv8i1,  op, i32, i32, !cast<Instruction>(NAME # _H)>;
  def : SVE_2_Op_Pat<nxv4i1,  op, i32, i32, !cast<Instruction>(NAME # _S)>;
  def : SVE_2_Op_Pat<nxv2i1,  op, i32, i32, !cast<Instruction>(NAME # _D)>;
}

multiclass sve_int_while8_rr<bits<3> opc, string asm, SDPatternOperator op> {
  def _B : sve_int_while_rr<0b00, { 1, opc }, asm, GPR64, PPR8>;
  def _H : sve_int_while_rr<0b01, { 1, opc }, asm, GPR64, PPR16>;
  def _S : sve_int_while_rr<0b10, { 1, opc }, asm, GPR64, PPR32>;
  def _D : sve_int_while_rr<0b11, { 1, opc }, asm, GPR64, PPR64>;

  def : SVE_2_Op_Pat<nxv16i1, op, i64, i64, !cast<Instruction>(NAME # _B)>;
  def : SVE_2_Op_Pat<nxv8i1,  op, i64, i64, !cast<Instruction>(NAME # _H)>;
  def : SVE_2_Op_Pat<nxv4i1,  op, i64, i64, !cast<Instruction>(NAME # _S)>;
  def : SVE_2_Op_Pat<nxv2i1,  op, i64, i64, !cast<Instruction>(NAME # _D)>;
}

class sve2_int_while_rr<bits<2> sz8_64, bits<1> rw, string asm,
                        PPRRegOp pprty>
: I<(outs pprty:$Pd), (ins GPR64:$Rn, GPR64:$Rm),
  asm, "\t$Pd, $Rn, $Rm",
  "", []>, Sched<[]> {
  bits<4> Pd;
  bits<5> Rm;
  bits<5> Rn;
  let Inst{31-24} = 0b00100101;
  let Inst{23-22} = sz8_64;
  let Inst{21}    = 0b1;
  let Inst{20-16} = Rm;
  let Inst{15-10} = 0b001100;
  let Inst{9-5}   = Rn;
  let Inst{4}     = rw;
  let Inst{3-0}   = Pd;

  let Defs = [NZCV];
  let ElementSize = pprty.ElementSize;
  let isWhile = 1;
}

multiclass sve2_int_while_rr<bits<1> rw, string asm, string op> {
  def _B : sve2_int_while_rr<0b00, rw, asm, PPR8>;
  def _H : sve2_int_while_rr<0b01, rw, asm, PPR16>;
  def _S : sve2_int_while_rr<0b10, rw, asm, PPR32>;
  def _D : sve2_int_while_rr<0b11, rw, asm, PPR64>;

  def : SVE_2_Op_Pat<nxv16i1, !cast<SDPatternOperator>(op # _b), i64, i64, !cast<Instruction>(NAME # _B)>;
  def : SVE_2_Op_Pat<nxv8i1,  !cast<SDPatternOperator>(op # _h), i64, i64, !cast<Instruction>(NAME # _H)>;
  def : SVE_2_Op_Pat<nxv4i1,  !cast<SDPatternOperator>(op # _s), i64, i64, !cast<Instruction>(NAME # _S)>;
  def : SVE_2_Op_Pat<nxv2i1,  !cast<SDPatternOperator>(op # _d), i64, i64, !cast<Instruction>(NAME # _D)>;
}

//===----------------------------------------------------------------------===//
// SVE Floating Point Fast Reduction Group
//===----------------------------------------------------------------------===//

class sve_fp_fast_red<bits<2> sz, bits<3> opc, string asm,
                      ZPRRegOp zprty, FPRasZPROperand dstOpType>
: I<(outs dstOpType:$Vd), (ins PPR3bAny:$Pg, zprty:$Zn),
  asm, "\t$Vd, $Pg, $Zn",
  "",
  []>, Sched<[]> {
  bits<5> Zn;
  bits<5> Vd;
  bits<3> Pg;
  let Inst{31-24} = 0b01100101;
  let Inst{23-22} = sz;
  let Inst{21-19} = 0b000;
  let Inst{18-16} = opc;
  let Inst{15-13} = 0b001;
  let Inst{12-10} = Pg;
  let Inst{9-5}   = Zn;
  let Inst{4-0}   = Vd;
}

multiclass sve_fp_fast_red<bits<3> opc, string asm, SDPatternOperator op> {
  def _H : sve_fp_fast_red<0b01, opc, asm, ZPR16, FPR16asZPR>;
  def _S : sve_fp_fast_red<0b10, opc, asm, ZPR32, FPR32asZPR>;
  def _D : sve_fp_fast_red<0b11, opc, asm, ZPR64, FPR64asZPR>;

  def : SVE_2_Op_Pat<nxv2f16, op, nxv2i1, nxv2f16, !cast<Instruction>(NAME # _H)>;
  def : SVE_2_Op_Pat<nxv4f16, op, nxv4i1, nxv4f16, !cast<Instruction>(NAME # _H)>;
  def : SVE_2_Op_Pat<nxv8f16, op, nxv8i1, nxv8f16, !cast<Instruction>(NAME # _H)>;
  def : SVE_2_Op_Pat<nxv2f32, op, nxv2i1, nxv2f32, !cast<Instruction>(NAME # _S)>;
  def : SVE_2_Op_Pat<nxv4f32, op, nxv4i1, nxv4f32, !cast<Instruction>(NAME # _S)>;
  def : SVE_2_Op_Pat<nxv2f64, op, nxv2i1, nxv2f64, !cast<Instruction>(NAME # _D)>;
}

//===----------------------------------------------------------------------===//
// SVE Floating Point Accumulating Reduction Group
//===----------------------------------------------------------------------===//

class sve_fp_2op_p_vd<bits<2> sz, bits<3> opc, string asm,
                      ZPRRegOp zprty, FPRasZPROperand dstOpType>
: I<(outs dstOpType:$Vdn), (ins PPR3bAny:$Pg, dstOpType:$_Vdn, zprty:$Zm),
  asm, "\t$Vdn, $Pg, $_Vdn, $Zm",
  "",
  []>,
  Sched<[]> {
  bits<3> Pg;
  bits<5> Vdn;
  bits<5> Zm;
  let Inst{31-24} = 0b01100101;
  let Inst{23-22} = sz;
  let Inst{21-19} = 0b011;
  let Inst{18-16} = opc;
  let Inst{15-13} = 0b001;
  let Inst{12-10} = Pg;
  let Inst{9-5}   = Zm;
  let Inst{4-0}   = Vdn;

  let Constraints = "$Vdn = $_Vdn";
}

multiclass sve_fp_2op_p_vd<bits<3> opc, string asm, SDPatternOperator op> {
  def _H : sve_fp_2op_p_vd<0b01, opc, asm, ZPR16, FPR16asZPR>;
  def _S : sve_fp_2op_p_vd<0b10, opc, asm, ZPR32, FPR32asZPR>;
  def _D : sve_fp_2op_p_vd<0b11, opc, asm, ZPR64, FPR64asZPR>;

  def : SVE_3_Op_Pat<nxv2f16, op, nxv2i1, nxv2f16, nxv2f16, !cast<Instruction>(NAME # _H)>;
  def : SVE_3_Op_Pat<nxv4f16, op, nxv4i1, nxv4f16, nxv4f16, !cast<Instruction>(NAME # _H)>;
  def : SVE_3_Op_Pat<nxv8f16, op, nxv8i1, nxv8f16, nxv8f16, !cast<Instruction>(NAME # _H)>;
  def : SVE_3_Op_Pat<nxv2f32, op, nxv2i1, nxv2f32, nxv2f32, !cast<Instruction>(NAME # _S)>;
  def : SVE_3_Op_Pat<nxv4f32, op, nxv4i1, nxv4f32, nxv4f32, !cast<Instruction>(NAME # _S)>;
  def : SVE_3_Op_Pat<nxv2f64, op, nxv2i1, nxv2f64, nxv2f64, !cast<Instruction>(NAME # _D)>;
}

//===----------------------------------------------------------------------===//
// SVE Floating Point Compare - Vectors Group
//===----------------------------------------------------------------------===//

class sve_fp_3op_p_pd<bits<2> sz, bits<3> opc, string asm, PPRRegOp pprty,
                      ZPRRegOp zprty>
: I<(outs pprty:$Pd), (ins PPR3bAny:$Pg, zprty:$Zn, zprty:$Zm),
  asm, "\t$Pd, $Pg/z, $Zn, $Zm",
  "",
  []>, Sched<[]> {
  bits<4> Pd;
  bits<3> Pg;
  bits<5> Zm;
  bits<5> Zn;
  let Inst{31-24} = 0b01100101;
  let Inst{23-22} = sz;
  let Inst{21}    = 0b0;
  let Inst{20-16} = Zm;
  let Inst{15}    = opc{2};
  let Inst{14}    = 0b1;
  let Inst{13}    = opc{1};
  let Inst{12-10} = Pg;
  let Inst{9-5}   = Zn;
  let Inst{4}     = opc{0};
  let Inst{3-0}   = Pd;
}

multiclass sve_fp_3op_p_pd<bits<3> opc, string asm, SDPatternOperator op> {
  def _H : sve_fp_3op_p_pd<0b01, opc, asm, PPR16, ZPR16>;
  def _S : sve_fp_3op_p_pd<0b10, opc, asm, PPR32, ZPR32>;
  def _D : sve_fp_3op_p_pd<0b11, opc, asm, PPR64, ZPR64>;

  def : SVE_3_Op_Pat<nxv8i1, op, nxv8i1, nxv8f16, nxv8f16, !cast<Instruction>(NAME # _H)>;
  def : SVE_3_Op_Pat<nxv4i1, op, nxv4i1, nxv4f32, nxv4f32, !cast<Instruction>(NAME # _S)>;
  def : SVE_3_Op_Pat<nxv2i1, op, nxv2i1, nxv2f64, nxv2f64, !cast<Instruction>(NAME # _D)>;
}

multiclass sve_fp_3op_p_pd_cc<bits<3> opc, string asm, SDPatternOperator op,
                              CondCode cc1, CondCode cc2,
                              CondCode invcc1, CondCode invcc2>
: sve_fp_3op_p_pd<opc, asm, op> {
  defm : SVE_SETCC_Pat<cc1, invcc1, nxv8i1,  nxv8f16, !cast<Instruction>(NAME # _H)>;
  defm : SVE_SETCC_Pat<cc1, invcc1, nxv4i1,  nxv4f16, !cast<Instruction>(NAME # _H)>;
  defm : SVE_SETCC_Pat<cc1, invcc1, nxv2i1,  nxv2f16, !cast<Instruction>(NAME # _H)>;
  defm : SVE_SETCC_Pat<cc1, invcc1, nxv4i1,  nxv4f32, !cast<Instruction>(NAME # _S)>;
  defm : SVE_SETCC_Pat<cc1, invcc1, nxv2i1,  nxv2f32, !cast<Instruction>(NAME # _S)>;
  defm : SVE_SETCC_Pat<cc1, invcc1, nxv2i1,  nxv2f64, !cast<Instruction>(NAME # _D)>;

  defm : SVE_SETCC_Pat<cc2, invcc2, nxv8i1,  nxv8f16, !cast<Instruction>(NAME # _H)>;
  defm : SVE_SETCC_Pat<cc2, invcc2, nxv4i1,  nxv4f16, !cast<Instruction>(NAME # _H)>;
  defm : SVE_SETCC_Pat<cc2, invcc2, nxv2i1,  nxv2f16, !cast<Instruction>(NAME # _H)>;
  defm : SVE_SETCC_Pat<cc2, invcc2, nxv4i1,  nxv4f32, !cast<Instruction>(NAME # _S)>;
  defm : SVE_SETCC_Pat<cc2, invcc2, nxv2i1,  nxv2f32, !cast<Instruction>(NAME # _S)>;
  defm : SVE_SETCC_Pat<cc2, invcc2, nxv2i1,  nxv2f64, !cast<Instruction>(NAME # _D)>;
}

//===----------------------------------------------------------------------===//
// SVE Floating Point Compare - with Zero Group
//===----------------------------------------------------------------------===//

class sve_fp_2op_p_pd<bits<2> sz, bits<3> opc, string asm, PPRRegOp pprty,
                      ZPRRegOp zprty>
: I<(outs pprty:$Pd), (ins PPR3bAny:$Pg, zprty:$Zn),
  asm, "\t$Pd, $Pg/z, $Zn, #0.0",
  "",
  []>, Sched<[]> {
  bits<4> Pd;
  bits<3> Pg;
  bits<5> Zn;
  let Inst{31-24} = 0b01100101;
  let Inst{23-22} = sz;
  let Inst{21-18} = 0b0100;
  let Inst{17-16} = opc{2-1};
  let Inst{15-13} = 0b001;
  let Inst{12-10} = Pg;
  let Inst{9-5}   = Zn;
  let Inst{4}     = opc{0};
  let Inst{3-0}   = Pd;
}

multiclass sve_fp_2op_p_pd<bits<3> opc, string asm> {
  def _H : sve_fp_2op_p_pd<0b01, opc, asm, PPR16, ZPR16>;
  def _S : sve_fp_2op_p_pd<0b10, opc, asm, PPR32, ZPR32>;
  def _D : sve_fp_2op_p_pd<0b11, opc, asm, PPR64, ZPR64>;
}


//===----------------------------------------------------------------------===//
//SVE Index Generation Group
//===----------------------------------------------------------------------===//

class sve_int_index_ii<bits<2> sz8_64, string asm, ZPRRegOp zprty,
                       Operand imm_ty>
: I<(outs zprty:$Zd), (ins imm_ty:$imm5, imm_ty:$imm5b),
  asm, "\t$Zd, $imm5, $imm5b",
  "", []>, Sched<[]> {
  bits<5> Zd;
  bits<5> imm5;
  bits<5> imm5b;
  let Inst{31-24} = 0b00000100;
  let Inst{23-22} = sz8_64;
  let Inst{21}    = 0b1;
  let Inst{20-16} = imm5b;
  let Inst{15-10} = 0b010000;
  let Inst{9-5}   = imm5;
  let Inst{4-0}   = Zd;
}

multiclass sve_int_index_ii<string asm, SDPatternOperator op, SDPatternOperator oneuseop> {
  def _B : sve_int_index_ii<0b00, asm, ZPR8, simm5_8b>;
  def _H : sve_int_index_ii<0b01, asm, ZPR16, simm5_16b>;
  def _S : sve_int_index_ii<0b10, asm, ZPR32, simm5_32b>;
  def _D : sve_int_index_ii<0b11, asm, ZPR64, simm5_64b>;

  def : Pat<(nxv16i8 (op simm5_8b:$imm5, simm5_8b:$imm5b)),
            (!cast<Instruction>(NAME # "_B") simm5_8b:$imm5, simm5_8b:$imm5b)>;
  def : Pat<(nxv8i16 (op simm5_16b:$imm5, simm5_16b:$imm5b)),
            (!cast<Instruction>(NAME # "_H") simm5_16b:$imm5, simm5_16b:$imm5b)>;
  def : Pat<(nxv4i32 (op simm5_32b:$imm5, simm5_32b:$imm5b)),
            (!cast<Instruction>(NAME # "_S") simm5_32b:$imm5, simm5_32b:$imm5b)>;
  def : Pat<(nxv2i64 (op simm5_64b:$imm5, simm5_64b:$imm5b)),
            (!cast<Instruction>(NAME # "_D") simm5_64b:$imm5, simm5_64b:$imm5b)>;

  // add(index_vector(zero, step), dup(X)) -> index_vector(X, step).
  def : Pat<(add (nxv16i8 (oneuseop (i32 0), simm5_8b:$imm5b)), (nxv16i8 (AArch64dup(simm5_8b:$imm5)))),
            (!cast<Instruction>(NAME # "_B") simm5_8b:$imm5, simm5_8b:$imm5b)>;
  def : Pat<(add (nxv8i16 (oneuseop (i32 0), simm5_16b:$imm5b)), (nxv8i16 (AArch64dup(simm5_16b:$imm5)))),
            (!cast<Instruction>(NAME # "_H") simm5_16b:$imm5, simm5_16b:$imm5b)>;
  def : Pat<(add (nxv4i32 (oneuseop (i32 0), simm5_32b:$imm5b)), (nxv4i32 (AArch64dup(simm5_32b:$imm5)))),
            (!cast<Instruction>(NAME # "_S") simm5_32b:$imm5, simm5_32b:$imm5b)>;
  def : Pat<(add (nxv2i64 (oneuseop (i64 0), simm5_64b:$imm5b)), (nxv2i64 (AArch64dup(simm5_64b:$imm5)))),
            (!cast<Instruction>(NAME # "_D") simm5_64b:$imm5, simm5_64b:$imm5b)>;
}

class sve_int_index_ir<bits<2> sz8_64, string asm, ZPRRegOp zprty,
                       RegisterClass srcRegType, Operand imm_ty>
: I<(outs zprty:$Zd), (ins imm_ty:$imm5, srcRegType:$Rm),
  asm, "\t$Zd, $imm5, $Rm",
  "", []>, Sched<[]> {
  bits<5> Rm;
  bits<5> Zd;
  bits<5> imm5;
  let Inst{31-24} = 0b00000100;
  let Inst{23-22} = sz8_64;
  let Inst{21}    = 0b1;
  let Inst{20-16} = Rm;
  let Inst{15-10} = 0b010010;
  let Inst{9-5}   = imm5;
  let Inst{4-0}   = Zd;
}

<<<<<<< HEAD
multiclass sve_int_index_ir<string asm, SDPatternOperator op, SDPatternOperator oneuseop> {
=======
multiclass sve_int_index_ir<string asm, SDPatternOperator op, SDPatternOperator oneuseop, SDPatternOperator mulop, SDPatternOperator muloneuseop> {
>>>>>>> 11299179
  def _B : sve_int_index_ir<0b00, asm, ZPR8, GPR32, simm5_8b>;
  def _H : sve_int_index_ir<0b01, asm, ZPR16, GPR32, simm5_16b>;
  def _S : sve_int_index_ir<0b10, asm, ZPR32, GPR32, simm5_32b>;
  def _D : sve_int_index_ir<0b11, asm, ZPR64, GPR64, simm5_64b>;

  def : Pat<(nxv16i8 (op simm5_8b:$imm5, GPR32:$Rm)),
            (!cast<Instruction>(NAME # "_B") simm5_8b:$imm5, GPR32:$Rm)>;
  def : Pat<(nxv8i16 (op simm5_16b:$imm5, GPR32:$Rm)),
            (!cast<Instruction>(NAME # "_H") simm5_16b:$imm5, GPR32:$Rm)>;
  def : Pat<(nxv4i32 (op simm5_32b:$imm5, GPR32:$Rm)),
            (!cast<Instruction>(NAME # "_S") simm5_32b:$imm5, GPR32:$Rm)>;
  def : Pat<(nxv2i64 (op simm5_64b:$imm5, GPR64:$Rm)),
            (!cast<Instruction>(NAME # "_D") simm5_64b:$imm5, GPR64:$Rm)>;

  // add(index_vector(zero, step), dup(X)) -> index_vector(X, step).
  def : Pat<(add (nxv16i8 (oneuseop (i32 0), GPR32:$Rm)), (nxv16i8 (AArch64dup(simm5_8b:$imm5)))),
            (!cast<Instruction>(NAME # "_B") simm5_8b:$imm5, GPR32:$Rm)>;
  def : Pat<(add (nxv8i16 (oneuseop (i32 0), GPR32:$Rm)), (nxv8i16 (AArch64dup(simm5_16b:$imm5)))),
            (!cast<Instruction>(NAME # "_H") simm5_16b:$imm5, GPR32:$Rm)>;
  def : Pat<(add (nxv4i32 (oneuseop (i32 0), GPR32:$Rm)), (nxv4i32 (AArch64dup(simm5_32b:$imm5)))),
            (!cast<Instruction>(NAME # "_S") simm5_32b:$imm5, GPR32:$Rm)>;
  def : Pat<(add (nxv2i64 (oneuseop (i64 0), GPR64:$Rm)), (nxv2i64 (AArch64dup(simm5_64b:$imm5)))),
            (!cast<Instruction>(NAME # "_D") simm5_64b:$imm5, GPR64:$Rm)>;

<<<<<<< HEAD
=======
  // mul(index_vector(0, 1), dup(Y)) -> index_vector(0, Y).
  def : Pat<(mulop (nxv16i1 (AArch64ptrue 31)), (nxv16i8 (oneuseop (i32 0), (i32 1))), (nxv16i8 (AArch64dup(i32 GPR32:$Rm)))),
            (!cast<Instruction>(NAME # "_B") (i32 0), GPR32:$Rm)>;
  def : Pat<(mulop (nxv8i1 (AArch64ptrue 31)), (nxv8i16 (oneuseop (i32 0), (i32 1))), (nxv8i16 (AArch64dup(i32 GPR32:$Rm)))),
            (!cast<Instruction>(NAME # "_H") (i32 0), GPR32:$Rm)>;
  def : Pat<(mulop (nxv4i1 (AArch64ptrue 31)), (nxv4i32 (oneuseop (i32 0), (i32 1))), (nxv4i32 (AArch64dup(i32 GPR32:$Rm)))),
            (!cast<Instruction>(NAME # "_S") (i32 0), GPR32:$Rm)>;
  def : Pat<(mulop (nxv2i1 (AArch64ptrue 31)), (nxv2i64 (oneuseop (i64 0), (i64 1))), (nxv2i64 (AArch64dup(i64 GPR64:$Rm)))),
            (!cast<Instruction>(NAME # "_D") (i64 0), GPR64:$Rm)>;

  // add(mul(index_vector(0, 1), dup(Y), dup(X)) -> index_vector(X, Y).
  def : Pat<(add (muloneuseop (nxv16i1 (AArch64ptrue 31)), (nxv16i8 (oneuseop (i32 0), (i32 1))), (nxv16i8 (AArch64dup(i32 GPR32:$Rm)))), (nxv16i8 (AArch64dup(simm5_8b:$imm5)))),
            (!cast<Instruction>(NAME # "_B") simm5_8b:$imm5, GPR32:$Rm)>;
  def : Pat<(add (muloneuseop (nxv8i1 (AArch64ptrue 31)), (nxv8i16 (oneuseop (i32 0), (i32 1))), (nxv8i16 (AArch64dup(i32 GPR32:$Rm)))), (nxv8i16 (AArch64dup(simm5_16b:$imm5)))),
            (!cast<Instruction>(NAME # "_H") simm5_16b:$imm5, GPR32:$Rm)>;
  def : Pat<(add (muloneuseop (nxv4i1 (AArch64ptrue 31)), (nxv4i32 (oneuseop (i32 0), (i32 1))), (nxv4i32 (AArch64dup(i32 GPR32:$Rm)))), (nxv4i32 (AArch64dup(simm5_32b:$imm5)))),
            (!cast<Instruction>(NAME # "_S") simm5_32b:$imm5, GPR32:$Rm)>;
  def : Pat<(add (muloneuseop (nxv2i1 (AArch64ptrue 31)), (nxv2i64 (oneuseop (i64 0), (i64 1))), (nxv2i64 (AArch64dup(i64 GPR64:$Rm)))), (nxv2i64 (AArch64dup(simm5_64b:$imm5)))),
            (!cast<Instruction>(NAME # "_D") simm5_64b:$imm5, GPR64:$Rm)>;
>>>>>>> 11299179
}

class sve_int_index_ri<bits<2> sz8_64, string asm, ZPRRegOp zprty,
                       RegisterClass srcRegType, Operand imm_ty>
: I<(outs zprty:$Zd), (ins srcRegType:$Rn, imm_ty:$imm5),
  asm, "\t$Zd, $Rn, $imm5",
  "", []>, Sched<[]> {
  bits<5> Rn;
  bits<5> Zd;
  bits<5> imm5;
  let Inst{31-24} = 0b00000100;
  let Inst{23-22} = sz8_64;
  let Inst{21}    = 0b1;
  let Inst{20-16} = imm5;
  let Inst{15-10} = 0b010001;
  let Inst{9-5}   = Rn;
  let Inst{4-0}   = Zd;
}

multiclass sve_int_index_ri<string asm, SDPatternOperator op, SDPatternOperator oneuseop> {
  def _B : sve_int_index_ri<0b00, asm, ZPR8, GPR32, simm5_8b>;
  def _H : sve_int_index_ri<0b01, asm, ZPR16, GPR32, simm5_16b>;
  def _S : sve_int_index_ri<0b10, asm, ZPR32, GPR32, simm5_32b>;
  def _D : sve_int_index_ri<0b11, asm, ZPR64, GPR64, simm5_64b>;

  def : Pat<(nxv16i8 (op GPR32:$Rm, simm5_8b:$imm5)),
            (!cast<Instruction>(NAME # "_B") GPR32:$Rm, simm5_8b:$imm5)>;
  def : Pat<(nxv8i16 (op GPR32:$Rm, simm5_16b:$imm5)),
            (!cast<Instruction>(NAME # "_H") GPR32:$Rm, simm5_16b:$imm5)>;
  def : Pat<(nxv4i32 (op GPR32:$Rm, simm5_32b:$imm5)),
            (!cast<Instruction>(NAME # "_S") GPR32:$Rm, simm5_32b:$imm5)>;
  def : Pat<(nxv2i64 (op GPR64:$Rm, simm5_64b:$imm5)),
            (!cast<Instruction>(NAME # "_D") GPR64:$Rm, simm5_64b:$imm5)>;

  // add(index_vector(zero, step), dup(X)) -> index_vector(X, step).
  def : Pat<(add (nxv16i8 (oneuseop (i32 0), simm5_8b:$imm5)), (nxv16i8 (AArch64dup(i32 GPR32:$Rm)))),
            (!cast<Instruction>(NAME # "_B") GPR32:$Rm, simm5_8b:$imm5)>;
  def : Pat<(add (nxv8i16 (oneuseop (i32 0), simm5_16b:$imm5)), (nxv8i16 (AArch64dup(i32 GPR32:$Rm)))),
            (!cast<Instruction>(NAME # "_H") GPR32:$Rm, simm5_16b:$imm5)>;
  def : Pat<(add (nxv4i32 (oneuseop (i32 0), simm5_32b:$imm5)), (nxv4i32 (AArch64dup(i32 GPR32:$Rm)))),
            (!cast<Instruction>(NAME # "_S") GPR32:$Rm, simm5_32b:$imm5)>;
  def : Pat<(add (nxv2i64 (oneuseop (i64 0), simm5_64b:$imm5)), (nxv2i64 (AArch64dup(i64 GPR64:$Rm)))),
            (!cast<Instruction>(NAME # "_D") GPR64:$Rm, simm5_64b:$imm5)>;
}

class sve_int_index_rr<bits<2> sz8_64, string asm, ZPRRegOp zprty,
                       RegisterClass srcRegType>
: I<(outs zprty:$Zd), (ins srcRegType:$Rn, srcRegType:$Rm),
  asm, "\t$Zd, $Rn, $Rm",
  "", []>, Sched<[]> {
  bits<5> Zd;
  bits<5> Rm;
  bits<5> Rn;
  let Inst{31-24} = 0b00000100;
  let Inst{23-22} = sz8_64;
  let Inst{21}    = 0b1;
  let Inst{20-16} = Rm;
  let Inst{15-10} = 0b010011;
  let Inst{9-5}   = Rn;
  let Inst{4-0}   = Zd;
}

<<<<<<< HEAD
multiclass sve_int_index_rr<string asm, SDPatternOperator op, SDPatternOperator oneuseop> {
=======
multiclass sve_int_index_rr<string asm, SDPatternOperator op, SDPatternOperator oneuseop, SDPatternOperator mulop> {
>>>>>>> 11299179
  def _B : sve_int_index_rr<0b00, asm, ZPR8, GPR32>;
  def _H : sve_int_index_rr<0b01, asm, ZPR16, GPR32>;
  def _S : sve_int_index_rr<0b10, asm, ZPR32, GPR32>;
  def _D : sve_int_index_rr<0b11, asm, ZPR64, GPR64>;

  def : SVE_2_Op_Pat<nxv16i8, op, i32, i32, !cast<Instruction>(NAME # _B)>;
  def : SVE_2_Op_Pat<nxv8i16, op, i32, i32, !cast<Instruction>(NAME # _H)>;
  def : SVE_2_Op_Pat<nxv4i32, op, i32, i32, !cast<Instruction>(NAME # _S)>;
  def : SVE_2_Op_Pat<nxv2i64, op, i64, i64, !cast<Instruction>(NAME # _D)>;

  // add(index_vector(zero, step), dup(X)) -> index_vector(X, step).
  def : Pat<(add (nxv16i8 (oneuseop (i32 0), GPR32:$Rm)), (nxv16i8 (AArch64dup(i32 GPR32:$Rn)))),
            (!cast<Instruction>(NAME # "_B") GPR32:$Rn, GPR32:$Rm)>;
  def : Pat<(add (nxv8i16 (oneuseop (i32 0), GPR32:$Rm)), (nxv8i16 (AArch64dup(i32 GPR32:$Rn)))),
            (!cast<Instruction>(NAME # "_H") GPR32:$Rn, GPR32:$Rm)>;
  def : Pat<(add (nxv4i32 (oneuseop (i32 0), GPR32:$Rm)), (nxv4i32 (AArch64dup(i32 GPR32:$Rn)))),
            (!cast<Instruction>(NAME # "_S") GPR32:$Rn, GPR32:$Rm)>;
  def : Pat<(add (nxv2i64 (oneuseop (i64 0), GPR64:$Rm)), (nxv2i64 (AArch64dup(i64 GPR64:$Rn)))),
            (!cast<Instruction>(NAME # "_D") GPR64:$Rn, GPR64:$Rm)>;
<<<<<<< HEAD
=======

  // add(mul(index_vector(0, 1), dup(Y), dup(X)) -> index_vector(X, Y).
  def : Pat<(add (mulop (nxv16i1 (AArch64ptrue 31)), (nxv16i8 (oneuseop (i32 0), (i32 1))), (nxv16i8 (AArch64dup(i32 GPR32:$Rm)))), (nxv16i8 (AArch64dup(i32 GPR32:$Rn)))),
            (!cast<Instruction>(NAME # "_B") GPR32:$Rn, GPR32:$Rm)>;
  def : Pat<(add (mulop (nxv8i1 (AArch64ptrue 31)), (nxv8i16 (oneuseop (i32 0), (i32 1))), (nxv8i16 (AArch64dup(i32 GPR32:$Rm)))),(nxv8i16 (AArch64dup(i32 GPR32:$Rn)))),
            (!cast<Instruction>(NAME # "_H") GPR32:$Rn, GPR32:$Rm)>;
  def : Pat<(add (mulop (nxv4i1 (AArch64ptrue 31)), (nxv4i32 (oneuseop (i32 0), (i32 1))), (nxv4i32 (AArch64dup(i32 GPR32:$Rm)))),(nxv4i32 (AArch64dup(i32 GPR32:$Rn)))),
            (!cast<Instruction>(NAME # "_S") GPR32:$Rn, GPR32:$Rm)>;
  def : Pat<(add (mulop (nxv2i1 (AArch64ptrue 31)), (nxv2i64 (oneuseop (i64 0), (i64 1))), (nxv2i64 (AArch64dup(i64 GPR64:$Rm)))),(nxv2i64 (AArch64dup(i64 GPR64:$Rn)))),
            (!cast<Instruction>(NAME # "_D") GPR64:$Rn, GPR64:$Rm)>;
>>>>>>> 11299179
}

//===----------------------------------------------------------------------===//
// SVE Bitwise Shift - Predicated Group
//===----------------------------------------------------------------------===//

class sve_int_bin_pred_shift_imm<bits<4> tsz8_64, bits<4> opc, string asm,
                                 ZPRRegOp zprty, Operand immtype>
: I<(outs zprty:$Zdn), (ins PPR3bAny:$Pg, zprty:$_Zdn, immtype:$imm),
  asm, "\t$Zdn, $Pg/m, $_Zdn, $imm",
  "",
  []>, Sched<[]> {
  bits<3> Pg;
  bits<5> Zdn;
  bits<6> imm;
  let Inst{31-24} = 0b00000100;
  let Inst{23-22} = tsz8_64{3-2};
  let Inst{21-20} = 0b00;
  let Inst{19-16} = opc;
  let Inst{15-13} = 0b100;
  let Inst{12-10} = Pg;
  let Inst{9-8}   = tsz8_64{1-0};
  let Inst{7-5}   = imm{2-0}; // imm3
  let Inst{4-0}   = Zdn;

  let Constraints = "$Zdn = $_Zdn";
  let DestructiveInstType = DestructiveBinaryImm;
  let ElementSize = zprty.ElementSize;
}

multiclass sve_int_bin_pred_shift_imm_left<bits<4> opc, string asm, string Ps,
                                           SDPatternOperator op = null_frag> {
  def _B : SVEPseudo2Instr<Ps # _B, 1>,
           sve_int_bin_pred_shift_imm<{0,0,0,1}, opc, asm, ZPR8, vecshiftL8>;
  def _H : SVEPseudo2Instr<Ps # _H, 1>,
           sve_int_bin_pred_shift_imm<{0,0,1,?}, opc, asm, ZPR16, vecshiftL16> {
    let Inst{8} = imm{3};
  }
  def _S : SVEPseudo2Instr<Ps # _S, 1>,
           sve_int_bin_pred_shift_imm<{0,1,?,?}, opc, asm, ZPR32, vecshiftL32> {
    let Inst{9-8} = imm{4-3};
  }
  def _D : SVEPseudo2Instr<Ps # _D, 1>,
           sve_int_bin_pred_shift_imm<{1,?,?,?}, opc, asm, ZPR64, vecshiftL64> {
    let Inst{22}  = imm{5};
    let Inst{9-8} = imm{4-3};
  }

  def : SVE_3_Op_Imm_Pat<nxv16i8, op, nxv16i1, nxv16i8, i32, tvecshiftL8,  !cast<Instruction>(NAME # _B)>;
  def : SVE_3_Op_Imm_Pat<nxv8i16, op, nxv8i1,  nxv8i16, i32, tvecshiftL16, !cast<Instruction>(NAME # _H)>;
  def : SVE_3_Op_Imm_Pat<nxv4i32, op, nxv4i1,  nxv4i32, i32, tvecshiftL32, !cast<Instruction>(NAME # _S)>;
  def : SVE_3_Op_Imm_Pat<nxv2i64, op, nxv2i1,  nxv2i64, i32, tvecshiftL64, !cast<Instruction>(NAME # _D)>;
}

// As above but shift amount takes the form of a "vector immediate".
multiclass sve_int_bin_pred_shift_imm_left_dup<bits<4> opc, string asm,
                                               string Ps, SDPatternOperator op>
: sve_int_bin_pred_shift_imm_left<opc, asm, Ps, null_frag> {
  def : SVE_Shift_DupImm_Pred_Pat<nxv16i8, op, nxv16i1, i32, SVEShiftImmL8,  !cast<Instruction>(NAME # _B)>;
  def : SVE_Shift_DupImm_Pred_Pat<nxv8i16, op, nxv8i1,  i32, SVEShiftImmL16, !cast<Instruction>(NAME # _H)>;
  def : SVE_Shift_DupImm_Pred_Pat<nxv4i32, op, nxv4i1,  i32, SVEShiftImmL32, !cast<Instruction>(NAME # _S)>;
  def : SVE_Shift_DupImm_Pred_Pat<nxv2i64, op, nxv2i1,  i64, SVEShiftImmL64, !cast<Instruction>(NAME # _D)>;
}

multiclass sve_int_bin_pred_shift_imm_left_zeroing_bhsd<SDPatternOperator op> {
  def _ZERO_B : PredTwoOpImmPseudo<NAME # _B, ZPR8,  tvecshiftL8,  FalseLanesZero>;
  def _ZERO_H : PredTwoOpImmPseudo<NAME # _H, ZPR16, tvecshiftL16, FalseLanesZero>;
  def _ZERO_S : PredTwoOpImmPseudo<NAME # _S, ZPR32, tvecshiftL32, FalseLanesZero>;
  def _ZERO_D : PredTwoOpImmPseudo<NAME # _D, ZPR64, tvecshiftL64, FalseLanesZero>;

  def : SVE_3_Op_Pat_Shift_Imm_SelZero<nxv16i8, op, nxv16i1, nxv16i8, tvecshiftL8,  !cast<Pseudo>(NAME # _ZERO_B)>;
  def : SVE_3_Op_Pat_Shift_Imm_SelZero<nxv8i16, op, nxv8i1,  nxv8i16, tvecshiftL16, !cast<Pseudo>(NAME # _ZERO_H)>;
  def : SVE_3_Op_Pat_Shift_Imm_SelZero<nxv4i32, op, nxv4i1,  nxv4i32, tvecshiftL32, !cast<Pseudo>(NAME # _ZERO_S)>;
  def : SVE_3_Op_Pat_Shift_Imm_SelZero<nxv2i64, op, nxv2i1,  nxv2i64, tvecshiftL64, !cast<Pseudo>(NAME # _ZERO_D)>;
}

multiclass sve_int_bin_pred_shift_imm_right<bits<4> opc, string asm, string Ps,
                                            SDPatternOperator op = null_frag> {
  def _B : SVEPseudo2Instr<Ps # _B, 1>,
           sve_int_bin_pred_shift_imm<{0,0,0,1}, opc, asm, ZPR8, vecshiftR8>;
  def _H : SVEPseudo2Instr<Ps # _H, 1>,
           sve_int_bin_pred_shift_imm<{0,0,1,?}, opc, asm, ZPR16, vecshiftR16> {
    let Inst{8} = imm{3};
  }
  def _S : SVEPseudo2Instr<Ps # _S, 1>,
           sve_int_bin_pred_shift_imm<{0,1,?,?}, opc, asm, ZPR32, vecshiftR32> {
    let Inst{9-8} = imm{4-3};
  }
  def _D : SVEPseudo2Instr<Ps # _D, 1>,
           sve_int_bin_pred_shift_imm<{1,?,?,?}, opc, asm, ZPR64, vecshiftR64> {
    let Inst{22}  = imm{5};
    let Inst{9-8} = imm{4-3};
  }

  def : SVE_3_Op_Imm_Pat<nxv16i8, op, nxv16i1, nxv16i8, i32, tvecshiftR8,  !cast<Instruction>(NAME # _B)>;
  def : SVE_3_Op_Imm_Pat<nxv8i16, op, nxv8i1,  nxv8i16, i32, tvecshiftR16, !cast<Instruction>(NAME # _H)>;
  def : SVE_3_Op_Imm_Pat<nxv4i32, op, nxv4i1,  nxv4i32, i32, tvecshiftR32, !cast<Instruction>(NAME # _S)>;
  def : SVE_3_Op_Imm_Pat<nxv2i64, op, nxv2i1,  nxv2i64, i32, tvecshiftR64, !cast<Instruction>(NAME # _D)>;
}

// As above but shift amount takes the form of a "vector immediate".
multiclass sve_int_bin_pred_shift_imm_right_dup<bits<4> opc, string asm,
                                            string Ps, SDPatternOperator op>
: sve_int_bin_pred_shift_imm_right<opc, asm, Ps, null_frag> {
  def : SVE_Shift_DupImm_Pred_Pat<nxv16i8, op, nxv16i1, i32, SVEShiftImmR8,  !cast<Instruction>(NAME # _B)>;
  def : SVE_Shift_DupImm_Pred_Pat<nxv8i16, op, nxv8i1,  i32, SVEShiftImmR16, !cast<Instruction>(NAME # _H)>;
  def : SVE_Shift_DupImm_Pred_Pat<nxv4i32, op, nxv4i1,  i32, SVEShiftImmR32, !cast<Instruction>(NAME # _S)>;
  def : SVE_Shift_DupImm_Pred_Pat<nxv2i64, op, nxv2i1,  i64, SVEShiftImmR64, !cast<Instruction>(NAME # _D)>;
}

multiclass sve_int_bin_pred_shift_imm_right_zeroing_bhsd<SDPatternOperator op = null_frag> {
  def _ZERO_B : PredTwoOpImmPseudo<NAME # _B, ZPR8, vecshiftR8, FalseLanesZero>;
  def _ZERO_H : PredTwoOpImmPseudo<NAME # _H, ZPR16, vecshiftR16, FalseLanesZero>;
  def _ZERO_S : PredTwoOpImmPseudo<NAME # _S, ZPR32, vecshiftR32, FalseLanesZero>;
  def _ZERO_D : PredTwoOpImmPseudo<NAME # _D, ZPR64, vecshiftR64, FalseLanesZero>;

  def : SVE_3_Op_Pat_Shift_Imm_SelZero<nxv16i8, op, nxv16i1, nxv16i8, tvecshiftR8, !cast<Pseudo>(NAME # _ZERO_B)>;
  def : SVE_3_Op_Pat_Shift_Imm_SelZero<nxv8i16, op, nxv8i1, nxv8i16, tvecshiftR16, !cast<Pseudo>(NAME # _ZERO_H)>;
  def : SVE_3_Op_Pat_Shift_Imm_SelZero<nxv4i32, op, nxv4i1, nxv4i32, tvecshiftR32, !cast<Pseudo>(NAME # _ZERO_S)>;
  def : SVE_3_Op_Pat_Shift_Imm_SelZero<nxv2i64, op, nxv2i1, nxv2i64, tvecshiftR64, !cast<Pseudo>(NAME # _ZERO_D)>;
}

class sve_int_bin_pred_shift<bits<2> sz8_64, bit wide, bits<3> opc,
                             string asm, ZPRRegOp zprty, ZPRRegOp zprty2>
: I<(outs zprty:$Zdn), (ins PPR3bAny:$Pg, zprty:$_Zdn, zprty2:$Zm),
  asm, "\t$Zdn, $Pg/m, $_Zdn, $Zm",
  "",
  []>, Sched<[]> {
  bits<3> Pg;
  bits<5> Zdn;
  bits<5> Zm;
  let Inst{31-24} = 0b00000100;
  let Inst{23-22} = sz8_64;
  let Inst{21-20} = 0b01;
  let Inst{19}    = wide;
  let Inst{18-16} = opc;
  let Inst{15-13} = 0b100;
  let Inst{12-10} = Pg;
  let Inst{9-5}   = Zm;
  let Inst{4-0}   = Zdn;

  let Constraints = "$Zdn = $_Zdn";
  let DestructiveInstType = DestructiveOther;
  let ElementSize = zprty.ElementSize;
}

multiclass sve_int_bin_pred_shift<bits<3> opc, string asm, string Ps,
                                  SDPatternOperator op, string revname, bit isReverseInstr = 0> {
  let DestructiveInstType = DestructiveBinaryCommWithRev in {
  def _B : sve_int_bin_pred_shift<0b00, 0b0, opc, asm, ZPR8, ZPR8>,
           SVEPseudo2Instr<Ps # _B, 1>, SVEInstr2Rev<NAME # _B, revname # _B, isReverseInstr>;
  def _H : sve_int_bin_pred_shift<0b01, 0b0, opc, asm, ZPR16, ZPR16>,
           SVEPseudo2Instr<Ps # _H, 1>, SVEInstr2Rev<NAME # _H, revname # _H, isReverseInstr>;
  def _S : sve_int_bin_pred_shift<0b10, 0b0, opc, asm, ZPR32, ZPR32>,
           SVEPseudo2Instr<Ps # _S, 1>, SVEInstr2Rev<NAME # _S, revname # _S, isReverseInstr>;
  def _D : sve_int_bin_pred_shift<0b11, 0b0, opc, asm, ZPR64, ZPR64>,
           SVEPseudo2Instr<Ps # _D, 1>, SVEInstr2Rev<NAME # _D, revname # _D, isReverseInstr>;
  }
  def : SVE_3_Op_Pat<nxv16i8, op, nxv16i1, nxv16i8, nxv16i8, !cast<Instruction>(NAME # _B)>;
  def : SVE_3_Op_Pat<nxv8i16, op, nxv8i1,  nxv8i16, nxv8i16, !cast<Instruction>(NAME # _H)>;
  def : SVE_3_Op_Pat<nxv4i32, op, nxv4i1,  nxv4i32, nxv4i32, !cast<Instruction>(NAME # _S)>;
  def : SVE_3_Op_Pat<nxv2i64, op, nxv2i1,  nxv2i64, nxv2i64, !cast<Instruction>(NAME # _D)>;
}

multiclass sve_int_bin_pred_zeroing_bhsd<SDPatternOperator op> {
  def _ZERO_B : PredTwoOpPseudo<NAME # _B, ZPR8, FalseLanesZero>;
  def _ZERO_H : PredTwoOpPseudo<NAME # _H, ZPR16, FalseLanesZero>;
  def _ZERO_S : PredTwoOpPseudo<NAME # _S, ZPR32, FalseLanesZero>;
  def _ZERO_D : PredTwoOpPseudo<NAME # _D, ZPR64, FalseLanesZero>;

  def : SVE_3_Op_Pat_SelZero<nxv16i8, op, nxv16i1, nxv16i8, nxv16i8, !cast<Pseudo>(NAME # _ZERO_B)>;
  def : SVE_3_Op_Pat_SelZero<nxv8i16, op, nxv8i1, nxv8i16, nxv8i16, !cast<Pseudo>(NAME # _ZERO_H)>;
  def : SVE_3_Op_Pat_SelZero<nxv4i32, op, nxv4i1, nxv4i32, nxv4i32, !cast<Pseudo>(NAME # _ZERO_S)>;
  def : SVE_3_Op_Pat_SelZero<nxv2i64, op, nxv2i1, nxv2i64, nxv2i64, !cast<Pseudo>(NAME # _ZERO_D)>;
}

multiclass sve_int_bin_pred_shift_wide<bits<3> opc, string asm,
                                  SDPatternOperator op> {
  def _B : sve_int_bin_pred_shift<0b00, 0b1, opc, asm, ZPR8, ZPR64>;
  def _H : sve_int_bin_pred_shift<0b01, 0b1, opc, asm, ZPR16, ZPR64>;
  def _S : sve_int_bin_pred_shift<0b10, 0b1, opc, asm, ZPR32, ZPR64>;

  def : SVE_3_Op_Pat<nxv16i8, op, nxv16i1, nxv16i8, nxv2i64, !cast<Instruction>(NAME # _B)>;
  def : SVE_3_Op_Pat<nxv8i16, op, nxv8i1,  nxv8i16, nxv2i64, !cast<Instruction>(NAME # _H)>;
  def : SVE_3_Op_Pat<nxv4i32, op, nxv4i1,  nxv4i32, nxv2i64, !cast<Instruction>(NAME # _S)>;
}

//===----------------------------------------------------------------------===//
// SVE Shift - Unpredicated Group
//===----------------------------------------------------------------------===//

class sve_int_bin_cons_shift_wide<bits<2> sz8_64, bits<2> opc, string asm,
                               ZPRRegOp zprty>
: I<(outs zprty:$Zd), (ins zprty:$Zn, ZPR64:$Zm),
  asm, "\t$Zd, $Zn, $Zm",
  "",
  []>, Sched<[]> {
  bits<5> Zd;
  bits<5> Zm;
  bits<5> Zn;
  let Inst{31-24} = 0b00000100;
  let Inst{23-22} = sz8_64;
  let Inst{21}    = 0b1;
  let Inst{20-16} = Zm;
  let Inst{15-12} = 0b1000;
  let Inst{11-10} = opc;
  let Inst{9-5}   = Zn;
  let Inst{4-0}   = Zd;
}

multiclass sve_int_bin_cons_shift_wide<bits<2> opc, string asm> {
  def _B : sve_int_bin_cons_shift_wide<0b00, opc, asm, ZPR8>;
  def _H : sve_int_bin_cons_shift_wide<0b01, opc, asm, ZPR16>;
  def _S : sve_int_bin_cons_shift_wide<0b10, opc, asm, ZPR32>;
}

class sve_int_bin_cons_shift_imm<bits<4> tsz8_64, bits<2> opc, string asm,
                               ZPRRegOp zprty, Operand immtype>
: I<(outs zprty:$Zd), (ins zprty:$Zn, immtype:$imm),
  asm, "\t$Zd, $Zn, $imm",
  "",
  []>, Sched<[]> {
  bits<5> Zd;
  bits<5> Zn;
  bits<6> imm;
  let Inst{31-24} = 0b00000100;
  let Inst{23-22} = tsz8_64{3-2};
  let Inst{21}    = 0b1;
  let Inst{20-19} = tsz8_64{1-0};
  let Inst{18-16} = imm{2-0}; // imm3
  let Inst{15-12} = 0b1001;
  let Inst{11-10} = opc;
  let Inst{9-5}   = Zn;
  let Inst{4-0}   = Zd;
}

multiclass sve_int_bin_cons_shift_imm_left<bits<2> opc, string asm,
                                           SDPatternOperator op> {
  def _B : sve_int_bin_cons_shift_imm<{0,0,0,1}, opc, asm, ZPR8, vecshiftL8>;
  def _H : sve_int_bin_cons_shift_imm<{0,0,1,?}, opc, asm, ZPR16, vecshiftL16> {
    let Inst{19} = imm{3};
  }
  def _S : sve_int_bin_cons_shift_imm<{0,1,?,?}, opc, asm, ZPR32, vecshiftL32> {
    let Inst{20-19} = imm{4-3};
  }
  def _D : sve_int_bin_cons_shift_imm<{1,?,?,?}, opc, asm, ZPR64, vecshiftL64> {
    let Inst{22}    = imm{5};
    let Inst{20-19} = imm{4-3};
  }

  def : SVE_Shift_DupImm_All_Active_Pat<nxv16i8, op, nxv16i1, i32, SVEShiftImmL8,  !cast<Instruction>(NAME # _B)>;
  def : SVE_Shift_DupImm_All_Active_Pat<nxv8i16, op, nxv8i1,  i32, SVEShiftImmL16, !cast<Instruction>(NAME # _H)>;
  def : SVE_Shift_DupImm_All_Active_Pat<nxv4i32, op, nxv4i1,  i32, SVEShiftImmL32, !cast<Instruction>(NAME # _S)>;
  def : SVE_Shift_DupImm_All_Active_Pat<nxv2i64, op, nxv2i1,  i64, SVEShiftImmL64, !cast<Instruction>(NAME # _D)>;
}

multiclass sve_int_bin_cons_shift_imm_right<bits<2> opc, string asm,
                                            SDPatternOperator op> {
  def _B : sve_int_bin_cons_shift_imm<{0,0,0,1}, opc, asm, ZPR8, vecshiftR8>;
  def _H : sve_int_bin_cons_shift_imm<{0,0,1,?}, opc, asm, ZPR16, vecshiftR16> {
    let Inst{19} = imm{3};
  }
  def _S : sve_int_bin_cons_shift_imm<{0,1,?,?}, opc, asm, ZPR32, vecshiftR32> {
    let Inst{20-19} = imm{4-3};
  }
  def _D : sve_int_bin_cons_shift_imm<{1,?,?,?}, opc, asm, ZPR64, vecshiftR64> {
    let Inst{22}    = imm{5};
    let Inst{20-19} = imm{4-3};
  }

  def : SVE_Shift_DupImm_All_Active_Pat<nxv16i8, op, nxv16i1, i32, SVEShiftImmR8,  !cast<Instruction>(NAME # _B)>;
  def : SVE_Shift_DupImm_All_Active_Pat<nxv8i16, op, nxv8i1,  i32, SVEShiftImmR16, !cast<Instruction>(NAME # _H)>;
  def : SVE_Shift_DupImm_All_Active_Pat<nxv4i32, op, nxv4i1,  i32, SVEShiftImmR32, !cast<Instruction>(NAME # _S)>;
  def : SVE_Shift_DupImm_All_Active_Pat<nxv2i64, op, nxv2i1,  i64, SVEShiftImmR64, !cast<Instruction>(NAME # _D)>;
}

//===----------------------------------------------------------------------===//
// SVE Memory - Store Group
//===----------------------------------------------------------------------===//

class sve_mem_cst_si<bits<2> msz, bits<2> esz, string asm,
                     RegisterOperand VecList>
: I<(outs), (ins VecList:$Zt, PPR3bAny:$Pg, GPR64sp:$Rn, simm4s1:$imm4),
  asm, "\t$Zt, $Pg, [$Rn, $imm4, mul vl]",
  "",
  []>, Sched<[]> {
  bits<3> Pg;
  bits<5> Rn;
  bits<5> Zt;
  bits<4> imm4;
  let Inst{31-25} = 0b1110010;
  let Inst{24-23} = msz;
  let Inst{22-21} = esz;
  let Inst{20}    = 0;
  let Inst{19-16} = imm4;
  let Inst{15-13} = 0b111;
  let Inst{12-10} = Pg;
  let Inst{9-5}   = Rn;
  let Inst{4-0}   = Zt;

  let mayStore = 1;
}

multiclass sve_mem_cst_si<bits<2> msz, bits<2> esz, string asm,
                          RegisterOperand listty, ZPRRegOp zprty>
{
  def NAME : sve_mem_cst_si<msz, esz, asm, listty>;

  def : InstAlias<asm # "\t$Zt, $Pg, [$Rn, $imm4, mul vl]",
                 (!cast<Instruction>(NAME) zprty:$Zt, PPR3bAny:$Pg, GPR64sp:$Rn, simm4s1:$imm4), 0>;
  def : InstAlias<asm # "\t$Zt, $Pg, [$Rn]",
                  (!cast<Instruction>(NAME) zprty:$Zt, PPR3bAny:$Pg, GPR64sp:$Rn, 0), 0>;
  def : InstAlias<asm # "\t$Zt, $Pg, [$Rn]",
                  (!cast<Instruction>(NAME) listty:$Zt, PPR3bAny:$Pg, GPR64sp:$Rn, 0), 1>;
}

class sve_mem_est_si<bits<2> sz, bits<2> nregs, RegisterOperand VecList,
                     string asm, Operand immtype>
: I<(outs), (ins VecList:$Zt, PPR3bAny:$Pg, GPR64sp:$Rn, immtype:$imm4),
  asm, "\t$Zt, $Pg, [$Rn, $imm4, mul vl]",
  "",
  []>, Sched<[]> {
  bits<3> Pg;
  bits<5> Rn;
  bits<5> Zt;
  bits<4> imm4;
  let Inst{31-25} = 0b1110010;
  let Inst{24-23} = sz;
  let Inst{22-21} = nregs;
  let Inst{20}    = 1;
  let Inst{19-16} = imm4;
  let Inst{15-13} = 0b111;
  let Inst{12-10} = Pg;
  let Inst{9-5}   = Rn;
  let Inst{4-0}   = Zt;

  let mayStore = 1;
}

multiclass sve_mem_est_si<bits<2> sz, bits<2> nregs, RegisterOperand VecList,
                          string asm, Operand immtype> {
  def NAME : sve_mem_est_si<sz, nregs, VecList, asm, immtype>;

  def : InstAlias<asm # "\t$Zt, $Pg, [$Rn]",
                  (!cast<Instruction>(NAME) VecList:$Zt, PPR3bAny:$Pg, GPR64sp:$Rn, 0), 1>;
}

class sve_mem_est_ss<bits<2> sz, bits<2> nregs, RegisterOperand VecList,
                     string asm, RegisterOperand gprty>
: I<(outs), (ins VecList:$Zt, PPR3bAny:$Pg, GPR64sp:$Rn, gprty:$Rm),
  asm, "\t$Zt, $Pg, [$Rn, $Rm]",
  "",
  []>, Sched<[]> {
  bits<3> Pg;
  bits<5> Rm;
  bits<5> Rn;
  bits<5> Zt;
  let Inst{31-25} = 0b1110010;
  let Inst{24-23} = sz;
  let Inst{22-21} = nregs;
  let Inst{20-16} = Rm;
  let Inst{15-13} = 0b011;
  let Inst{12-10} = Pg;
  let Inst{9-5}   = Rn;
  let Inst{4-0}   = Zt;

  let mayStore = 1;
}

class sve_mem_cst_ss_base<bits<4> dtype, string asm,
                          RegisterOperand listty, RegisterOperand gprty>
: I<(outs), (ins listty:$Zt, PPR3bAny:$Pg, GPR64sp:$Rn, gprty:$Rm),
  asm, "\t$Zt, $Pg, [$Rn, $Rm]",
  "",
  []>, Sched<[]> {
  bits<3> Pg;
  bits<5> Rm;
  bits<5> Rn;
  bits<5> Zt;
  let Inst{31-25} = 0b1110010;
  let Inst{24-21} = dtype;
  let Inst{20-16} = Rm;
  let Inst{15-13} = 0b010;
  let Inst{12-10} = Pg;
  let Inst{9-5}   = Rn;
  let Inst{4-0}   = Zt;

  let mayStore = 1;
}

multiclass sve_mem_cst_ss<bits<4> dtype, string asm,
                          RegisterOperand listty, ZPRRegOp zprty,
                          RegisterOperand gprty> {
  def NAME : sve_mem_cst_ss_base<dtype, asm, listty, gprty>;

  def : InstAlias<asm # "\t$Zt, $Pg, [$Rn, $Rm]",
                  (!cast<Instruction>(NAME) zprty:$Zt, PPR3bAny:$Pg, GPR64sp:$Rn, gprty:$Rm), 0>;
}

class sve_mem_cstnt_si<bits<2> msz, string asm, RegisterOperand VecList>
: I<(outs), (ins VecList:$Zt, PPR3bAny:$Pg, GPR64sp:$Rn, simm4s1:$imm4),
  asm, "\t$Zt, $Pg, [$Rn, $imm4, mul vl]",
  "",
  []>, Sched<[]> {
  bits<3> Pg;
  bits<5> Rn;
  bits<5> Zt;
  bits<4> imm4;
  let Inst{31-25} = 0b1110010;
  let Inst{24-23} = msz;
  let Inst{22-20} = 0b001;
  let Inst{19-16} = imm4;
  let Inst{15-13} = 0b111;
  let Inst{12-10} = Pg;
  let Inst{9-5}   = Rn;
  let Inst{4-0}   = Zt;

  let mayStore = 1;
}

multiclass sve_mem_cstnt_si<bits<2> msz, string asm, RegisterOperand listty,
                            ZPRRegOp zprty> {
  def NAME : sve_mem_cstnt_si<msz, asm, listty>;

  def : InstAlias<asm # "\t$Zt, $Pg, [$Rn]",
                  (!cast<Instruction>(NAME) zprty:$Zt, PPR3bAny:$Pg, GPR64sp:$Rn, 0), 0>;
  def : InstAlias<asm # "\t$Zt, $Pg, [$Rn, $imm4, mul vl]",
                  (!cast<Instruction>(NAME) zprty:$Zt, PPR3bAny:$Pg, GPR64sp:$Rn, simm4s1:$imm4), 0>;
  def : InstAlias<asm # "\t$Zt, $Pg, [$Rn]",
                  (!cast<Instruction>(NAME) listty:$Zt, PPR3bAny:$Pg, GPR64sp:$Rn, 0), 1>;
}

class sve_mem_cstnt_ss_base<bits<2> msz, string asm, RegisterOperand listty,
                            RegisterOperand gprty>
: I<(outs), (ins listty:$Zt, PPR3bAny:$Pg, GPR64sp:$Rn, gprty:$Rm),
  asm, "\t$Zt, $Pg, [$Rn, $Rm]",
  "",
  []>, Sched<[]> {
  bits<3> Pg;
  bits<5> Rm;
  bits<5> Rn;
  bits<5> Zt;
  let Inst{31-25} = 0b1110010;
  let Inst{24-23} = msz;
  let Inst{22-21} = 0b00;
  let Inst{20-16} = Rm;
  let Inst{15-13} = 0b011;
  let Inst{12-10} = Pg;
  let Inst{9-5}   = Rn;
  let Inst{4-0}   = Zt;

  let mayStore = 1;
}

multiclass sve_mem_cstnt_ss<bits<2> msz, string asm, RegisterOperand listty,
                            ZPRRegOp zprty, RegisterOperand gprty> {
  def NAME : sve_mem_cstnt_ss_base<msz, asm, listty, gprty>;

  def : InstAlias<asm # "\t$Zt, $Pg, [$Rn, $Rm]",
                 (!cast<Instruction>(NAME) zprty:$Zt, PPR3bAny:$Pg, GPR64sp:$Rn, gprty:$Rm), 0>;
}

class sve2_mem_sstnt_vs_base<bits<3> opc, string asm,
                             RegisterOperand listty, ZPRRegOp zprty>
: I<(outs), (ins listty:$Zt, PPR3bAny:$Pg, zprty:$Zn, GPR64:$Rm),
  asm, "\t$Zt, $Pg, [$Zn, $Rm]",
  "",
  []>, Sched<[]> {
  bits<3> Pg;
  bits<5> Rm;
  bits<5> Zn;
  bits<5> Zt;
  let Inst{31-25} = 0b1110010;
  let Inst{24-22} = opc;
  let Inst{21}    = 0b0;
  let Inst{20-16} = Rm;
  let Inst{15-13} = 0b001;
  let Inst{12-10} = Pg;
  let Inst{9-5}   = Zn;
  let Inst{4-0}   = Zt;

  let mayStore = 1;
}

multiclass sve2_mem_sstnt_vs_32_ptrs<bits<3> opc, string asm,
                             SDPatternOperator op,
                             ValueType vt> {
  def _REAL : sve2_mem_sstnt_vs_base<opc, asm, Z_s, ZPR32>;

  def : InstAlias<asm # "\t$Zt, $Pg, [$Zn, $Rm]",
                 (!cast<Instruction>(NAME # _REAL) ZPR32:$Zt, PPR3bAny:$Pg, ZPR32:$Zn, GPR64:$Rm), 0>;
  def : InstAlias<asm # "\t$Zt, $Pg, [$Zn]",
                 (!cast<Instruction>(NAME # _REAL) ZPR32:$Zt, PPR3bAny:$Pg, ZPR32:$Zn, XZR), 0>;
  def : InstAlias<asm # "\t$Zt, $Pg, [$Zn]",
                 (!cast<Instruction>(NAME # _REAL) Z_s:$Zt, PPR3bAny:$Pg, ZPR32:$Zn, XZR), 1>;

  def : Pat <(op (nxv4i32 ZPR32:$Zt), (nxv4i1 PPR3bAny:$Pg), (nxv4i32 ZPR32:$Zn), (i64 GPR64:$Rm), vt),
             (!cast<Instruction>(NAME # _REAL) ZPR32:$Zt, PPR3bAny:$Pg, ZPR32:$Zn, GPR64:$Rm)>;
}

multiclass sve2_mem_sstnt_vs_64_ptrs<bits<3> opc, string asm,
                             SDPatternOperator op,
                             ValueType vt> {
  def _REAL : sve2_mem_sstnt_vs_base<opc, asm, Z_d, ZPR64>;

  def : InstAlias<asm # "\t$Zt, $Pg, [$Zn, $Rm]",
                 (!cast<Instruction>(NAME # _REAL) ZPR64:$Zt, PPR3bAny:$Pg, ZPR64:$Zn, GPR64:$Rm), 0>;
  def : InstAlias<asm # "\t$Zt, $Pg, [$Zn]",
                 (!cast<Instruction>(NAME # _REAL) ZPR64:$Zt, PPR3bAny:$Pg, ZPR64:$Zn, XZR), 0>;
  def : InstAlias<asm # "\t$Zt, $Pg, [$Zn]",
                 (!cast<Instruction>(NAME # _REAL) Z_d:$Zt, PPR3bAny:$Pg, ZPR64:$Zn, XZR), 1>;

  def : Pat <(op (nxv2i64 ZPR64:$Zt), (nxv2i1 PPR3bAny:$Pg), (nxv2i64 ZPR64:$Zn), (i64 GPR64:$Rm), vt),
             (!cast<Instruction>(NAME # _REAL) ZPR64:$Zt, PPR3bAny:$Pg, ZPR64:$Zn, GPR64:$Rm)>;
}

class sve_mem_sst_sv<bits<3> opc, bit xs, bit scaled, string asm,
                     RegisterOperand VecList, RegisterOperand zprext>
: I<(outs), (ins VecList:$Zt, PPR3bAny:$Pg, GPR64sp:$Rn, zprext:$Zm),
  asm, "\t$Zt, $Pg, [$Rn, $Zm]",
  "",
  []>, Sched<[]> {
  bits<3> Pg;
  bits<5> Rn;
  bits<5> Zm;
  bits<5> Zt;
  let Inst{31-25} = 0b1110010;
  let Inst{24-22} = opc;
  let Inst{21}    = scaled;
  let Inst{20-16} = Zm;
  let Inst{15}    = 0b1;
  let Inst{14}    = xs;
  let Inst{13}    = 0;
  let Inst{12-10} = Pg;
  let Inst{9-5}   = Rn;
  let Inst{4-0}   = Zt;

  let mayStore = 1;
}

multiclass sve_mem_32b_sst_sv_32_scaled<bits<3> opc, string asm,
                                    SDPatternOperator sxtw_op,
                                    SDPatternOperator uxtw_op,
                                    RegisterOperand sxtw_opnd,
                                    RegisterOperand uxtw_opnd,
                                    ValueType vt > {
  def _UXTW_SCALED : sve_mem_sst_sv<opc, 0, 1, asm, Z_s, uxtw_opnd>;
  def _SXTW_SCALED : sve_mem_sst_sv<opc, 1, 1, asm, Z_s, sxtw_opnd>;

  def : InstAlias<asm # "\t$Zt, $Pg, [$Rn, $Zm]",
                 (!cast<Instruction>(NAME # _UXTW_SCALED) ZPR32:$Zt, PPR3bAny:$Pg, GPR64sp:$Rn, uxtw_opnd:$Zm), 0>;
  def : InstAlias<asm # "\t$Zt, $Pg, [$Rn, $Zm]",
                 (!cast<Instruction>(NAME # _SXTW_SCALED) ZPR32:$Zt, PPR3bAny:$Pg, GPR64sp:$Rn, sxtw_opnd:$Zm), 0>;

  def : Pat<(uxtw_op (nxv4i32 ZPR:$data), (nxv4i1 PPR:$gp), GPR64sp:$base, (nxv4i32 ZPR:$offsets), vt),
            (!cast<Instruction>(NAME # _UXTW_SCALED) ZPR:$data, PPR:$gp, GPR64sp:$base, ZPR:$offsets)>;
  def : Pat<(sxtw_op (nxv4i32 ZPR:$data), (nxv4i1 PPR:$gp), GPR64sp:$base, (nxv4i32 ZPR:$offsets), vt),
            (!cast<Instruction>(NAME # _SXTW_SCALED) ZPR:$data, PPR:$gp, GPR64sp:$base, ZPR:$offsets)>;
}

multiclass sve_mem_64b_sst_sv_32_scaled<bits<3> opc, string asm,
                                    SDPatternOperator sxtw_op,
                                    SDPatternOperator uxtw_op,
                                    RegisterOperand sxtw_opnd,
                                    RegisterOperand uxtw_opnd,
                                    ValueType vt > {
  def _UXTW_SCALED : sve_mem_sst_sv<opc, 0, 1, asm, Z_d, uxtw_opnd>;
  def _SXTW_SCALED : sve_mem_sst_sv<opc, 1, 1, asm, Z_d, sxtw_opnd>;

  def : InstAlias<asm # "\t$Zt, $Pg, [$Rn, $Zm]",
                 (!cast<Instruction>(NAME # _UXTW_SCALED) ZPR64:$Zt, PPR3bAny:$Pg, GPR64sp:$Rn, uxtw_opnd:$Zm), 0>;
  def : InstAlias<asm # "\t$Zt, $Pg, [$Rn, $Zm]",
                 (!cast<Instruction>(NAME # _SXTW_SCALED) ZPR64:$Zt, PPR3bAny:$Pg, GPR64sp:$Rn, sxtw_opnd:$Zm), 0>;

  def : Pat<(uxtw_op (nxv2i64 ZPR:$data), (nxv2i1 PPR:$gp), GPR64sp:$base, (nxv2i64 ZPR:$offsets), vt),
            (!cast<Instruction>(NAME # _UXTW_SCALED) ZPR:$data, PPR:$gp, GPR64sp:$base, ZPR:$offsets)>;
  def : Pat<(sxtw_op (nxv2i64 ZPR:$data), (nxv2i1 PPR:$gp), GPR64sp:$base, (nxv2i64 ZPR:$offsets), vt),
            (!cast<Instruction>(NAME # _SXTW_SCALED) ZPR:$data, PPR:$gp, GPR64sp:$base, ZPR:$offsets)>;
}

multiclass sve_mem_64b_sst_sv_32_unscaled<bits<3> opc, string asm,
                                         SDPatternOperator sxtw_op,
                                         SDPatternOperator uxtw_op,
                                         RegisterOperand sxtw_opnd,
                                         RegisterOperand uxtw_opnd,
                                         ValueType vt> {
  def _UXTW : sve_mem_sst_sv<opc, 0, 0, asm, Z_d, uxtw_opnd>;
  def _SXTW : sve_mem_sst_sv<opc, 1, 0, asm, Z_d, sxtw_opnd>;

  def : InstAlias<asm # "\t$Zt, $Pg, [$Rn, $Zm]",
                 (!cast<Instruction>(NAME # _UXTW) ZPR64:$Zt, PPR3bAny:$Pg, GPR64sp:$Rn, uxtw_opnd:$Zm), 0>;
  def : InstAlias<asm # "\t$Zt, $Pg, [$Rn, $Zm]",
                 (!cast<Instruction>(NAME # _SXTW) ZPR64:$Zt, PPR3bAny:$Pg, GPR64sp:$Rn, sxtw_opnd:$Zm), 0>;

  def : Pat<(uxtw_op (nxv2i64 ZPR:$data), (nxv2i1 PPR:$gp), GPR64sp:$base, (nxv2i64 ZPR:$offsets), vt),
            (!cast<Instruction>(NAME # _UXTW) ZPR:$data, PPR:$gp, GPR64sp:$base, ZPR:$offsets)>;
  def : Pat<(sxtw_op (nxv2i64 ZPR:$data), (nxv2i1 PPR:$gp), GPR64sp:$base, (nxv2i64 ZPR:$offsets), vt),
            (!cast<Instruction>(NAME # _SXTW) ZPR:$data, PPR:$gp, GPR64sp:$base, ZPR:$offsets)>;
}

multiclass sve_mem_32b_sst_sv_32_unscaled<bits<3> opc, string asm,
                                          SDPatternOperator sxtw_op,
                                          SDPatternOperator uxtw_op,
                                          RegisterOperand sxtw_opnd,
                                          RegisterOperand uxtw_opnd,
                                          ValueType vt> {
  def _UXTW : sve_mem_sst_sv<opc, 0, 0, asm, Z_s, uxtw_opnd>;
  def _SXTW : sve_mem_sst_sv<opc, 1, 0, asm, Z_s, sxtw_opnd>;

  def : InstAlias<asm # "\t$Zt, $Pg, [$Rn, $Zm]",
                 (!cast<Instruction>(NAME # _UXTW) ZPR32:$Zt, PPR3bAny:$Pg, GPR64sp:$Rn, uxtw_opnd:$Zm), 0>;
  def : InstAlias<asm # "\t$Zt, $Pg, [$Rn, $Zm]",
                 (!cast<Instruction>(NAME # _SXTW) ZPR32:$Zt, PPR3bAny:$Pg, GPR64sp:$Rn, sxtw_opnd:$Zm), 0>;

  def : Pat<(uxtw_op (nxv4i32 ZPR:$data), (nxv4i1 PPR:$gp), GPR64sp:$base, (nxv4i32 ZPR:$offsets), vt),
            (!cast<Instruction>(NAME # _UXTW) ZPR:$data, PPR:$gp, GPR64sp:$base, ZPR:$offsets)>;
  def : Pat<(sxtw_op (nxv4i32 ZPR:$data), (nxv4i1 PPR:$gp), GPR64sp:$base, (nxv4i32 ZPR:$offsets), vt),
            (!cast<Instruction>(NAME # _SXTW) ZPR:$data, PPR:$gp, GPR64sp:$base, ZPR:$offsets)>;
}

class sve_mem_sst_sv2<bits<2> msz, bit scaled, string asm,
                      RegisterOperand zprext>
: I<(outs), (ins Z_d:$Zt, PPR3bAny:$Pg, GPR64sp:$Rn, zprext:$Zm),
  asm, "\t$Zt, $Pg, [$Rn, $Zm]",
  "",
  []>, Sched<[]> {
  bits<3> Pg;
  bits<5> Rn;
  bits<5> Zm;
  bits<5> Zt;
  let Inst{31-25} = 0b1110010;
  let Inst{24-23} = msz;
  let Inst{22}    = 0b0;
  let Inst{21}    = scaled;
  let Inst{20-16} = Zm;
  let Inst{15-13} = 0b101;
  let Inst{12-10} = Pg;
  let Inst{9-5}   = Rn;
  let Inst{4-0}   = Zt;

  let mayStore = 1;
}

multiclass sve_mem_sst_sv_64_scaled<bits<2> msz, string asm,
                                    SDPatternOperator op,
                                    RegisterOperand zprext,
                                    ValueType vt> {
  def _SCALED_REAL : sve_mem_sst_sv2<msz, 1, asm, zprext>;

  def : InstAlias<asm # "\t$Zt, $Pg, [$Rn, $Zm]",
                 (!cast<Instruction>(NAME # _SCALED_REAL) ZPR64:$Zt, PPR3bAny:$Pg, GPR64sp:$Rn, zprext:$Zm), 0>;

  def : Pat<(op (nxv2i64 ZPR:$data), (nxv2i1 PPR:$gp), GPR64sp:$base, (nxv2i64 ZPR:$indices), vt),
            (!cast<Instruction>(NAME # _SCALED_REAL) ZPR:$data, PPR:$gp, GPR64sp:$base, ZPR:$indices)>;
}

multiclass sve_mem_sst_sv_64_unscaled<bits<2> msz, string asm,
                                      SDPatternOperator op,
                                      ValueType vt> {
  def _REAL : sve_mem_sst_sv2<msz, 0, asm, ZPR64ExtLSL8>;

  def : InstAlias<asm # "\t$Zt, $Pg, [$Rn, $Zm]",
                 (!cast<Instruction>(NAME # _REAL) ZPR64:$Zt, PPR3bAny:$Pg, GPR64sp:$Rn, ZPR64ExtLSL8:$Zm), 0>;

  def : Pat<(op (nxv2i64 ZPR:$data), (nxv2i1 PPR:$gp), GPR64sp:$base, (nxv2i64 ZPR:$offsets), vt),
            (!cast<Instruction>(NAME # _REAL) ZPR:$data, PPR:$gp, GPR64sp:$base, ZPR:$offsets)>;
}

class sve_mem_sst_vi<bits<3> opc, string asm, ZPRRegOp zprty,
                     RegisterOperand VecList, Operand imm_ty>
: I<(outs), (ins VecList:$Zt, PPR3bAny:$Pg, zprty:$Zn, imm_ty:$imm5),
  asm, "\t$Zt, $Pg, [$Zn, $imm5]",
  "",
  []>, Sched<[]> {
  bits<3> Pg;
  bits<5> imm5;
  bits<5> Zn;
  bits<5> Zt;
  let Inst{31-25} = 0b1110010;
  let Inst{24-23} = opc{2-1};
  let Inst{22}    = 0b1;
  let Inst{21}    = opc{0};
  let Inst{20-16} = imm5;
  let Inst{15-13} = 0b101;
  let Inst{12-10} = Pg;
  let Inst{9-5}   = Zn;
  let Inst{4-0}   = Zt;

  let mayStore = 1;
}

multiclass sve_mem_32b_sst_vi_ptrs<bits<3> opc, string asm,
                                   Operand imm_ty,
                                   SDPatternOperator op,
                                   ValueType vt> {
  def _IMM : sve_mem_sst_vi<opc, asm, ZPR32, Z_s, imm_ty>;

  def : InstAlias<asm # "\t$Zt, $Pg, [$Zn]",
                  (!cast<Instruction>(NAME # _IMM) ZPR32:$Zt, PPR3bAny:$Pg, ZPR32:$Zn, 0), 0>;
  def : InstAlias<asm # "\t$Zt, $Pg, [$Zn, $imm5]",
                  (!cast<Instruction>(NAME # _IMM) ZPR32:$Zt, PPR3bAny:$Pg, ZPR32:$Zn, imm_ty:$imm5), 0>;
  def : InstAlias<asm # "\t$Zt, $Pg, [$Zn]",
                  (!cast<Instruction>(NAME # _IMM) Z_s:$Zt, PPR3bAny:$Pg, ZPR32:$Zn, 0), 1>;

  def : Pat<(op (nxv4i32 ZPR:$data), (nxv4i1 PPR:$gp), (nxv4i32 ZPR:$ptrs), imm_ty:$index, vt),
            (!cast<Instruction>(NAME # _IMM) ZPR:$data, PPR:$gp, ZPR:$ptrs, imm_ty:$index)>;
}

multiclass sve_mem_64b_sst_vi_ptrs<bits<3> opc, string asm,
                                   Operand imm_ty,
                                   SDPatternOperator op,
                                   ValueType vt> {
  def _IMM : sve_mem_sst_vi<opc, asm, ZPR64, Z_d, imm_ty>;

  def : InstAlias<asm # "\t$Zt, $Pg, [$Zn]",
                  (!cast<Instruction>(NAME # _IMM) ZPR64:$Zt, PPR3bAny:$Pg, ZPR64:$Zn, 0), 0>;
  def : InstAlias<asm # "\t$Zt, $Pg, [$Zn, $imm5]",
                  (!cast<Instruction>(NAME # _IMM) ZPR64:$Zt, PPR3bAny:$Pg, ZPR64:$Zn, imm_ty:$imm5), 0>;
  def : InstAlias<asm # "\t$Zt, $Pg, [$Zn]",
                  (!cast<Instruction>(NAME # _IMM) Z_d:$Zt, PPR3bAny:$Pg, ZPR64:$Zn, 0), 1>;

  def : Pat<(op (nxv2i64 ZPR:$data), (nxv2i1 PPR:$gp), (nxv2i64 ZPR:$ptrs), imm_ty:$index, vt),
            (!cast<Instruction>(NAME # _IMM) ZPR:$data, PPR:$gp, ZPR:$ptrs, imm_ty:$index)>;
}

class sve_mem_z_spill<string asm>
: I<(outs), (ins ZPRAny:$Zt, GPR64sp:$Rn, simm9:$imm9),
  asm, "\t$Zt, [$Rn, $imm9, mul vl]",
  "",
  []>, Sched<[]> {
  bits<5> Rn;
  bits<5> Zt;
  bits<9> imm9;
  let Inst{31-22} = 0b1110010110;
  let Inst{21-16} = imm9{8-3};
  let Inst{15-13} = 0b010;
  let Inst{12-10} = imm9{2-0};
  let Inst{9-5}   = Rn;
  let Inst{4-0}   = Zt;

  let mayStore = 1;
}

multiclass sve_mem_z_spill<string asm> {
  def NAME : sve_mem_z_spill<asm>;

  def : InstAlias<asm # "\t$Zt, [$Rn]",
                  (!cast<Instruction>(NAME) ZPRAny:$Zt, GPR64sp:$Rn, 0), 1>;
}

class sve_mem_p_spill<string asm>
: I<(outs), (ins PPRAny:$Pt, GPR64sp:$Rn, simm9:$imm9),
  asm, "\t$Pt, [$Rn, $imm9, mul vl]",
  "",
  []>, Sched<[]> {
  bits<4> Pt;
  bits<5> Rn;
  bits<9> imm9;
  let Inst{31-22} = 0b1110010110;
  let Inst{21-16} = imm9{8-3};
  let Inst{15-13} = 0b000;
  let Inst{12-10} = imm9{2-0};
  let Inst{9-5}   = Rn;
  let Inst{4}     = 0b0;
  let Inst{3-0}   = Pt;

  let mayStore = 1;
}

multiclass sve_mem_p_spill<string asm> {
  def NAME : sve_mem_p_spill<asm>;

  def : InstAlias<asm # "\t$Pt, [$Rn]",
                  (!cast<Instruction>(NAME) PPRAny:$Pt, GPR64sp:$Rn, 0), 1>;
}

//===----------------------------------------------------------------------===//
// SVE Permute - Predicates Group
//===----------------------------------------------------------------------===//

class sve_int_perm_bin_perm_pp<bits<3> opc, bits<2> sz8_64, string asm,
                               PPRRegOp pprty>
: I<(outs pprty:$Pd), (ins pprty:$Pn, pprty:$Pm),
  asm, "\t$Pd, $Pn, $Pm",
  "", []>, Sched<[]> {
  bits<4> Pd;
  bits<4> Pm;
  bits<4> Pn;
  let Inst{31-24} = 0b00000101;
  let Inst{23-22} = sz8_64;
  let Inst{21-20} = 0b10;
  let Inst{19-16} = Pm;
  let Inst{15-13} = 0b010;
  let Inst{12-10} = opc;
  let Inst{9}     = 0b0;
  let Inst{8-5}   = Pn;
  let Inst{4}     = 0b0;
  let Inst{3-0}   = Pd;
}

multiclass sve_int_perm_bin_perm_pp<bits<3> opc, string asm,
                                    SDPatternOperator op> {
  def _B : sve_int_perm_bin_perm_pp<opc, 0b00, asm, PPR8>;
  def _H : sve_int_perm_bin_perm_pp<opc, 0b01, asm, PPR16>;
  def _S : sve_int_perm_bin_perm_pp<opc, 0b10, asm, PPR32>;
  def _D : sve_int_perm_bin_perm_pp<opc, 0b11, asm, PPR64>;

  def : SVE_2_Op_Pat<nxv16i1, op, nxv16i1, nxv16i1, !cast<Instruction>(NAME # _B)>;
  def : SVE_2_Op_Pat<nxv8i1, op, nxv8i1,  nxv8i1,  !cast<Instruction>(NAME # _H)>;
  def : SVE_2_Op_Pat<nxv4i1, op, nxv4i1,  nxv4i1,  !cast<Instruction>(NAME # _S)>;
  def : SVE_2_Op_Pat<nxv2i1, op, nxv2i1,  nxv2i1,  !cast<Instruction>(NAME # _D)>;
}

class sve_int_perm_punpk<bit opc, string asm>
: I<(outs PPR16:$Pd), (ins PPR8:$Pn),
  asm, "\t$Pd, $Pn",
  "",
  []>, Sched<[]> {
  bits<4> Pd;
  bits<4> Pn;
  let Inst{31-17} = 0b000001010011000;
  let Inst{16}    = opc;
  let Inst{15-9}  = 0b0100000;
  let Inst{8-5}   = Pn;
  let Inst{4}     = 0b0;
  let Inst{3-0}   = Pd;
}

multiclass sve_int_perm_punpk<bit opc, string asm, SDPatternOperator op> {
  def NAME : sve_int_perm_punpk<opc, asm>;

  def : SVE_1_Op_Pat<nxv8i1, op, nxv16i1, !cast<Instruction>(NAME)>;
  def : SVE_1_Op_Pat<nxv4i1, op, nxv8i1,  !cast<Instruction>(NAME)>;
  def : SVE_1_Op_Pat<nxv2i1, op, nxv4i1,  !cast<Instruction>(NAME)>;
}

class sve_int_rdffr_pred<bit s, string asm>
: I<(outs PPR8:$Pd), (ins PPRAny:$Pg),
  asm, "\t$Pd, $Pg/z",
  "",
  []>, Sched<[]> {
  bits<4> Pd;
  bits<4> Pg;
  let Inst{31-23} = 0b001001010;
  let Inst{22}    = s;
  let Inst{21-9}  = 0b0110001111000;
  let Inst{8-5}   = Pg;
  let Inst{4}     = 0;
  let Inst{3-0}   = Pd;

  let Defs = !if(s, [NZCV], []);
  let Uses = [FFR];
}

multiclass sve_int_rdffr_pred<bit s, string asm, SDPatternOperator op> {
  def _REAL : sve_int_rdffr_pred<s, asm>;

  // We need a layer of indirection because early machine code passes balk at
  // physical register (i.e. FFR) uses that have no previous definition.
  let hasSideEffects = 1, hasNoSchedulingInfo = 1 in {
  def "" : Pseudo<(outs PPR8:$Pd), (ins PPRAny:$Pg), [(set (nxv16i1 PPR8:$Pd), (op (nxv16i1 PPRAny:$Pg)))]>,
           PseudoInstExpansion<(!cast<Instruction>(NAME # _REAL) PPR8:$Pd, PPRAny:$Pg)>;
  }
}

class sve_int_rdffr_unpred<string asm> : I<
  (outs PPR8:$Pd), (ins),
  asm, "\t$Pd",
  "",
  []>, Sched<[]> {
  bits<4> Pd;
  let Inst{31-4} = 0b0010010100011001111100000000;
  let Inst{3-0}   = Pd;

  let Uses = [FFR];
}

multiclass sve_int_rdffr_unpred<string asm, SDPatternOperator op> {
  def _REAL : sve_int_rdffr_unpred<asm>;

  // We need a layer of indirection because early machine code passes balk at
  // physical register (i.e. FFR) uses that have no previous definition.
  let hasSideEffects = 1, hasNoSchedulingInfo = 1 in {
  def "" : Pseudo<(outs PPR8:$Pd), (ins), [(set (nxv16i1 PPR8:$Pd), (op))]>,
           PseudoInstExpansion<(!cast<Instruction>(NAME # _REAL) PPR8:$Pd)>;
  }
}

class sve_int_wrffr<string asm, SDPatternOperator op>
: I<(outs), (ins PPR8:$Pn),
  asm, "\t$Pn",
  "",
  [(op (nxv16i1 PPR8:$Pn))]>, Sched<[]> {
  bits<4> Pn;
  let Inst{31-9} = 0b00100101001010001001000;
  let Inst{8-5}  = Pn;
  let Inst{4-0}  = 0b00000;

  let hasSideEffects = 1;
  let Defs = [FFR];
}

class sve_int_setffr<string asm, SDPatternOperator op>
: I<(outs), (ins),
  asm, "",
  "",
  [(op)]>, Sched<[]> {
  let Inst{31-0} = 0b00100101001011001001000000000000;

  let hasSideEffects = 1;
  let Defs = [FFR];
}

//===----------------------------------------------------------------------===//
// SVE Permute Vector - Predicated Group
//===----------------------------------------------------------------------===//

class sve_int_perm_clast_rz<bits<2> sz8_64, bit ab, string asm,
                            ZPRRegOp zprty, RegisterClass rt>
: I<(outs rt:$Rdn), (ins PPR3bAny:$Pg, rt:$_Rdn, zprty:$Zm),
  asm, "\t$Rdn, $Pg, $_Rdn, $Zm",
  "",
  []>, Sched<[]> {
  bits<3> Pg;
  bits<5> Rdn;
  bits<5> Zm;
  let Inst{31-24} = 0b00000101;
  let Inst{23-22} = sz8_64;
  let Inst{21-17} = 0b11000;
  let Inst{16}    = ab;
  let Inst{15-13} = 0b101;
  let Inst{12-10} = Pg;
  let Inst{9-5}   = Zm;
  let Inst{4-0}   = Rdn;

  let Constraints = "$Rdn = $_Rdn";
}

multiclass sve_int_perm_clast_rz<bit ab, string asm, SDPatternOperator op> {
  def _B : sve_int_perm_clast_rz<0b00, ab, asm, ZPR8, GPR32>;
  def _H : sve_int_perm_clast_rz<0b01, ab, asm, ZPR16, GPR32>;
  def _S : sve_int_perm_clast_rz<0b10, ab, asm, ZPR32, GPR32>;
  def _D : sve_int_perm_clast_rz<0b11, ab, asm, ZPR64, GPR64>;

  def : SVE_3_Op_Pat<i32, op, nxv16i1, i32, nxv16i8, !cast<Instruction>(NAME # _B)>;
  def : SVE_3_Op_Pat<i32, op, nxv8i1,  i32, nxv8i16, !cast<Instruction>(NAME # _H)>;
  def : SVE_3_Op_Pat<i32, op, nxv4i1,  i32, nxv4i32, !cast<Instruction>(NAME # _S)>;
  def : SVE_3_Op_Pat<i64, op, nxv2i1,  i64, nxv2i64, !cast<Instruction>(NAME # _D)>;
}

class sve_int_perm_clast_vz<bits<2> sz8_64, bit ab, string asm,
                            ZPRRegOp zprty, RegisterClass rt>
: I<(outs rt:$Vdn), (ins PPR3bAny:$Pg, rt:$_Vdn, zprty:$Zm),
  asm, "\t$Vdn, $Pg, $_Vdn, $Zm",
  "",
  []>, Sched<[]> {
  bits<3> Pg;
  bits<5> Vdn;
  bits<5> Zm;
  let Inst{31-24} = 0b00000101;
  let Inst{23-22} = sz8_64;
  let Inst{21-17} = 0b10101;
  let Inst{16}    = ab;
  let Inst{15-13} = 0b100;
  let Inst{12-10} = Pg;
  let Inst{9-5}   = Zm;
  let Inst{4-0}   = Vdn;

  let Constraints = "$Vdn = $_Vdn";
}

multiclass sve_int_perm_clast_vz<bit ab, string asm, SDPatternOperator op> {
  def _B : sve_int_perm_clast_vz<0b00, ab, asm, ZPR8, FPR8>;
  def _H : sve_int_perm_clast_vz<0b01, ab, asm, ZPR16, FPR16>;
  def _S : sve_int_perm_clast_vz<0b10, ab, asm, ZPR32, FPR32>;
  def _D : sve_int_perm_clast_vz<0b11, ab, asm, ZPR64, FPR64>;

  def : SVE_3_Op_Pat<f16, op, nxv8i1, f16, nxv8f16, !cast<Instruction>(NAME # _H)>;
  def : SVE_3_Op_Pat<f32, op, nxv4i1, f32, nxv4f32, !cast<Instruction>(NAME # _S)>;
  def : SVE_3_Op_Pat<f64, op, nxv2i1, f64, nxv2f64, !cast<Instruction>(NAME # _D)>;

  def : SVE_3_Op_Pat<bf16, op, nxv8i1, bf16, nxv8bf16, !cast<Instruction>(NAME # _H)>;
}

class sve_int_perm_clast_zz<bits<2> sz8_64, bit ab, string asm,
                            ZPRRegOp zprty>
: I<(outs zprty:$Zdn), (ins PPR3bAny:$Pg, zprty:$_Zdn, zprty:$Zm),
  asm, "\t$Zdn, $Pg, $_Zdn, $Zm",
  "",
  []>, Sched<[]> {
  bits<3> Pg;
  bits<5> Zdn;
  bits<5> Zm;
  let Inst{31-24} = 0b00000101;
  let Inst{23-22} = sz8_64;
  let Inst{21-17} = 0b10100;
  let Inst{16}    = ab;
  let Inst{15-13} = 0b100;
  let Inst{12-10} = Pg;
  let Inst{9-5}   = Zm;
  let Inst{4-0}   = Zdn;

  let Constraints = "$Zdn = $_Zdn";
  let DestructiveInstType = DestructiveOther;
  let ElementSize = ElementSizeNone;
}

multiclass sve_int_perm_clast_zz<bit ab, string asm, SDPatternOperator op> {
  def _B : sve_int_perm_clast_zz<0b00, ab, asm, ZPR8>;
  def _H : sve_int_perm_clast_zz<0b01, ab, asm, ZPR16>;
  def _S : sve_int_perm_clast_zz<0b10, ab, asm, ZPR32>;
  def _D : sve_int_perm_clast_zz<0b11, ab, asm, ZPR64>;

  def : SVE_3_Op_Pat<nxv16i8, op, nxv16i1, nxv16i8, nxv16i8, !cast<Instruction>(NAME # _B)>;
  def : SVE_3_Op_Pat<nxv8i16, op, nxv8i1,  nxv8i16, nxv8i16, !cast<Instruction>(NAME # _H)>;
  def : SVE_3_Op_Pat<nxv4i32, op, nxv4i1,  nxv4i32, nxv4i32, !cast<Instruction>(NAME # _S)>;
  def : SVE_3_Op_Pat<nxv2i64, op, nxv2i1,  nxv2i64, nxv2i64, !cast<Instruction>(NAME # _D)>;

  def : SVE_3_Op_Pat<nxv8f16, op, nxv8i1, nxv8f16, nxv8f16, !cast<Instruction>(NAME # _H)>;
  def : SVE_3_Op_Pat<nxv4f32, op, nxv4i1, nxv4f32, nxv4f32, !cast<Instruction>(NAME # _S)>;
  def : SVE_3_Op_Pat<nxv2f64, op, nxv2i1, nxv2f64, nxv2f64, !cast<Instruction>(NAME # _D)>;

  def : SVE_3_Op_Pat<nxv8bf16, op, nxv8i1, nxv8bf16, nxv8bf16, !cast<Instruction>(NAME # _H)>;
}

class sve_int_perm_last_r<bits<2> sz8_64, bit ab, string asm,
                          ZPRRegOp zprty, RegisterClass resultRegType>
: I<(outs resultRegType:$Rd), (ins PPR3bAny:$Pg, zprty:$Zn),
  asm, "\t$Rd, $Pg, $Zn",
  "",
  []>, Sched<[]> {
  bits<3> Pg;
  bits<5> Rd;
  bits<5> Zn;
  let Inst{31-24} = 0b00000101;
  let Inst{23-22} = sz8_64;
  let Inst{21-17} = 0b10000;
  let Inst{16}    = ab;
  let Inst{15-13} = 0b101;
  let Inst{12-10} = Pg;
  let Inst{9-5}   = Zn;
  let Inst{4-0}   = Rd;
}

multiclass sve_int_perm_last_r<bit ab, string asm, SDPatternOperator op> {
  def _B : sve_int_perm_last_r<0b00, ab, asm, ZPR8, GPR32>;
  def _H : sve_int_perm_last_r<0b01, ab, asm, ZPR16, GPR32>;
  def _S : sve_int_perm_last_r<0b10, ab, asm, ZPR32, GPR32>;
  def _D : sve_int_perm_last_r<0b11, ab, asm, ZPR64, GPR64>;

  def : SVE_2_Op_Pat<i32, op, nxv16i1, nxv16i8, !cast<Instruction>(NAME # _B)>;
  def : SVE_2_Op_Pat<i32, op, nxv8i1,  nxv8i16, !cast<Instruction>(NAME # _H)>;
  def : SVE_2_Op_Pat<i32, op, nxv4i1,  nxv4i32, !cast<Instruction>(NAME # _S)>;
  def : SVE_2_Op_Pat<i64, op, nxv2i1,  nxv2i64, !cast<Instruction>(NAME # _D)>;
}

class sve_int_perm_last_v<bits<2> sz8_64, bit ab, string asm,
                          ZPRRegOp zprty, RegisterClass dstRegtype>
: I<(outs dstRegtype:$Vd), (ins PPR3bAny:$Pg, zprty:$Zn),
  asm, "\t$Vd, $Pg, $Zn",
  "",
  []>, Sched<[]> {
  bits<3> Pg;
  bits<5> Vd;
  bits<5> Zn;
  let Inst{31-24} = 0b00000101;
  let Inst{23-22} = sz8_64;
  let Inst{21-17} = 0b10001;
  let Inst{16}    = ab;
  let Inst{15-13} = 0b100;
  let Inst{12-10} = Pg;
  let Inst{9-5}   = Zn;
  let Inst{4-0}   = Vd;
}

multiclass sve_int_perm_last_v<bit ab, string asm, SDPatternOperator op> {
  def _B : sve_int_perm_last_v<0b00, ab, asm, ZPR8, FPR8>;
  def _H : sve_int_perm_last_v<0b01, ab, asm, ZPR16, FPR16>;
  def _S : sve_int_perm_last_v<0b10, ab, asm, ZPR32, FPR32>;
  def _D : sve_int_perm_last_v<0b11, ab, asm, ZPR64, FPR64>;

  def : SVE_2_Op_Pat<f16, op, nxv8i1,  nxv8f16, !cast<Instruction>(NAME # _H)>;
  def : SVE_2_Op_Pat<f32, op, nxv4i1,  nxv4f32, !cast<Instruction>(NAME # _S)>;
  def : SVE_2_Op_Pat<f32, op, nxv2i1,  nxv2f32, !cast<Instruction>(NAME # _S)>;
  def : SVE_2_Op_Pat<f64, op, nxv2i1,  nxv2f64, !cast<Instruction>(NAME # _D)>;

  def : SVE_2_Op_Pat<bf16, op, nxv8i1,  nxv8bf16, !cast<Instruction>(NAME # _H)>;
}

class sve_int_perm_splice<bits<2> sz8_64, string asm, ZPRRegOp zprty>
: I<(outs zprty:$Zdn), (ins PPR3bAny:$Pg, zprty:$_Zdn, zprty:$Zm),
  asm, "\t$Zdn, $Pg, $_Zdn, $Zm",
  "",
  []>, Sched<[]> {
  bits<3> Pg;
  bits<5> Zdn;
  bits<5> Zm;
  let Inst{31-24} = 0b00000101;
  let Inst{23-22} = sz8_64;
  let Inst{21-13} = 0b101100100;
  let Inst{12-10} = Pg;
  let Inst{9-5}   = Zm;
  let Inst{4-0}   = Zdn;

  let Constraints = "$Zdn = $_Zdn";
  let DestructiveInstType = DestructiveOther;
  let ElementSize = ElementSizeNone;
}

multiclass sve_int_perm_splice<string asm, SDPatternOperator op> {
  def _B : sve_int_perm_splice<0b00, asm, ZPR8>;
  def _H : sve_int_perm_splice<0b01, asm, ZPR16>;
  def _S : sve_int_perm_splice<0b10, asm, ZPR32>;
  def _D : sve_int_perm_splice<0b11, asm, ZPR64>;

  def : SVE_3_Op_Pat<nxv16i8, op, nxv16i1, nxv16i8, nxv16i8, !cast<Instruction>(NAME # _B)>;
  def : SVE_3_Op_Pat<nxv8i16, op, nxv8i1,  nxv8i16, nxv8i16, !cast<Instruction>(NAME # _H)>;
  def : SVE_3_Op_Pat<nxv4i32, op, nxv4i1,  nxv4i32, nxv4i32, !cast<Instruction>(NAME # _S)>;
  def : SVE_3_Op_Pat<nxv2i64, op, nxv2i1,  nxv2i64, nxv2i64, !cast<Instruction>(NAME # _D)>;

  def : SVE_3_Op_Pat<nxv8f16, op, nxv8i1,  nxv8f16, nxv8f16, !cast<Instruction>(NAME # _H)>;
  def : SVE_3_Op_Pat<nxv4f32, op, nxv4i1,  nxv4f32, nxv4f32, !cast<Instruction>(NAME # _S)>;
  def : SVE_3_Op_Pat<nxv2f64, op, nxv2i1,  nxv2f64, nxv2f64, !cast<Instruction>(NAME # _D)>;

  def : SVE_3_Op_Pat<nxv8bf16, op, nxv8i1, nxv8bf16, nxv8bf16, !cast<Instruction>(NAME # _H)>;
}

class sve2_int_perm_splice_cons<bits<2> sz8_64, string asm,
                               ZPRRegOp zprty, RegisterOperand VecList>
: I<(outs zprty:$Zd), (ins PPR3bAny:$Pg, VecList:$Zn),
  asm, "\t$Zd, $Pg, $Zn",
  "",
  []>, Sched<[]> {
  bits<3> Pg;
  bits<5> Zn;
  bits<5> Zd;
  let Inst{31-24} = 0b00000101;
  let Inst{23-22} = sz8_64;
  let Inst{21-13} = 0b101101100;
  let Inst{12-10} = Pg;
  let Inst{9-5}   = Zn;
  let Inst{4-0}   = Zd;
}

multiclass sve2_int_perm_splice_cons<string asm> {
  def _B : sve2_int_perm_splice_cons<0b00, asm, ZPR8,  ZZ_b>;
  def _H : sve2_int_perm_splice_cons<0b01, asm, ZPR16, ZZ_h>;
  def _S : sve2_int_perm_splice_cons<0b10, asm, ZPR32, ZZ_s>;
  def _D : sve2_int_perm_splice_cons<0b11, asm, ZPR64, ZZ_d>;
}

class sve_int_perm_rev<bits<2> sz8_64, bits<2> opc, string asm,
                       ZPRRegOp zprty>
: I<(outs zprty:$Zd), (ins zprty:$_Zd, PPR3bAny:$Pg, zprty:$Zn),
  asm, "\t$Zd, $Pg/m, $Zn",
  "",
  []>, Sched<[]> {
  bits<5> Zd;
  bits<3> Pg;
  bits<5> Zn;
  let Inst{31-24} = 0b00000101;
  let Inst{23-22} = sz8_64;
  let Inst{21-18} = 0b1001;
  let Inst{17-16} = opc;
  let Inst{15-13} = 0b100;
  let Inst{12-10} = Pg;
  let Inst{9-5}   = Zn;
  let Inst{4-0}   = Zd;

  let Constraints = "$Zd = $_Zd";
  let DestructiveInstType = DestructiveOther;
  let ElementSize = zprty.ElementSize;
}

multiclass sve_int_perm_rev_rbit<string asm, SDPatternOperator op> {
  def _B : sve_int_perm_rev<0b00, 0b11, asm, ZPR8>;
  def _H : sve_int_perm_rev<0b01, 0b11, asm, ZPR16>;
  def _S : sve_int_perm_rev<0b10, 0b11, asm, ZPR32>;
  def _D : sve_int_perm_rev<0b11, 0b11, asm, ZPR64>;

  def : SVE_1_Op_Passthru_Pat<nxv16i8, op, nxv16i1, nxv16i8, !cast<Instruction>(NAME # _B)>;
  def : SVE_1_Op_Passthru_Pat<nxv8i16, op, nxv8i1,  nxv8i16, !cast<Instruction>(NAME # _H)>;
  def : SVE_1_Op_Passthru_Pat<nxv4i32, op, nxv4i1,  nxv4i32, !cast<Instruction>(NAME # _S)>;
  def : SVE_1_Op_Passthru_Pat<nxv2i64, op, nxv2i1,  nxv2i64, !cast<Instruction>(NAME # _D)>;
}

multiclass sve_int_perm_rev_revb<string asm, SDPatternOperator op> {
  def _H : sve_int_perm_rev<0b01, 0b00, asm, ZPR16>;
  def _S : sve_int_perm_rev<0b10, 0b00, asm, ZPR32>;
  def _D : sve_int_perm_rev<0b11, 0b00, asm, ZPR64>;

  def : SVE_1_Op_Passthru_Pat<nxv8i16, op, nxv8i1,  nxv8i16, !cast<Instruction>(NAME # _H)>;
  def : SVE_1_Op_Passthru_Pat<nxv4i32, op, nxv4i1,  nxv4i32, !cast<Instruction>(NAME # _S)>;
  def : SVE_1_Op_Passthru_Pat<nxv2i64, op, nxv2i1,  nxv2i64, !cast<Instruction>(NAME # _D)>;
}

multiclass sve_int_perm_rev_revh<string asm, SDPatternOperator op> {
  def _S : sve_int_perm_rev<0b10, 0b01, asm, ZPR32>;
  def _D : sve_int_perm_rev<0b11, 0b01, asm, ZPR64>;

  def : SVE_3_Op_Pat<nxv4i32, op, nxv4i32, nxv4i1,  nxv4i32, !cast<Instruction>(NAME # _S)>;
  def : SVE_3_Op_Pat<nxv2i64, op, nxv2i64, nxv2i1,  nxv2i64, !cast<Instruction>(NAME # _D)>;
}

multiclass sve_int_perm_rev_revw<string asm, SDPatternOperator op> {
  def _D : sve_int_perm_rev<0b11, 0b10, asm, ZPR64>;

  def : SVE_3_Op_Pat<nxv2i64, op, nxv2i64, nxv2i1,  nxv2i64, !cast<Instruction>(NAME # _D)>;
}

class sve_int_perm_cpy_r<bits<2> sz8_64, string asm, ZPRRegOp zprty,
                         RegisterClass srcRegType>
: I<(outs zprty:$Zd), (ins zprty:$_Zd, PPR3bAny:$Pg, srcRegType:$Rn),
  asm, "\t$Zd, $Pg/m, $Rn",
  "",
  []>, Sched<[]> {
  bits<3> Pg;
  bits<5> Rn;
  bits<5> Zd;
  let Inst{31-24} = 0b00000101;
  let Inst{23-22} = sz8_64;
  let Inst{21-13} = 0b101000101;
  let Inst{12-10} = Pg;
  let Inst{9-5}   = Rn;
  let Inst{4-0}   = Zd;

  let Constraints = "$Zd = $_Zd";
  let DestructiveInstType = DestructiveOther;
  let ElementSize = zprty.ElementSize;
}

multiclass sve_int_perm_cpy_r<string asm, SDPatternOperator op> {
  def _B : sve_int_perm_cpy_r<0b00, asm, ZPR8, GPR32sp>;
  def _H : sve_int_perm_cpy_r<0b01, asm, ZPR16, GPR32sp>;
  def _S : sve_int_perm_cpy_r<0b10, asm, ZPR32, GPR32sp>;
  def _D : sve_int_perm_cpy_r<0b11, asm, ZPR64, GPR64sp>;

  def : InstAlias<"mov $Zd, $Pg/m, $Rn",
                  (!cast<Instruction>(NAME # _B) ZPR8:$Zd, PPR3bAny:$Pg, GPR32sp:$Rn), 1>;
  def : InstAlias<"mov $Zd, $Pg/m, $Rn",
                  (!cast<Instruction>(NAME # _H) ZPR16:$Zd, PPR3bAny:$Pg, GPR32sp:$Rn), 1>;
  def : InstAlias<"mov $Zd, $Pg/m, $Rn",
                  (!cast<Instruction>(NAME # _S) ZPR32:$Zd, PPR3bAny:$Pg, GPR32sp:$Rn), 1>;
  def : InstAlias<"mov $Zd, $Pg/m, $Rn",
                  (!cast<Instruction>(NAME # _D) ZPR64:$Zd, PPR3bAny:$Pg, GPR64sp:$Rn), 1>;

  def : Pat<(nxv16i8 (op nxv16i1:$pg, i32:$splat, nxv16i8:$passthru)),
            (!cast<Instruction>(NAME # _B) $passthru, $pg, $splat)>;
  def : Pat<(nxv8i16 (op nxv8i1:$pg, i32:$splat, nxv8i16:$passthru)),
            (!cast<Instruction>(NAME # _H) $passthru, $pg, $splat)>;
  def : Pat<(nxv4i32 (op nxv4i1:$pg, i32:$splat, nxv4i32:$passthru)),
            (!cast<Instruction>(NAME # _S) $passthru, $pg, $splat)>;
  def : Pat<(nxv2i64 (op nxv2i1:$pg, i64:$splat, nxv2i64:$passthru)),
            (!cast<Instruction>(NAME # _D) $passthru, $pg, $splat)>;
}

class sve_int_perm_cpy_v<bits<2> sz8_64, string asm, ZPRRegOp zprty,
                         RegisterClass srcRegtype>
: I<(outs zprty:$Zd), (ins zprty:$_Zd, PPR3bAny:$Pg, srcRegtype:$Vn),
  asm, "\t$Zd, $Pg/m, $Vn",
  "",
  []>, Sched<[]> {
  bits<3> Pg;
  bits<5> Vn;
  bits<5> Zd;
  let Inst{31-24} = 0b00000101;
  let Inst{23-22} = sz8_64;
  let Inst{21-13} = 0b100000100;
  let Inst{12-10} = Pg;
  let Inst{9-5}   = Vn;
  let Inst{4-0}   = Zd;

  let Constraints = "$Zd = $_Zd";
  let DestructiveInstType = DestructiveOther;
  let ElementSize = zprty.ElementSize;
}

multiclass sve_int_perm_cpy_v<string asm, SDPatternOperator op> {
  def _B : sve_int_perm_cpy_v<0b00, asm, ZPR8, FPR8>;
  def _H : sve_int_perm_cpy_v<0b01, asm, ZPR16, FPR16>;
  def _S : sve_int_perm_cpy_v<0b10, asm, ZPR32, FPR32>;
  def _D : sve_int_perm_cpy_v<0b11, asm, ZPR64, FPR64>;

  def : InstAlias<"mov $Zd, $Pg/m, $Vn",
                  (!cast<Instruction>(NAME # _B) ZPR8:$Zd, PPR3bAny:$Pg, FPR8:$Vn), 1>;
  def : InstAlias<"mov $Zd, $Pg/m, $Vn",
                  (!cast<Instruction>(NAME # _H) ZPR16:$Zd, PPR3bAny:$Pg, FPR16:$Vn), 1>;
  def : InstAlias<"mov $Zd, $Pg/m, $Vn",
                  (!cast<Instruction>(NAME # _S) ZPR32:$Zd, PPR3bAny:$Pg, FPR32:$Vn), 1>;
  def : InstAlias<"mov $Zd, $Pg/m, $Vn",
                  (!cast<Instruction>(NAME # _D) ZPR64:$Zd, PPR3bAny:$Pg, FPR64:$Vn), 1>;

  def : Pat<(nxv8f16 (op nxv8i1:$pg, f16:$splat, nxv8f16:$passthru)),
            (!cast<Instruction>(NAME # _H) $passthru, $pg, $splat)>;
  def : Pat<(nxv2f32 (op nxv2i1:$pg, f32:$splat, nxv2f32:$passthru)),
            (!cast<Instruction>(NAME # _S) $passthru, $pg, $splat)>;
  def : Pat<(nxv4f32 (op nxv4i1:$pg, f32:$splat, nxv4f32:$passthru)),
            (!cast<Instruction>(NAME # _S) $passthru, $pg, $splat)>;
  def : Pat<(nxv2f64 (op nxv2i1:$pg, f64:$splat, nxv2f64:$passthru)),
            (!cast<Instruction>(NAME # _D) $passthru, $pg, $splat)>;

  def : Pat<(nxv8bf16 (op nxv8i1:$pg, bf16:$splat, nxv8bf16:$passthru)),
            (!cast<Instruction>(NAME # _H) $passthru, $pg, $splat)>;
}

class sve_int_perm_compact<bit sz, string asm, ZPRRegOp zprty>
: I<(outs zprty:$Zd), (ins PPR3bAny:$Pg, zprty:$Zn),
  asm, "\t$Zd, $Pg, $Zn",
  "",
  []>, Sched<[]> {
  bits<3> Pg;
  bits<5> Zd;
  bits<5> Zn;
  let Inst{31-23} = 0b000001011;
  let Inst{22}    = sz;
  let Inst{21-13} = 0b100001100;
  let Inst{12-10} = Pg;
  let Inst{9-5}   = Zn;
  let Inst{4-0}   = Zd;
}

multiclass sve_int_perm_compact<string asm, SDPatternOperator op> {
  def _S : sve_int_perm_compact<0b0, asm, ZPR32>;
  def _D : sve_int_perm_compact<0b1, asm, ZPR64>;

  def : SVE_2_Op_Pat<nxv4i32, op, nxv4i1, nxv4i32, !cast<Instruction>(NAME # _S)>;
  def : SVE_2_Op_Pat<nxv4f32, op, nxv4i1, nxv4f32, !cast<Instruction>(NAME # _S)>;
  def : SVE_2_Op_Pat<nxv2i64, op, nxv2i1, nxv2i64, !cast<Instruction>(NAME # _D)>;
  def : SVE_2_Op_Pat<nxv2f64, op, nxv2i1, nxv2f64, !cast<Instruction>(NAME # _D)>;
}

//===----------------------------------------------------------------------===//
// SVE Memory - Contiguous Load Group
//===----------------------------------------------------------------------===//

class sve_mem_cld_si_base<bits<4> dtype, bit nf, string asm,
                          RegisterOperand VecList>
: I<(outs VecList:$Zt), (ins PPR3bAny:$Pg, GPR64sp:$Rn, simm4s1:$imm4),
  asm, "\t$Zt, $Pg/z, [$Rn, $imm4, mul vl]",
  "",
  []>, Sched<[]> {
  bits<3> Pg;
  bits<5> Rn;
  bits<5> Zt;
  bits<4> imm4;
  let Inst{31-25} = 0b1010010;
  let Inst{24-21} = dtype;
  let Inst{20}    = nf;
  let Inst{19-16} = imm4;
  let Inst{15-13} = 0b101;
  let Inst{12-10} = Pg;
  let Inst{9-5}   = Rn;
  let Inst{4-0}   = Zt;

  let mayLoad = 1;
  let Uses = !if(nf, [FFR], []);
  let Defs = !if(nf, [FFR], []);
}

multiclass sve_mem_cld_si_base<bits<4> dtype, bit nf, string asm,
                               RegisterOperand listty, ZPRRegOp zprty> {
  def _REAL : sve_mem_cld_si_base<dtype, nf, asm, listty>;

  def : InstAlias<asm # "\t$Zt, $Pg/z, [$Rn]",
                  (!cast<Instruction>(NAME # _REAL) zprty:$Zt, PPR3bAny:$Pg, GPR64sp:$Rn, 0), 0>;
  def : InstAlias<asm # "\t$Zt, $Pg/z, [$Rn, $imm4, mul vl]",
                  (!cast<Instruction>(NAME # _REAL) zprty:$Zt, PPR3bAny:$Pg, GPR64sp:$Rn, simm4s1:$imm4), 0>;
  def : InstAlias<asm # "\t$Zt, $Pg/z, [$Rn]",
                  (!cast<Instruction>(NAME # _REAL) listty:$Zt, PPR3bAny:$Pg, GPR64sp:$Rn, 0), 1>;

  // We need a layer of indirection because early machine code passes balk at
  // physical register (i.e. FFR) uses that have no previous definition.
  let hasSideEffects = 1, hasNoSchedulingInfo = 1, mayLoad = 1 in {
  def "" : Pseudo<(outs listty:$Zt), (ins PPR3bAny:$Pg, GPR64sp:$Rn, simm4s1:$imm4), []>,
           PseudoInstExpansion<(!cast<Instruction>(NAME # _REAL) listty:$Zt, PPR3bAny:$Pg, GPR64sp:$Rn, simm4s1:$imm4)>;
  }
}

multiclass sve_mem_cld_si<bits<4> dtype, string asm, RegisterOperand listty,
                          ZPRRegOp zprty>
: sve_mem_cld_si_base<dtype, 0, asm, listty, zprty>;

class sve_mem_cldnt_si_base<bits<2> msz, string asm, RegisterOperand VecList>
: I<(outs VecList:$Zt), (ins PPR3bAny:$Pg, GPR64sp:$Rn, simm4s1:$imm4),
  asm, "\t$Zt, $Pg/z, [$Rn, $imm4, mul vl]",
  "",
  []>, Sched<[]> {
  bits<5> Zt;
  bits<3> Pg;
  bits<5> Rn;
  bits<4> imm4;
  let Inst{31-25} = 0b1010010;
  let Inst{24-23} = msz;
  let Inst{22-20} = 0b000;
  let Inst{19-16} = imm4;
  let Inst{15-13} = 0b111;
  let Inst{12-10} = Pg;
  let Inst{9-5}   = Rn;
  let Inst{4-0}   = Zt;

  let mayLoad = 1;
}

multiclass sve_mem_cldnt_si<bits<2> msz, string asm, RegisterOperand listty,
                            ZPRRegOp zprty> {
  def NAME : sve_mem_cldnt_si_base<msz, asm, listty>;

  def : InstAlias<asm # "\t$Zt, $Pg/z, [$Rn]",
                  (!cast<Instruction>(NAME) zprty:$Zt, PPR3bAny:$Pg, GPR64sp:$Rn, 0), 0>;
  def : InstAlias<asm # "\t$Zt, $Pg/z, [$Rn, $imm4, mul vl]",
                  (!cast<Instruction>(NAME) zprty:$Zt, PPR3bAny:$Pg, GPR64sp:$Rn, simm4s1:$imm4), 0>;
  def : InstAlias<asm # "\t$Zt, $Pg/z, [$Rn]",
                  (!cast<Instruction>(NAME) listty:$Zt, PPR3bAny:$Pg, GPR64sp:$Rn, 0), 1>;
}

class sve_mem_cldnt_ss_base<bits<2> msz, string asm, RegisterOperand VecList,
                            RegisterOperand gprty>
: I<(outs VecList:$Zt), (ins PPR3bAny:$Pg, GPR64sp:$Rn, gprty:$Rm),
  asm, "\t$Zt, $Pg/z, [$Rn, $Rm]",
  "",
  []>, Sched<[]> {
  bits<3> Pg;
  bits<5> Rm;
  bits<5> Rn;
  bits<5> Zt;
  let Inst{31-25} = 0b1010010;
  let Inst{24-23} = msz;
  let Inst{22-21} = 0b00;
  let Inst{20-16} = Rm;
  let Inst{15-13} = 0b110;
  let Inst{12-10} = Pg;
  let Inst{9-5}   = Rn;
  let Inst{4-0}   = Zt;

  let mayLoad = 1;
}

multiclass sve_mem_cldnt_ss<bits<2> msz, string asm, RegisterOperand listty,
                            ZPRRegOp zprty, RegisterOperand gprty> {
  def NAME : sve_mem_cldnt_ss_base<msz, asm, listty, gprty>;

  def : InstAlias<asm # "\t$Zt, $Pg/z, [$Rn, $Rm]",
                 (!cast<Instruction>(NAME) zprty:$Zt, PPR3bAny:$Pg, GPR64sp:$Rn, gprty:$Rm), 0>;
}

class sve_mem_ldqr_si<bits<2> sz, string asm, RegisterOperand VecList>
: I<(outs VecList:$Zt), (ins PPR3bAny:$Pg, GPR64sp:$Rn, simm4s16:$imm4),
  asm, "\t$Zt, $Pg/z, [$Rn, $imm4]", "", []>, Sched<[]> {
  bits<5> Zt;
  bits<5> Rn;
  bits<3> Pg;
  bits<4> imm4;
  let Inst{31-25} = 0b1010010;
  let Inst{24-23} = sz;
  let Inst{22-20} = 0;
  let Inst{19-16} = imm4;
  let Inst{15-13} = 0b001;
  let Inst{12-10} = Pg;
  let Inst{9-5}   = Rn;
  let Inst{4-0}   = Zt;

  let mayLoad = 1;
}

multiclass sve_mem_ldqr_si<bits<2> sz, string asm, RegisterOperand listty,
                           ZPRRegOp zprty> {
  def NAME : sve_mem_ldqr_si<sz, asm, listty>;
  def : InstAlias<asm # "\t$Zt, $Pg/z, [$Rn]",
                  (!cast<Instruction>(NAME) listty:$Zt, PPR3bAny:$Pg, GPR64sp:$Rn, 0), 1>;
  def : InstAlias<asm # "\t$Zt, $Pg/z, [$Rn]",
                  (!cast<Instruction>(NAME) zprty:$Zt, PPR3bAny:$Pg, GPR64sp:$Rn, 0), 0>;
  def : InstAlias<asm # "\t$Zt, $Pg/z, [$Rn, $imm4]",
                  (!cast<Instruction>(NAME) zprty:$Zt, PPR3bAny:$Pg, GPR64sp:$Rn, simm4s16:$imm4), 0>;
}

class sve_mem_ldqr_ss<bits<2> sz, string asm, RegisterOperand VecList,
                      RegisterOperand gprty>
: I<(outs VecList:$Zt), (ins PPR3bAny:$Pg, GPR64sp:$Rn, gprty:$Rm),
  asm, "\t$Zt, $Pg/z, [$Rn, $Rm]", "", []>, Sched<[]> {
  bits<5> Zt;
  bits<3> Pg;
  bits<5> Rn;
  bits<5> Rm;
  let Inst{31-25} = 0b1010010;
  let Inst{24-23} = sz;
  let Inst{22-21} = 0;
  let Inst{20-16} = Rm;
  let Inst{15-13} = 0;
  let Inst{12-10} = Pg;
  let Inst{9-5}   = Rn;
  let Inst{4-0}   = Zt;

  let mayLoad = 1;
}

multiclass sve_mem_ldqr_ss<bits<2> sz, string asm, RegisterOperand listty,
                           ZPRRegOp zprty, RegisterOperand gprty> {
  def NAME : sve_mem_ldqr_ss<sz, asm, listty, gprty>;

  def : InstAlias<asm # "\t$Zt, $Pg/z, [$Rn, $Rm]",
                  (!cast<Instruction>(NAME) zprty:$Zt, PPR3bAny:$Pg, GPR64sp:$Rn, gprty:$Rm), 0>;
}

class sve_mem_ld_dup<bits<2> dtypeh, bits<2> dtypel, string asm,
                     RegisterOperand VecList, Operand immtype>
: I<(outs VecList:$Zt), (ins PPR3bAny:$Pg, GPR64sp:$Rn, immtype:$imm6),
  asm, "\t$Zt, $Pg/z, [$Rn, $imm6]",
  "",
  []>, Sched<[]> {
  bits<3> Pg;
  bits<5> Rn;
  bits<5> Zt;
  bits<6> imm6;
  let Inst{31-25} = 0b1000010;
  let Inst{24-23} = dtypeh;
  let Inst{22}    = 1;
  let Inst{21-16} = imm6;
  let Inst{15}    = 0b1;
  let Inst{14-13} = dtypel;
  let Inst{12-10} = Pg;
  let Inst{9-5}   = Rn;
  let Inst{4-0}   = Zt;

  let mayLoad = 1;
}

multiclass sve_mem_ld_dup<bits<2> dtypeh, bits<2> dtypel, string asm,
                          RegisterOperand zlistty, ZPRRegOp zprty, Operand immtype> {
  def NAME : sve_mem_ld_dup<dtypeh, dtypel, asm, zlistty, immtype>;

  def : InstAlias<asm # "\t$Zt, $Pg/z, [$Rn]",
                  (!cast<Instruction>(NAME) zprty:$Zt, PPR3bAny:$Pg, GPR64sp:$Rn, 0), 0>;
  def : InstAlias<asm # "\t$Zt, $Pg/z, [$Rn, $imm6]",
                  (!cast<Instruction>(NAME) zprty:$Zt, PPR3bAny:$Pg, GPR64sp:$Rn, immtype:$imm6), 0>;
  def : InstAlias<asm # "\t$Zt, $Pg/z, [$Rn]",
                  (!cast<Instruction>(NAME) zlistty:$Zt, PPR3bAny:$Pg, GPR64sp:$Rn, 0), 1>;
}

class sve_mem_cld_ss_base<bits<4> dtype, bit ff, dag iops, string asm,
                          RegisterOperand VecList>
: I<(outs VecList:$Zt), iops,
  asm, "\t$Zt, $Pg/z, [$Rn, $Rm]",
  "",
  []>, Sched<[]> {
  bits<5> Zt;
  bits<3> Pg;
  bits<5> Rm;
  bits<5> Rn;
  let Inst{31-25} = 0b1010010;
  let Inst{24-21} = dtype;
  let Inst{20-16} = Rm;
  let Inst{15-14} = 0b01;
  let Inst{13}    = ff;
  let Inst{12-10} = Pg;
  let Inst{9-5}   = Rn;
  let Inst{4-0}   = Zt;

  let mayLoad = 1;
  let Uses = !if(ff, [FFR], []);
  let Defs = !if(ff, [FFR], []);
}

multiclass sve_mem_cld_ss<bits<4> dtype, string asm, RegisterOperand listty,
                          ZPRRegOp zprty, RegisterOperand gprty> {
  def "" : sve_mem_cld_ss_base<dtype, 0, (ins PPR3bAny:$Pg, GPR64sp:$Rn, gprty:$Rm),
                               asm, listty>;

  def : InstAlias<asm # "\t$Zt, $Pg/z, [$Rn, $Rm]",
                 (!cast<Instruction>(NAME) zprty:$Zt, PPR3bAny:$Pg, GPR64sp:$Rn, gprty:$Rm), 0>;
}

multiclass sve_mem_cldff_ss<bits<4> dtype, string asm, RegisterOperand listty,
                            ZPRRegOp zprty, RegisterOperand gprty> {
  def _REAL : sve_mem_cld_ss_base<dtype, 1, (ins PPR3bAny:$Pg, GPR64sp:$Rn, gprty:$Rm),
                                  asm, listty>;

  def : InstAlias<asm # "\t$Zt, $Pg/z, [$Rn, $Rm]",
                 (!cast<Instruction>(NAME # _REAL) zprty:$Zt, PPR3bAny:$Pg, GPR64sp:$Rn, gprty:$Rm), 0>;

  def : InstAlias<asm # "\t$Zt, $Pg/z, [$Rn]",
                 (!cast<Instruction>(NAME # _REAL) listty:$Zt, PPR3bAny:$Pg, GPR64sp:$Rn, XZR), 1>;

  def : InstAlias<asm # "\t$Zt, $Pg/z, [$Rn]",
                 (!cast<Instruction>(NAME # _REAL) zprty:$Zt, PPR3bAny:$Pg, GPR64sp:$Rn, XZR), 0>;

  // We need a layer of indirection because early machine code passes balk at
  // physical register (i.e. FFR) uses that have no previous definition.
  let hasSideEffects = 1, hasNoSchedulingInfo = 1 in {
  def "" : Pseudo<(outs listty:$Zt), (ins PPR3bAny:$Pg, GPR64sp:$Rn, gprty:$Rm), []>,
           PseudoInstExpansion<(!cast<Instruction>(NAME # _REAL) listty:$Zt, PPR3bAny:$Pg, GPR64sp:$Rn, gprty:$Rm)>;
  }
}

multiclass sve_mem_cldnf_si<bits<4> dtype, string asm, RegisterOperand listty,
                            ZPRRegOp zprty>
: sve_mem_cld_si_base<dtype, 1, asm, listty, zprty>;

class sve_mem_eld_si<bits<2> sz, bits<2> nregs, RegisterOperand VecList,
                     string asm, Operand immtype>
: I<(outs VecList:$Zt), (ins PPR3bAny:$Pg, GPR64sp:$Rn, immtype:$imm4),
  asm, "\t$Zt, $Pg/z, [$Rn, $imm4, mul vl]",
  "",
  []>, Sched<[]> {
  bits<5> Zt;
  bits<3> Pg;
  bits<5> Rn;
  bits<4> imm4;
  let Inst{31-25} = 0b1010010;
  let Inst{24-23} = sz;
  let Inst{22-21} = nregs;
  let Inst{20}    = 0;
  let Inst{19-16} = imm4;
  let Inst{15-13} = 0b111;
  let Inst{12-10} = Pg;
  let Inst{9-5}   = Rn;
  let Inst{4-0}   = Zt;

  let mayLoad = 1;
}

multiclass sve_mem_eld_si<bits<2> sz, bits<2> nregs, RegisterOperand VecList,
                          string asm, Operand immtype> {
  def NAME : sve_mem_eld_si<sz, nregs, VecList, asm, immtype>;

  def : InstAlias<asm # "\t$Zt, $Pg/z, [$Rn]",
                  (!cast<Instruction>(NAME) VecList:$Zt, PPR3bAny:$Pg, GPR64sp:$Rn, 0), 1>;
}

class sve_mem_eld_ss<bits<2> sz, bits<2> nregs, RegisterOperand VecList,
                     string asm, RegisterOperand gprty>
: I<(outs VecList:$Zt), (ins PPR3bAny:$Pg, GPR64sp:$Rn, gprty:$Rm),
  asm, "\t$Zt, $Pg/z, [$Rn, $Rm]",
  "",
  []>, Sched<[]> {
  bits<3> Pg;
  bits<5> Rm;
  bits<5> Rn;
  bits<5> Zt;
  let Inst{31-25} = 0b1010010;
  let Inst{24-23} = sz;
  let Inst{22-21} = nregs;
  let Inst{20-16} = Rm;
  let Inst{15-13} = 0b110;
  let Inst{12-10} = Pg;
  let Inst{9-5}   = Rn;
  let Inst{4-0}   = Zt;

  let mayLoad = 1;
}

//===----------------------------------------------------------------------===//
// SVE Memory - 32-bit Gather and Unsized Contiguous Group
//===----------------------------------------------------------------------===//

// bit xs      is '1' if offsets are signed
// bit scaled  is '1' if the offsets are scaled
class sve_mem_32b_gld_sv<bits<4> opc, bit xs, bit scaled, string asm,
                         RegisterOperand zprext>
: I<(outs Z_s:$Zt), (ins PPR3bAny:$Pg, GPR64sp:$Rn, zprext:$Zm),
  asm, "\t$Zt, $Pg/z, [$Rn, $Zm]",
  "",
  []>, Sched<[]> {
  bits<3> Pg;
  bits<5> Rn;
  bits<5> Zm;
  bits<5> Zt;
  let Inst{31-25} = 0b1000010;
  let Inst{24-23} = opc{3-2};
  let Inst{22}    = xs;
  let Inst{21}    = scaled;
  let Inst{20-16} = Zm;
  let Inst{15}    = 0b0;
  let Inst{14-13} = opc{1-0};
  let Inst{12-10} = Pg;
  let Inst{9-5}   = Rn;
  let Inst{4-0}   = Zt;

  let mayLoad = 1;
  let Defs = !if(!eq(opc{0}, 1), [FFR], []);
  let Uses = !if(!eq(opc{0}, 1), [FFR], []);
}

multiclass sve_mem_32b_gld_sv_32_scaled<bits<4> opc, string asm,
                                        SDPatternOperator sxtw_op,
                                        SDPatternOperator uxtw_op,
                                        RegisterOperand sxtw_opnd,
                                        RegisterOperand uxtw_opnd,
                                        ValueType vt> {
  def _UXTW_SCALED_REAL : sve_mem_32b_gld_sv<opc, 0, 1, asm, uxtw_opnd>;
  def _SXTW_SCALED_REAL : sve_mem_32b_gld_sv<opc, 1, 1, asm, sxtw_opnd>;

  def : InstAlias<asm # "\t$Zt, $Pg/z, [$Rn, $Zm]",
                  (!cast<Instruction>(NAME # _UXTW_SCALED_REAL) ZPR32:$Zt, PPR3bAny:$Pg, GPR64sp:$Rn, uxtw_opnd:$Zm), 0>;
  def : InstAlias<asm # "\t$Zt, $Pg/z, [$Rn, $Zm]",
                  (!cast<Instruction>(NAME # _SXTW_SCALED_REAL) ZPR32:$Zt, PPR3bAny:$Pg, GPR64sp:$Rn, sxtw_opnd:$Zm), 0>;

  // We need a layer of indirection because early machine code passes balk at
  // physical register (i.e. FFR) uses that have no previous definition.
  let hasSideEffects = 1, hasNoSchedulingInfo = 1 in {
  def _UXTW_SCALED : Pseudo<(outs Z_s:$Zt), (ins PPR3bAny:$Pg, GPR64sp:$Rn, uxtw_opnd:$Zm), []>,
                     PseudoInstExpansion<(!cast<Instruction>(NAME # _UXTW_SCALED_REAL) Z_s:$Zt, PPR3bAny:$Pg, GPR64sp:$Rn, uxtw_opnd:$Zm)>;
  def _SXTW_SCALED : Pseudo<(outs Z_s:$Zt), (ins PPR3bAny:$Pg, GPR64sp:$Rn, sxtw_opnd:$Zm), []>,
                     PseudoInstExpansion<(!cast<Instruction>(NAME # _SXTW_SCALED_REAL) Z_s:$Zt, PPR3bAny:$Pg, GPR64sp:$Rn, sxtw_opnd:$Zm)>;
  }

  def : Pat<(nxv4i32 (uxtw_op (nxv4i1 PPR:$gp), GPR64sp:$base, (nxv4i32 ZPR:$indices), vt)),
            (!cast<Instruction>(NAME # _UXTW_SCALED) PPR:$gp, GPR64sp:$base, ZPR:$indices)>;
  def : Pat<(nxv4i32 (sxtw_op (nxv4i1 PPR:$gp), GPR64sp:$base, (nxv4i32 ZPR:$indices), vt)),
            (!cast<Instruction>(NAME # _SXTW_SCALED) PPR:$gp, GPR64sp:$base, ZPR:$indices)>;
}

multiclass sve_mem_32b_gld_vs_32_unscaled<bits<4> opc, string asm,
                                          SDPatternOperator sxtw_op,
                                          SDPatternOperator uxtw_op,
                                          RegisterOperand sxtw_opnd,
                                          RegisterOperand uxtw_opnd,
                                          ValueType vt> {
  def _UXTW_REAL : sve_mem_32b_gld_sv<opc, 0, 0, asm, uxtw_opnd>;
  def _SXTW_REAL : sve_mem_32b_gld_sv<opc, 1, 0, asm, sxtw_opnd>;

  def : InstAlias<asm # "\t$Zt, $Pg/z, [$Rn, $Zm]",
                  (!cast<Instruction>(NAME # _UXTW_REAL) ZPR32:$Zt, PPR3bAny:$Pg, GPR64sp:$Rn, uxtw_opnd:$Zm), 0>;
  def : InstAlias<asm # "\t$Zt, $Pg/z, [$Rn, $Zm]",
                  (!cast<Instruction>(NAME # _SXTW_REAL) ZPR32:$Zt, PPR3bAny:$Pg, GPR64sp:$Rn, sxtw_opnd:$Zm), 0>;

  // We need a layer of indirection because early machine code passes balk at
  // physical register (i.e. FFR) uses that have no previous definition.
  let hasSideEffects = 1, hasNoSchedulingInfo = 1 in {
  def _UXTW : Pseudo<(outs Z_s:$Zt), (ins PPR3bAny:$Pg, GPR64sp:$Rn, uxtw_opnd:$Zm), []>,
              PseudoInstExpansion<(!cast<Instruction>(NAME # _UXTW_REAL) Z_s:$Zt, PPR3bAny:$Pg, GPR64sp:$Rn, uxtw_opnd:$Zm)>;
  def _SXTW : Pseudo<(outs Z_s:$Zt), (ins PPR3bAny:$Pg, GPR64sp:$Rn, sxtw_opnd:$Zm), []>,
              PseudoInstExpansion<(!cast<Instruction>(NAME # _SXTW_REAL) Z_s:$Zt, PPR3bAny:$Pg, GPR64sp:$Rn, sxtw_opnd:$Zm)>;
  }

  def : Pat<(nxv4i32 (uxtw_op (nxv4i1 PPR:$gp), GPR64sp:$base, (nxv4i32 ZPR:$offsets), vt)),
            (!cast<Instruction>(NAME # _UXTW) PPR:$gp, GPR64sp:$base, ZPR:$offsets)>;
  def : Pat<(nxv4i32 (sxtw_op (nxv4i1 PPR:$gp), GPR64sp:$base, (nxv4i32 ZPR:$offsets), vt)),
            (!cast<Instruction>(NAME # _SXTW) PPR:$gp, GPR64sp:$base, ZPR:$offsets)>;
}


class sve_mem_32b_gld_vi<bits<4> opc, string asm, Operand imm_ty>
: I<(outs Z_s:$Zt), (ins PPR3bAny:$Pg, ZPR32:$Zn, imm_ty:$imm5),
  asm, "\t$Zt, $Pg/z, [$Zn, $imm5]",
  "",
  []>, Sched<[]> {
  bits<3> Pg;
  bits<5> Zn;
  bits<5> Zt;
  bits<5> imm5;
  let Inst{31-25} = 0b1000010;
  let Inst{24-23} = opc{3-2};
  let Inst{22-21} = 0b01;
  let Inst{20-16} = imm5;
  let Inst{15}    = 0b1;
  let Inst{14-13} = opc{1-0};
  let Inst{12-10} = Pg;
  let Inst{9-5}   = Zn;
  let Inst{4-0}   = Zt;

  let mayLoad = 1;
  let Defs = !if(!eq(opc{0}, 1), [FFR], []);
  let Uses = !if(!eq(opc{0}, 1), [FFR], []);
}

multiclass sve_mem_32b_gld_vi_32_ptrs<bits<4> opc, string asm, Operand imm_ty,
                                      SDPatternOperator op, ValueType vt> {
  def _IMM_REAL : sve_mem_32b_gld_vi<opc, asm, imm_ty>;

  def : InstAlias<asm # "\t$Zt, $Pg/z, [$Zn]",
                  (!cast<Instruction>(NAME # _IMM_REAL) ZPR32:$Zt, PPR3bAny:$Pg, ZPR32:$Zn, 0), 0>;
  def : InstAlias<asm # "\t$Zt, $Pg/z, [$Zn, $imm5]",
                  (!cast<Instruction>(NAME # _IMM_REAL) ZPR32:$Zt, PPR3bAny:$Pg, ZPR32:$Zn, imm_ty:$imm5), 0>;
  def : InstAlias<asm # "\t$Zt, $Pg/z, [$Zn]",
                  (!cast<Instruction>(NAME # _IMM_REAL) Z_s:$Zt, PPR3bAny:$Pg, ZPR32:$Zn, 0), 1>;

  // We need a layer of indirection because early machine code passes balk at
  // physical register (i.e. FFR) uses that have no previous definition.
  let hasSideEffects = 1, hasNoSchedulingInfo = 1 in {
  def _IMM : Pseudo<(outs Z_s:$Zt), (ins PPR3bAny:$Pg, ZPR32:$Zn, imm_ty:$imm5), []>,
             PseudoInstExpansion<(!cast<Instruction>(NAME # _IMM_REAL) Z_s:$Zt, PPR3bAny:$Pg, ZPR32:$Zn, imm_ty:$imm5)>;
  }

  def : Pat<(nxv4i32 (op (nxv4i1 PPR:$gp), (nxv4i32 ZPR:$ptrs), imm_ty:$index, vt)),
            (!cast<Instruction>(NAME # _IMM) PPR:$gp, ZPR:$ptrs, imm_ty:$index)>;
}

class sve_mem_prfm_si<bits<2> msz, string asm>
: I<(outs), (ins sve_prfop:$prfop, PPR3bAny:$Pg, GPR64sp:$Rn, simm6s1:$imm6),
  asm, "\t$prfop, $Pg, [$Rn, $imm6, mul vl]",
  "",
  []>, Sched<[]> {
  bits<5> Rn;
  bits<3> Pg;
  bits<6> imm6;
  bits<4> prfop;
  let Inst{31-22} = 0b1000010111;
  let Inst{21-16} = imm6;
  let Inst{15}    = 0b0;
  let Inst{14-13} = msz;
  let Inst{12-10} = Pg;
  let Inst{9-5}   = Rn;
  let Inst{4}     = 0b0;
  let Inst{3-0}   = prfop;

  let hasSideEffects = 1;
}

multiclass sve_mem_prfm_si<bits<2> msz, string asm> {
  def NAME : sve_mem_prfm_si<msz, asm>;

  def : InstAlias<asm # "\t$prfop, $Pg, [$Rn]",
                  (!cast<Instruction>(NAME) sve_prfop:$prfop, PPR3bAny:$Pg, GPR64sp:$Rn, 0), 1>;
}

class sve_mem_prfm_ss<bits<3> opc, string asm, RegisterOperand gprty>
: I<(outs), (ins sve_prfop:$prfop, PPR3bAny:$Pg, GPR64sp:$Rn, gprty:$Rm),
  asm, "\t$prfop, $Pg, [$Rn, $Rm]",
  "",
  []>, Sched<[]> {
  bits<5> Rm;
  bits<5> Rn;
  bits<3> Pg;
  bits<4> prfop;
  let Inst{31-25} = 0b1000010;
  let Inst{24-23} = opc{2-1};
  let Inst{22-21} = 0b00;
  let Inst{20-16} = Rm;
  let Inst{15}    = 0b1;
  let Inst{14}    = opc{0};
  let Inst{13}    = 0b0;
  let Inst{12-10} = Pg;
  let Inst{9-5}   = Rn;
  let Inst{4}     = 0b0;
  let Inst{3-0}   = prfop;

  let hasSideEffects = 1;
}

class sve_mem_32b_prfm_sv<bits<2> msz, bit xs, string asm,
                          RegisterOperand zprext>
: I<(outs), (ins sve_prfop:$prfop, PPR3bAny:$Pg, GPR64sp:$Rn, zprext:$Zm),
  asm, "\t$prfop, $Pg, [$Rn, $Zm]",
  "",
  []>, Sched<[]> {
  bits<3> Pg;
  bits<5> Rn;
  bits<5> Zm;
  bits<4> prfop;
  let Inst{31-23} = 0b100001000;
  let Inst{22}    = xs;
  let Inst{21}    = 0b1;
  let Inst{20-16} = Zm;
  let Inst{15}    = 0b0;
  let Inst{14-13} = msz;
  let Inst{12-10} = Pg;
  let Inst{9-5}   = Rn;
  let Inst{4}     = 0b0;
  let Inst{3-0}   = prfop;

  let hasSideEffects = 1;
}

multiclass sve_mem_32b_prfm_sv_scaled<bits<2> msz, string asm,
                                      RegisterOperand sxtw_opnd,
                                      RegisterOperand uxtw_opnd,
                                      SDPatternOperator op_sxtw,
                                      SDPatternOperator op_uxtw> {
  def _UXTW_SCALED : sve_mem_32b_prfm_sv<msz, 0, asm, uxtw_opnd>;
  def _SXTW_SCALED : sve_mem_32b_prfm_sv<msz, 1, asm, sxtw_opnd>;

  def : Pat<(op_uxtw (nxv4i1 PPR3bAny:$Pg), (i64 GPR64sp:$Rn), (nxv4i32 uxtw_opnd:$Zm), (i32 sve_prfop:$prfop)),
            (!cast<Instruction>(NAME # _UXTW_SCALED) sve_prfop:$prfop, PPR3bAny:$Pg, GPR64sp:$Rn, uxtw_opnd:$Zm)>;

  def : Pat<(op_sxtw (nxv4i1 PPR3bAny:$Pg), (i64 GPR64sp:$Rn), (nxv4i32 sxtw_opnd:$Zm), (i32 sve_prfop:$prfop)),
            (!cast<Instruction>(NAME # _SXTW_SCALED) sve_prfop:$prfop, PPR3bAny:$Pg, GPR64sp:$Rn, sxtw_opnd:$Zm)>;
}

class sve_mem_32b_prfm_vi<bits<2> msz, string asm, Operand imm_ty>
: I<(outs), (ins sve_prfop:$prfop, PPR3bAny:$Pg, ZPR32:$Zn, imm_ty:$imm5),
  asm, "\t$prfop, $Pg, [$Zn, $imm5]",
  "",
  []>, Sched<[]> {
  bits<3> Pg;
  bits<5> Zn;
  bits<5> imm5;
  bits<4> prfop;
  let Inst{31-25} = 0b1000010;
  let Inst{24-23} = msz;
  let Inst{22-21} = 0b00;
  let Inst{20-16} = imm5;
  let Inst{15-13} = 0b111;
  let Inst{12-10} = Pg;
  let Inst{9-5}   = Zn;
  let Inst{4}     = 0b0;
  let Inst{3-0}   = prfop;
}

multiclass sve_mem_32b_prfm_vi<bits<2> msz, string asm, Operand imm_ty, SDPatternOperator op> {
  def NAME : sve_mem_32b_prfm_vi<msz, asm, imm_ty>;

  def : InstAlias<asm # "\t$prfop, $Pg, [$Zn]",
                  (!cast<Instruction>(NAME) sve_prfop:$prfop, PPR3bAny:$Pg, ZPR32:$Zn, 0), 1>;

  def : Pat<(op (nxv4i1 PPR_3b:$Pg), (nxv4i32 ZPR32:$Zn), (i64 imm_ty:$imm), (i32 sve_prfop:$prfop)),
            (!cast<Instruction>(NAME) sve_prfop:$prfop, PPR_3b:$Pg, ZPR32:$Zn, imm_ty:$imm)>;
}

class sve_mem_z_fill<string asm>
: I<(outs ZPRAny:$Zt), (ins GPR64sp:$Rn, simm9:$imm9),
  asm, "\t$Zt, [$Rn, $imm9, mul vl]",
  "",
  []>, Sched<[]> {
  bits<5> Rn;
  bits<5> Zt;
  bits<9> imm9;
  let Inst{31-22} = 0b1000010110;
  let Inst{21-16} = imm9{8-3};
  let Inst{15-13} = 0b010;
  let Inst{12-10} = imm9{2-0};
  let Inst{9-5}   = Rn;
  let Inst{4-0}   = Zt;

  let mayLoad = 1;
}

multiclass sve_mem_z_fill<string asm> {
  def NAME : sve_mem_z_fill<asm>;

  def : InstAlias<asm # "\t$Zt, [$Rn]",
                  (!cast<Instruction>(NAME) ZPRAny:$Zt, GPR64sp:$Rn, 0), 1>;
}

class sve_mem_p_fill<string asm>
: I<(outs PPRAny:$Pt), (ins GPR64sp:$Rn, simm9:$imm9),
  asm, "\t$Pt, [$Rn, $imm9, mul vl]",
  "",
  []>, Sched<[]> {
  bits<4> Pt;
  bits<5> Rn;
  bits<9> imm9;
  let Inst{31-22} = 0b1000010110;
  let Inst{21-16} = imm9{8-3};
  let Inst{15-13} = 0b000;
  let Inst{12-10} = imm9{2-0};
  let Inst{9-5}   = Rn;
  let Inst{4}     = 0b0;
  let Inst{3-0}   = Pt;

  let mayLoad = 1;
}

multiclass sve_mem_p_fill<string asm> {
  def NAME : sve_mem_p_fill<asm>;

  def : InstAlias<asm # "\t$Pt, [$Rn]",
                  (!cast<Instruction>(NAME) PPRAny:$Pt, GPR64sp:$Rn, 0), 1>;
}

class sve2_mem_gldnt_vs_base<bits<5> opc, dag iops, string asm,
                             RegisterOperand VecList>
: I<(outs VecList:$Zt), iops,
  asm, "\t$Zt, $Pg/z, [$Zn, $Rm]",
  "",
  []>, Sched<[]> {
  bits<3> Pg;
  bits<5> Rm;
  bits<5> Zn;
  bits<5> Zt;
  let Inst{31}    = 0b1;
  let Inst{30}    = opc{4};
  let Inst{29-25} = 0b00010;
  let Inst{24-23} = opc{3-2};
  let Inst{22-21} = 0b00;
  let Inst{20-16} = Rm;
  let Inst{15}    = 0b1;
  let Inst{14-13} = opc{1-0};
  let Inst{12-10} = Pg;
  let Inst{9-5}   = Zn;
  let Inst{4-0}   = Zt;

  let mayLoad = 1;
}

multiclass sve2_mem_gldnt_vs_32_ptrs<bits<5> opc, string asm,
                                  SDPatternOperator op,
                                  ValueType vt> {
  def _REAL : sve2_mem_gldnt_vs_base<opc, (ins PPR3bAny:$Pg, ZPR32:$Zn, GPR64:$Rm),
                                     asm, Z_s>;

  def : InstAlias<asm # "\t$Zt, $Pg/z, [$Zn, $Rm]",
                 (!cast<Instruction>(NAME # _REAL) ZPR32:$Zt, PPR3bAny:$Pg, ZPR32:$Zn, GPR64:$Rm), 0>;
  def : InstAlias<asm # "\t$Zt, $Pg/z, [$Zn]",
                 (!cast<Instruction>(NAME # _REAL) ZPR32:$Zt, PPR3bAny:$Pg, ZPR32:$Zn, XZR), 0>;
  def : InstAlias<asm # "\t$Zt, $Pg/z, [$Zn]",
                 (!cast<Instruction>(NAME # _REAL) Z_s:$Zt, PPR3bAny:$Pg, ZPR32:$Zn, XZR), 1>;

  def : Pat <(nxv4i32 (op (nxv4i1 PPR3bAny:$Pg), (nxv4i32 ZPR32:$Zd), (i64 GPR64:$Rm), vt)),
             (!cast<Instruction>(NAME # _REAL) PPR3bAny:$Pg, ZPR32:$Zd, GPR64:$Rm)>;
}

multiclass sve2_mem_gldnt_vs_64_ptrs<bits<5> opc, string asm,
                                   SDPatternOperator op,
                                   ValueType vt> {
  def _REAL : sve2_mem_gldnt_vs_base<opc, (ins PPR3bAny:$Pg, ZPR64:$Zn, GPR64:$Rm),
                                     asm, Z_d>;

  def : InstAlias<asm # "\t$Zt, $Pg/z, [$Zn, $Rm]",
                 (!cast<Instruction>(NAME # _REAL) ZPR64:$Zt, PPR3bAny:$Pg, ZPR64:$Zn, GPR64:$Rm), 0>;
  def : InstAlias<asm # "\t$Zt, $Pg/z, [$Zn]",
                 (!cast<Instruction>(NAME # _REAL) ZPR64:$Zt, PPR3bAny:$Pg, ZPR64:$Zn, XZR), 0>;
  def : InstAlias<asm # "\t$Zt, $Pg/z, [$Zn]",
                 (!cast<Instruction>(NAME # _REAL) Z_d:$Zt, PPR3bAny:$Pg, ZPR64:$Zn, XZR), 1>;

  def : Pat <(nxv2i64 (op (nxv2i1 PPR3bAny:$Pg), (nxv2i64 ZPR64:$Zd), (i64 GPR64:$Rm), vt)),
             (!cast<Instruction>(NAME # _REAL) PPR3bAny:$Pg, ZPR64:$Zd, GPR64:$Rm)>;
}

//===----------------------------------------------------------------------===//
// SVE Memory - 64-bit Gather Group
//===----------------------------------------------------------------------===//

// bit xs      is '1' if offsets are signed
// bit scaled  is '1' if the offsets are scaled
// bit lsl     is '0' if the offsets are extended (uxtw/sxtw), '1' if shifted (lsl)
class sve_mem_64b_gld_sv<bits<4> opc, bit xs, bit scaled, bit lsl, string asm,
                         RegisterOperand zprext>
: I<(outs Z_d:$Zt), (ins PPR3bAny:$Pg, GPR64sp:$Rn, zprext:$Zm),
  asm, "\t$Zt, $Pg/z, [$Rn, $Zm]",
  "",
  []>, Sched<[]> {
  bits<3> Pg;
  bits<5> Rn;
  bits<5> Zm;
  bits<5> Zt;
  let Inst{31-25} = 0b1100010;
  let Inst{24-23} = opc{3-2};
  let Inst{22}    = xs;
  let Inst{21}    = scaled;
  let Inst{20-16} = Zm;
  let Inst{15}    = lsl;
  let Inst{14-13} = opc{1-0};
  let Inst{12-10} = Pg;
  let Inst{9-5}   = Rn;
  let Inst{4-0}   = Zt;

  let mayLoad = 1;
  let Defs = !if(!eq(opc{0}, 1), [FFR], []);
  let Uses = !if(!eq(opc{0}, 1), [FFR], []);
}

multiclass sve_mem_64b_gld_sv_32_scaled<bits<4> opc, string asm,
                                        SDPatternOperator sxtw_op,
                                        SDPatternOperator uxtw_op,
                                        RegisterOperand sxtw_opnd,
                                        RegisterOperand uxtw_opnd,
                                        ValueType vt> {
  def _UXTW_SCALED_REAL : sve_mem_64b_gld_sv<opc, 0, 1, 0, asm, uxtw_opnd>;
  def _SXTW_SCALED_REAL : sve_mem_64b_gld_sv<opc, 1, 1, 0, asm, sxtw_opnd>;

  def : InstAlias<asm # "\t$Zt, $Pg/z, [$Rn, $Zm]",
                  (!cast<Instruction>(NAME # _UXTW_SCALED_REAL) ZPR64:$Zt, PPR3bAny:$Pg, GPR64sp:$Rn, uxtw_opnd:$Zm), 0>;
  def : InstAlias<asm # "\t$Zt, $Pg/z, [$Rn, $Zm]",
                  (!cast<Instruction>(NAME # _SXTW_SCALED_REAL) ZPR64:$Zt, PPR3bAny:$Pg, GPR64sp:$Rn, sxtw_opnd:$Zm), 0>;

  // We need a layer of indirection because early machine code passes balk at
  // physical register (i.e. FFR) uses that have no previous definition.
  let hasSideEffects = 1, hasNoSchedulingInfo = 1 in {
  def _UXTW_SCALED : Pseudo<(outs Z_d:$Zt), (ins PPR3bAny:$Pg, GPR64sp:$Rn, uxtw_opnd:$Zm), []>,
                     PseudoInstExpansion<(!cast<Instruction>(NAME # _UXTW_SCALED_REAL) Z_d:$Zt, PPR3bAny:$Pg, GPR64sp:$Rn, uxtw_opnd:$Zm)>;
  def _SXTW_SCALED : Pseudo<(outs Z_d:$Zt), (ins PPR3bAny:$Pg, GPR64sp:$Rn, sxtw_opnd:$Zm), []>,
                     PseudoInstExpansion<(!cast<Instruction>(NAME # _SXTW_SCALED_REAL) Z_d:$Zt, PPR3bAny:$Pg, GPR64sp:$Rn, sxtw_opnd:$Zm)>;
  }

  def : Pat<(nxv2i64 (uxtw_op (nxv2i1 PPR:$gp), GPR64sp:$base, (nxv2i64 ZPR:$indices), vt)),
            (!cast<Instruction>(NAME # _UXTW_SCALED) PPR:$gp, GPR64sp:$base, ZPR:$indices)>;
  def : Pat<(nxv2i64 (sxtw_op (nxv2i1 PPR:$gp), GPR64sp:$base, (nxv2i64 ZPR:$indices), vt)),
            (!cast<Instruction>(NAME # _SXTW_SCALED) PPR:$gp, GPR64sp:$base, ZPR:$indices)>;
}

multiclass sve_mem_64b_gld_vs_32_unscaled<bits<4> opc, string asm,
                                          SDPatternOperator sxtw_op,
                                          SDPatternOperator uxtw_op,
                                          RegisterOperand sxtw_opnd,
                                          RegisterOperand uxtw_opnd,
                                          ValueType vt> {
  def _UXTW_REAL : sve_mem_64b_gld_sv<opc, 0, 0, 0, asm, uxtw_opnd>;
  def _SXTW_REAL : sve_mem_64b_gld_sv<opc, 1, 0, 0, asm, sxtw_opnd>;

  def : InstAlias<asm # "\t$Zt, $Pg/z, [$Rn, $Zm]",
                  (!cast<Instruction>(NAME # _UXTW_REAL) ZPR64:$Zt, PPR3bAny:$Pg, GPR64sp:$Rn, uxtw_opnd:$Zm), 0>;
  def : InstAlias<asm # "\t$Zt, $Pg/z, [$Rn, $Zm]",
                  (!cast<Instruction>(NAME # _SXTW_REAL) ZPR64:$Zt, PPR3bAny:$Pg, GPR64sp:$Rn, sxtw_opnd:$Zm), 0>;

  // We need a layer of indirection because early machine code passes balk at
  // physical register (i.e. FFR) uses that have no previous definition.
  let hasSideEffects = 1, hasNoSchedulingInfo = 1 in {
  def _UXTW : Pseudo<(outs Z_d:$Zt), (ins PPR3bAny:$Pg, GPR64sp:$Rn, uxtw_opnd:$Zm), []>,
              PseudoInstExpansion<(!cast<Instruction>(NAME # _UXTW_REAL) Z_d:$Zt, PPR3bAny:$Pg, GPR64sp:$Rn, uxtw_opnd:$Zm)>;
  def _SXTW : Pseudo<(outs Z_d:$Zt), (ins PPR3bAny:$Pg, GPR64sp:$Rn, sxtw_opnd:$Zm), []>,
              PseudoInstExpansion<(!cast<Instruction>(NAME # _SXTW_REAL) Z_d:$Zt, PPR3bAny:$Pg, GPR64sp:$Rn, sxtw_opnd:$Zm)>;
  }

  def : Pat<(nxv2i64 (uxtw_op (nxv2i1 PPR:$gp), GPR64sp:$base, (nxv2i64 ZPR:$offsets), vt)),
            (!cast<Instruction>(NAME # _UXTW) PPR:$gp, GPR64sp:$base, ZPR:$offsets)>;
  def : Pat<(nxv2i64 (sxtw_op (nxv2i1 PPR:$gp), GPR64sp:$base, (nxv2i64 ZPR:$offsets), vt)),
            (!cast<Instruction>(NAME # _SXTW) PPR:$gp, GPR64sp:$base, ZPR:$offsets)>;
}

multiclass sve_mem_64b_gld_sv2_64_scaled<bits<4> opc, string asm,
                                         SDPatternOperator op,
                                         RegisterOperand zprext, ValueType vt> {
  def _SCALED_REAL : sve_mem_64b_gld_sv<opc, 1, 1, 1, asm, zprext>;

  def : InstAlias<asm # "\t$Zt, $Pg/z, [$Rn, $Zm]",
                  (!cast<Instruction>(NAME # _SCALED_REAL) ZPR64:$Zt, PPR3bAny:$Pg, GPR64sp:$Rn, zprext:$Zm), 0>;

  // We need a layer of indirection because early machine code passes balk at
  // physical register (i.e. FFR) uses that have no previous definition.
  let hasSideEffects = 1, hasNoSchedulingInfo = 1 in {
  def _SCALED : Pseudo<(outs Z_d:$Zt), (ins PPR3bAny:$Pg, GPR64sp:$Rn, zprext:$Zm), []>,
                PseudoInstExpansion<(!cast<Instruction>(NAME # _SCALED_REAL) Z_d:$Zt, PPR3bAny:$Pg, GPR64sp:$Rn, zprext:$Zm)>;
  }

  def : Pat<(nxv2i64 (op (nxv2i1 PPR:$gp), GPR64sp:$base, (nxv2i64 ZPR:$indices), vt)),
                     (!cast<Instruction>(NAME # _SCALED) PPR:$gp, GPR64sp:$base, ZPR:$indices)>;
}

multiclass sve_mem_64b_gld_vs2_64_unscaled<bits<4> opc, string asm,
                                           SDPatternOperator op, ValueType vt> {
  def _REAL : sve_mem_64b_gld_sv<opc, 1, 0, 1, asm, ZPR64ExtLSL8>;

  def : InstAlias<asm # "\t$Zt, $Pg/z, [$Rn, $Zm]",
                  (!cast<Instruction>(NAME # _REAL) ZPR64:$Zt, PPR3bAny:$Pg, GPR64sp:$Rn, ZPR64ExtLSL8:$Zm), 0>;

  // We need a layer of indirection because early machine code passes balk at
  // physical register (i.e. FFR) uses that have no previous definition.
  let hasSideEffects = 1, hasNoSchedulingInfo = 1 in {
  def "" : Pseudo<(outs Z_d:$Zt), (ins PPR3bAny:$Pg, GPR64sp:$Rn, ZPR64ExtLSL8:$Zm), []>,
           PseudoInstExpansion<(!cast<Instruction>(NAME # _REAL) Z_d:$Zt, PPR3bAny:$Pg, GPR64sp:$Rn, ZPR64ExtLSL8:$Zm)>;
  }

  def : Pat<(nxv2i64 (op (nxv2i1 PPR:$gp), GPR64sp:$base, (nxv2i64 ZPR:$offsets), vt)),
            (!cast<Instruction>(NAME) PPR:$gp, GPR64sp:$base, ZPR:$offsets)>;
}

class sve_mem_64b_gld_vi<bits<4> opc, string asm, Operand imm_ty>
: I<(outs Z_d:$Zt), (ins PPR3bAny:$Pg, ZPR64:$Zn, imm_ty:$imm5),
  asm, "\t$Zt, $Pg/z, [$Zn, $imm5]",
  "",
  []>, Sched<[]> {
  bits<3> Pg;
  bits<5> Zn;
  bits<5> Zt;
  bits<5> imm5;
  let Inst{31-25} = 0b1100010;
  let Inst{24-23} = opc{3-2};
  let Inst{22-21} = 0b01;
  let Inst{20-16} = imm5;
  let Inst{15}    = 0b1;
  let Inst{14-13} = opc{1-0};
  let Inst{12-10} = Pg;
  let Inst{9-5}   = Zn;
  let Inst{4-0}   = Zt;

  let mayLoad = 1;
  let Defs = !if(!eq(opc{0}, 1), [FFR], []);
  let Uses = !if(!eq(opc{0}, 1), [FFR], []);
}

multiclass sve_mem_64b_gld_vi_64_ptrs<bits<4> opc, string asm, Operand imm_ty,
                                      SDPatternOperator op, ValueType vt> {
  def _IMM_REAL : sve_mem_64b_gld_vi<opc, asm, imm_ty>;

  def : InstAlias<asm # "\t$Zt, $Pg/z, [$Zn]",
                  (!cast<Instruction>(NAME # _IMM_REAL) ZPR64:$Zt, PPR3bAny:$Pg, ZPR64:$Zn, 0), 0>;
  def : InstAlias<asm # "\t$Zt, $Pg/z, [$Zn, $imm5]",
                 (!cast<Instruction>(NAME # _IMM_REAL) ZPR64:$Zt, PPR3bAny:$Pg, ZPR64:$Zn, imm_ty:$imm5), 0>;
  def : InstAlias<asm # "\t$Zt, $Pg/z, [$Zn]",
                  (!cast<Instruction>(NAME # _IMM_REAL) Z_d:$Zt, PPR3bAny:$Pg, ZPR64:$Zn, 0), 1>;

  // We need a layer of indirection because early machine code passes balk at
  // physical register (i.e. FFR) uses that have no previous definition.
  let hasSideEffects = 1, hasNoSchedulingInfo = 1 in {
  def _IMM : Pseudo<(outs Z_d:$Zt), (ins PPR3bAny:$Pg, ZPR64:$Zn, imm_ty:$imm5), []>,
                  PseudoInstExpansion<(!cast<Instruction>(NAME # _IMM_REAL) Z_d:$Zt, PPR3bAny:$Pg, ZPR64:$Zn, imm_ty:$imm5)>;
  }

  def : Pat<(nxv2i64 (op (nxv2i1 PPR:$gp), (nxv2i64 ZPR:$ptrs), imm_ty:$index, vt)),
            (!cast<Instruction>(NAME # _IMM) PPR:$gp, ZPR:$ptrs, imm_ty:$index)>;
}

// bit lsl is '0' if the offsets are extended (uxtw/sxtw), '1' if shifted (lsl)
class sve_mem_64b_prfm_sv<bits<2> msz, bit xs, bit lsl, string asm,
                          RegisterOperand zprext>
: I<(outs), (ins sve_prfop:$prfop, PPR3bAny:$Pg, GPR64sp:$Rn, zprext:$Zm),
  asm, "\t$prfop, $Pg, [$Rn, $Zm]",
  "",
  []>, Sched<[]> {
  bits<3> Pg;
  bits<5> Rn;
  bits<5> Zm;
  bits<4> prfop;
  let Inst{31-23} = 0b110001000;
  let Inst{22}    = xs;
  let Inst{21}    = 0b1;
  let Inst{20-16} = Zm;
  let Inst{15}    = lsl;
  let Inst{14-13} = msz;
  let Inst{12-10} = Pg;
  let Inst{9-5}   = Rn;
  let Inst{4}     = 0b0;
  let Inst{3-0}   = prfop;

  let hasSideEffects = 1;
}

multiclass sve_mem_64b_prfm_sv_ext_scaled<bits<2> msz, string asm,
                                          RegisterOperand sxtw_opnd,
                                          RegisterOperand uxtw_opnd,
                                          SDPatternOperator op_sxtw,
                                          SDPatternOperator op_uxtw> {
  def _UXTW_SCALED : sve_mem_64b_prfm_sv<msz, 0, 0, asm, uxtw_opnd>;
  def _SXTW_SCALED : sve_mem_64b_prfm_sv<msz, 1, 0, asm, sxtw_opnd>;

  def : Pat<(op_uxtw (nxv2i1 PPR3bAny:$Pg), (i64 GPR64sp:$Rn), (nxv2i64 uxtw_opnd:$Zm), (i32 sve_prfop:$prfop)),
            (!cast<Instruction>(NAME # _UXTW_SCALED) sve_prfop:$prfop, PPR3bAny:$Pg, GPR64sp:$Rn, uxtw_opnd:$Zm)>;

  def : Pat<(op_sxtw (nxv2i1 PPR3bAny:$Pg), (i64 GPR64sp:$Rn), (nxv2i64 sxtw_opnd:$Zm), (i32 sve_prfop:$prfop)),
            (!cast<Instruction>(NAME # _SXTW_SCALED) sve_prfop:$prfop, PPR3bAny:$Pg, GPR64sp:$Rn, sxtw_opnd:$Zm)>;

}

multiclass sve_mem_64b_prfm_sv_lsl_scaled<bits<2> msz, string asm,
                                          RegisterOperand zprext, SDPatternOperator frag> {
  def NAME : sve_mem_64b_prfm_sv<msz, 1, 1, asm, zprext>;

  def : Pat<(frag (nxv2i1 PPR3bAny:$Pg), (i64 GPR64sp:$Rn), (nxv2i64 zprext:$Zm), (i32 sve_prfop:$prfop)),
            (!cast<Instruction>(NAME) sve_prfop:$prfop, PPR3bAny:$Pg, GPR64sp:$Rn, zprext:$Zm)>;

}

class sve_mem_64b_prfm_vi<bits<2> msz, string asm, Operand imm_ty>
: I<(outs), (ins sve_prfop:$prfop, PPR3bAny:$Pg, ZPR64:$Zn, imm_ty:$imm5),
  asm, "\t$prfop, $Pg, [$Zn, $imm5]",
  "",
  []>, Sched<[]> {
  bits<3> Pg;
  bits<5> Zn;
  bits<5> imm5;
  bits<4> prfop;
  let Inst{31-25} = 0b1100010;
  let Inst{24-23} = msz;
  let Inst{22-21} = 0b00;
  let Inst{20-16} = imm5;
  let Inst{15-13} = 0b111;
  let Inst{12-10} = Pg;
  let Inst{9-5}   = Zn;
  let Inst{4}     = 0b0;
  let Inst{3-0}   = prfop;

  let hasSideEffects = 1;
}

multiclass sve_mem_64b_prfm_vi<bits<2> msz, string asm, Operand imm_ty, SDPatternOperator op> {
  def NAME : sve_mem_64b_prfm_vi<msz, asm, imm_ty>;

  def : InstAlias<asm # "\t$prfop, $Pg, [$Zn]",
                  (!cast<Instruction>(NAME) sve_prfop:$prfop, PPR3bAny:$Pg, ZPR64:$Zn, 0), 1>;

  def : Pat<(op (nxv2i1 PPR_3b:$Pg), (nxv2i64 ZPR32:$Zn), (i64 imm_ty:$imm), (i32 sve_prfop:$prfop)),
            (!cast<Instruction>(NAME) sve_prfop:$prfop, PPR_3b:$Pg, ZPR32:$Zn, imm_ty:$imm)>;
}

//===----------------------------------------------------------------------===//
// SVE Compute Vector Address Group
//===----------------------------------------------------------------------===//

class sve_int_bin_cons_misc_0_a<bits<2> opc, bits<2> msz, string asm,
                                ZPRRegOp zprty, RegisterOperand zprext>
: I<(outs zprty:$Zd), (ins zprty:$Zn, zprext:$Zm),
  asm, "\t$Zd, [$Zn, $Zm]",
  "",
  []>, Sched<[]> {
  bits<5> Zd;
  bits<5> Zn;
  bits<5> Zm;
  let Inst{31-24} = 0b00000100;
  let Inst{23-22} = opc;
  let Inst{21}    = 0b1;
  let Inst{20-16} = Zm;
  let Inst{15-12} = 0b1010;
  let Inst{11-10} = msz;
  let Inst{9-5}   = Zn;
  let Inst{4-0}   = Zd;
}

multiclass sve_int_bin_cons_misc_0_a_uxtw<bits<2> opc, string asm> {
  def _0 : sve_int_bin_cons_misc_0_a<opc, 0b00, asm, ZPR64, ZPR64ExtUXTW8>;
  def _1 : sve_int_bin_cons_misc_0_a<opc, 0b01, asm, ZPR64, ZPR64ExtUXTW16>;
  def _2 : sve_int_bin_cons_misc_0_a<opc, 0b10, asm, ZPR64, ZPR64ExtUXTW32>;
  def _3 : sve_int_bin_cons_misc_0_a<opc, 0b11, asm, ZPR64, ZPR64ExtUXTW64>;
}

multiclass sve_int_bin_cons_misc_0_a_sxtw<bits<2> opc, string asm> {
  def _0 : sve_int_bin_cons_misc_0_a<opc, 0b00, asm, ZPR64, ZPR64ExtSXTW8>;
  def _1 : sve_int_bin_cons_misc_0_a<opc, 0b01, asm, ZPR64, ZPR64ExtSXTW16>;
  def _2 : sve_int_bin_cons_misc_0_a<opc, 0b10, asm, ZPR64, ZPR64ExtSXTW32>;
  def _3 : sve_int_bin_cons_misc_0_a<opc, 0b11, asm, ZPR64, ZPR64ExtSXTW64>;
}

multiclass sve_int_bin_cons_misc_0_a_32_lsl<bits<2> opc, string asm> {
  def _0 : sve_int_bin_cons_misc_0_a<opc, 0b00, asm, ZPR32, ZPR32ExtLSL8>;
  def _1 : sve_int_bin_cons_misc_0_a<opc, 0b01, asm, ZPR32, ZPR32ExtLSL16>;
  def _2 : sve_int_bin_cons_misc_0_a<opc, 0b10, asm, ZPR32, ZPR32ExtLSL32>;
  def _3 : sve_int_bin_cons_misc_0_a<opc, 0b11, asm, ZPR32, ZPR32ExtLSL64>;
}

multiclass sve_int_bin_cons_misc_0_a_64_lsl<bits<2> opc, string asm> {
  def _0 : sve_int_bin_cons_misc_0_a<opc, 0b00, asm, ZPR64, ZPR64ExtLSL8>;
  def _1 : sve_int_bin_cons_misc_0_a<opc, 0b01, asm, ZPR64, ZPR64ExtLSL16>;
  def _2 : sve_int_bin_cons_misc_0_a<opc, 0b10, asm, ZPR64, ZPR64ExtLSL32>;
  def _3 : sve_int_bin_cons_misc_0_a<opc, 0b11, asm, ZPR64, ZPR64ExtLSL64>;
}

//===----------------------------------------------------------------------===//
// SVE Integer Misc - Unpredicated Group
//===----------------------------------------------------------------------===//

class sve_int_bin_cons_misc_0_b<bits<2> sz, string asm, ZPRRegOp zprty>
: I<(outs zprty:$Zd), (ins zprty:$Zn, zprty:$Zm),
  asm, "\t$Zd, $Zn, $Zm",
  "",
  []>, Sched<[]> {
  bits<5> Zd;
  bits<5> Zm;
  bits<5> Zn;
  let Inst{31-24} = 0b00000100;
  let Inst{23-22} = sz;
  let Inst{21}    = 0b1;
  let Inst{20-16} = Zm;
  let Inst{15-10} = 0b101100;
  let Inst{9-5}   = Zn;
  let Inst{4-0}   = Zd;
}

multiclass sve_int_bin_cons_misc_0_b<string asm, SDPatternOperator op> {
  def _H : sve_int_bin_cons_misc_0_b<0b01, asm, ZPR16>;
  def _S : sve_int_bin_cons_misc_0_b<0b10, asm, ZPR32>;
  def _D : sve_int_bin_cons_misc_0_b<0b11, asm, ZPR64>;

  def : SVE_2_Op_Pat<nxv8f16, op, nxv8f16, nxv8i16, !cast<Instruction>(NAME # _H)>;
  def : SVE_2_Op_Pat<nxv4f32, op, nxv4f32, nxv4i32, !cast<Instruction>(NAME # _S)>;
  def : SVE_2_Op_Pat<nxv2f64, op, nxv2f64, nxv2i64, !cast<Instruction>(NAME # _D)>;
}

class sve_int_bin_cons_misc_0_c<bits<8> opc, string asm, ZPRRegOp zprty>
: I<(outs zprty:$Zd), (ins zprty:$Zn),
  asm, "\t$Zd, $Zn",
  "",
  []>, Sched<[]> {
  bits<5> Zd;
  bits<5> Zn;
  let Inst{31-24} = 0b00000100;
  let Inst{23-22} = opc{7-6};
  let Inst{21}    = 0b1;
  let Inst{20-16} = opc{5-1};
  let Inst{15-11} = 0b10111;
  let Inst{10}    = opc{0};
  let Inst{9-5}   = Zn;
  let Inst{4-0}   = Zd;
}

multiclass sve_int_bin_cons_misc_0_c_fexpa<string asm, SDPatternOperator op> {
  def _H : sve_int_bin_cons_misc_0_c<0b01000000, asm, ZPR16>;
  def _S : sve_int_bin_cons_misc_0_c<0b10000000, asm, ZPR32>;
  def _D : sve_int_bin_cons_misc_0_c<0b11000000, asm, ZPR64>;

  def : SVE_1_Op_Pat<nxv8f16, op, nxv8i16, !cast<Instruction>(NAME # _H)>;
  def : SVE_1_Op_Pat<nxv4f32, op, nxv4i32, !cast<Instruction>(NAME # _S)>;
  def : SVE_1_Op_Pat<nxv2f64, op, nxv2i64, !cast<Instruction>(NAME # _D)>;
}

//===----------------------------------------------------------------------===//
// SVE Integer Reduction Group
//===----------------------------------------------------------------------===//

class sve_int_reduce<bits<2> sz8_32, bits<2> fmt, bits<3> opc, string asm,
                     ZPRRegOp zprty, FPRasZPROperand dstOpType>
: I<(outs dstOpType:$Vd), (ins PPR3bAny:$Pg, zprty:$Zn),
  asm, "\t$Vd, $Pg, $Zn",
  "",
  []>, Sched<[]> {
  bits<3> Pg;
  bits<5> Vd;
  bits<5> Zn;
  let Inst{31-24} = 0b00000100;
  let Inst{23-22} = sz8_32;
  let Inst{21}    = 0b0;
  let Inst{20-19} = fmt;
  let Inst{18-16} = opc;
  let Inst{15-13} = 0b001;
  let Inst{12-10} = Pg;
  let Inst{9-5}   = Zn;
  let Inst{4-0}   = Vd;
}

multiclass sve_int_reduce_0_saddv<bits<3> opc, string asm,
                                  SDPatternOperator op> {
  def _B : sve_int_reduce<0b00, 0b00, opc, asm, ZPR8, FPR64asZPR>;
  def _H : sve_int_reduce<0b01, 0b00, opc, asm, ZPR16, FPR64asZPR>;
  def _S : sve_int_reduce<0b10, 0b00, opc, asm, ZPR32, FPR64asZPR>;

  def : SVE_2_Op_Pat<nxv2i64, op, nxv16i1, nxv16i8, !cast<Instruction>(NAME # _B)>;
  def : SVE_2_Op_Pat<nxv2i64, op, nxv8i1,  nxv8i16, !cast<Instruction>(NAME # _H)>;
  def : SVE_2_Op_Pat<nxv2i64, op, nxv4i1,  nxv4i32, !cast<Instruction>(NAME # _S)>;
}

multiclass sve_int_reduce_0_uaddv<bits<3> opc, string asm,
                                  SDPatternOperator op> {
  def _B : sve_int_reduce<0b00, 0b00, opc, asm, ZPR8, FPR64asZPR>;
  def _H : sve_int_reduce<0b01, 0b00, opc, asm, ZPR16, FPR64asZPR>;
  def _S : sve_int_reduce<0b10, 0b00, opc, asm, ZPR32, FPR64asZPR>;
  def _D : sve_int_reduce<0b11, 0b00, opc, asm, ZPR64, FPR64asZPR>;

  def : SVE_2_Op_Pat<nxv2i64, op, nxv16i1, nxv16i8, !cast<Instruction>(NAME # _B)>;
  def : SVE_2_Op_Pat<nxv2i64, op, nxv8i1,  nxv8i16, !cast<Instruction>(NAME # _H)>;
  def : SVE_2_Op_Pat<nxv2i64, op, nxv4i1,  nxv4i32, !cast<Instruction>(NAME # _S)>;
  def : SVE_2_Op_Pat<nxv2i64, op, nxv2i1,  nxv2i64, !cast<Instruction>(NAME # _D)>;
}

multiclass sve_int_reduce_1<bits<3> opc, string asm,
                            SDPatternOperator op> {
  def _B : sve_int_reduce<0b00, 0b01, opc, asm, ZPR8, FPR8asZPR>;
  def _H : sve_int_reduce<0b01, 0b01, opc, asm, ZPR16, FPR16asZPR>;
  def _S : sve_int_reduce<0b10, 0b01, opc, asm, ZPR32, FPR32asZPR>;
  def _D : sve_int_reduce<0b11, 0b01, opc, asm, ZPR64, FPR64asZPR>;

  def : SVE_2_Op_Pat<nxv16i8, op, nxv16i1, nxv16i8, !cast<Instruction>(NAME # _B)>;
  def : SVE_2_Op_Pat<nxv8i16, op, nxv8i1,  nxv8i16, !cast<Instruction>(NAME # _H)>;
  def : SVE_2_Op_Pat<nxv4i32, op, nxv4i1,  nxv4i32, !cast<Instruction>(NAME # _S)>;
  def : SVE_2_Op_Pat<nxv2i64, op, nxv2i1,  nxv2i64, !cast<Instruction>(NAME # _D)>;
}

multiclass sve_int_reduce_2<bits<3> opc, string asm,
                            SDPatternOperator op> {
  def _B : sve_int_reduce<0b00, 0b11, opc, asm, ZPR8, FPR8asZPR>;
  def _H : sve_int_reduce<0b01, 0b11, opc, asm, ZPR16, FPR16asZPR>;
  def _S : sve_int_reduce<0b10, 0b11, opc, asm, ZPR32, FPR32asZPR>;
  def _D : sve_int_reduce<0b11, 0b11, opc, asm, ZPR64, FPR64asZPR>;

  def : SVE_2_Op_Pat<nxv16i8, op, nxv16i1, nxv16i8, !cast<Instruction>(NAME # _B)>;
  def : SVE_2_Op_Pat<nxv8i16, op, nxv8i1,  nxv8i16, !cast<Instruction>(NAME # _H)>;
  def : SVE_2_Op_Pat<nxv4i32, op, nxv4i1,  nxv4i32, !cast<Instruction>(NAME # _S)>;
  def : SVE_2_Op_Pat<nxv2i64, op, nxv2i1,  nxv2i64, !cast<Instruction>(NAME # _D)>;
}

class sve_int_movprfx_pred<bits<2> sz8_32, bits<3> opc, string asm,
                           ZPRRegOp zprty, string pg_suffix, dag iops>
: I<(outs zprty:$Zd), iops,
  asm, "\t$Zd, $Pg"#pg_suffix#", $Zn",
  "",
  []>, Sched<[]> {
  bits<3> Pg;
  bits<5> Zd;
  bits<5> Zn;
  let Inst{31-24} = 0b00000100;
  let Inst{23-22} = sz8_32;
  let Inst{21-19} = 0b010;
  let Inst{18-16} = opc;
  let Inst{15-13} = 0b001;
  let Inst{12-10} = Pg;
  let Inst{9-5}   = Zn;
  let Inst{4-0}   = Zd;

  let ElementSize = zprty.ElementSize;
}

multiclass sve_int_movprfx_pred_merge<bits<3> opc, string asm> {
let Constraints = "$Zd = $_Zd" in {
  def _B : sve_int_movprfx_pred<0b00, opc, asm, ZPR8, "/m",
                                (ins ZPR8:$_Zd, PPR3bAny:$Pg, ZPR8:$Zn)>;
  def _H : sve_int_movprfx_pred<0b01, opc, asm, ZPR16, "/m",
                                (ins ZPR16:$_Zd, PPR3bAny:$Pg, ZPR16:$Zn)>;
  def _S : sve_int_movprfx_pred<0b10, opc, asm, ZPR32, "/m",
                                (ins ZPR32:$_Zd, PPR3bAny:$Pg, ZPR32:$Zn)>;
  def _D : sve_int_movprfx_pred<0b11, opc, asm, ZPR64, "/m",
                                (ins ZPR64:$_Zd, PPR3bAny:$Pg, ZPR64:$Zn)>;
}
}

multiclass sve_int_movprfx_pred_zero<bits<3> opc, string asm> {
  def _B : sve_int_movprfx_pred<0b00, opc, asm, ZPR8, "/z",
                                (ins PPR3bAny:$Pg, ZPR8:$Zn)>;
  def _H : sve_int_movprfx_pred<0b01, opc, asm, ZPR16, "/z",
                                (ins PPR3bAny:$Pg, ZPR16:$Zn)>;
  def _S : sve_int_movprfx_pred<0b10, opc, asm, ZPR32, "/z",
                                (ins PPR3bAny:$Pg, ZPR32:$Zn)>;
  def _D : sve_int_movprfx_pred<0b11, opc, asm, ZPR64, "/z",
                                (ins PPR3bAny:$Pg, ZPR64:$Zn)>;
}

//===----------------------------------------------------------------------===//
// SVE Propagate Break Group
//===----------------------------------------------------------------------===//

class sve_int_brkp<bits<2> opc, string asm>
: I<(outs PPR8:$Pd), (ins PPRAny:$Pg, PPR8:$Pn, PPR8:$Pm),
  asm, "\t$Pd, $Pg/z, $Pn, $Pm",
  "",
  []>, Sched<[]> {
  bits<4> Pd;
  bits<4> Pg;
  bits<4> Pm;
  bits<4> Pn;
  let Inst{31-24} = 0b00100101;
  let Inst{23}    = 0b0;
  let Inst{22}    = opc{1};
  let Inst{21-20} = 0b00;
  let Inst{19-16} = Pm;
  let Inst{15-14} = 0b11;
  let Inst{13-10} = Pg;
  let Inst{9}     = 0b0;
  let Inst{8-5}   = Pn;
  let Inst{4}     = opc{0};
  let Inst{3-0}   = Pd;

  let Defs = !if(!eq (opc{1}, 1), [NZCV], []);
}

multiclass sve_int_brkp<bits<2> opc, string asm, SDPatternOperator op> {
  def NAME : sve_int_brkp<opc, asm>;

  def : SVE_3_Op_Pat<nxv16i1, op, nxv16i1, nxv16i1, nxv16i1, !cast<Instruction>(NAME)>;
}


//===----------------------------------------------------------------------===//
// SVE Partition Break Group
//===----------------------------------------------------------------------===//

class sve_int_brkn<bit S, string asm>
: I<(outs PPR8:$Pdm), (ins PPRAny:$Pg, PPR8:$Pn, PPR8:$_Pdm),
  asm, "\t$Pdm, $Pg/z, $Pn, $_Pdm",
  "",
  []>, Sched<[]> {
  bits<4> Pdm;
  bits<4> Pg;
  bits<4> Pn;
  let Inst{31-23} = 0b001001010;
  let Inst{22}    = S;
  let Inst{21-14} = 0b01100001;
  let Inst{13-10} = Pg;
  let Inst{9}     = 0b0;
  let Inst{8-5}   = Pn;
  let Inst{4}     = 0b0;
  let Inst{3-0}   = Pdm;

  let Constraints = "$Pdm = $_Pdm";
  let Defs = !if(S, [NZCV], []);
}

multiclass sve_int_brkn<bits<1> opc, string asm, SDPatternOperator op> {
  def NAME : sve_int_brkn<opc, asm>;

  def : SVE_3_Op_Pat<nxv16i1, op, nxv16i1, nxv16i1, nxv16i1, !cast<Instruction>(NAME)>;
}

class sve_int_break<bits<3> opc, string asm, string suffix, dag iops>
: I<(outs PPR8:$Pd), iops,
  asm, "\t$Pd, $Pg"#suffix#", $Pn",
  "",
  []>, Sched<[]> {
  bits<4> Pd;
  bits<4> Pg;
  bits<4> Pn;
  let Inst{31-24} = 0b00100101;
  let Inst{23-22} = opc{2-1};
  let Inst{21-14} = 0b01000001;
  let Inst{13-10} = Pg;
  let Inst{9}     = 0b0;
  let Inst{8-5}   = Pn;
  let Inst{4}     = opc{0};
  let Inst{3-0}   = Pd;

  let Constraints = !if(!eq (opc{0}, 1), "$Pd = $_Pd", "");
  let Defs = !if(!eq (opc{1}, 1), [NZCV], []);

}

multiclass sve_int_break_m<bits<3> opc, string asm, SDPatternOperator op> {
  def NAME : sve_int_break<opc, asm, "/m", (ins PPR8:$_Pd, PPRAny:$Pg, PPR8:$Pn)>;

  def : SVE_3_Op_Pat<nxv16i1, op, nxv16i1, nxv16i1, nxv16i1, !cast<Instruction>(NAME)>;
}

multiclass sve_int_break_z<bits<3> opc, string asm, SDPatternOperator op> {
  def NAME : sve_int_break<opc, asm, "/z", (ins PPRAny:$Pg, PPR8:$Pn)>;

  def : SVE_2_Op_Pat<nxv16i1, op, nxv16i1, nxv16i1, !cast<Instruction>(NAME)>;
}

//===----------------------------------------------------------------------===//
// SVE2 String Processing Group
//===----------------------------------------------------------------------===//

class sve2_char_match<bit sz, bit opc, string asm,
                      PPRRegOp pprty, ZPRRegOp zprty>
: I<(outs pprty:$Pd), (ins PPR3bAny:$Pg, zprty:$Zn, zprty:$Zm),
  asm, "\t$Pd, $Pg/z, $Zn, $Zm",
  "",
  []>, Sched<[]> {
  bits<4> Pd;
  bits<3> Pg;
  bits<5> Zm;
  bits<5> Zn;
  let Inst{31-23} = 0b010001010;
  let Inst{22}    = sz;
  let Inst{21}    = 0b1;
  let Inst{20-16} = Zm;
  let Inst{15-13} = 0b100;
  let Inst{12-10} = Pg;
  let Inst{9-5}   = Zn;
  let Inst{4}     = opc;
  let Inst{3-0}   = Pd;

  let Defs = [NZCV];
  let isPTestLike = 1;
}

multiclass sve2_char_match<bit opc, string asm, SDPatternOperator op> {
  def _B : sve2_char_match<0b0, opc, asm, PPR8, ZPR8>;
  def _H : sve2_char_match<0b1, opc, asm, PPR16, ZPR16>;

  def : SVE_3_Op_Pat<nxv16i1, op, nxv16i1, nxv16i8, nxv16i8, !cast<Instruction>(NAME # _B)>;
  def : SVE_3_Op_Pat<nxv8i1,  op, nxv8i1,  nxv8i16, nxv8i16, !cast<Instruction>(NAME # _H)>;
}

//===----------------------------------------------------------------------===//
// SVE2 Histogram Computation - Segment Group
//===----------------------------------------------------------------------===//

class sve2_hist_gen_segment<string asm, SDPatternOperator op>
: I<(outs ZPR8:$Zd), (ins ZPR8:$Zn, ZPR8:$Zm),
  asm, "\t$Zd, $Zn, $Zm",
  "",
  [(set nxv16i8:$Zd, (op nxv16i8:$Zn, nxv16i8:$Zm))]>, Sched<[]> {
  bits<5> Zd;
  bits<5> Zn;
  bits<5> Zm;
  let Inst{31-21} = 0b01000101001;
  let Inst{20-16} = Zm;
  let Inst{15-10} = 0b101000;
  let Inst{9-5}   = Zn;
  let Inst{4-0}   = Zd;
}

//===----------------------------------------------------------------------===//
// SVE2 Histogram Computation - Vector Group
//===----------------------------------------------------------------------===//

class sve2_hist_gen_vector<bit sz, string asm, ZPRRegOp zprty>
: I<(outs zprty:$Zd), (ins PPR3bAny:$Pg, zprty:$Zn, zprty:$Zm),
  asm, "\t$Zd, $Pg/z, $Zn, $Zm",
  "",
  []>, Sched<[]> {
  bits<5> Zd;
  bits<5> Zn;
  bits<3> Pg;
  bits<5> Zm;
  let Inst{31-23} = 0b010001011;
  let Inst{22}    = sz;
  let Inst{21}    = 0b1;
  let Inst{20-16} = Zm;
  let Inst{15-13} = 0b110;
  let Inst{12-10} = Pg;
  let Inst{9-5}   = Zn;
  let Inst{4-0}   = Zd;
}

multiclass sve2_hist_gen_vector<string asm, SDPatternOperator op> {
  def _S : sve2_hist_gen_vector<0b0, asm, ZPR32>;
  def _D : sve2_hist_gen_vector<0b1, asm, ZPR64>;

  def : SVE_3_Op_Pat<nxv4i32, op, nxv4i1, nxv4i32, nxv4i32, !cast<Instruction>(NAME # _S)>;
  def : SVE_3_Op_Pat<nxv2i64, op, nxv2i1, nxv2i64, nxv2i64, !cast<Instruction>(NAME # _D)>;
}

//===----------------------------------------------------------------------===//
// SVE2 Crypto Extensions Group
//===----------------------------------------------------------------------===//

class sve2_crypto_cons_bin_op<bit opc, string asm, ZPRRegOp zprty>
: I<(outs zprty:$Zd), (ins zprty:$Zn, zprty:$Zm),
  asm, "\t$Zd, $Zn, $Zm",
  "",
  []>, Sched<[]> {
  bits<5> Zd;
  bits<5> Zn;
  bits<5> Zm;
  let Inst{31-21} = 0b01000101001;
  let Inst{20-16} = Zm;
  let Inst{15-11} = 0b11110;
  let Inst{10}    = opc;
  let Inst{9-5}   = Zn;
  let Inst{4-0}   = Zd;
}

multiclass sve2_crypto_cons_bin_op<bit opc, string asm, ZPRRegOp zprty,
                                   SDPatternOperator op, ValueType vt> {
  def NAME : sve2_crypto_cons_bin_op<opc, asm, zprty>;
  def : SVE_2_Op_Pat<vt, op, vt, vt, !cast<Instruction>(NAME)>;
}

class sve2_crypto_des_bin_op<bits<2> opc, string asm, ZPRRegOp zprty>
: I<(outs zprty:$Zdn), (ins zprty:$_Zdn, zprty:$Zm),
  asm, "\t$Zdn, $_Zdn, $Zm",
  "",
  []>, Sched<[]> {
  bits<5> Zdn;
  bits<5> Zm;
  let Inst{31-17} = 0b010001010010001;
  let Inst{16}    = opc{1};
  let Inst{15-11} = 0b11100;
  let Inst{10}    = opc{0};
  let Inst{9-5}   = Zm;
  let Inst{4-0}   = Zdn;

  let Constraints = "$Zdn = $_Zdn";
}

multiclass sve2_crypto_des_bin_op<bits<2> opc, string asm, ZPRRegOp zprty,
                                  SDPatternOperator op, ValueType vt> {
  def NAME : sve2_crypto_des_bin_op<opc, asm, zprty>;
  def : SVE_2_Op_Pat<vt, op, vt, vt, !cast<Instruction>(NAME)>;
}

class sve2_crypto_unary_op<bit opc, string asm, ZPRRegOp zprty>
: I<(outs zprty:$Zdn), (ins zprty:$_Zdn),
  asm, "\t$Zdn, $_Zdn",
  "",
  []>, Sched<[]> {
  bits<5> Zdn;
  let Inst{31-11} = 0b010001010010000011100;
  let Inst{10}    = opc;
  let Inst{9-5}   = 0b00000;
  let Inst{4-0}   = Zdn;

  let Constraints = "$Zdn = $_Zdn";
}

multiclass sve2_crypto_unary_op<bit opc, string asm, SDPatternOperator op> {
  def NAME : sve2_crypto_unary_op<opc, asm, ZPR8>;
  def : SVE_1_Op_Pat<nxv16i8, op, nxv16i8, !cast<Instruction>(NAME)>;
}

//===----------------------------------------------------------------------===//
// SVE BFloat16 Group
//===----------------------------------------------------------------------===//

class sve_bfloat_dot_base<bits<2> opc, string asm, string ops, dag iops>
: I<(outs ZPR32:$Zda), iops, asm, ops, "", []>, Sched<[]> {
  bits<5> Zda;
  bits<5> Zn;
  let Inst{31-21} = 0b01100100011;
  let Inst{15-14} = opc;
  let Inst{13-10} = 0b0000;
  let Inst{9-5}   = Zn;
  let Inst{4-0}   = Zda;

  let Constraints = "$Zda = $_Zda";
  let DestructiveInstType = DestructiveOther;
  let ElementSize = ElementSizeH;
}

class sve_bfloat_dot<string asm>
: sve_bfloat_dot_base<0b10, asm, "\t$Zda, $Zn, $Zm",
  (ins ZPR32:$_Zda, ZPR16:$Zn, ZPR16:$Zm)> {
  bits<5> Zm;
  let Inst{20-16} = Zm;
}

multiclass sve_bfloat_dot<string asm, SDPatternOperator op> {
  def NAME : sve_bfloat_dot<asm>;
  def : SVE_3_Op_Pat<nxv4f32, op, nxv4f32, nxv8bf16, nxv8bf16 ,!cast<Instruction>(NAME)>;
}

class sve_bfloat_dot_indexed<string asm>
: sve_bfloat_dot_base<0b01, asm, "\t$Zda, $Zn, $Zm$iop",
  (ins ZPR32:$_Zda, ZPR16:$Zn, ZPR3b16:$Zm, VectorIndexS:$iop)> {
  bits<2> iop;
  bits<3> Zm;
  let Inst{20-19} = iop;
  let Inst{18-16} = Zm;
}

multiclass sve_bfloat_dot_indexed<string asm, SDPatternOperator op> {
  def NAME : sve_bfloat_dot_indexed<asm>;
  def : SVE_4_Op_Imm_Pat<nxv4f32, op, nxv4f32, nxv8bf16, nxv8bf16, i64, VectorIndexS_timm, !cast<Instruction>(NAME)>;
}

class sve_bfloat_matmul<string asm>
: I<(outs ZPR32:$Zda), (ins ZPR32:$_Zda, ZPR16:$Zn, ZPR16:$Zm),
  asm, "\t$Zda, $Zn, $Zm", "", []>, Sched<[]> {
  bits<5> Zm;
  bits<5> Zda;
  bits<5> Zn;
  let Inst{31-21} = 0b01100100011;
  let Inst{20-16} = Zm;
  let Inst{15-10} = 0b111001;
  let Inst{9-5}   = Zn;
  let Inst{4-0}   = Zda;

  let Constraints = "$Zda = $_Zda";
  let DestructiveInstType = DestructiveOther;
  let ElementSize = ElementSizeH;
}

multiclass sve_bfloat_matmul<string asm, SDPatternOperator op> {
  def NAME : sve_bfloat_matmul<asm>;
  def : SVE_3_Op_Pat<nxv4f32, op, nxv4f32, nxv8bf16, nxv8bf16 ,!cast<Instruction>(NAME)>;
}

class sve_bfloat_matmul_longvecl<bit BT, string asm>
: sve_bfloat_matmul<asm> {
  let Inst{23}    = 0b1;
  let Inst{14-13} = 0b00;
  let Inst{10}    = BT;
}

multiclass sve_bfloat_matmul_longvecl<bit BT, string asm, SDPatternOperator op> {
  def NAME : sve_bfloat_matmul_longvecl<BT, asm>;
  def : SVE_3_Op_Pat<nxv4f32, op, nxv4f32, nxv8bf16, nxv8bf16 ,!cast<Instruction>(NAME)>;
}

class sve_bfloat_matmul_longvecl_idx<bit BT, string asm>
: sve_bfloat_dot_base<0b01, asm, "\t$Zda, $Zn, $Zm$iop",
  (ins ZPR32:$_Zda, ZPR16:$Zn, ZPR3b16:$Zm, VectorIndexH:$iop)> {
  bits<3> iop;
  bits<3> Zm;
  let Inst{23}    = 0b1;
  let Inst{20-19} = iop{2-1};
  let Inst{18-16} = Zm;
  let Inst{11}    = iop{0};
  let Inst{10}    = BT;
}

multiclass sve_bfloat_matmul_longvecl_idx<bit BT, string asm, SDPatternOperator op> {
  def NAME : sve_bfloat_matmul_longvecl_idx<BT, asm>;
  def : SVE_4_Op_Imm_Pat<nxv4f32, op, nxv4f32, nxv8bf16, nxv8bf16, i64, VectorIndexH_timm, !cast<Instruction>(NAME)>;
}

class sve_bfloat_convert<bit N, string asm>
: I<(outs ZPR16:$Zd), (ins ZPR16:$_Zd, PPR3bAny:$Pg, ZPR32:$Zn),
  asm, "\t$Zd, $Pg/m, $Zn", "", []>, Sched<[]> {
  bits<5> Zd;
  bits<3> Pg;
  bits<5> Zn;
  let Inst{31-25} = 0b0110010;
  let Inst{24}    = N;
  let Inst{23-13} = 0b10001010101;
  let Inst{12-10} = Pg;
  let Inst{9-5}   = Zn;
  let Inst{4-0}   = Zd;

  let Constraints = "$Zd = $_Zd";
  let DestructiveInstType = DestructiveOther;
  let hasSideEffects = 1;
  let ElementSize = ElementSizeS;
}

multiclass sve_bfloat_convert<bit N, string asm, SDPatternOperator op> {
  def NAME : sve_bfloat_convert<N, asm>;
  def : SVE_3_Op_Pat<nxv8bf16, op, nxv8bf16, nxv8i1, nxv4f32, !cast<Instruction>(NAME)>;
}

//===----------------------------------------------------------------------===//
// SVE Integer Matrix Multiply Group
//===----------------------------------------------------------------------===//

class sve_int_matmul<bits<2> uns, string asm>
: I<(outs ZPR32:$Zda), (ins ZPR32:$_Zda, ZPR8:$Zn, ZPR8:$Zm), asm,
  "\t$Zda, $Zn, $Zm", "", []>, Sched<[]> {
  bits<5> Zda;
  bits<5> Zn;
  bits<5> Zm;
  let Inst{31-24} = 0b01000101;
  let Inst{23-22} = uns;
  let Inst{21}    = 0;
  let Inst{20-16} = Zm;
  let Inst{15-10} = 0b100110;
  let Inst{9-5}   = Zn;
  let Inst{4-0}   = Zda;

  let Constraints = "$Zda = $_Zda";
  let DestructiveInstType = DestructiveOther;
  let ElementSize = ZPR32.ElementSize;
}

multiclass sve_int_matmul<bits<2> uns, string asm, SDPatternOperator op> {
  def NAME : sve_int_matmul<uns, asm>;

  def : SVE_3_Op_Pat<nxv4i32, op , nxv4i32, nxv16i8, nxv16i8, !cast<Instruction>(NAME)>;
}

//===----------------------------------------------------------------------===//
// SVE Integer Dot Product Mixed Sign Group
//===----------------------------------------------------------------------===//

class sve_int_dot_mixed<string asm>
: I<(outs ZPR32:$Zda), (ins ZPR32:$_Zda, ZPR8:$Zn, ZPR8:$Zm), asm,
  "\t$Zda, $Zn, $Zm", "", []>, Sched<[]> {
  bits<5> Zda;
  bits<5> Zn;
  bits<5> Zm;
  let Inst{31-21} = 0b01000100100;
  let Inst{20-16} = Zm;
  let Inst{15-10} = 0b011110;
  let Inst{9-5}   = Zn;
  let Inst{4-0}   = Zda;

  let Constraints = "$Zda = $_Zda";
  let DestructiveInstType = DestructiveOther;
  let ElementSize = ZPR32.ElementSize;
}

multiclass sve_int_dot_mixed<string asm, SDPatternOperator op> {
  def NAME : sve_int_dot_mixed<asm>;

  def : SVE_3_Op_Pat<nxv4i32, op , nxv4i32, nxv16i8, nxv16i8, !cast<Instruction>(NAME)>;
}

//===----------------------------------------------------------------------===//
// SVE Integer Dot Product Mixed Sign - Indexed Group
//===----------------------------------------------------------------------===//

class sve_int_dot_mixed_indexed<bit U, string asm>
: I<(outs ZPR32:$Zda), (ins ZPR32:$_Zda, ZPR8:$Zn, ZPR3b8:$Zm, VectorIndexS32b:$idx),
    asm, "\t$Zda, $Zn, $Zm$idx", "", []>, Sched<[]> {
  bits<5> Zda;
  bits<5> Zn;
  bits<3> Zm;
  bits<2> idx;
  let Inst{31-21} = 0b01000100101;
  let Inst{20-19} = idx;
  let Inst{18-16} = Zm;
  let Inst{15-11} = 0b00011;
  let Inst{10}    = U;
  let Inst{9-5}   = Zn;
  let Inst{4-0}   = Zda;

  let Constraints = "$Zda = $_Zda";
  let DestructiveInstType = DestructiveOther;
  let ElementSize = ZPR32.ElementSize;
}

multiclass sve_int_dot_mixed_indexed<bit U, string asm, SDPatternOperator op> {
  def NAME : sve_int_dot_mixed_indexed<U, asm>;

  def : SVE_4_Op_Imm_Pat<nxv4i32, op, nxv4i32, nxv16i8, nxv16i8, i32, VectorIndexS32b_timm, !cast<Instruction>(NAME)>;
}

//===----------------------------------------------------------------------===//
// SVE Floating Point Matrix Multiply Accumulate Group
//===----------------------------------------------------------------------===//

class sve_fp_matrix_mla<bit sz, string asm, ZPRRegOp zprty>
: I<(outs zprty:$Zda), (ins zprty:$_Zda, zprty:$Zn, zprty:$Zm),
    asm, "\t$Zda, $Zn, $Zm", "", []>, Sched<[]> {
  bits<5> Zda;
  bits<5> Zn;
  bits<5> Zm;
  let Inst{31-23} = 0b011001001;
  let Inst{22}    = sz;
  let Inst{21}    = 1;
  let Inst{20-16} = Zm;
  let Inst{15-10} = 0b111001;
  let Inst{9-5}   = Zn;
  let Inst{4-0}   = Zda;

  let Constraints = "$Zda = $_Zda";
  let DestructiveInstType = DestructiveOther;
  let ElementSize = zprty.ElementSize;
}

multiclass sve_fp_matrix_mla<bit sz, string asm, ZPRRegOp zprty, SDPatternOperator op, ValueType vt> {
  def NAME : sve_fp_matrix_mla<sz, asm, zprty>;

  def : SVE_3_Op_Pat<vt, op , vt, vt, vt, !cast<Instruction>(NAME)>;
}

//===----------------------------------------------------------------------===//
// SVE Memory - Contiguous Load And Replicate 256-bit Group
//===----------------------------------------------------------------------===//

class sve_mem_ldor_si<bits<2> sz, string asm, RegisterOperand VecList>
: I<(outs VecList:$Zt), (ins PPR3bAny:$Pg, GPR64sp:$Rn, simm4s32:$imm4),
  asm, "\t$Zt, $Pg/z, [$Rn, $imm4]", "", []>, Sched<[]> {
  bits<5> Zt;
  bits<5> Rn;
  bits<3> Pg;
  bits<4> imm4;
  let Inst{31-25} = 0b1010010;
  let Inst{24-23} = sz;
  let Inst{22-20} = 0b010;
  let Inst{19-16} = imm4;
  let Inst{15-13} = 0b001;
  let Inst{12-10} = Pg;
  let Inst{9-5}   = Rn;
  let Inst{4-0}   = Zt;

  let mayLoad = 1;
}

multiclass sve_mem_ldor_si<bits<2> sz, string asm, RegisterOperand listty,
                           ZPRRegOp zprty, ValueType Ty, ValueType PredTy, SDNode Ld1ro> {
  def NAME : sve_mem_ldor_si<sz, asm, listty>;
  def : InstAlias<asm # "\t$Zt, $Pg/z, [$Rn]",
                  (!cast<Instruction>(NAME) listty:$Zt, PPR3bAny:$Pg, GPR64sp:$Rn, 0), 1>;
  def : InstAlias<asm # "\t$Zt, $Pg/z, [$Rn]",
                  (!cast<Instruction>(NAME) zprty:$Zt, PPR3bAny:$Pg, GPR64sp:$Rn, 0), 0>;
  def : InstAlias<asm # "\t$Zt, $Pg/z, [$Rn, $imm4]",
                  (!cast<Instruction>(NAME) zprty:$Zt, PPR3bAny:$Pg, GPR64sp:$Rn, simm4s32:$imm4), 0>;

  // Base addressing mode
  def : Pat<(Ty (Ld1ro (PredTy PPR3bAny:$Pg), GPR64sp:$base)),
            (!cast<Instruction>(NAME) PPR3bAny:$Pg, GPR64sp:$base, (i64 0))>;
  let AddedComplexity = 2 in {
    // Reg + Imm addressing mode
    def : Pat<(Ty (Ld1ro (PredTy PPR3bAny:$Pg), (add GPR64:$base, (i64 simm4s32:$imm)))),
              (!cast<Instruction>(NAME) $Pg, $base, simm4s32:$imm)>;
  }
}

class sve_mem_ldor_ss<bits<2> sz, string asm, RegisterOperand VecList,
                      RegisterOperand gprty>
: I<(outs VecList:$Zt), (ins PPR3bAny:$Pg, GPR64sp:$Rn, gprty:$Rm),
  asm, "\t$Zt, $Pg/z, [$Rn, $Rm]", "", []>, Sched<[]> {
  bits<5> Zt;
  bits<3> Pg;
  bits<5> Rn;
  bits<5> Rm;
  let Inst{31-25} = 0b1010010;
  let Inst{24-23} = sz;
  let Inst{22-21} = 0b01;
  let Inst{20-16} = Rm;
  let Inst{15-13} = 0;
  let Inst{12-10} = Pg;
  let Inst{9-5}   = Rn;
  let Inst{4-0}   = Zt;

  let mayLoad = 1;
}

multiclass sve_mem_ldor_ss<bits<2> sz, string asm, RegisterOperand listty,
                           ZPRRegOp zprty, RegisterOperand gprty, ValueType Ty,
                           ValueType PredTy, SDNode Ld1ro, ComplexPattern AddrCP> {
  def NAME : sve_mem_ldor_ss<sz, asm, listty, gprty>;

  def : InstAlias<asm # "\t$Zt, $Pg/z, [$Rn, $Rm]",
                  (!cast<Instruction>(NAME) zprty:$Zt, PPR3bAny:$Pg, GPR64sp:$Rn, gprty:$Rm), 0>;

  def : Pat<(Ty (Ld1ro (PredTy PPR3bAny:$gp), (AddrCP GPR64sp:$base, gprty:$offset))),
            (!cast<Instruction>(NAME) PPR3bAny:$gp, GPR64sp:$base, gprty:$offset)>;
}

//===----------------------------------------------------------------------===//
// SVE Interleave 128-bit Elements Group
//===----------------------------------------------------------------------===//

class sve_int_perm_bin_perm_128_zz<bits<2> opc, bit P, string asm>
: I<(outs ZPR128:$Zd), (ins ZPR128:$Zn, ZPR128:$Zm),
  asm, "\t$Zd, $Zn, $Zm",
  "",
  []>, Sched<[]> {
  bits<5> Zd;
  bits<5> Zm;
  bits<5> Zn;
  let Inst{31-21} = 0b00000101101;
  let Inst{20-16} = Zm;
  let Inst{15-13} = 0b000;
  let Inst{12-11} = opc;
  let Inst{10}    = P;
  let Inst{9-5}   = Zn;
  let Inst{4-0}   = Zd;
}

multiclass sve_int_perm_bin_perm_128_zz<bits<2> opc, bit P, string asm, SDPatternOperator op> {
  def NAME : sve_int_perm_bin_perm_128_zz<opc, P, asm>;

  def : SVE_2_Op_Pat<nxv16i8,  op, nxv16i8,  nxv16i8,  !cast<Instruction>(NAME)>;
  def : SVE_2_Op_Pat<nxv8i16,  op, nxv8i16,  nxv8i16,  !cast<Instruction>(NAME)>;
  def : SVE_2_Op_Pat<nxv8f16,  op, nxv8f16,  nxv8f16,  !cast<Instruction>(NAME)>;
  def : SVE_2_Op_Pat<nxv4i32,  op, nxv4i32,  nxv4i32,  !cast<Instruction>(NAME)>;
  def : SVE_2_Op_Pat<nxv4f32,  op, nxv4f32,  nxv4f32,  !cast<Instruction>(NAME)>;
  def : SVE_2_Op_Pat<nxv2i64,  op, nxv2i64,  nxv2i64,  !cast<Instruction>(NAME)>;
  def : SVE_2_Op_Pat<nxv2f64,  op, nxv2f64,  nxv2f64,  !cast<Instruction>(NAME)>;
  def : SVE_2_Op_Pat<nxv8bf16, op, nxv8bf16, nxv8bf16, !cast<Instruction>(NAME)>;
}

/// Addressing modes
def am_sve_indexed_s4 :ComplexPattern<i64, 2, "SelectAddrModeIndexedSVE<-8,7>", [], [SDNPWantRoot]>;
def am_sve_indexed_s6 :ComplexPattern<i64, 2, "SelectAddrModeIndexedSVE<-32,31>", [], [SDNPWantRoot]>;

def am_sve_regreg_lsl0 : ComplexPattern<i64, 2, "SelectSVERegRegAddrMode<0>", []>;
def am_sve_regreg_lsl1 : ComplexPattern<i64, 2, "SelectSVERegRegAddrMode<1>", []>;
def am_sve_regreg_lsl2 : ComplexPattern<i64, 2, "SelectSVERegRegAddrMode<2>", []>;
def am_sve_regreg_lsl3 : ComplexPattern<i64, 2, "SelectSVERegRegAddrMode<3>", []>;

// Predicated pseudo floating point two operand instructions.
multiclass sve_fp_bin_pred_hfd<SDPatternOperator op> {
  def _UNDEF_H : PredTwoOpPseudo<NAME # _H, ZPR16, FalseLanesUndef>;
  def _UNDEF_S : PredTwoOpPseudo<NAME # _S, ZPR32, FalseLanesUndef>;
  def _UNDEF_D : PredTwoOpPseudo<NAME # _D, ZPR64, FalseLanesUndef>;

  def : SVE_3_Op_Pat<nxv8f16, op, nxv8i1, nxv8f16, nxv8f16, !cast<Pseudo>(NAME # _UNDEF_H)>;
  def : SVE_3_Op_Pat<nxv4f16, op, nxv4i1, nxv4f16, nxv4f16, !cast<Pseudo>(NAME # _UNDEF_H)>;
  def : SVE_3_Op_Pat<nxv2f16, op, nxv2i1, nxv2f16, nxv2f16, !cast<Pseudo>(NAME # _UNDEF_H)>;
  def : SVE_3_Op_Pat<nxv4f32, op, nxv4i1, nxv4f32, nxv4f32, !cast<Pseudo>(NAME # _UNDEF_S)>;
  def : SVE_3_Op_Pat<nxv2f32, op, nxv2i1, nxv2f32, nxv2f32, !cast<Pseudo>(NAME # _UNDEF_S)>;
  def : SVE_3_Op_Pat<nxv2f64, op, nxv2i1, nxv2f64, nxv2f64, !cast<Pseudo>(NAME # _UNDEF_D)>;
}

// Predicated pseudo integer two operand instructions.
multiclass sve_int_bin_pred_bhsd<SDPatternOperator op> {
  def _UNDEF_B : PredTwoOpPseudo<NAME # _B, ZPR8, FalseLanesUndef>;
  def _UNDEF_H : PredTwoOpPseudo<NAME # _H, ZPR16, FalseLanesUndef>;
  def _UNDEF_S : PredTwoOpPseudo<NAME # _S, ZPR32, FalseLanesUndef>;
  def _UNDEF_D : PredTwoOpPseudo<NAME # _D, ZPR64, FalseLanesUndef>;

  def : SVE_3_Op_Pat<nxv16i8, op, nxv16i1, nxv16i8, nxv16i8, !cast<Pseudo>(NAME # _UNDEF_B)>;
  def : SVE_3_Op_Pat<nxv8i16, op, nxv8i1,  nxv8i16, nxv8i16, !cast<Pseudo>(NAME # _UNDEF_H)>;
  def : SVE_3_Op_Pat<nxv4i32, op, nxv4i1,  nxv4i32, nxv4i32, !cast<Pseudo>(NAME # _UNDEF_S)>;
  def : SVE_3_Op_Pat<nxv2i64, op, nxv2i1,  nxv2i64, nxv2i64, !cast<Pseudo>(NAME # _UNDEF_D)>;
}

// As sve_int_bin_pred but when only i32 and i64 vector types are required.
multiclass sve_int_bin_pred_sd<SDPatternOperator op> {
  def _UNDEF_S : PredTwoOpPseudo<NAME # _S, ZPR32, FalseLanesUndef>;
  def _UNDEF_D : PredTwoOpPseudo<NAME # _D, ZPR64, FalseLanesUndef>;

  def : SVE_3_Op_Pat<nxv4i32, op, nxv4i1, nxv4i32, nxv4i32, !cast<Pseudo>(NAME # _UNDEF_S)>;
  def : SVE_3_Op_Pat<nxv2i64, op, nxv2i1, nxv2i64, nxv2i64, !cast<Pseudo>(NAME # _UNDEF_D)>;
}

// Predicated pseudo integer two operand instructions. Second operand is an
// immediate specified by imm_[bhsd].
multiclass sve_int_shift_pred_bhsd<SDPatternOperator op,
                                   ComplexPattern imm_b, ComplexPattern imm_h,
                                   ComplexPattern imm_s, ComplexPattern imm_d> {
  def _UNDEF_B : PredTwoOpImmPseudo<NAME # _B, ZPR8,  Operand<i32>, FalseLanesUndef>;
  def _UNDEF_H : PredTwoOpImmPseudo<NAME # _H, ZPR16, Operand<i32>, FalseLanesUndef>;
  def _UNDEF_S : PredTwoOpImmPseudo<NAME # _S, ZPR32, Operand<i32>, FalseLanesUndef>;
  def _UNDEF_D : PredTwoOpImmPseudo<NAME # _D, ZPR64, Operand<i32>, FalseLanesUndef>;

  def : SVE_Shift_DupImm_Pred_Pat<nxv16i8, op, nxv16i1, i32, imm_b, !cast<Instruction>(NAME # _UNDEF_B)>;
  def : SVE_Shift_DupImm_Pred_Pat<nxv8i16, op, nxv8i1,  i32, imm_h, !cast<Instruction>(NAME # _UNDEF_H)>;
  def : SVE_Shift_DupImm_Pred_Pat<nxv4i32, op, nxv4i1,  i32, imm_s, !cast<Instruction>(NAME # _UNDEF_S)>;
  def : SVE_Shift_DupImm_Pred_Pat<nxv2i64, op, nxv2i1,  i64, imm_d, !cast<Instruction>(NAME # _UNDEF_D)>;
}<|MERGE_RESOLUTION|>--- conflicted
+++ resolved
@@ -4837,11 +4837,7 @@
   let Inst{4-0}   = Zd;
 }
 
-<<<<<<< HEAD
-multiclass sve_int_index_ir<string asm, SDPatternOperator op, SDPatternOperator oneuseop> {
-=======
 multiclass sve_int_index_ir<string asm, SDPatternOperator op, SDPatternOperator oneuseop, SDPatternOperator mulop, SDPatternOperator muloneuseop> {
->>>>>>> 11299179
   def _B : sve_int_index_ir<0b00, asm, ZPR8, GPR32, simm5_8b>;
   def _H : sve_int_index_ir<0b01, asm, ZPR16, GPR32, simm5_16b>;
   def _S : sve_int_index_ir<0b10, asm, ZPR32, GPR32, simm5_32b>;
@@ -4866,8 +4862,6 @@
   def : Pat<(add (nxv2i64 (oneuseop (i64 0), GPR64:$Rm)), (nxv2i64 (AArch64dup(simm5_64b:$imm5)))),
             (!cast<Instruction>(NAME # "_D") simm5_64b:$imm5, GPR64:$Rm)>;
 
-<<<<<<< HEAD
-=======
   // mul(index_vector(0, 1), dup(Y)) -> index_vector(0, Y).
   def : Pat<(mulop (nxv16i1 (AArch64ptrue 31)), (nxv16i8 (oneuseop (i32 0), (i32 1))), (nxv16i8 (AArch64dup(i32 GPR32:$Rm)))),
             (!cast<Instruction>(NAME # "_B") (i32 0), GPR32:$Rm)>;
@@ -4887,7 +4881,6 @@
             (!cast<Instruction>(NAME # "_S") simm5_32b:$imm5, GPR32:$Rm)>;
   def : Pat<(add (muloneuseop (nxv2i1 (AArch64ptrue 31)), (nxv2i64 (oneuseop (i64 0), (i64 1))), (nxv2i64 (AArch64dup(i64 GPR64:$Rm)))), (nxv2i64 (AArch64dup(simm5_64b:$imm5)))),
             (!cast<Instruction>(NAME # "_D") simm5_64b:$imm5, GPR64:$Rm)>;
->>>>>>> 11299179
 }
 
 class sve_int_index_ri<bits<2> sz8_64, string asm, ZPRRegOp zprty,
@@ -4950,11 +4943,7 @@
   let Inst{4-0}   = Zd;
 }
 
-<<<<<<< HEAD
-multiclass sve_int_index_rr<string asm, SDPatternOperator op, SDPatternOperator oneuseop> {
-=======
 multiclass sve_int_index_rr<string asm, SDPatternOperator op, SDPatternOperator oneuseop, SDPatternOperator mulop> {
->>>>>>> 11299179
   def _B : sve_int_index_rr<0b00, asm, ZPR8, GPR32>;
   def _H : sve_int_index_rr<0b01, asm, ZPR16, GPR32>;
   def _S : sve_int_index_rr<0b10, asm, ZPR32, GPR32>;
@@ -4974,8 +4963,6 @@
             (!cast<Instruction>(NAME # "_S") GPR32:$Rn, GPR32:$Rm)>;
   def : Pat<(add (nxv2i64 (oneuseop (i64 0), GPR64:$Rm)), (nxv2i64 (AArch64dup(i64 GPR64:$Rn)))),
             (!cast<Instruction>(NAME # "_D") GPR64:$Rn, GPR64:$Rm)>;
-<<<<<<< HEAD
-=======
 
   // add(mul(index_vector(0, 1), dup(Y), dup(X)) -> index_vector(X, Y).
   def : Pat<(add (mulop (nxv16i1 (AArch64ptrue 31)), (nxv16i8 (oneuseop (i32 0), (i32 1))), (nxv16i8 (AArch64dup(i32 GPR32:$Rm)))), (nxv16i8 (AArch64dup(i32 GPR32:$Rn)))),
@@ -4986,7 +4973,6 @@
             (!cast<Instruction>(NAME # "_S") GPR32:$Rn, GPR32:$Rm)>;
   def : Pat<(add (mulop (nxv2i1 (AArch64ptrue 31)), (nxv2i64 (oneuseop (i64 0), (i64 1))), (nxv2i64 (AArch64dup(i64 GPR64:$Rm)))),(nxv2i64 (AArch64dup(i64 GPR64:$Rn)))),
             (!cast<Instruction>(NAME # "_D") GPR64:$Rn, GPR64:$Rm)>;
->>>>>>> 11299179
 }
 
 //===----------------------------------------------------------------------===//
