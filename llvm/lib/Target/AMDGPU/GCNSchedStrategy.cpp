--- conflicted
+++ resolved
@@ -741,12 +741,8 @@
       continue;
 
     MachineInstr *Def = MRI.getOneDef(Reg)->getParent();
-<<<<<<< HEAD
-    if (!Def || !isTriviallyReMaterializable(*Def, AA))
-=======
     if (!Def || Def->getOperand(0).getSubReg() != 0 ||
         !isTriviallyReMaterializable(*Def, AA))
->>>>>>> 7f962794
       continue;
 
     MachineInstr *UseI = &*MRI.use_instr_begin(Reg);
