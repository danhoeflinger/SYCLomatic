//===- AMDGPUAttributor.cpp -----------------------------------------------===//
//
// Part of the LLVM Project, under the Apache License v2.0 with LLVM Exceptions.
// See https://llvm.org/LICENSE.txt for license information.
// SPDX-License-Identifier: Apache-2.0 WITH LLVM-exception
//
//===----------------------------------------------------------------------===//
//
/// \file This pass uses Attributor framework to deduce AMDGPU attributes.
//
//===----------------------------------------------------------------------===//

#include "AMDGPU.h"
#include "GCNSubtarget.h"
#include "llvm/CodeGen/TargetPassConfig.h"
#include "llvm/IR/IntrinsicsAMDGPU.h"
#include "llvm/IR/IntrinsicsR600.h"
#include "llvm/Target/TargetMachine.h"
#include "llvm/Transforms/IPO/Attributor.h"

#define DEBUG_TYPE "amdgpu-attributor"

using namespace llvm;

enum ImplicitArgumentMask {
  NOT_IMPLICIT_INPUT = 0,

  // SGPRs
  DISPATCH_PTR = 1 << 0,
  QUEUE_PTR = 1 << 1,
  DISPATCH_ID = 1 << 2,
  IMPLICIT_ARG_PTR = 1 << 3,
  WORKGROUP_ID_X = 1 << 4,
  WORKGROUP_ID_Y = 1 << 5,
  WORKGROUP_ID_Z = 1 << 6,

  // VGPRS:
  WORKITEM_ID_X = 1 << 7,
  WORKITEM_ID_Y = 1 << 8,
  WORKITEM_ID_Z = 1 << 9,
  ALL_ARGUMENT_MASK = (1 << 10) - 1
};

static constexpr std::pair<ImplicitArgumentMask,
                           StringLiteral> ImplicitAttrs[] = {
  {DISPATCH_PTR, "amdgpu-no-dispatch-ptr"},
  {QUEUE_PTR, "amdgpu-no-queue-ptr"},
  {DISPATCH_ID, "amdgpu-no-dispatch-id"},
  {IMPLICIT_ARG_PTR, "amdgpu-no-implicitarg-ptr"},
  {WORKGROUP_ID_X, "amdgpu-no-workgroup-id-x"},
  {WORKGROUP_ID_Y, "amdgpu-no-workgroup-id-y"},
  {WORKGROUP_ID_Z, "amdgpu-no-workgroup-id-z"},
  {WORKITEM_ID_X, "amdgpu-no-workitem-id-x"},
  {WORKITEM_ID_Y, "amdgpu-no-workitem-id-y"},
  {WORKITEM_ID_Z, "amdgpu-no-workitem-id-z"}
};

// We do not need to note the x workitem or workgroup id because they are always
// initialized.
//
// TODO: We should not add the attributes if the known compile time workgroup
// size is 1 for y/z.
static ImplicitArgumentMask
intrinsicToAttrMask(Intrinsic::ID ID, bool &NonKernelOnly, bool &IsQueuePtr) {
  switch (ID) {
  case Intrinsic::amdgcn_workitem_id_x:
    NonKernelOnly = true;
    return WORKITEM_ID_X;
  case Intrinsic::amdgcn_workgroup_id_x:
    NonKernelOnly = true;
    return WORKGROUP_ID_X;
  case Intrinsic::amdgcn_workitem_id_y:
  case Intrinsic::r600_read_tidig_y:
    return WORKITEM_ID_Y;
  case Intrinsic::amdgcn_workitem_id_z:
  case Intrinsic::r600_read_tidig_z:
    return WORKITEM_ID_Z;
  case Intrinsic::amdgcn_workgroup_id_y:
  case Intrinsic::r600_read_tgid_y:
    return WORKGROUP_ID_Y;
  case Intrinsic::amdgcn_workgroup_id_z:
  case Intrinsic::r600_read_tgid_z:
    return WORKGROUP_ID_Z;
  case Intrinsic::amdgcn_dispatch_ptr:
    return DISPATCH_PTR;
  case Intrinsic::amdgcn_dispatch_id:
    return DISPATCH_ID;
  case Intrinsic::amdgcn_implicitarg_ptr:
    return IMPLICIT_ARG_PTR;
  case Intrinsic::amdgcn_queue_ptr:
  case Intrinsic::amdgcn_is_shared:
  case Intrinsic::amdgcn_is_private:
    // TODO: Does not require queue ptr on gfx9+
  case Intrinsic::trap:
  case Intrinsic::debugtrap:
    IsQueuePtr = true;
    return QUEUE_PTR;
  default:
    return NOT_IMPLICIT_INPUT;
  }
}

static bool castRequiresQueuePtr(unsigned SrcAS) {
  return SrcAS == AMDGPUAS::LOCAL_ADDRESS || SrcAS == AMDGPUAS::PRIVATE_ADDRESS;
}

static bool isDSAddress(const Constant *C) {
  const GlobalValue *GV = dyn_cast<GlobalValue>(C);
  if (!GV)
    return false;
  unsigned AS = GV->getAddressSpace();
  return AS == AMDGPUAS::LOCAL_ADDRESS || AS == AMDGPUAS::REGION_ADDRESS;
}

class AMDGPUInformationCache : public InformationCache {
public:
  AMDGPUInformationCache(const Module &M, AnalysisGetter &AG,
                         BumpPtrAllocator &Allocator,
                         SetVector<Function *> *CGSCC, TargetMachine &TM)
      : InformationCache(M, AG, Allocator, CGSCC), TM(TM) {}
  TargetMachine &TM;

  enum ConstantStatus { DS_GLOBAL = 1 << 0, ADDR_SPACE_CAST = 1 << 1 };

  /// Check if the subtarget has aperture regs.
  bool hasApertureRegs(Function &F) {
    const GCNSubtarget &ST = TM.getSubtarget<GCNSubtarget>(F);
    return ST.hasApertureRegs();
  }

private:
  /// Check if the ConstantExpr \p CE requires queue ptr attribute.
  static bool visitConstExpr(const ConstantExpr *CE) {
    if (CE->getOpcode() == Instruction::AddrSpaceCast) {
      unsigned SrcAS = CE->getOperand(0)->getType()->getPointerAddressSpace();
      return castRequiresQueuePtr(SrcAS);
    }
    return false;
  }

  /// Get the constant access bitmap for \p C.
  uint8_t getConstantAccess(const Constant *C) {
    auto It = ConstantStatus.find(C);
    if (It != ConstantStatus.end())
      return It->second;

    uint8_t Result = 0;
    if (isDSAddress(C))
      Result = DS_GLOBAL;

    if (const auto *CE = dyn_cast<ConstantExpr>(C))
      if (visitConstExpr(CE))
        Result |= ADDR_SPACE_CAST;

    for (const Use &U : C->operands()) {
      const auto *OpC = dyn_cast<Constant>(U);
      if (!OpC)
        continue;

      Result |= getConstantAccess(OpC);
    }
    return Result;
  }

public:
  /// Returns true if \p Fn needs a queue ptr attribute because of \p C.
  bool needsQueuePtr(const Constant *C, Function &Fn) {
    bool IsNonEntryFunc = !AMDGPU::isEntryFunctionCC(Fn.getCallingConv());
    bool HasAperture = hasApertureRegs(Fn);

    // No need to explore the constants.
    if (!IsNonEntryFunc && HasAperture)
      return false;

    uint8_t Access = getConstantAccess(C);

    // We need to trap on DS globals in non-entry functions.
    if (IsNonEntryFunc && (Access & DS_GLOBAL))
      return true;

    return !HasAperture && (Access & ADDR_SPACE_CAST);
  }

private:
  /// Used to determine if the Constant needs a queue ptr attribute.
  DenseMap<const Constant *, uint8_t> ConstantStatus;
};

struct AAAMDAttributes : public StateWrapper<
  BitIntegerState<uint16_t, ALL_ARGUMENT_MASK, 0>, AbstractAttribute> {
  using Base = StateWrapper<BitIntegerState<uint16_t, ALL_ARGUMENT_MASK, 0>,
                            AbstractAttribute>;

  AAAMDAttributes(const IRPosition &IRP, Attributor &A) : Base(IRP) {}

  /// Create an abstract attribute view for the position \p IRP.
  static AAAMDAttributes &createForPosition(const IRPosition &IRP,
                                            Attributor &A);

  /// See AbstractAttribute::getName().
  const std::string getName() const override { return "AAAMDAttributes"; }

  /// See AbstractAttribute::getIdAddr().
  const char *getIdAddr() const override { return &ID; }

  /// This function should return true if the type of the \p AA is
  /// AAAMDAttributes.
  static bool classof(const AbstractAttribute *AA) {
    return (AA->getIdAddr() == &ID);
  }

  /// Unique ID (due to the unique address)
  static const char ID;
};
const char AAAMDAttributes::ID = 0;

struct AAAMDWorkGroupSize
    : public StateWrapper<BooleanState, AbstractAttribute> {
  using Base = StateWrapper<BooleanState, AbstractAttribute>;
  AAAMDWorkGroupSize(const IRPosition &IRP, Attributor &A) : Base(IRP) {}

  /// Create an abstract attribute view for the position \p IRP.
  static AAAMDWorkGroupSize &createForPosition(const IRPosition &IRP,
                                               Attributor &A);

  /// See AbstractAttribute::getName().
  const std::string getName() const override { return "AAAMDWorkGroupSize"; }

  /// See AbstractAttribute::getIdAddr().
  const char *getIdAddr() const override { return &ID; }

  /// This function should return true if the type of the \p AA is
  /// AAAMDAttributes.
  static bool classof(const AbstractAttribute *AA) {
    return (AA->getIdAddr() == &ID);
  }

  /// Unique ID (due to the unique address)
  static const char ID;
};
const char AAAMDWorkGroupSize::ID = 0;

struct AAAMDWorkGroupSizeFunction : public AAAMDWorkGroupSize {
  AAAMDWorkGroupSizeFunction(const IRPosition &IRP, Attributor &A)
      : AAAMDWorkGroupSize(IRP, A) {}

  void initialize(Attributor &A) override {
    Function *F = getAssociatedFunction();
    CallingConv::ID CC = F->getCallingConv();

    if (CC != CallingConv::AMDGPU_KERNEL)
      return;

    bool InitialValue = false;
    if (F->hasFnAttribute("uniform-work-group-size"))
      InitialValue = F->getFnAttribute("uniform-work-group-size")
                         .getValueAsString()
                         .equals("true");

    if (InitialValue)
      indicateOptimisticFixpoint();
    else
      indicatePessimisticFixpoint();
  }

  ChangeStatus updateImpl(Attributor &A) override {
    ChangeStatus Change = ChangeStatus::UNCHANGED;

    auto CheckCallSite = [&](AbstractCallSite CS) {
      Function *Caller = CS.getInstruction()->getFunction();
      LLVM_DEBUG(dbgs() << "[AAAMDWorkGroupSize] Call " << Caller->getName()
                        << "->" << getAssociatedFunction()->getName() << "\n");

      const auto &CallerInfo = A.getAAFor<AAAMDWorkGroupSize>(
          *this, IRPosition::function(*Caller), DepClassTy::REQUIRED);

      Change = Change | clampStateAndIndicateChange(this->getState(),
                                                    CallerInfo.getState());

      return true;
    };

    bool AllCallSitesKnown = true;
    if (!A.checkForAllCallSites(CheckCallSite, *this, true, AllCallSitesKnown))
      indicatePessimisticFixpoint();

    return Change;
  }

  ChangeStatus manifest(Attributor &A) override {
    SmallVector<Attribute, 8> AttrList;
    LLVMContext &Ctx = getAssociatedFunction()->getContext();

    AttrList.push_back(Attribute::get(Ctx, "uniform-work-group-size",
                                      getAssumed() ? "true" : "false"));
    return IRAttributeManifest::manifestAttrs(A, getIRPosition(), AttrList,
                                              /* ForceReplace */ true);
  }

  bool isValidState() const override {
    // This state is always valid, even when the state is false.
    return true;
  }

  const std::string getAsStr() const override {
    return "AMDWorkGroupSize[" + std::to_string(getAssumed()) + "]";
  }

  /// See AbstractAttribute::trackStatistics()
  void trackStatistics() const override {}
};

AAAMDWorkGroupSize &AAAMDWorkGroupSize::createForPosition(const IRPosition &IRP,
                                                          Attributor &A) {
  if (IRP.getPositionKind() == IRPosition::IRP_FUNCTION)
    return *new (A.Allocator) AAAMDWorkGroupSizeFunction(IRP, A);
  llvm_unreachable("AAAMDWorkGroupSize is only valid for function position");
}

struct AAAMDAttributesFunction : public AAAMDAttributes {
  AAAMDAttributesFunction(const IRPosition &IRP, Attributor &A)
      : AAAMDAttributes(IRP, A) {}

  void initialize(Attributor &A) override {
    Function *F = getAssociatedFunction();
    for (auto Attr : ImplicitAttrs) {
      if (F->hasFnAttribute(Attr.second))
        addKnownBits(Attr.first);
    }

<<<<<<< HEAD
=======
    if (F->isDeclaration())
      return;

>>>>>>> ac168fe6
    // Ignore functions with graphics calling conventions, these are currently
    // not allowed to have kernel arguments.
    if (AMDGPU::isGraphics(F->getCallingConv())) {
      indicatePessimisticFixpoint();
      return;
    }
  }

  ChangeStatus updateImpl(Attributor &A) override {
    Function *F = getAssociatedFunction();
    // The current assumed state used to determine a change.
    auto OrigAssumed = getAssumed();

    // Check for Intrinsics and propagate attributes.
    const AACallEdges &AAEdges = A.getAAFor<AACallEdges>(
        *this, this->getIRPosition(), DepClassTy::REQUIRED);
    if (AAEdges.hasNonAsmUnknownCallee())
      return indicatePessimisticFixpoint();

    bool IsNonEntryFunc = !AMDGPU::isEntryFunctionCC(F->getCallingConv());
    auto &InfoCache = static_cast<AMDGPUInformationCache &>(A.getInfoCache());

    bool NeedsQueuePtr = false;

    for (Function *Callee : AAEdges.getOptimisticEdges()) {
      Intrinsic::ID IID = Callee->getIntrinsicID();
      if (IID == Intrinsic::not_intrinsic) {
        const AAAMDAttributes &AAAMD = A.getAAFor<AAAMDAttributes>(
          *this, IRPosition::function(*Callee), DepClassTy::REQUIRED);
        *this &= AAAMD;
        continue;
      }

      bool NonKernelOnly = false;
      ImplicitArgumentMask AttrMask =
          intrinsicToAttrMask(IID, NonKernelOnly, NeedsQueuePtr);
      if (AttrMask != NOT_IMPLICIT_INPUT) {
        if ((IsNonEntryFunc || !NonKernelOnly))
          removeAssumedBits(AttrMask);
      }
    }

    // If we found that we need amdgpu-queue-ptr, nothing else to do.
    if (NeedsQueuePtr) {
      removeAssumedBits(QUEUE_PTR);
      return getAssumed() != OrigAssumed ? ChangeStatus::CHANGED :
                                           ChangeStatus::UNCHANGED;
    }

    auto CheckAddrSpaceCasts = [&](Instruction &I) {
      unsigned SrcAS = static_cast<AddrSpaceCastInst &>(I).getSrcAddressSpace();
      if (castRequiresQueuePtr(SrcAS)) {
        NeedsQueuePtr = true;
        return false;
      }
      return true;
    };

    bool HasApertureRegs = InfoCache.hasApertureRegs(*F);

    // `checkForAllInstructions` is much more cheaper than going through all
    // instructions, try it first.

    // amdgpu-queue-ptr is not needed if aperture regs is present.
    if (!HasApertureRegs) {
      bool UsedAssumedInformation = false;
      A.checkForAllInstructions(CheckAddrSpaceCasts, *this,
                                {Instruction::AddrSpaceCast},
                                UsedAssumedInformation);
    }

    // If we found  that we need amdgpu-queue-ptr, nothing else to do.
    if (NeedsQueuePtr) {
      removeAssumedBits(QUEUE_PTR);
      return getAssumed() != OrigAssumed ? ChangeStatus::CHANGED :
                                           ChangeStatus::UNCHANGED;
    }

    if (!IsNonEntryFunc && HasApertureRegs) {
      return getAssumed() != OrigAssumed ? ChangeStatus::CHANGED :
                                           ChangeStatus::UNCHANGED;
    }

    for (BasicBlock &BB : *F) {
      for (Instruction &I : BB) {
        for (const Use &U : I.operands()) {
          if (const auto *C = dyn_cast<Constant>(U)) {
            if (InfoCache.needsQueuePtr(C, *F)) {
              removeAssumedBits(QUEUE_PTR);
              return getAssumed() != OrigAssumed ? ChangeStatus::CHANGED :
                                                   ChangeStatus::UNCHANGED;
            }
          }
        }
      }
    }

    return getAssumed() != OrigAssumed ? ChangeStatus::CHANGED :
                                         ChangeStatus::UNCHANGED;
  }

  ChangeStatus manifest(Attributor &A) override {
    SmallVector<Attribute, 8> AttrList;
    LLVMContext &Ctx = getAssociatedFunction()->getContext();

    for (auto Attr : ImplicitAttrs) {
      if (isKnown(Attr.first))
        AttrList.push_back(Attribute::get(Ctx, Attr.second));
    }

    return IRAttributeManifest::manifestAttrs(A, getIRPosition(), AttrList,
                                              /* ForceReplace */ true);
  }

  const std::string getAsStr() const override {
    std::string Str;
    raw_string_ostream OS(Str);
    OS << "AMDInfo[";
    for (auto Attr : ImplicitAttrs)
      OS << ' ' << Attr.second;
    OS << " ]";
    return OS.str();
  }

  /// See AbstractAttribute::trackStatistics()
  void trackStatistics() const override {}
};

AAAMDAttributes &AAAMDAttributes::createForPosition(const IRPosition &IRP,
                                                    Attributor &A) {
  if (IRP.getPositionKind() == IRPosition::IRP_FUNCTION)
    return *new (A.Allocator) AAAMDAttributesFunction(IRP, A);
  llvm_unreachable("AAAMDAttributes is only valid for function position");
}

class AMDGPUAttributor : public ModulePass {
public:
  AMDGPUAttributor() : ModulePass(ID) {}

  /// doInitialization - Virtual method overridden by subclasses to do
  /// any necessary initialization before any pass is run.
  bool doInitialization(Module &) override {
    auto *TPC = getAnalysisIfAvailable<TargetPassConfig>();
    if (!TPC)
      report_fatal_error("TargetMachine is required");

    TM = &TPC->getTM<TargetMachine>();
    return false;
  }

  bool runOnModule(Module &M) override {
    SetVector<Function *> Functions;
    AnalysisGetter AG;
    for (Function &F : M) {
      if (!F.isIntrinsic())
        Functions.insert(&F);
    }

    CallGraphUpdater CGUpdater;
    BumpPtrAllocator Allocator;
    AMDGPUInformationCache InfoCache(M, AG, Allocator, nullptr, *TM);
    DenseSet<const char *> Allowed(
        {&AAAMDAttributes::ID, &AAAMDWorkGroupSize::ID, &AACallEdges::ID});

    Attributor A(Functions, InfoCache, CGUpdater, &Allowed);

    for (Function &F : M) {
      if (!F.isIntrinsic()) {
        A.getOrCreateAAFor<AAAMDAttributes>(IRPosition::function(F));
        A.getOrCreateAAFor<AAAMDWorkGroupSize>(IRPosition::function(F));
      }
    }

    ChangeStatus Change = A.run();
    return Change == ChangeStatus::CHANGED;
  }

  StringRef getPassName() const override { return "AMDGPU Attributor"; }
  TargetMachine *TM;
  static char ID;
};

char AMDGPUAttributor::ID = 0;

Pass *llvm::createAMDGPUAttributorPass() { return new AMDGPUAttributor(); }
INITIALIZE_PASS(AMDGPUAttributor, DEBUG_TYPE, "AMDGPU Attributor", false, false)<|MERGE_RESOLUTION|>--- conflicted
+++ resolved
@@ -328,12 +328,9 @@
         addKnownBits(Attr.first);
     }
 
-<<<<<<< HEAD
-=======
     if (F->isDeclaration())
       return;
 
->>>>>>> ac168fe6
     // Ignore functions with graphics calling conventions, these are currently
     // not allowed to have kernel arguments.
     if (AMDGPU::isGraphics(F->getCallingConv())) {
