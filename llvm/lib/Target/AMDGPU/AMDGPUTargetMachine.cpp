//===-- AMDGPUTargetMachine.cpp - TargetMachine for hw codegen targets-----===//
//
// Part of the LLVM Project, under the Apache License v2.0 with LLVM Exceptions.
// See https://llvm.org/LICENSE.txt for license information.
// SPDX-License-Identifier: Apache-2.0 WITH LLVM-exception
//
//===----------------------------------------------------------------------===//
//
/// \file
/// The AMDGPU target machine contains all of the hardware specific
/// information  needed to emit code for SI+ GPUs.
//
//===----------------------------------------------------------------------===//

#include "AMDGPUTargetMachine.h"
#include "AMDGPU.h"
#include "AMDGPUAliasAnalysis.h"
#include "AMDGPUCtorDtorLowering.h"
#include "AMDGPUExportClustering.h"
#include "AMDGPUIGroupLP.h"
#include "AMDGPUMacroFusion.h"
#include "AMDGPURegBankSelect.h"
#include "AMDGPUTargetObjectFile.h"
#include "AMDGPUTargetTransformInfo.h"
#include "AMDGPUUnifyDivergentExitNodes.h"
#include "GCNIterativeScheduler.h"
#include "GCNSchedStrategy.h"
#include "GCNVOPDUtils.h"
#include "R600.h"
#include "R600MachineFunctionInfo.h"
#include "R600TargetMachine.h"
#include "SIMachineFunctionInfo.h"
#include "SIMachineScheduler.h"
#include "TargetInfo/AMDGPUTargetInfo.h"
#include "Utils/AMDGPUBaseInfo.h"
#include "llvm/Analysis/CGSCCPassManager.h"
#include "llvm/Analysis/CallGraphSCCPass.h"
#include "llvm/CodeGen/GlobalISel/CSEInfo.h"
#include "llvm/CodeGen/GlobalISel/IRTranslator.h"
#include "llvm/CodeGen/GlobalISel/InstructionSelect.h"
#include "llvm/CodeGen/GlobalISel/Legalizer.h"
#include "llvm/CodeGen/GlobalISel/Localizer.h"
#include "llvm/CodeGen/GlobalISel/RegBankSelect.h"
#include "llvm/CodeGen/MIRParser/MIParser.h"
#include "llvm/CodeGen/Passes.h"
#include "llvm/CodeGen/RegAllocRegistry.h"
#include "llvm/CodeGen/TargetPassConfig.h"
#include "llvm/IR/IntrinsicsAMDGPU.h"
#include "llvm/IR/PassManager.h"
#include "llvm/IR/PatternMatch.h"
#include "llvm/InitializePasses.h"
#include "llvm/MC/TargetRegistry.h"
#include "llvm/Passes/PassBuilder.h"
#include "llvm/SYCLLowerIR/GlobalOffset.h"
#include "llvm/SYCLLowerIR/LocalAccessorToSharedMemory.h"
#include "llvm/Transforms/HipStdPar/HipStdPar.h"
#include "llvm/Transforms/IPO.h"
#include "llvm/Transforms/IPO/AlwaysInliner.h"
#include "llvm/Transforms/IPO/GlobalDCE.h"
#include "llvm/Transforms/IPO/Internalize.h"
#include "llvm/Transforms/Scalar.h"
#include "llvm/Transforms/Scalar/GVN.h"
#include "llvm/Transforms/Scalar/InferAddressSpaces.h"
#include "llvm/Transforms/Utils.h"
#include "llvm/Transforms/Utils/SimplifyLibCalls.h"
#include "llvm/Transforms/Vectorize/LoadStoreVectorizer.h"
#include <optional>

using namespace llvm;
using namespace llvm::PatternMatch;

namespace {
class SGPRRegisterRegAlloc : public RegisterRegAllocBase<SGPRRegisterRegAlloc> {
public:
  SGPRRegisterRegAlloc(const char *N, const char *D, FunctionPassCtor C)
    : RegisterRegAllocBase(N, D, C) {}
};

class VGPRRegisterRegAlloc : public RegisterRegAllocBase<VGPRRegisterRegAlloc> {
public:
  VGPRRegisterRegAlloc(const char *N, const char *D, FunctionPassCtor C)
    : RegisterRegAllocBase(N, D, C) {}
};

static bool onlyAllocateSGPRs(const TargetRegisterInfo &TRI,
                              const TargetRegisterClass &RC) {
  return static_cast<const SIRegisterInfo &>(TRI).isSGPRClass(&RC);
}

static bool onlyAllocateVGPRs(const TargetRegisterInfo &TRI,
                              const TargetRegisterClass &RC) {
  return !static_cast<const SIRegisterInfo &>(TRI).isSGPRClass(&RC);
}


/// -{sgpr|vgpr}-regalloc=... command line option.
static FunctionPass *useDefaultRegisterAllocator() { return nullptr; }

/// A dummy default pass factory indicates whether the register allocator is
/// overridden on the command line.
static llvm::once_flag InitializeDefaultSGPRRegisterAllocatorFlag;
static llvm::once_flag InitializeDefaultVGPRRegisterAllocatorFlag;

static SGPRRegisterRegAlloc
defaultSGPRRegAlloc("default",
                    "pick SGPR register allocator based on -O option",
                    useDefaultRegisterAllocator);

static cl::opt<SGPRRegisterRegAlloc::FunctionPassCtor, false,
               RegisterPassParser<SGPRRegisterRegAlloc>>
SGPRRegAlloc("sgpr-regalloc", cl::Hidden, cl::init(&useDefaultRegisterAllocator),
             cl::desc("Register allocator to use for SGPRs"));

static cl::opt<VGPRRegisterRegAlloc::FunctionPassCtor, false,
               RegisterPassParser<VGPRRegisterRegAlloc>>
VGPRRegAlloc("vgpr-regalloc", cl::Hidden, cl::init(&useDefaultRegisterAllocator),
             cl::desc("Register allocator to use for VGPRs"));


static void initializeDefaultSGPRRegisterAllocatorOnce() {
  RegisterRegAlloc::FunctionPassCtor Ctor = SGPRRegisterRegAlloc::getDefault();

  if (!Ctor) {
    Ctor = SGPRRegAlloc;
    SGPRRegisterRegAlloc::setDefault(SGPRRegAlloc);
  }
}

static void initializeDefaultVGPRRegisterAllocatorOnce() {
  RegisterRegAlloc::FunctionPassCtor Ctor = VGPRRegisterRegAlloc::getDefault();

  if (!Ctor) {
    Ctor = VGPRRegAlloc;
    VGPRRegisterRegAlloc::setDefault(VGPRRegAlloc);
  }
}

static FunctionPass *createBasicSGPRRegisterAllocator() {
  return createBasicRegisterAllocator(onlyAllocateSGPRs);
}

static FunctionPass *createGreedySGPRRegisterAllocator() {
  return createGreedyRegisterAllocator(onlyAllocateSGPRs);
}

static FunctionPass *createFastSGPRRegisterAllocator() {
  return createFastRegisterAllocator(onlyAllocateSGPRs, false);
}

static FunctionPass *createBasicVGPRRegisterAllocator() {
  return createBasicRegisterAllocator(onlyAllocateVGPRs);
}

static FunctionPass *createGreedyVGPRRegisterAllocator() {
  return createGreedyRegisterAllocator(onlyAllocateVGPRs);
}

static FunctionPass *createFastVGPRRegisterAllocator() {
  return createFastRegisterAllocator(onlyAllocateVGPRs, true);
}

static SGPRRegisterRegAlloc basicRegAllocSGPR(
  "basic", "basic register allocator", createBasicSGPRRegisterAllocator);
static SGPRRegisterRegAlloc greedyRegAllocSGPR(
  "greedy", "greedy register allocator", createGreedySGPRRegisterAllocator);

static SGPRRegisterRegAlloc fastRegAllocSGPR(
  "fast", "fast register allocator", createFastSGPRRegisterAllocator);


static VGPRRegisterRegAlloc basicRegAllocVGPR(
  "basic", "basic register allocator", createBasicVGPRRegisterAllocator);
static VGPRRegisterRegAlloc greedyRegAllocVGPR(
  "greedy", "greedy register allocator", createGreedyVGPRRegisterAllocator);

static VGPRRegisterRegAlloc fastRegAllocVGPR(
  "fast", "fast register allocator", createFastVGPRRegisterAllocator);
}

static cl::opt<bool>
EnableEarlyIfConversion("amdgpu-early-ifcvt", cl::Hidden,
                        cl::desc("Run early if-conversion"),
                        cl::init(false));

static cl::opt<bool>
OptExecMaskPreRA("amdgpu-opt-exec-mask-pre-ra", cl::Hidden,
            cl::desc("Run pre-RA exec mask optimizations"),
            cl::init(true));

static cl::opt<bool>
    LowerCtorDtor("amdgpu-lower-global-ctor-dtor",
                  cl::desc("Lower GPU ctor / dtors to globals on the device."),
                  cl::init(true), cl::Hidden);

// Option to disable vectorizer for tests.
static cl::opt<bool> EnableLoadStoreVectorizer(
  "amdgpu-load-store-vectorizer",
  cl::desc("Enable load store vectorizer"),
  cl::init(true),
  cl::Hidden);

// Option to control global loads scalarization
static cl::opt<bool> ScalarizeGlobal(
  "amdgpu-scalarize-global-loads",
  cl::desc("Enable global load scalarization"),
  cl::init(true),
  cl::Hidden);

// Option to run internalize pass.
static cl::opt<bool> InternalizeSymbols(
  "amdgpu-internalize-symbols",
  cl::desc("Enable elimination of non-kernel functions and unused globals"),
  cl::init(false),
  cl::Hidden);

// Option to inline all early.
static cl::opt<bool> EarlyInlineAll(
  "amdgpu-early-inline-all",
  cl::desc("Inline all functions early"),
  cl::init(false),
  cl::Hidden);

static cl::opt<bool> RemoveIncompatibleFunctions(
    "amdgpu-enable-remove-incompatible-functions", cl::Hidden,
    cl::desc("Enable removal of functions when they"
             "use features not supported by the target GPU"),
    cl::init(true));

static cl::opt<bool> EnableSDWAPeephole(
  "amdgpu-sdwa-peephole",
  cl::desc("Enable SDWA peepholer"),
  cl::init(true));

static cl::opt<bool> EnableDPPCombine(
  "amdgpu-dpp-combine",
  cl::desc("Enable DPP combiner"),
  cl::init(true));

// Enable address space based alias analysis
static cl::opt<bool> EnableAMDGPUAliasAnalysis("enable-amdgpu-aa", cl::Hidden,
  cl::desc("Enable AMDGPU Alias Analysis"),
  cl::init(true));

// Option to run late CFG structurizer
static cl::opt<bool, true> LateCFGStructurize(
  "amdgpu-late-structurize",
  cl::desc("Enable late CFG structurization"),
  cl::location(AMDGPUTargetMachine::EnableLateStructurizeCFG),
  cl::Hidden);

// Disable structurizer-based control-flow lowering in order to test convergence
// control tokens. This should eventually be replaced by the wave-transform.
static cl::opt<bool, true> DisableStructurizer(
    "amdgpu-disable-structurizer",
    cl::desc("Disable structurizer for experiments; produces unusable code"),
    cl::location(AMDGPUTargetMachine::DisableStructurizer), cl::ReallyHidden);

// Enable lib calls simplifications
static cl::opt<bool> EnableLibCallSimplify(
  "amdgpu-simplify-libcall",
  cl::desc("Enable amdgpu library simplifications"),
  cl::init(true),
  cl::Hidden);

static cl::opt<bool> EnableLowerKernelArguments(
  "amdgpu-ir-lower-kernel-arguments",
  cl::desc("Lower kernel argument loads in IR pass"),
  cl::init(true),
  cl::Hidden);

static cl::opt<bool> EnableRegReassign(
  "amdgpu-reassign-regs",
  cl::desc("Enable register reassign optimizations on gfx10+"),
  cl::init(true),
  cl::Hidden);

static cl::opt<bool> OptVGPRLiveRange(
    "amdgpu-opt-vgpr-liverange",
    cl::desc("Enable VGPR liverange optimizations for if-else structure"),
    cl::init(true), cl::Hidden);

static cl::opt<ScanOptions> AMDGPUAtomicOptimizerStrategy(
    "amdgpu-atomic-optimizer-strategy",
    cl::desc("Select DPP or Iterative strategy for scan"),
    cl::init(ScanOptions::Iterative),
    cl::values(
        clEnumValN(ScanOptions::DPP, "DPP", "Use DPP operations for scan"),
        clEnumValN(ScanOptions::Iterative, "Iterative",
                   "Use Iterative approach for scan"),
        clEnumValN(ScanOptions::None, "None", "Disable atomic optimizer")));

// Enable Mode register optimization
static cl::opt<bool> EnableSIModeRegisterPass(
  "amdgpu-mode-register",
  cl::desc("Enable mode register pass"),
  cl::init(true),
  cl::Hidden);

// Enable GFX11.5+ s_singleuse_vdst insertion
static cl::opt<bool>
    EnableInsertSingleUseVDST("amdgpu-enable-single-use-vdst",
                              cl::desc("Enable s_singleuse_vdst insertion"),
                              cl::init(false), cl::Hidden);

// Enable GFX11+ s_delay_alu insertion
static cl::opt<bool>
    EnableInsertDelayAlu("amdgpu-enable-delay-alu",
                         cl::desc("Enable s_delay_alu insertion"),
                         cl::init(true), cl::Hidden);

// Enable GFX11+ VOPD
static cl::opt<bool>
    EnableVOPD("amdgpu-enable-vopd",
               cl::desc("Enable VOPD, dual issue of VALU in wave32"),
               cl::init(true), cl::Hidden);

// Option is used in lit tests to prevent deadcoding of patterns inspected.
static cl::opt<bool>
EnableDCEInRA("amdgpu-dce-in-ra",
    cl::init(true), cl::Hidden,
    cl::desc("Enable machine DCE inside regalloc"));

static cl::opt<bool> EnableSetWavePriority("amdgpu-set-wave-priority",
                                           cl::desc("Adjust wave priority"),
                                           cl::init(false), cl::Hidden);

static cl::opt<bool> EnableScalarIRPasses(
  "amdgpu-scalar-ir-passes",
  cl::desc("Enable scalar IR passes"),
  cl::init(true),
  cl::Hidden);

static cl::opt<bool> EnableStructurizerWorkarounds(
    "amdgpu-enable-structurizer-workarounds",
    cl::desc("Enable workarounds for the StructurizeCFG pass"), cl::init(true),
    cl::Hidden);

static cl::opt<bool, true> EnableLowerModuleLDS(
    "amdgpu-enable-lower-module-lds", cl::desc("Enable lower module lds pass"),
    cl::location(AMDGPUTargetMachine::EnableLowerModuleLDS), cl::init(true),
    cl::Hidden);

static cl::opt<bool> EnablePreRAOptimizations(
    "amdgpu-enable-pre-ra-optimizations",
    cl::desc("Enable Pre-RA optimizations pass"), cl::init(true),
    cl::Hidden);

static cl::opt<bool> EnablePromoteKernelArguments(
    "amdgpu-enable-promote-kernel-arguments",
    cl::desc("Enable promotion of flat kernel pointer arguments to global"),
    cl::Hidden, cl::init(true));

static cl::opt<bool> EnableImageIntrinsicOptimizer(
    "amdgpu-enable-image-intrinsic-optimizer",
    cl::desc("Enable image intrinsic optimizer pass"), cl::init(true),
    cl::Hidden);

static cl::opt<bool>
    EnableLoopPrefetch("amdgpu-loop-prefetch",
                       cl::desc("Enable loop data prefetch on AMDGPU"),
                       cl::Hidden, cl::init(false));

static cl::opt<bool> EnableMaxIlpSchedStrategy(
    "amdgpu-enable-max-ilp-scheduling-strategy",
    cl::desc("Enable scheduling strategy to maximize ILP for a single wave."),
    cl::Hidden, cl::init(false));

static cl::opt<bool> EnableRewritePartialRegUses(
    "amdgpu-enable-rewrite-partial-reg-uses",
    cl::desc("Enable rewrite partial reg uses pass"), cl::init(true),
    cl::Hidden);

static cl::opt<bool> EnableHipStdPar(
  "amdgpu-enable-hipstdpar",
  cl::desc("Enable HIP Standard Parallelism Offload support"), cl::init(false),
  cl::Hidden);

extern "C" LLVM_EXTERNAL_VISIBILITY void LLVMInitializeAMDGPUTarget() {
  // Register the target
  RegisterTargetMachine<R600TargetMachine> X(getTheR600Target());
  RegisterTargetMachine<GCNTargetMachine> Y(getTheGCNTarget());

  PassRegistry *PR = PassRegistry::getPassRegistry();
  initializeR600ClauseMergePassPass(*PR);
  initializeR600ControlFlowFinalizerPass(*PR);
  initializeR600PacketizerPass(*PR);
  initializeR600ExpandSpecialInstrsPassPass(*PR);
  initializeR600VectorRegMergerPass(*PR);
  initializeGlobalISel(*PR);
  initializeAMDGPUDAGToDAGISelPass(*PR);
  initializeGCNDPPCombinePass(*PR);
  initializeSILowerI1CopiesPass(*PR);
  initializeAMDGPUGlobalISelDivergenceLoweringPass(*PR);
  initializeSILowerWWMCopiesPass(*PR);
  initializeAMDGPUMarkLastScratchLoadPass(*PR);
  initializeSILowerSGPRSpillsPass(*PR);
  initializeSIFixSGPRCopiesPass(*PR);
  initializeSIFixVGPRCopiesPass(*PR);
  initializeSIFoldOperandsPass(*PR);
  initializeSIPeepholeSDWAPass(*PR);
  initializeSIShrinkInstructionsPass(*PR);
  initializeSIOptimizeExecMaskingPreRAPass(*PR);
  initializeSIOptimizeVGPRLiveRangePass(*PR);
  initializeSILoadStoreOptimizerPass(*PR);
  initializeAMDGPUCtorDtorLoweringLegacyPass(*PR);
  initializeAMDGPUAlwaysInlinePass(*PR);
  initializeAMDGPUAttributorLegacyPass(*PR);
  initializeAMDGPUAnnotateKernelFeaturesPass(*PR);
  initializeAMDGPUAnnotateUniformValuesPass(*PR);
  initializeAMDGPUArgumentUsageInfoPass(*PR);
  initializeAMDGPUAtomicOptimizerPass(*PR);
  initializeAMDGPULowerKernelArgumentsPass(*PR);
  initializeAMDGPUPromoteKernelArgumentsPass(*PR);
  initializeAMDGPULowerKernelAttributesPass(*PR);
  initializeAMDGPUOpenCLEnqueuedBlockLoweringPass(*PR);
  initializeAMDGPUPostLegalizerCombinerPass(*PR);
  initializeAMDGPUPreLegalizerCombinerPass(*PR);
  initializeAMDGPURegBankCombinerPass(*PR);
  initializeAMDGPURegBankSelectPass(*PR);
  initializeAMDGPUPromoteAllocaPass(*PR);
  initializeAMDGPUPromoteAllocaToVectorPass(*PR);
  initializeAMDGPUCodeGenPreparePass(*PR);
  initializeAMDGPULateCodeGenPreparePass(*PR);
  initializeAMDGPURemoveIncompatibleFunctionsPass(*PR);
  initializeAMDGPULowerModuleLDSLegacyPass(*PR);
  initializeAMDGPULowerBufferFatPointersPass(*PR);
  initializeAMDGPURewriteOutArgumentsPass(*PR);
  initializeAMDGPURewriteUndefForPHILegacyPass(*PR);
  initializeAMDGPUUnifyMetadataPass(*PR);
  initializeSIAnnotateControlFlowPass(*PR);
  initializeAMDGPUInsertSingleUseVDSTPass(*PR);
  initializeAMDGPUInsertDelayAluPass(*PR);
  initializeSIInsertHardClausesPass(*PR);
  initializeSIInsertWaitcntsPass(*PR);
  initializeSIModeRegisterPass(*PR);
  initializeSIWholeQuadModePass(*PR);
  initializeSILowerControlFlowPass(*PR);
  initializeSIPreEmitPeepholePass(*PR);
  initializeSILateBranchLoweringPass(*PR);
  initializeSIMemoryLegalizerPass(*PR);
  initializeSIOptimizeExecMaskingPass(*PR);
  initializeSIPreAllocateWWMRegsPass(*PR);
  initializeSIFormMemoryClausesPass(*PR);
  initializeSIPostRABundlerPass(*PR);
  initializeGCNCreateVOPDPass(*PR);
  initializeAMDGPUUnifyDivergentExitNodesPass(*PR);
  initializeAMDGPUAAWrapperPassPass(*PR);
  initializeAMDGPUExternalAAWrapperPass(*PR);
  initializeAMDGPUImageIntrinsicOptimizerPass(*PR);
  initializeAMDGPUPrintfRuntimeBindingPass(*PR);
  initializeAMDGPUResourceUsageAnalysisPass(*PR);
  initializeGCNNSAReassignPass(*PR);
  initializeGCNPreRAOptimizationsPass(*PR);
  initializeGCNPreRALongBranchRegPass(*PR);
  initializeGCNRewritePartialRegUsesPass(*PR);

  // SYCL-specific passes, needed here to be available to `opt`.
  initializeGlobalOffsetLegacyPass(*PR);
  initializeLocalAccessorToSharedMemoryLegacyPass(*PR);
  initializeGCNRegPressurePrinterPass(*PR);
}

static std::unique_ptr<TargetLoweringObjectFile> createTLOF(const Triple &TT) {
  return std::make_unique<AMDGPUTargetObjectFile>();
}

static ScheduleDAGInstrs *createSIMachineScheduler(MachineSchedContext *C) {
  return new SIScheduleDAGMI(C);
}

static ScheduleDAGInstrs *
createGCNMaxOccupancyMachineScheduler(MachineSchedContext *C) {
  const GCNSubtarget &ST = C->MF->getSubtarget<GCNSubtarget>();
  ScheduleDAGMILive *DAG =
    new GCNScheduleDAGMILive(C, std::make_unique<GCNMaxOccupancySchedStrategy>(C));
  DAG->addMutation(createLoadClusterDAGMutation(DAG->TII, DAG->TRI));
  if (ST.shouldClusterStores())
    DAG->addMutation(createStoreClusterDAGMutation(DAG->TII, DAG->TRI));
  DAG->addMutation(createIGroupLPDAGMutation(AMDGPU::SchedulingPhase::Initial));
  DAG->addMutation(createAMDGPUMacroFusionDAGMutation());
  DAG->addMutation(createAMDGPUExportClusteringDAGMutation());
  return DAG;
}

static ScheduleDAGInstrs *
createGCNMaxILPMachineScheduler(MachineSchedContext *C) {
  ScheduleDAGMILive *DAG =
      new GCNScheduleDAGMILive(C, std::make_unique<GCNMaxILPSchedStrategy>(C));
  DAG->addMutation(createIGroupLPDAGMutation(AMDGPU::SchedulingPhase::Initial));
  return DAG;
}

static ScheduleDAGInstrs *
createIterativeGCNMaxOccupancyMachineScheduler(MachineSchedContext *C) {
  const GCNSubtarget &ST = C->MF->getSubtarget<GCNSubtarget>();
  auto DAG = new GCNIterativeScheduler(C,
    GCNIterativeScheduler::SCHEDULE_LEGACYMAXOCCUPANCY);
  DAG->addMutation(createLoadClusterDAGMutation(DAG->TII, DAG->TRI));
  if (ST.shouldClusterStores())
    DAG->addMutation(createStoreClusterDAGMutation(DAG->TII, DAG->TRI));
  return DAG;
}

static ScheduleDAGInstrs *createMinRegScheduler(MachineSchedContext *C) {
  return new GCNIterativeScheduler(C,
    GCNIterativeScheduler::SCHEDULE_MINREGFORCED);
}

static ScheduleDAGInstrs *
createIterativeILPMachineScheduler(MachineSchedContext *C) {
  const GCNSubtarget &ST = C->MF->getSubtarget<GCNSubtarget>();
  auto DAG = new GCNIterativeScheduler(C,
    GCNIterativeScheduler::SCHEDULE_ILP);
  DAG->addMutation(createLoadClusterDAGMutation(DAG->TII, DAG->TRI));
  if (ST.shouldClusterStores())
    DAG->addMutation(createStoreClusterDAGMutation(DAG->TII, DAG->TRI));
  DAG->addMutation(createAMDGPUMacroFusionDAGMutation());
  return DAG;
}

static MachineSchedRegistry
SISchedRegistry("si", "Run SI's custom scheduler",
                createSIMachineScheduler);

static MachineSchedRegistry
GCNMaxOccupancySchedRegistry("gcn-max-occupancy",
                             "Run GCN scheduler to maximize occupancy",
                             createGCNMaxOccupancyMachineScheduler);

static MachineSchedRegistry
    GCNMaxILPSchedRegistry("gcn-max-ilp", "Run GCN scheduler to maximize ilp",
                           createGCNMaxILPMachineScheduler);

static MachineSchedRegistry IterativeGCNMaxOccupancySchedRegistry(
    "gcn-iterative-max-occupancy-experimental",
    "Run GCN scheduler to maximize occupancy (experimental)",
    createIterativeGCNMaxOccupancyMachineScheduler);

static MachineSchedRegistry GCNMinRegSchedRegistry(
    "gcn-iterative-minreg",
    "Run GCN iterative scheduler for minimal register usage (experimental)",
    createMinRegScheduler);

static MachineSchedRegistry GCNILPSchedRegistry(
    "gcn-iterative-ilp",
    "Run GCN iterative scheduler for ILP scheduling (experimental)",
    createIterativeILPMachineScheduler);

static StringRef computeDataLayout(const Triple &TT) {
  if (TT.getArch() == Triple::r600) {
    // 32-bit pointers.
    return "e-p:32:32-i64:64-v16:16-v24:32-v32:32-v48:64-v96:128"
           "-v192:256-v256:256-v512:512-v1024:1024-v2048:2048-n32:64-S32-A5-G1";
  }

  // 32-bit private, local, and region pointers. 64-bit global, constant and
  // flat. 160-bit non-integral fat buffer pointers that include a 128-bit
  // buffer descriptor and a 32-bit offset, which are indexed by 32-bit values
  // (address space 7), and 128-bit non-integral buffer resourcees (address
  // space 8) which cannot be non-trivilally accessed by LLVM memory operations
  // like getelementptr.
  return "e-p:64:64-p1:64:64-p2:32:32-p3:32:32-p4:64:64-p5:32:32-p6:32:32"
         "-p7:160:256:256:32-p8:128:128-p9:192:256:256:32-i64:64-v16:16-v24:32-"
         "v32:32-v48:64-v96:"
         "128-v192:256-v256:256-v512:512-v1024:1024-v2048:2048-n32:64-S32-A5-"
         "G1-ni:7:8:9";
}

LLVM_READNONE
static StringRef getGPUOrDefault(const Triple &TT, StringRef GPU) {
  if (!GPU.empty())
    return GPU;

  // Need to default to a target with flat support for HSA.
  if (TT.getArch() == Triple::amdgcn)
    return TT.getOS() == Triple::AMDHSA ? "generic-hsa" : "generic";

  return "r600";
}

static Reloc::Model getEffectiveRelocModel(std::optional<Reloc::Model> RM) {
  // The AMDGPU toolchain only supports generating shared objects, so we
  // must always use PIC.
  return Reloc::PIC_;
}

AMDGPUTargetMachine::AMDGPUTargetMachine(const Target &T, const Triple &TT,
                                         StringRef CPU, StringRef FS,
                                         const TargetOptions &Options,
                                         std::optional<Reloc::Model> RM,
                                         std::optional<CodeModel::Model> CM,
                                         CodeGenOptLevel OptLevel)
    : LLVMTargetMachine(T, computeDataLayout(TT), TT, getGPUOrDefault(TT, CPU),
                        FS, Options, getEffectiveRelocModel(RM),
                        getEffectiveCodeModel(CM, CodeModel::Small), OptLevel),
      TLOF(createTLOF(getTargetTriple())) {
  initAsmInfo();
  if (TT.getArch() == Triple::amdgcn) {
    if (getMCSubtargetInfo()->checkFeatures("+wavefrontsize64"))
      MRI.reset(llvm::createGCNMCRegisterInfo(AMDGPUDwarfFlavour::Wave64));
    else if (getMCSubtargetInfo()->checkFeatures("+wavefrontsize32"))
      MRI.reset(llvm::createGCNMCRegisterInfo(AMDGPUDwarfFlavour::Wave32));
  }
}

bool AMDGPUTargetMachine::EnableLateStructurizeCFG = false;
bool AMDGPUTargetMachine::EnableFunctionCalls = false;
bool AMDGPUTargetMachine::EnableLowerModuleLDS = true;
bool AMDGPUTargetMachine::DisableStructurizer = false;

AMDGPUTargetMachine::~AMDGPUTargetMachine() = default;

StringRef AMDGPUTargetMachine::getGPUName(const Function &F) const {
  Attribute GPUAttr = F.getFnAttribute("target-cpu");
  return GPUAttr.isValid() ? GPUAttr.getValueAsString() : getTargetCPU();
}

StringRef AMDGPUTargetMachine::getFeatureString(const Function &F) const {
  Attribute FSAttr = F.getFnAttribute("target-features");

  return FSAttr.isValid() ? FSAttr.getValueAsString()
                          : getTargetFeatureString();
}

/// Predicate for Internalize pass.
/// Functions with the 'sycl-module-id' attribute are SYCL_EXTERNAL functions
/// and must be preserved.
static bool mustPreserveGV(const GlobalValue &GV) {
  if (const Function *F = dyn_cast<Function>(&GV))
    return F->isDeclaration() || F->getName().starts_with("__asan_") ||
           F->getName().starts_with("__sanitizer_") ||
           AMDGPU::isEntryFunctionCC(F->getCallingConv()) ||
           F->hasFnAttribute("sycl-module-id");

  GV.removeDeadConstantUsers();
  return !GV.use_empty();
}

void AMDGPUTargetMachine::registerDefaultAliasAnalyses(AAManager &AAM) {
  AAM.registerFunctionAnalysis<AMDGPUAA>();
}

static Expected<ScanOptions>
parseAMDGPUAtomicOptimizerStrategy(StringRef Params) {
  if (Params.empty())
    return ScanOptions::Iterative;
  Params.consume_front("strategy=");
  auto Result = StringSwitch<std::optional<ScanOptions>>(Params)
                    .Case("dpp", ScanOptions::DPP)
                    .Cases("iterative", "", ScanOptions::Iterative)
                    .Case("none", ScanOptions::None)
                    .Default(std::nullopt);
  if (Result)
    return *Result;
  return make_error<StringError>("invalid parameter", inconvertibleErrorCode());
}

void AMDGPUTargetMachine::registerPassBuilderCallbacks(
    PassBuilder &PB, bool PopulateClassToPassNames) {
#define GET_PASS_REGISTRY "AMDGPUPassRegistry.def"
#include "llvm/Passes/TargetPassRegistry.inc"

  PB.registerPipelineStartEPCallback(
      [](ModulePassManager &PM, OptimizationLevel Level) {
        FunctionPassManager FPM;
<<<<<<< HEAD
=======
        FPM.addPass(AMDGPUOclcReflectPass());
>>>>>>> 238753ca
        PM.addPass(createModuleToFunctionPassAdaptor(std::move(FPM)));
        if (EnableHipStdPar)
          PM.addPass(HipStdParAcceleratorCodeSelectionPass());
      });

  PB.registerPipelineEarlySimplificationEPCallback(
      [](ModulePassManager &PM, OptimizationLevel Level) {
        PM.addPass(AMDGPUPrintfRuntimeBindingPass());

        if (Level == OptimizationLevel::O0)
          return;

        PM.addPass(AMDGPUUnifyMetadataPass());

        if (InternalizeSymbols) {
          PM.addPass(InternalizePass(mustPreserveGV));
          PM.addPass(GlobalDCEPass());
        }

        if (EarlyInlineAll && !EnableFunctionCalls)
          PM.addPass(AMDGPUAlwaysInlinePass());
      });

  PB.registerPeepholeEPCallback(
      [](FunctionPassManager &FPM, OptimizationLevel Level) {
        if (Level == OptimizationLevel::O0)
          return;

        FPM.addPass(AMDGPUUseNativeCallsPass());
        if (EnableLibCallSimplify)
          FPM.addPass(AMDGPUSimplifyLibCallsPass());
      });

  PB.registerCGSCCOptimizerLateEPCallback(
      [this](CGSCCPassManager &PM, OptimizationLevel Level) {
        if (Level == OptimizationLevel::O0)
          return;

        FunctionPassManager FPM;

        // Add promote kernel arguments pass to the opt pipeline right before
        // infer address spaces which is needed to do actual address space
        // rewriting.
        if (Level.getSpeedupLevel() > OptimizationLevel::O1.getSpeedupLevel() &&
            EnablePromoteKernelArguments)
          FPM.addPass(AMDGPUPromoteKernelArgumentsPass());

        // Add infer address spaces pass to the opt pipeline after inlining
        // but before SROA to increase SROA opportunities.
        FPM.addPass(InferAddressSpacesPass());

        // This should run after inlining to have any chance of doing
        // anything, and before other cleanup optimizations.
        FPM.addPass(AMDGPULowerKernelAttributesPass());

        if (Level != OptimizationLevel::O0) {
          // Promote alloca to vector before SROA and loop unroll. If we
          // manage to eliminate allocas before unroll we may choose to unroll
          // less.
          FPM.addPass(AMDGPUPromoteAllocaToVectorPass(*this));
        }

        PM.addPass(createCGSCCToFunctionPassAdaptor(std::move(FPM)));
      });

  PB.registerFullLinkTimeOptimizationLastEPCallback(
      [this](ModulePassManager &PM, OptimizationLevel Level) {
        // We want to support the -lto-partitions=N option as "best effort".
        // For that, we need to lower LDS earlier in the pipeline before the
        // module is partitioned for codegen.
        if (EnableLowerModuleLDS)
          PM.addPass(AMDGPULowerModuleLDSPass(*this));
      });
}

int64_t AMDGPUTargetMachine::getNullPointerValue(unsigned AddrSpace) {
  return (AddrSpace == AMDGPUAS::LOCAL_ADDRESS ||
          AddrSpace == AMDGPUAS::PRIVATE_ADDRESS ||
          AddrSpace == AMDGPUAS::REGION_ADDRESS)
             ? -1
             : 0;
}

bool AMDGPUTargetMachine::isNoopAddrSpaceCast(unsigned SrcAS,
                                              unsigned DestAS) const {
  return AMDGPU::isFlatGlobalAddrSpace(SrcAS) &&
         AMDGPU::isFlatGlobalAddrSpace(DestAS);
}

unsigned AMDGPUTargetMachine::getAssumedAddrSpace(const Value *V) const {
  const auto *LD = dyn_cast<LoadInst>(V);
  if (!LD)
    return AMDGPUAS::UNKNOWN_ADDRESS_SPACE;

  // It must be a generic pointer loaded.
  assert(V->getType()->isPointerTy() &&
         V->getType()->getPointerAddressSpace() == AMDGPUAS::FLAT_ADDRESS);

  const auto *Ptr = LD->getPointerOperand();
  if (Ptr->getType()->getPointerAddressSpace() != AMDGPUAS::CONSTANT_ADDRESS)
    return AMDGPUAS::UNKNOWN_ADDRESS_SPACE;
  // For a generic pointer loaded from the constant memory, it could be assumed
  // as a global pointer since the constant memory is only populated on the
  // host side. As implied by the offload programming model, only global
  // pointers could be referenced on the host side.
  return AMDGPUAS::GLOBAL_ADDRESS;
}

std::pair<const Value *, unsigned>
AMDGPUTargetMachine::getPredicatedAddrSpace(const Value *V) const {
  if (auto *II = dyn_cast<IntrinsicInst>(V)) {
    switch (II->getIntrinsicID()) {
    case Intrinsic::amdgcn_is_shared:
      return std::pair(II->getArgOperand(0), AMDGPUAS::LOCAL_ADDRESS);
    case Intrinsic::amdgcn_is_private:
      return std::pair(II->getArgOperand(0), AMDGPUAS::PRIVATE_ADDRESS);
    default:
      break;
    }
    return std::pair(nullptr, -1);
  }
  // Check the global pointer predication based on
  // (!is_share(p) && !is_private(p)). Note that logic 'and' is commutative and
  // the order of 'is_shared' and 'is_private' is not significant.
  Value *Ptr;
  if (match(
          const_cast<Value *>(V),
          m_c_And(m_Not(m_Intrinsic<Intrinsic::amdgcn_is_shared>(m_Value(Ptr))),
                  m_Not(m_Intrinsic<Intrinsic::amdgcn_is_private>(
                      m_Deferred(Ptr))))))
    return std::pair(Ptr, AMDGPUAS::GLOBAL_ADDRESS);

  return std::pair(nullptr, -1);
}

unsigned
AMDGPUTargetMachine::getAddressSpaceForPseudoSourceKind(unsigned Kind) const {
  switch (Kind) {
  case PseudoSourceValue::Stack:
  case PseudoSourceValue::FixedStack:
    return AMDGPUAS::PRIVATE_ADDRESS;
  case PseudoSourceValue::ConstantPool:
  case PseudoSourceValue::GOT:
  case PseudoSourceValue::JumpTable:
  case PseudoSourceValue::GlobalValueCallEntry:
  case PseudoSourceValue::ExternalSymbolCallEntry:
    return AMDGPUAS::CONSTANT_ADDRESS;
  }
  return AMDGPUAS::FLAT_ADDRESS;
}

//===----------------------------------------------------------------------===//
// GCN Target Machine (SI+)
//===----------------------------------------------------------------------===//

GCNTargetMachine::GCNTargetMachine(const Target &T, const Triple &TT,
                                   StringRef CPU, StringRef FS,
                                   const TargetOptions &Options,
                                   std::optional<Reloc::Model> RM,
                                   std::optional<CodeModel::Model> CM,
                                   CodeGenOptLevel OL, bool JIT)
    : AMDGPUTargetMachine(T, TT, CPU, FS, Options, RM, CM, OL) {}

const TargetSubtargetInfo *
GCNTargetMachine::getSubtargetImpl(const Function &F) const {
  StringRef GPU = getGPUName(F);
  StringRef FS = getFeatureString(F);

  SmallString<128> SubtargetKey(GPU);
  SubtargetKey.append(FS);

  auto &I = SubtargetMap[SubtargetKey];
  if (!I) {
    // This needs to be done before we create a new subtarget since any
    // creation will depend on the TM and the code generation flags on the
    // function that reside in TargetOptions.
    resetTargetOptions(F);
    I = std::make_unique<GCNSubtarget>(TargetTriple, GPU, FS, *this);
  }

  I->setScalarizeGlobalBehavior(ScalarizeGlobal);

  return I.get();
}

TargetTransformInfo
GCNTargetMachine::getTargetTransformInfo(const Function &F) const {
  return TargetTransformInfo(GCNTTIImpl(this, F));
}

//===----------------------------------------------------------------------===//
// AMDGPU Pass Setup
//===----------------------------------------------------------------------===//

std::unique_ptr<CSEConfigBase> llvm::AMDGPUPassConfig::getCSEConfig() const {
  return getStandardCSEConfigForOpt(TM->getOptLevel());
}

namespace {

class GCNPassConfig final : public AMDGPUPassConfig {
public:
  GCNPassConfig(LLVMTargetMachine &TM, PassManagerBase &PM)
    : AMDGPUPassConfig(TM, PM) {
    // It is necessary to know the register usage of the entire call graph.  We
    // allow calls without EnableAMDGPUFunctionCalls if they are marked
    // noinline, so this is always required.
    setRequiresCodeGenSCCOrder(true);
    substitutePass(&PostRASchedulerID, &PostMachineSchedulerID);
  }

  GCNTargetMachine &getGCNTargetMachine() const {
    return getTM<GCNTargetMachine>();
  }

  ScheduleDAGInstrs *
  createMachineScheduler(MachineSchedContext *C) const override;

  ScheduleDAGInstrs *
  createPostMachineScheduler(MachineSchedContext *C) const override {
    ScheduleDAGMI *DAG = new GCNPostScheduleDAGMILive(
        C, std::make_unique<PostGenericScheduler>(C),
        /*RemoveKillFlags=*/true);
    const GCNSubtarget &ST = C->MF->getSubtarget<GCNSubtarget>();
    DAG->addMutation(createLoadClusterDAGMutation(DAG->TII, DAG->TRI));
    if (ST.shouldClusterStores())
      DAG->addMutation(createStoreClusterDAGMutation(DAG->TII, DAG->TRI));
    DAG->addMutation(ST.createFillMFMAShadowMutation(DAG->TII));
    DAG->addMutation(
        createIGroupLPDAGMutation(AMDGPU::SchedulingPhase::PostRA));
    if (isPassEnabled(EnableVOPD, CodeGenOptLevel::Less))
      DAG->addMutation(createVOPDPairingMutation());
    return DAG;
  }

  bool addPreISel() override;
  void addMachineSSAOptimization() override;
  bool addILPOpts() override;
  bool addInstSelector() override;
  bool addIRTranslator() override;
  void addPreLegalizeMachineIR() override;
  bool addLegalizeMachineIR() override;
  void addPreRegBankSelect() override;
  bool addRegBankSelect() override;
  void addPreGlobalInstructionSelect() override;
  bool addGlobalInstructionSelect() override;
  void addFastRegAlloc() override;
  void addOptimizedRegAlloc() override;

  FunctionPass *createSGPRAllocPass(bool Optimized);
  FunctionPass *createVGPRAllocPass(bool Optimized);
  FunctionPass *createRegAllocPass(bool Optimized) override;

  bool addRegAssignAndRewriteFast() override;
  bool addRegAssignAndRewriteOptimized() override;

  void addPreRegAlloc() override;
  bool addPreRewrite() override;
  void addPostRegAlloc() override;
  void addPreSched2() override;
  void addPreEmitPass() override;
};

} // end anonymous namespace

AMDGPUPassConfig::AMDGPUPassConfig(LLVMTargetMachine &TM, PassManagerBase &PM)
    : TargetPassConfig(TM, PM) {
  // Exceptions and StackMaps are not supported, so these passes will never do
  // anything.
  disablePass(&StackMapLivenessID);
  disablePass(&FuncletLayoutID);
  // Garbage collection is not supported.
  disablePass(&GCLoweringID);
  disablePass(&ShadowStackGCLoweringID);
}

void AMDGPUPassConfig::addEarlyCSEOrGVNPass() {
  if (getOptLevel() == CodeGenOptLevel::Aggressive)
    addPass(createGVNPass());
  else
    addPass(createEarlyCSEPass());
}

void AMDGPUPassConfig::addStraightLineScalarOptimizationPasses() {
  if (isPassEnabled(EnableLoopPrefetch, CodeGenOptLevel::Aggressive))
    addPass(createLoopDataPrefetchPass());
  addPass(createSeparateConstOffsetFromGEPPass());
  // ReassociateGEPs exposes more opportunities for SLSR. See
  // the example in reassociate-geps-and-slsr.ll.
  addPass(createStraightLineStrengthReducePass());
  // SeparateConstOffsetFromGEP and SLSR creates common expressions which GVN or
  // EarlyCSE can reuse.
  addEarlyCSEOrGVNPass();
  // Run NaryReassociate after EarlyCSE/GVN to be more effective.
  addPass(createNaryReassociatePass());
  // NaryReassociate on GEPs creates redundant common expressions, so run
  // EarlyCSE after it.
  addPass(createEarlyCSEPass());
}

void AMDGPUPassConfig::addIRPasses() {
  const AMDGPUTargetMachine &TM = getAMDGPUTargetMachine();

  Triple::ArchType Arch = TM.getTargetTriple().getArch();
  if (RemoveIncompatibleFunctions && Arch == Triple::amdgcn)
    addPass(createAMDGPURemoveIncompatibleFunctionsPass(&TM));

  // There is no reason to run these.
  disablePass(&StackMapLivenessID);
  disablePass(&FuncletLayoutID);
  disablePass(&PatchableFunctionID);

  addPass(createAMDGPUPrintfRuntimeBinding());
  if (LowerCtorDtor)
    addPass(createAMDGPUCtorDtorLoweringLegacyPass());

  if (isPassEnabled(EnableImageIntrinsicOptimizer))
    addPass(createAMDGPUImageIntrinsicOptimizerPass(&TM));

  // Function calls are not supported, so make sure we inline everything.
  addPass(createAMDGPUAlwaysInlinePass());
  addPass(createAlwaysInlinerLegacyPass());

  // Handle uses of OpenCL image2d_t, image3d_t and sampler_t arguments.
  if (Arch == Triple::r600)
    addPass(createR600OpenCLImageTypeLoweringPass());

  // Replace OpenCL enqueued block function pointers with global variables.
  addPass(createAMDGPUOpenCLEnqueuedBlockLoweringPass());

  // Runs before PromoteAlloca so the latter can account for function uses
  if (EnableLowerModuleLDS) {
    addPass(createAMDGPULowerModuleLDSLegacyPass(&TM));
  }

  // AMDGPUAttributor infers lack of llvm.amdgcn.lds.kernel.id calls, so run
  // after their introduction
  if (TM.getOptLevel() > CodeGenOptLevel::None)
    addPass(createAMDGPUAttributorLegacyPass());

  if (TM.getOptLevel() > CodeGenOptLevel::None)
    addPass(createInferAddressSpacesPass());

  // Run atomic optimizer before Atomic Expand
  if ((TM.getTargetTriple().getArch() == Triple::amdgcn) &&
      (TM.getOptLevel() >= CodeGenOptLevel::Less) &&
      (AMDGPUAtomicOptimizerStrategy != ScanOptions::None)) {
    addPass(createAMDGPUAtomicOptimizerPass(AMDGPUAtomicOptimizerStrategy));
  }

  addPass(createAtomicExpandLegacyPass());

  if (TM.getOptLevel() > CodeGenOptLevel::None) {
    addPass(createAMDGPUPromoteAlloca());

    if (isPassEnabled(EnableScalarIRPasses))
      addStraightLineScalarOptimizationPasses();

    if (EnableAMDGPUAliasAnalysis) {
      addPass(createAMDGPUAAWrapperPass());
      addPass(createExternalAAWrapperPass([](Pass &P, Function &,
                                             AAResults &AAR) {
        if (auto *WrapperPass = P.getAnalysisIfAvailable<AMDGPUAAWrapperPass>())
          AAR.addAAResult(WrapperPass->getResult());
        }));
    }

    if (TM.getTargetTriple().getArch() == Triple::amdgcn) {
      // TODO: May want to move later or split into an early and late one.
      addPass(createAMDGPUCodeGenPreparePass());
    }

    // Try to hoist loop invariant parts of divisions AMDGPUCodeGenPrepare may
    // have expanded.
    if (TM.getOptLevel() > CodeGenOptLevel::Less)
      addPass(createLICMPass());
  }

  TargetPassConfig::addIRPasses();

  // EarlyCSE is not always strong enough to clean up what LSR produces. For
  // example, GVN can combine
  //
  //   %0 = add %a, %b
  //   %1 = add %b, %a
  //
  // and
  //
  //   %0 = shl nsw %a, 2
  //   %1 = shl %a, 2
  //
  // but EarlyCSE can do neither of them.
  if (isPassEnabled(EnableScalarIRPasses))
    addEarlyCSEOrGVNPass();

  if (TM.getTargetTriple().getArch() == Triple::amdgcn &&
      TM.getTargetTriple().getOS() == Triple::OSType::AMDHSA) {
    addPass(createLocalAccessorToSharedMemoryPassLegacy());
    addPass(createGlobalOffsetPassLegacy());
  }
}

void AMDGPUPassConfig::addCodeGenPrepare() {
  if (TM->getTargetTriple().getArch() == Triple::amdgcn) {
    // FIXME: This pass adds 2 hacky attributes that can be replaced with an
    // analysis, and should be removed.
    addPass(createAMDGPUAnnotateKernelFeaturesPass());
  }

  if (TM->getTargetTriple().getArch() == Triple::amdgcn &&
      EnableLowerKernelArguments)
    addPass(createAMDGPULowerKernelArgumentsPass());

  if (TM->getTargetTriple().getArch() == Triple::amdgcn) {
    // This lowering has been placed after codegenprepare to take advantage of
    // address mode matching (which is why it isn't put with the LDS lowerings).
    // It could be placed anywhere before uniformity annotations (an analysis
    // that it changes by splitting up fat pointers into their components)
    // but has been put before switch lowering and CFG flattening so that those
    // passes can run on the more optimized control flow this pass creates in
    // many cases.
    //
    // FIXME: This should ideally be put after the LoadStoreVectorizer.
    // However, due to some annoying facts about ResourceUsageAnalysis,
    // (especially as exercised in the resource-usage-dead-function test),
    // we need all the function passes codegenprepare all the way through
    // said resource usage analysis to run on the call graph produced
    // before codegenprepare runs (because codegenprepare will knock some
    // nodes out of the graph, which leads to function-level passes not
    // being run on them, which causes crashes in the resource usage analysis).
    addPass(createAMDGPULowerBufferFatPointersPass());
    // In accordance with the above FIXME, manually force all the
    // function-level passes into a CGSCCPassManager.
    addPass(new DummyCGSCCPass());
  }

  TargetPassConfig::addCodeGenPrepare();

  if (isPassEnabled(EnableLoadStoreVectorizer))
    addPass(createLoadStoreVectorizerPass());

  // LowerSwitch pass may introduce unreachable blocks that can
  // cause unexpected behavior for subsequent passes. Placing it
  // here seems better that these blocks would get cleaned up by
  // UnreachableBlockElim inserted next in the pass flow.
  addPass(createLowerSwitchPass());
}

bool AMDGPUPassConfig::addPreISel() {
  if (TM->getOptLevel() > CodeGenOptLevel::None)
    addPass(createFlattenCFGPass());
  return false;
}

bool AMDGPUPassConfig::addInstSelector() {
  addPass(createAMDGPUISelDag(getAMDGPUTargetMachine(), getOptLevel()));
  return false;
}

bool AMDGPUPassConfig::addGCPasses() {
  // Do nothing. GC is not supported.
  return false;
}

llvm::ScheduleDAGInstrs *
AMDGPUPassConfig::createMachineScheduler(MachineSchedContext *C) const {
  const GCNSubtarget &ST = C->MF->getSubtarget<GCNSubtarget>();
  ScheduleDAGMILive *DAG = createGenericSchedLive(C);
  DAG->addMutation(createLoadClusterDAGMutation(DAG->TII, DAG->TRI));
  if (ST.shouldClusterStores())
    DAG->addMutation(createStoreClusterDAGMutation(DAG->TII, DAG->TRI));
  return DAG;
}

MachineFunctionInfo *R600TargetMachine::createMachineFunctionInfo(
    BumpPtrAllocator &Allocator, const Function &F,
    const TargetSubtargetInfo *STI) const {
  return R600MachineFunctionInfo::create<R600MachineFunctionInfo>(
      Allocator, F, static_cast<const R600Subtarget *>(STI));
}

//===----------------------------------------------------------------------===//
// GCN Pass Setup
//===----------------------------------------------------------------------===//

ScheduleDAGInstrs *GCNPassConfig::createMachineScheduler(
  MachineSchedContext *C) const {
  const GCNSubtarget &ST = C->MF->getSubtarget<GCNSubtarget>();
  if (ST.enableSIScheduler())
    return createSIMachineScheduler(C);

  if (EnableMaxIlpSchedStrategy)
    return createGCNMaxILPMachineScheduler(C);

  return createGCNMaxOccupancyMachineScheduler(C);
}

bool GCNPassConfig::addPreISel() {
  AMDGPUPassConfig::addPreISel();

  if (TM->getOptLevel() > CodeGenOptLevel::None)
    addPass(createAMDGPULateCodeGenPreparePass());

  if (TM->getOptLevel() > CodeGenOptLevel::None)
    addPass(createSinkingPass());

  // Merge divergent exit nodes. StructurizeCFG won't recognize the multi-exit
  // regions formed by them.
  addPass(&AMDGPUUnifyDivergentExitNodesID);
  if (!LateCFGStructurize && !DisableStructurizer) {
    if (EnableStructurizerWorkarounds) {
      addPass(createFixIrreduciblePass());
      addPass(createUnifyLoopExitsPass());
    }
    addPass(createStructurizeCFGPass(false)); // true -> SkipUniformRegions
  }
  addPass(createAMDGPUAnnotateUniformValues());
  if (!LateCFGStructurize && !DisableStructurizer) {
    addPass(createSIAnnotateControlFlowPass());
    // TODO: Move this right after structurizeCFG to avoid extra divergence
    // analysis. This depends on stopping SIAnnotateControlFlow from making
    // control flow modifications.
    addPass(createAMDGPURewriteUndefForPHILegacyPass());
  }
  addPass(createLCSSAPass());

  if (TM->getOptLevel() > CodeGenOptLevel::Less)
    addPass(&AMDGPUPerfHintAnalysisID);

  return false;
}

void GCNPassConfig::addMachineSSAOptimization() {
  TargetPassConfig::addMachineSSAOptimization();

  // We want to fold operands after PeepholeOptimizer has run (or as part of
  // it), because it will eliminate extra copies making it easier to fold the
  // real source operand. We want to eliminate dead instructions after, so that
  // we see fewer uses of the copies. We then need to clean up the dead
  // instructions leftover after the operands are folded as well.
  //
  // XXX - Can we get away without running DeadMachineInstructionElim again?
  addPass(&SIFoldOperandsID);
  if (EnableDPPCombine)
    addPass(&GCNDPPCombineID);
  addPass(&SILoadStoreOptimizerID);
  if (isPassEnabled(EnableSDWAPeephole)) {
    addPass(&SIPeepholeSDWAID);
    addPass(&EarlyMachineLICMID);
    addPass(&MachineCSEID);
    addPass(&SIFoldOperandsID);
  }
  addPass(&DeadMachineInstructionElimID);
  addPass(createSIShrinkInstructionsPass());
}

bool GCNPassConfig::addILPOpts() {
  if (EnableEarlyIfConversion)
    addPass(&EarlyIfConverterID);

  TargetPassConfig::addILPOpts();
  return false;
}

bool GCNPassConfig::addInstSelector() {
  AMDGPUPassConfig::addInstSelector();
  addPass(&SIFixSGPRCopiesID);
  addPass(createSILowerI1CopiesPass());
  return false;
}

bool GCNPassConfig::addIRTranslator() {
  addPass(new IRTranslator(getOptLevel()));
  return false;
}

void GCNPassConfig::addPreLegalizeMachineIR() {
  bool IsOptNone = getOptLevel() == CodeGenOptLevel::None;
  addPass(createAMDGPUPreLegalizeCombiner(IsOptNone));
  addPass(new Localizer());
}

bool GCNPassConfig::addLegalizeMachineIR() {
  addPass(new Legalizer());
  return false;
}

void GCNPassConfig::addPreRegBankSelect() {
  bool IsOptNone = getOptLevel() == CodeGenOptLevel::None;
  addPass(createAMDGPUPostLegalizeCombiner(IsOptNone));
  addPass(createAMDGPUGlobalISelDivergenceLoweringPass());
}

bool GCNPassConfig::addRegBankSelect() {
  addPass(new AMDGPURegBankSelect());
  return false;
}

void GCNPassConfig::addPreGlobalInstructionSelect() {
  bool IsOptNone = getOptLevel() == CodeGenOptLevel::None;
  addPass(createAMDGPURegBankCombiner(IsOptNone));
}

bool GCNPassConfig::addGlobalInstructionSelect() {
  addPass(new InstructionSelect(getOptLevel()));
  return false;
}

void GCNPassConfig::addPreRegAlloc() {
  if (LateCFGStructurize) {
    addPass(createAMDGPUMachineCFGStructurizerPass());
  }
}

void GCNPassConfig::addFastRegAlloc() {
  // FIXME: We have to disable the verifier here because of PHIElimination +
  // TwoAddressInstructions disabling it.

  // This must be run immediately after phi elimination and before
  // TwoAddressInstructions, otherwise the processing of the tied operand of
  // SI_ELSE will introduce a copy of the tied operand source after the else.
  insertPass(&PHIEliminationID, &SILowerControlFlowID);

  insertPass(&TwoAddressInstructionPassID, &SIWholeQuadModeID);

  TargetPassConfig::addFastRegAlloc();
}

void GCNPassConfig::addOptimizedRegAlloc() {
  // Allow the scheduler to run before SIWholeQuadMode inserts exec manipulation
  // instructions that cause scheduling barriers.
  insertPass(&MachineSchedulerID, &SIWholeQuadModeID);

  if (OptExecMaskPreRA)
    insertPass(&MachineSchedulerID, &SIOptimizeExecMaskingPreRAID);

  if (EnableRewritePartialRegUses)
    insertPass(&RenameIndependentSubregsID, &GCNRewritePartialRegUsesID);

  if (isPassEnabled(EnablePreRAOptimizations))
    insertPass(&RenameIndependentSubregsID, &GCNPreRAOptimizationsID);

  // This is not an essential optimization and it has a noticeable impact on
  // compilation time, so we only enable it from O2.
  if (TM->getOptLevel() > CodeGenOptLevel::Less)
    insertPass(&MachineSchedulerID, &SIFormMemoryClausesID);

  // FIXME: when an instruction has a Killed operand, and the instruction is
  // inside a bundle, seems only the BUNDLE instruction appears as the Kills of
  // the register in LiveVariables, this would trigger a failure in verifier,
  // we should fix it and enable the verifier.
  if (OptVGPRLiveRange)
    insertPass(&LiveVariablesID, &SIOptimizeVGPRLiveRangeID);
  // This must be run immediately after phi elimination and before
  // TwoAddressInstructions, otherwise the processing of the tied operand of
  // SI_ELSE will introduce a copy of the tied operand source after the else.
  insertPass(&PHIEliminationID, &SILowerControlFlowID);

  if (EnableDCEInRA)
    insertPass(&DetectDeadLanesID, &DeadMachineInstructionElimID);

  TargetPassConfig::addOptimizedRegAlloc();
}

bool GCNPassConfig::addPreRewrite() {
  addPass(&SILowerWWMCopiesID);
  if (EnableRegReassign)
    addPass(&GCNNSAReassignID);
  return true;
}

FunctionPass *GCNPassConfig::createSGPRAllocPass(bool Optimized) {
  // Initialize the global default.
  llvm::call_once(InitializeDefaultSGPRRegisterAllocatorFlag,
                  initializeDefaultSGPRRegisterAllocatorOnce);

  RegisterRegAlloc::FunctionPassCtor Ctor = SGPRRegisterRegAlloc::getDefault();
  if (Ctor != useDefaultRegisterAllocator)
    return Ctor();

  if (Optimized)
    return createGreedyRegisterAllocator(onlyAllocateSGPRs);

  return createFastRegisterAllocator(onlyAllocateSGPRs, false);
}

FunctionPass *GCNPassConfig::createVGPRAllocPass(bool Optimized) {
  // Initialize the global default.
  llvm::call_once(InitializeDefaultVGPRRegisterAllocatorFlag,
                  initializeDefaultVGPRRegisterAllocatorOnce);

  RegisterRegAlloc::FunctionPassCtor Ctor = VGPRRegisterRegAlloc::getDefault();
  if (Ctor != useDefaultRegisterAllocator)
    return Ctor();

  if (Optimized)
    return createGreedyVGPRRegisterAllocator();

  return createFastVGPRRegisterAllocator();
}

FunctionPass *GCNPassConfig::createRegAllocPass(bool Optimized) {
  llvm_unreachable("should not be used");
}

static const char RegAllocOptNotSupportedMessage[] =
  "-regalloc not supported with amdgcn. Use -sgpr-regalloc and -vgpr-regalloc";

bool GCNPassConfig::addRegAssignAndRewriteFast() {
  if (!usingDefaultRegAlloc())
    report_fatal_error(RegAllocOptNotSupportedMessage);

  addPass(&GCNPreRALongBranchRegID);

  addPass(createSGPRAllocPass(false));

  // Equivalent of PEI for SGPRs.
  addPass(&SILowerSGPRSpillsID);
  addPass(&SIPreAllocateWWMRegsID);

  addPass(createVGPRAllocPass(false));

  addPass(&SILowerWWMCopiesID);
  return true;
}

bool GCNPassConfig::addRegAssignAndRewriteOptimized() {
  if (!usingDefaultRegAlloc())
    report_fatal_error(RegAllocOptNotSupportedMessage);

  addPass(&GCNPreRALongBranchRegID);

  addPass(createSGPRAllocPass(true));

  // Commit allocated register changes. This is mostly necessary because too
  // many things rely on the use lists of the physical registers, such as the
  // verifier. This is only necessary with allocators which use LiveIntervals,
  // since FastRegAlloc does the replacements itself.
  addPass(createVirtRegRewriter(false));

  // Equivalent of PEI for SGPRs.
  addPass(&SILowerSGPRSpillsID);
  addPass(&SIPreAllocateWWMRegsID);

  addPass(createVGPRAllocPass(true));

  addPreRewrite();
  addPass(&VirtRegRewriterID);

  addPass(&AMDGPUMarkLastScratchLoadID);

  return true;
}

void GCNPassConfig::addPostRegAlloc() {
  addPass(&SIFixVGPRCopiesID);
  if (getOptLevel() > CodeGenOptLevel::None)
    addPass(&SIOptimizeExecMaskingID);
  TargetPassConfig::addPostRegAlloc();
}

void GCNPassConfig::addPreSched2() {
  if (TM->getOptLevel() > CodeGenOptLevel::None)
    addPass(createSIShrinkInstructionsPass());
  addPass(&SIPostRABundlerID);
}

void GCNPassConfig::addPreEmitPass() {
  if (isPassEnabled(EnableVOPD, CodeGenOptLevel::Less))
    addPass(&GCNCreateVOPDID);
  addPass(createSIMemoryLegalizerPass());
  addPass(createSIInsertWaitcntsPass());

  addPass(createSIModeRegisterPass());

  if (getOptLevel() > CodeGenOptLevel::None)
    addPass(&SIInsertHardClausesID);

  addPass(&SILateBranchLoweringPassID);
  if (isPassEnabled(EnableSetWavePriority, CodeGenOptLevel::Less))
    addPass(createAMDGPUSetWavePriorityPass());
  if (getOptLevel() > CodeGenOptLevel::None)
    addPass(&SIPreEmitPeepholeID);
  // The hazard recognizer that runs as part of the post-ra scheduler does not
  // guarantee to be able handle all hazards correctly. This is because if there
  // are multiple scheduling regions in a basic block, the regions are scheduled
  // bottom up, so when we begin to schedule a region we don't know what
  // instructions were emitted directly before it.
  //
  // Here we add a stand-alone hazard recognizer pass which can handle all
  // cases.
  addPass(&PostRAHazardRecognizerID);

  if (isPassEnabled(EnableInsertSingleUseVDST, CodeGenOptLevel::Less))
    addPass(&AMDGPUInsertSingleUseVDSTID);

  if (isPassEnabled(EnableInsertDelayAlu, CodeGenOptLevel::Less))
    addPass(&AMDGPUInsertDelayAluID);

  addPass(&BranchRelaxationPassID);
}

TargetPassConfig *GCNTargetMachine::createPassConfig(PassManagerBase &PM) {
  return new GCNPassConfig(*this, PM);
}

void GCNTargetMachine::registerMachineRegisterInfoCallback(
    MachineFunction &MF) const {
  SIMachineFunctionInfo *MFI = MF.getInfo<SIMachineFunctionInfo>();
  MF.getRegInfo().addDelegate(MFI);
}

MachineFunctionInfo *GCNTargetMachine::createMachineFunctionInfo(
    BumpPtrAllocator &Allocator, const Function &F,
    const TargetSubtargetInfo *STI) const {
  return SIMachineFunctionInfo::create<SIMachineFunctionInfo>(
      Allocator, F, static_cast<const GCNSubtarget *>(STI));
}

yaml::MachineFunctionInfo *GCNTargetMachine::createDefaultFuncInfoYAML() const {
  return new yaml::SIMachineFunctionInfo();
}

yaml::MachineFunctionInfo *
GCNTargetMachine::convertFuncInfoToYAML(const MachineFunction &MF) const {
  const SIMachineFunctionInfo *MFI = MF.getInfo<SIMachineFunctionInfo>();
  return new yaml::SIMachineFunctionInfo(
      *MFI, *MF.getSubtarget<GCNSubtarget>().getRegisterInfo(), MF);
}

bool GCNTargetMachine::parseMachineFunctionInfo(
    const yaml::MachineFunctionInfo &MFI_, PerFunctionMIParsingState &PFS,
    SMDiagnostic &Error, SMRange &SourceRange) const {
  const yaml::SIMachineFunctionInfo &YamlMFI =
      static_cast<const yaml::SIMachineFunctionInfo &>(MFI_);
  MachineFunction &MF = PFS.MF;
  SIMachineFunctionInfo *MFI = MF.getInfo<SIMachineFunctionInfo>();
  const GCNSubtarget &ST = MF.getSubtarget<GCNSubtarget>();

  if (MFI->initializeBaseYamlFields(YamlMFI, MF, PFS, Error, SourceRange))
    return true;

  if (MFI->Occupancy == 0) {
    // Fixup the subtarget dependent default value.
    MFI->Occupancy = ST.computeOccupancy(MF.getFunction(), MFI->getLDSSize());
  }

  auto parseRegister = [&](const yaml::StringValue &RegName, Register &RegVal) {
    Register TempReg;
    if (parseNamedRegisterReference(PFS, TempReg, RegName.Value, Error)) {
      SourceRange = RegName.SourceRange;
      return true;
    }
    RegVal = TempReg;

    return false;
  };

  auto parseOptionalRegister = [&](const yaml::StringValue &RegName,
                                   Register &RegVal) {
    return !RegName.Value.empty() && parseRegister(RegName, RegVal);
  };

  if (parseOptionalRegister(YamlMFI.VGPRForAGPRCopy, MFI->VGPRForAGPRCopy))
    return true;

  if (parseOptionalRegister(YamlMFI.SGPRForEXECCopy, MFI->SGPRForEXECCopy))
    return true;

  if (parseOptionalRegister(YamlMFI.LongBranchReservedReg,
                            MFI->LongBranchReservedReg))
    return true;

  auto diagnoseRegisterClass = [&](const yaml::StringValue &RegName) {
    // Create a diagnostic for a the register string literal.
    const MemoryBuffer &Buffer =
        *PFS.SM->getMemoryBuffer(PFS.SM->getMainFileID());
    Error = SMDiagnostic(*PFS.SM, SMLoc(), Buffer.getBufferIdentifier(), 1,
                         RegName.Value.size(), SourceMgr::DK_Error,
                         "incorrect register class for field", RegName.Value,
                         std::nullopt, std::nullopt);
    SourceRange = RegName.SourceRange;
    return true;
  };

  if (parseRegister(YamlMFI.ScratchRSrcReg, MFI->ScratchRSrcReg) ||
      parseRegister(YamlMFI.FrameOffsetReg, MFI->FrameOffsetReg) ||
      parseRegister(YamlMFI.StackPtrOffsetReg, MFI->StackPtrOffsetReg))
    return true;

  if (MFI->ScratchRSrcReg != AMDGPU::PRIVATE_RSRC_REG &&
      !AMDGPU::SGPR_128RegClass.contains(MFI->ScratchRSrcReg)) {
    return diagnoseRegisterClass(YamlMFI.ScratchRSrcReg);
  }

  if (MFI->FrameOffsetReg != AMDGPU::FP_REG &&
      !AMDGPU::SGPR_32RegClass.contains(MFI->FrameOffsetReg)) {
    return diagnoseRegisterClass(YamlMFI.FrameOffsetReg);
  }

  if (MFI->StackPtrOffsetReg != AMDGPU::SP_REG &&
      !AMDGPU::SGPR_32RegClass.contains(MFI->StackPtrOffsetReg)) {
    return diagnoseRegisterClass(YamlMFI.StackPtrOffsetReg);
  }

  for (const auto &YamlReg : YamlMFI.WWMReservedRegs) {
    Register ParsedReg;
    if (parseRegister(YamlReg, ParsedReg))
      return true;

    MFI->reserveWWMRegister(ParsedReg);
  }

  auto parseAndCheckArgument = [&](const std::optional<yaml::SIArgument> &A,
                                   const TargetRegisterClass &RC,
                                   ArgDescriptor &Arg, unsigned UserSGPRs,
                                   unsigned SystemSGPRs) {
    // Skip parsing if it's not present.
    if (!A)
      return false;

    if (A->IsRegister) {
      Register Reg;
      if (parseNamedRegisterReference(PFS, Reg, A->RegisterName.Value, Error)) {
        SourceRange = A->RegisterName.SourceRange;
        return true;
      }
      if (!RC.contains(Reg))
        return diagnoseRegisterClass(A->RegisterName);
      Arg = ArgDescriptor::createRegister(Reg);
    } else
      Arg = ArgDescriptor::createStack(A->StackOffset);
    // Check and apply the optional mask.
    if (A->Mask)
      Arg = ArgDescriptor::createArg(Arg, *A->Mask);

    MFI->NumUserSGPRs += UserSGPRs;
    MFI->NumSystemSGPRs += SystemSGPRs;
    return false;
  };

  if (YamlMFI.ArgInfo &&
      (parseAndCheckArgument(YamlMFI.ArgInfo->PrivateSegmentBuffer,
                             AMDGPU::SGPR_128RegClass,
                             MFI->ArgInfo.PrivateSegmentBuffer, 4, 0) ||
       parseAndCheckArgument(YamlMFI.ArgInfo->DispatchPtr,
                             AMDGPU::SReg_64RegClass, MFI->ArgInfo.DispatchPtr,
                             2, 0) ||
       parseAndCheckArgument(YamlMFI.ArgInfo->QueuePtr, AMDGPU::SReg_64RegClass,
                             MFI->ArgInfo.QueuePtr, 2, 0) ||
       parseAndCheckArgument(YamlMFI.ArgInfo->KernargSegmentPtr,
                             AMDGPU::SReg_64RegClass,
                             MFI->ArgInfo.KernargSegmentPtr, 2, 0) ||
       parseAndCheckArgument(YamlMFI.ArgInfo->DispatchID,
                             AMDGPU::SReg_64RegClass, MFI->ArgInfo.DispatchID,
                             2, 0) ||
       parseAndCheckArgument(YamlMFI.ArgInfo->FlatScratchInit,
                             AMDGPU::SReg_64RegClass,
                             MFI->ArgInfo.FlatScratchInit, 2, 0) ||
       parseAndCheckArgument(YamlMFI.ArgInfo->PrivateSegmentSize,
                             AMDGPU::SGPR_32RegClass,
                             MFI->ArgInfo.PrivateSegmentSize, 0, 0) ||
       parseAndCheckArgument(YamlMFI.ArgInfo->LDSKernelId,
                             AMDGPU::SGPR_32RegClass,
                             MFI->ArgInfo.LDSKernelId, 0, 1) ||
       parseAndCheckArgument(YamlMFI.ArgInfo->WorkGroupIDX,
                             AMDGPU::SGPR_32RegClass, MFI->ArgInfo.WorkGroupIDX,
                             0, 1) ||
       parseAndCheckArgument(YamlMFI.ArgInfo->WorkGroupIDY,
                             AMDGPU::SGPR_32RegClass, MFI->ArgInfo.WorkGroupIDY,
                             0, 1) ||
       parseAndCheckArgument(YamlMFI.ArgInfo->WorkGroupIDZ,
                             AMDGPU::SGPR_32RegClass, MFI->ArgInfo.WorkGroupIDZ,
                             0, 1) ||
       parseAndCheckArgument(YamlMFI.ArgInfo->WorkGroupInfo,
                             AMDGPU::SGPR_32RegClass,
                             MFI->ArgInfo.WorkGroupInfo, 0, 1) ||
       parseAndCheckArgument(YamlMFI.ArgInfo->PrivateSegmentWaveByteOffset,
                             AMDGPU::SGPR_32RegClass,
                             MFI->ArgInfo.PrivateSegmentWaveByteOffset, 0, 1) ||
       parseAndCheckArgument(YamlMFI.ArgInfo->ImplicitArgPtr,
                             AMDGPU::SReg_64RegClass,
                             MFI->ArgInfo.ImplicitArgPtr, 0, 0) ||
       parseAndCheckArgument(YamlMFI.ArgInfo->ImplicitBufferPtr,
                             AMDGPU::SReg_64RegClass,
                             MFI->ArgInfo.ImplicitBufferPtr, 2, 0) ||
       parseAndCheckArgument(YamlMFI.ArgInfo->WorkItemIDX,
                             AMDGPU::VGPR_32RegClass,
                             MFI->ArgInfo.WorkItemIDX, 0, 0) ||
       parseAndCheckArgument(YamlMFI.ArgInfo->WorkItemIDY,
                             AMDGPU::VGPR_32RegClass,
                             MFI->ArgInfo.WorkItemIDY, 0, 0) ||
       parseAndCheckArgument(YamlMFI.ArgInfo->WorkItemIDZ,
                             AMDGPU::VGPR_32RegClass,
                             MFI->ArgInfo.WorkItemIDZ, 0, 0)))
    return true;

  if (ST.hasIEEEMode())
    MFI->Mode.IEEE = YamlMFI.Mode.IEEE;
  if (ST.hasDX10ClampMode())
    MFI->Mode.DX10Clamp = YamlMFI.Mode.DX10Clamp;

  // FIXME: Move proper support for denormal-fp-math into base MachineFunction
  MFI->Mode.FP32Denormals.Input = YamlMFI.Mode.FP32InputDenormals
                                      ? DenormalMode::IEEE
                                      : DenormalMode::PreserveSign;
  MFI->Mode.FP32Denormals.Output = YamlMFI.Mode.FP32OutputDenormals
                                       ? DenormalMode::IEEE
                                       : DenormalMode::PreserveSign;

  MFI->Mode.FP64FP16Denormals.Input = YamlMFI.Mode.FP64FP16InputDenormals
                                          ? DenormalMode::IEEE
                                          : DenormalMode::PreserveSign;
  MFI->Mode.FP64FP16Denormals.Output = YamlMFI.Mode.FP64FP16OutputDenormals
                                           ? DenormalMode::IEEE
                                           : DenormalMode::PreserveSign;

  return false;
}<|MERGE_RESOLUTION|>--- conflicted
+++ resolved
@@ -663,10 +663,7 @@
   PB.registerPipelineStartEPCallback(
       [](ModulePassManager &PM, OptimizationLevel Level) {
         FunctionPassManager FPM;
-<<<<<<< HEAD
-=======
         FPM.addPass(AMDGPUOclcReflectPass());
->>>>>>> 238753ca
         PM.addPass(createModuleToFunctionPassAdaptor(std::move(FPM)));
         if (EnableHipStdPar)
           PM.addPass(HipStdParAcceleratorCodeSelectionPass());
