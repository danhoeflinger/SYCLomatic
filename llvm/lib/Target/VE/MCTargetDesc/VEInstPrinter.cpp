//===-- VEInstPrinter.cpp - Convert VE MCInst to assembly syntax -----------==//
//
// Part of the LLVM Project, under the Apache License v2.0 with LLVM Exceptions.
// See https://llvm.org/LICENSE.txt for license information.
// SPDX-License-Identifier: Apache-2.0 WITH LLVM-exception
//
//===----------------------------------------------------------------------===//
//
// This class prints an VE MCInst to a .s file.
//
//===----------------------------------------------------------------------===//

#include "VEInstPrinter.h"
#include "VE.h"
#include "llvm/MC/MCExpr.h"
#include "llvm/MC/MCInst.h"
#include "llvm/MC/MCRegisterInfo.h"
#include "llvm/MC/MCSubtargetInfo.h"
#include "llvm/MC/MCSymbol.h"
#include "llvm/Support/raw_ostream.h"

using namespace llvm;

#define DEBUG_TYPE "ve-asmprinter"

// The generated AsmMatcher VEGenAsmWriter uses "VE" as the target
// namespace.
namespace llvm {
namespace VE {
using namespace VE;
}
} // namespace llvm

#define GET_INSTRUCTION_NAME
#define PRINT_ALIAS_INSTR
#include "VEGenAsmWriter.inc"

void VEInstPrinter::printRegName(raw_ostream &OS, unsigned RegNo) const {
  // Generic registers have identical register name among register classes.
  unsigned AltIdx = VE::AsmName;
  OS << '%' << getRegisterName(RegNo, AltIdx);
}

void VEInstPrinter::printInst(const MCInst *MI, uint64_t Address,
                              StringRef Annot, const MCSubtargetInfo &STI,
                              raw_ostream &OS) {
  if (!printAliasInstr(MI, Address, STI, OS))
    printInstruction(MI, Address, STI, OS);
  printAnnotation(OS, Annot);
}

void VEInstPrinter::printOperand(const MCInst *MI, int OpNum,
                                 const MCSubtargetInfo &STI, raw_ostream &O) {
  const MCOperand &MO = MI->getOperand(OpNum);

  if (MO.isReg()) {
    printRegName(O, MO.getReg());
    return;
  }

  if (MO.isImm()) {
    switch (MI->getOpcode()) {
    default:
      // Expects signed 32bit literals
      int32_t TruncatedImm = static_cast<int32_t>(MO.getImm());
      O << TruncatedImm;
      return;
    }
  }

  assert(MO.isExpr() && "Unknown operand kind in printOperand");
  MO.getExpr()->print(O, &MAI);
}

void VEInstPrinter::printMemASXOperand(const MCInst *MI, int OpNum,
                                       const MCSubtargetInfo &STI,
                                       raw_ostream &O, const char *Modifier) {
  // If this is an ADD operand, emit it like normal operands.
  if (Modifier && !strcmp(Modifier, "arith")) {
    printOperand(MI, OpNum, STI, O);
    O << ", ";
    printOperand(MI, OpNum + 1, STI, O);
    return;
  }

  if (MI->getOperand(OpNum + 2).isImm() &&
      MI->getOperand(OpNum + 2).getImm() == 0) {
    // don't print "+0"
  } else {
    printOperand(MI, OpNum + 2, STI, O);
  }
  if (MI->getOperand(OpNum + 1).isImm() &&
      MI->getOperand(OpNum + 1).getImm() == 0 &&
      MI->getOperand(OpNum).isImm() && MI->getOperand(OpNum).getImm() == 0) {
    if (MI->getOperand(OpNum + 2).isImm() &&
        MI->getOperand(OpNum + 2).getImm() == 0) {
      O << "0";
    } else {
      // don't print "+0,+0"
    }
  } else {
    O << "(";
    if (MI->getOperand(OpNum + 1).isImm() &&
        MI->getOperand(OpNum + 1).getImm() == 0) {
      // don't print "+0"
    } else {
      printOperand(MI, OpNum + 1, STI, O);
    }
    if (MI->getOperand(OpNum).isImm() && MI->getOperand(OpNum).getImm() == 0) {
      // don't print "+0"
    } else {
      O << ", ";
      printOperand(MI, OpNum, STI, O);
    }
    O << ")";
<<<<<<< HEAD
  }
}

void VEInstPrinter::printMemASOperandASX(const MCInst *MI, int OpNum,
                                         const MCSubtargetInfo &STI,
                                         raw_ostream &O, const char *Modifier) {
  // If this is an ADD operand, emit it like normal operands.
  if (Modifier && !strcmp(Modifier, "arith")) {
    printOperand(MI, OpNum, STI, O);
    O << ", ";
    printOperand(MI, OpNum + 1, STI, O);
    return;
  }

  if (MI->getOperand(OpNum + 1).isImm() &&
      MI->getOperand(OpNum + 1).getImm() == 0) {
    // don't print "+0"
  } else {
    printOperand(MI, OpNum + 1, STI, O);
  }
  if (MI->getOperand(OpNum).isImm() && MI->getOperand(OpNum).getImm() == 0) {
    if (MI->getOperand(OpNum + 1).isImm() &&
        MI->getOperand(OpNum + 1).getImm() == 0) {
      O << "0";
    } else {
      // don't print "(0)"
    }
  } else {
    O << "(, ";
    printOperand(MI, OpNum, STI, O);
    O << ")";
  }
}

=======
  }
}

void VEInstPrinter::printMemASOperandASX(const MCInst *MI, int OpNum,
                                         const MCSubtargetInfo &STI,
                                         raw_ostream &O, const char *Modifier) {
  // If this is an ADD operand, emit it like normal operands.
  if (Modifier && !strcmp(Modifier, "arith")) {
    printOperand(MI, OpNum, STI, O);
    O << ", ";
    printOperand(MI, OpNum + 1, STI, O);
    return;
  }

  if (MI->getOperand(OpNum + 1).isImm() &&
      MI->getOperand(OpNum + 1).getImm() == 0) {
    // don't print "+0"
  } else {
    printOperand(MI, OpNum + 1, STI, O);
  }
  if (MI->getOperand(OpNum).isImm() && MI->getOperand(OpNum).getImm() == 0) {
    if (MI->getOperand(OpNum + 1).isImm() &&
        MI->getOperand(OpNum + 1).getImm() == 0) {
      O << "0";
    } else {
      // don't print "(0)"
    }
  } else {
    O << "(, ";
    printOperand(MI, OpNum, STI, O);
    O << ")";
  }
}

>>>>>>> a34309b7
void VEInstPrinter::printMemASOperand(const MCInst *MI, int OpNum,
                                      const MCSubtargetInfo &STI,
                                      raw_ostream &O, const char *Modifier) {
  // If this is an ADD operand, emit it like normal operands.
  if (Modifier && !strcmp(Modifier, "arith")) {
    printOperand(MI, OpNum, STI, O);
    O << ", ";
    printOperand(MI, OpNum + 1, STI, O);
    return;
  }

  const MCOperand &MO = MI->getOperand(OpNum + 1);
  if (!MO.isImm() || MO.getImm() != 0) {
    printOperand(MI, OpNum + 1, STI, O);
  }
  O << "(";
  printOperand(MI, OpNum, STI, O);
  O << ")";
}

void VEInstPrinter::printMImmOperand(const MCInst *MI, int OpNum,
                                     const MCSubtargetInfo &STI,
                                     raw_ostream &O) {
  int MImm = (int)MI->getOperand(OpNum).getImm() & 0x7f;
  if (MImm > 63)
    O << "(" << MImm - 64 << ")0";
  else
    O << "(" << MImm << ")1";
}

void VEInstPrinter::printCCOperand(const MCInst *MI, int OpNum,
                                   const MCSubtargetInfo &STI, raw_ostream &O) {
  int CC = (int)MI->getOperand(OpNum).getImm();
  O << VECondCodeToString((VECC::CondCode)CC);
}

void VEInstPrinter::printRDOperand(const MCInst *MI, int OpNum,
                                   const MCSubtargetInfo &STI, raw_ostream &O) {
  int RD = (int)MI->getOperand(OpNum).getImm();
  O << VERDToString((VERD::RoundingMode)RD);
}<|MERGE_RESOLUTION|>--- conflicted
+++ resolved
@@ -113,7 +113,6 @@
       printOperand(MI, OpNum, STI, O);
     }
     O << ")";
-<<<<<<< HEAD
   }
 }
 
@@ -148,42 +147,6 @@
   }
 }
 
-=======
-  }
-}
-
-void VEInstPrinter::printMemASOperandASX(const MCInst *MI, int OpNum,
-                                         const MCSubtargetInfo &STI,
-                                         raw_ostream &O, const char *Modifier) {
-  // If this is an ADD operand, emit it like normal operands.
-  if (Modifier && !strcmp(Modifier, "arith")) {
-    printOperand(MI, OpNum, STI, O);
-    O << ", ";
-    printOperand(MI, OpNum + 1, STI, O);
-    return;
-  }
-
-  if (MI->getOperand(OpNum + 1).isImm() &&
-      MI->getOperand(OpNum + 1).getImm() == 0) {
-    // don't print "+0"
-  } else {
-    printOperand(MI, OpNum + 1, STI, O);
-  }
-  if (MI->getOperand(OpNum).isImm() && MI->getOperand(OpNum).getImm() == 0) {
-    if (MI->getOperand(OpNum + 1).isImm() &&
-        MI->getOperand(OpNum + 1).getImm() == 0) {
-      O << "0";
-    } else {
-      // don't print "(0)"
-    }
-  } else {
-    O << "(, ";
-    printOperand(MI, OpNum, STI, O);
-    O << ")";
-  }
-}
-
->>>>>>> a34309b7
 void VEInstPrinter::printMemASOperand(const MCInst *MI, int OpNum,
                                       const MCSubtargetInfo &STI,
                                       raw_ostream &O, const char *Modifier) {
