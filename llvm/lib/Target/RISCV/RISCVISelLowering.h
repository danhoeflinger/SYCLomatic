//===-- RISCVISelLowering.h - RISC-V DAG Lowering Interface -----*- C++ -*-===//
//
// Part of the LLVM Project, under the Apache License v2.0 with LLVM Exceptions.
// See https://llvm.org/LICENSE.txt for license information.
// SPDX-License-Identifier: Apache-2.0 WITH LLVM-exception
//
//===----------------------------------------------------------------------===//
//
// This file defines the interfaces that RISC-V uses to lower LLVM code into a
// selection DAG.
//
//===----------------------------------------------------------------------===//

#ifndef LLVM_LIB_TARGET_RISCV_RISCVISELLOWERING_H
#define LLVM_LIB_TARGET_RISCV_RISCVISELLOWERING_H

#include "RISCV.h"
#include "llvm/CodeGen/CallingConvLower.h"
#include "llvm/CodeGen/SelectionDAG.h"
#include "llvm/CodeGen/TargetLowering.h"
#include "llvm/TargetParser/RISCVTargetParser.h"
#include <optional>

namespace llvm {
class InstructionCost;
class RISCVSubtarget;
struct RISCVRegisterInfo;
namespace RISCVISD {
enum NodeType : unsigned {
  FIRST_NUMBER = ISD::BUILTIN_OP_END,
  RET_GLUE,
  SRET_GLUE,
  MRET_GLUE,
  CALL,
  /// Select with condition operator - This selects between a true value and
  /// a false value (ops #3 and #4) based on the boolean result of comparing
  /// the lhs and rhs (ops #0 and #1) of a conditional expression with the
  /// condition code in op #2, a XLenVT constant from the ISD::CondCode enum.
  /// The lhs and rhs are XLenVT integers. The true and false values can be
  /// integer or floating point.
  SELECT_CC,
  BR_CC,
  BuildPairF64,
  SplitF64,
  TAIL,

  // Add the Lo 12 bits from an address. Selected to ADDI.
  ADD_LO,
  // Get the Hi 20 bits from an address. Selected to LUI.
  HI,

  // Represents an AUIPC+ADDI pair. Selected to PseudoLLA.
  LLA,

  // Selected as PseudoAddTPRel. Used to emit a TP-relative relocation.
  ADD_TPREL,

  // Multiply high for signedxunsigned.
  MULHSU,
  // RV64I shifts, directly matching the semantics of the named RISC-V
  // instructions.
  SLLW,
  SRAW,
  SRLW,
  // 32-bit operations from RV64M that can't be simply matched with a pattern
  // at instruction selection time. These have undefined behavior for division
  // by 0 or overflow (divw) like their target independent counterparts.
  DIVW,
  DIVUW,
  REMUW,
  // RV64IB rotates, directly matching the semantics of the named RISC-V
  // instructions.
  ROLW,
  RORW,
  // RV64IZbb bit counting instructions directly matching the semantics of the
  // named RISC-V instructions.
  CLZW,
  CTZW,

  // RV64IZbb absolute value for i32. Expanded to (max (negw X), X) during isel.
  ABSW,

  // FPR<->GPR transfer operations when the FPR is smaller than XLEN, needed as
  // XLEN is the only legal integer width.
  //
  // FMV_H_X matches the semantics of the FMV.H.X.
  // FMV_X_ANYEXTH is similar to FMV.X.H but has an any-extended result.
  // FMV_X_SIGNEXTH is similar to FMV.X.H and has a sign-extended result.
  // FMV_W_X_RV64 matches the semantics of the FMV.W.X.
  // FMV_X_ANYEXTW_RV64 is similar to FMV.X.W but has an any-extended result.
  //
  // This is a more convenient semantic for producing dagcombines that remove
  // unnecessary GPR->FPR->GPR moves.
  FMV_H_X,
  FMV_X_ANYEXTH,
  FMV_X_SIGNEXTH,
  FMV_W_X_RV64,
  FMV_X_ANYEXTW_RV64,
  // FP to XLen int conversions. Corresponds to fcvt.l(u).s/d/h on RV64 and
  // fcvt.w(u).s/d/h on RV32. Unlike FP_TO_S/UINT these saturate out of
  // range inputs. These are used for FP_TO_S/UINT_SAT lowering. Rounding mode
  // is passed as a TargetConstant operand using the RISCVFPRndMode enum.
  FCVT_X,
  FCVT_XU,
  // FP to 32 bit int conversions for RV64. These are used to keep track of the
  // result being sign extended to 64 bit. These saturate out of range inputs.
  // Used for FP_TO_S/UINT and FP_TO_S/UINT_SAT lowering. Rounding mode
  // is passed as a TargetConstant operand using the RISCVFPRndMode enum.
  FCVT_W_RV64,
  FCVT_WU_RV64,

  FP_ROUND_BF16,
  FP_EXTEND_BF16,

  // Rounds an FP value to its corresponding integer in the same FP format.
  // First operand is the value to round, the second operand is the largest
  // integer that can be represented exactly in the FP format. This will be
  // expanded into multiple instructions and basic blocks with a custom
  // inserter.
  FROUND,

  FPCLASS,

  // Floating point fmax and fmin matching the RISC-V instruction semantics.
  FMAX, FMIN,

  // READ_CYCLE_WIDE - A read of the 64-bit cycle CSR on a 32-bit target
  // (returns (Lo, Hi)). It takes a chain operand.
  READ_CYCLE_WIDE,
  // brev8, orc.b, zip, and unzip from Zbb and Zbkb. All operands are i32 or
  // XLenVT.
  BREV8,
  ORC_B,
  ZIP,
  UNZIP,

  // Scalar cryptography
  CLMUL, CLMULH, CLMULR,
  SHA256SIG0, SHA256SIG1, SHA256SUM0, SHA256SUM1,
  SM4KS, SM4ED,
  SM3P0, SM3P1,

  // Vector Extension
  FIRST_VL_VECTOR_OP,
  // VMV_V_V_VL matches the semantics of vmv.v.v but includes an extra operand
  // for the VL value to be used for the operation. The first operand is
  // passthru operand.
  VMV_V_V_VL = FIRST_VL_VECTOR_OP,
  // VMV_V_X_VL matches the semantics of vmv.v.x but includes an extra operand
  // for the VL value to be used for the operation. The first operand is
  // passthru operand.
  VMV_V_X_VL,
  // VFMV_V_F_VL matches the semantics of vfmv.v.f but includes an extra operand
  // for the VL value to be used for the operation. The first operand is
  // passthru operand.
  VFMV_V_F_VL,
  // VMV_X_S matches the semantics of vmv.x.s. The result is always XLenVT sign
  // extended from the vector element size.
  VMV_X_S,
  // VMV_S_X_VL matches the semantics of vmv.s.x. It carries a VL operand.
  VMV_S_X_VL,
  // VFMV_S_F_VL matches the semantics of vfmv.s.f. It carries a VL operand.
  VFMV_S_F_VL,
  // Splats an 64-bit value that has been split into two i32 parts. This is
  // expanded late to two scalar stores and a stride 0 vector load.
  // The first operand is passthru operand.
  SPLAT_VECTOR_SPLIT_I64_VL,
  // Truncates a RVV integer vector by one power-of-two. Carries both an extra
  // mask and VL operand.
  TRUNCATE_VECTOR_VL,
  // Matches the semantics of vslideup/vslidedown. The first operand is the
  // pass-thru operand, the second is the source vector, the third is the XLenVT
  // index (either constant or non-constant), the fourth is the mask, the fifth
  // is the VL and the sixth is the policy.
  VSLIDEUP_VL,
  VSLIDEDOWN_VL,
  // Matches the semantics of vslide1up/slide1down. The first operand is
  // passthru operand, the second is source vector, third is the XLenVT scalar
  // value. The fourth and fifth operands are the mask and VL operands.
  VSLIDE1UP_VL,
  VSLIDE1DOWN_VL,
  // Matches the semantics of vfslide1up/vfslide1down. The first operand is
  // passthru operand, the second is source vector, third is a scalar value
  // whose type matches the element type of the vectors.  The fourth and fifth
  // operands are the mask and VL operands.
  VFSLIDE1UP_VL,
  VFSLIDE1DOWN_VL,
  // Matches the semantics of the vid.v instruction, with a mask and VL
  // operand.
  VID_VL,
  // Matches the semantics of the vfcnvt.rod function (Convert double-width
  // float to single-width float, rounding towards odd). Takes a double-width
  // float vector and produces a single-width float vector. Also has a mask and
  // VL operand.
  VFNCVT_ROD_VL,
  // These nodes match the semantics of the corresponding RVV vector reduction
  // instructions. They produce a vector result which is the reduction
  // performed over the second vector operand plus the first element of the
  // third vector operand. The first operand is the pass-thru operand. The
  // second operand is an unconstrained vector type, and the result, first, and
  // third operand's types are expected to be the corresponding full-width
  // LMUL=1 type for the second operand:
  //   nxv8i8 = vecreduce_add nxv8i8, nxv32i8, nxv8i8
  //   nxv2i32 = vecreduce_add nxv2i32, nxv8i32, nxv2i32
  // The different in types does introduce extra vsetvli instructions but
  // similarly it reduces the number of registers consumed per reduction.
  // Also has a mask and VL operand.
  VECREDUCE_ADD_VL,
  VECREDUCE_UMAX_VL,
  VECREDUCE_SMAX_VL,
  VECREDUCE_UMIN_VL,
  VECREDUCE_SMIN_VL,
  VECREDUCE_AND_VL,
  VECREDUCE_OR_VL,
  VECREDUCE_XOR_VL,
  VECREDUCE_FADD_VL,
  VECREDUCE_SEQ_FADD_VL,
  VECREDUCE_FMIN_VL,
  VECREDUCE_FMAX_VL,

  // Vector binary ops with a merge as a third operand, a mask as a fourth
  // operand, and VL as a fifth operand.
  ADD_VL,
  AND_VL,
  MUL_VL,
  OR_VL,
  SDIV_VL,
  SHL_VL,
  SREM_VL,
  SRA_VL,
  SRL_VL,
  ROTL_VL,
  ROTR_VL,
  SUB_VL,
  UDIV_VL,
  UREM_VL,
  XOR_VL,
  SMIN_VL,
  SMAX_VL,
  UMIN_VL,
  UMAX_VL,

  BITREVERSE_VL,
  BSWAP_VL,
  CTLZ_VL,
  CTTZ_VL,
  CTPOP_VL,

  SADDSAT_VL,
  UADDSAT_VL,
  SSUBSAT_VL,
  USUBSAT_VL,

  MULHS_VL,
  MULHU_VL,
  FADD_VL,
  FSUB_VL,
  FMUL_VL,
  FDIV_VL,
  VFMIN_VL,
  VFMAX_VL,

  // Vector unary ops with a mask as a second operand and VL as a third operand.
  FNEG_VL,
  FABS_VL,
  FSQRT_VL,
  FCLASS_VL,
  FCOPYSIGN_VL, // Has a merge operand
  VFCVT_RTZ_X_F_VL,
  VFCVT_RTZ_XU_F_VL,
  VFCVT_X_F_VL,
  VFCVT_XU_F_VL,
  VFROUND_NOEXCEPT_VL,
  VFCVT_RM_X_F_VL,  // Has a rounding mode operand.
  VFCVT_RM_XU_F_VL, // Has a rounding mode operand.
  SINT_TO_FP_VL,
  UINT_TO_FP_VL,
  VFCVT_RM_F_X_VL,  // Has a rounding mode operand.
  VFCVT_RM_F_XU_VL, // Has a rounding mode operand.
  FP_ROUND_VL,
  FP_EXTEND_VL,

  // Vector FMA ops with a mask as a fourth operand and VL as a fifth operand.
  VFMADD_VL,
  VFNMADD_VL,
  VFMSUB_VL,
  VFNMSUB_VL,

  // Vector widening FMA ops with a mask as a fourth operand and VL as a fifth
  // operand.
  VFWMADD_VL,
  VFWNMADD_VL,
  VFWMSUB_VL,
  VFWNMSUB_VL,

  // Widening instructions with a merge value a third operand, a mask as a
  // fourth operand, and VL as a fifth operand.
  VWMUL_VL,
  VWMULU_VL,
  VWMULSU_VL,
  VWADD_VL,
  VWADDU_VL,
  VWSUB_VL,
  VWSUBU_VL,
  VWADD_W_VL,
  VWADDU_W_VL,
  VWSUB_W_VL,
  VWSUBU_W_VL,
  VWSLL_VL,

  VFWMUL_VL,
  VFWADD_VL,
  VFWSUB_VL,
  VFWADD_W_VL,
  VFWSUB_W_VL,

  // Widening ternary operations with a mask as the fourth operand and VL as the
  // fifth operand.
  VWMACC_VL,
  VWMACCU_VL,
  VWMACCSU_VL,

  // Narrowing logical shift right.
  // Operands are (source, shift, passthru, mask, vl)
  VNSRL_VL,

  // Vector compare producing a mask. Fourth operand is input mask. Fifth
  // operand is VL.
  SETCC_VL,

  // Vector select with an additional VL operand. This operation is unmasked.
  VSELECT_VL,
  // Vector select with operand #2 (the value when the condition is false) tied
  // to the destination and an additional VL operand. This operation is
  // unmasked.
  VP_MERGE_VL,

  // Mask binary operators.
  VMAND_VL,
  VMOR_VL,
  VMXOR_VL,

  // Set mask vector to all zeros or ones.
  VMCLR_VL,
  VMSET_VL,

  // Matches the semantics of vrgather.vx and vrgather.vv with extra operands
  // for passthru and VL. Operands are (src, index, mask, passthru, vl).
  VRGATHER_VX_VL,
  VRGATHER_VV_VL,
  VRGATHEREI16_VV_VL,

  // Vector sign/zero extend with additional mask & VL operands.
  VSEXT_VL,
  VZEXT_VL,

  //  vcpop.m with additional mask and VL operands.
  VCPOP_VL,

  //  vfirst.m with additional mask and VL operands.
  VFIRST_VL,

  LAST_VL_VECTOR_OP = VFIRST_VL,

  // Read VLENB CSR
  READ_VLENB,
  // Reads value of CSR.
  // The first operand is a chain pointer. The second specifies address of the
  // required CSR. Two results are produced, the read value and the new chain
  // pointer.
  READ_CSR,
  // Write value to CSR.
  // The first operand is a chain pointer, the second specifies address of the
  // required CSR and the third is the value to write. The result is the new
  // chain pointer.
  WRITE_CSR,
  // Read and write value of CSR.
  // The first operand is a chain pointer, the second specifies address of the
  // required CSR and the third is the value to write. Two results are produced,
  // the value read before the modification and the new chain pointer.
  SWAP_CSR,

  // Branchless select operations, matching the semantics of the instructions
  // defined in Zicond or XVentanaCondOps.
  CZERO_EQZ, // vt.maskc for XVentanaCondOps.
  CZERO_NEZ, // vt.maskcn for XVentanaCondOps.

  // FP to 32 bit int conversions for RV64. These are used to keep track of the
  // result being sign extended to 64 bit. These saturate out of range inputs.
  STRICT_FCVT_W_RV64 = ISD::FIRST_TARGET_STRICTFP_OPCODE,
  STRICT_FCVT_WU_RV64,
  STRICT_FADD_VL,
  STRICT_FSUB_VL,
  STRICT_FMUL_VL,
  STRICT_FDIV_VL,
  STRICT_FSQRT_VL,
  STRICT_VFMADD_VL,
  STRICT_VFNMADD_VL,
  STRICT_VFMSUB_VL,
  STRICT_VFNMSUB_VL,
  STRICT_FP_ROUND_VL,
  STRICT_FP_EXTEND_VL,
  STRICT_VFNCVT_ROD_VL,
  STRICT_SINT_TO_FP_VL,
  STRICT_UINT_TO_FP_VL,
  STRICT_VFCVT_RM_X_F_VL,
  STRICT_VFCVT_RTZ_X_F_VL,
  STRICT_VFCVT_RTZ_XU_F_VL,
  STRICT_FSETCC_VL,
  STRICT_FSETCCS_VL,
  STRICT_VFROUND_NOEXCEPT_VL,
  LAST_RISCV_STRICTFP_OPCODE = STRICT_VFROUND_NOEXCEPT_VL,

  // WARNING: Do not add anything in the end unless you want the node to
  // have memop! In fact, starting from FIRST_TARGET_MEMORY_OPCODE all
  // opcodes will be thought as target memory ops!

  TH_LWD = ISD::FIRST_TARGET_MEMORY_OPCODE,
  TH_LWUD,
  TH_LDD,
  TH_SWD,
  TH_SDD,
};
} // namespace RISCVISD

class RISCVTargetLowering : public TargetLowering {
  const RISCVSubtarget &Subtarget;

public:
  explicit RISCVTargetLowering(const TargetMachine &TM,
                               const RISCVSubtarget &STI);

  const RISCVSubtarget &getSubtarget() const { return Subtarget; }

  bool getTgtMemIntrinsic(IntrinsicInfo &Info, const CallInst &I,
                          MachineFunction &MF,
                          unsigned Intrinsic) const override;
  bool isLegalAddressingMode(const DataLayout &DL, const AddrMode &AM, Type *Ty,
                             unsigned AS,
                             Instruction *I = nullptr) const override;
  bool isLegalICmpImmediate(int64_t Imm) const override;
  bool isLegalAddImmediate(int64_t Imm) const override;
  bool isTruncateFree(Type *SrcTy, Type *DstTy) const override;
  bool isTruncateFree(EVT SrcVT, EVT DstVT) const override;
  bool isZExtFree(SDValue Val, EVT VT2) const override;
  bool isSExtCheaperThanZExt(EVT SrcVT, EVT DstVT) const override;
  bool signExtendConstant(const ConstantInt *CI) const override;
  bool isCheapToSpeculateCttz(Type *Ty) const override;
  bool isCheapToSpeculateCtlz(Type *Ty) const override;
  bool isMaskAndCmp0FoldingBeneficial(const Instruction &AndI) const override;
  bool hasAndNotCompare(SDValue Y) const override;
  bool hasBitTest(SDValue X, SDValue Y) const override;
  bool shouldProduceAndByConstByHoistingConstFromShiftsLHSOfAnd(
      SDValue X, ConstantSDNode *XC, ConstantSDNode *CC, SDValue Y,
      unsigned OldShiftOpcode, unsigned NewShiftOpcode,
      SelectionDAG &DAG) const override;
  /// Return true if the (vector) instruction I will be lowered to an instruction
  /// with a scalar splat operand for the given Operand number.
  bool canSplatOperand(Instruction *I, int Operand) const;
  /// Return true if a vector instruction will lower to a target instruction
  /// able to splat the given operand.
  bool canSplatOperand(unsigned Opcode, int Operand) const;
  bool shouldSinkOperands(Instruction *I,
                          SmallVectorImpl<Use *> &Ops) const override;
  bool shouldScalarizeBinop(SDValue VecOp) const override;
  bool isOffsetFoldingLegal(const GlobalAddressSDNode *GA) const override;
  std::pair<int, bool> getLegalZfaFPImm(const APFloat &Imm, EVT VT) const;
  bool isFPImmLegal(const APFloat &Imm, EVT VT,
                    bool ForCodeSize) const override;
  bool isExtractSubvectorCheap(EVT ResVT, EVT SrcVT,
                               unsigned Index) const override;

  bool isIntDivCheap(EVT VT, AttributeList Attr) const override;

  bool preferScalarizeSplat(SDNode *N) const override;

  bool softPromoteHalfType() const override { return true; }

  /// Return the register type for a given MVT, ensuring vectors are treated
  /// as a series of gpr sized integers.
  MVT getRegisterTypeForCallingConv(LLVMContext &Context, CallingConv::ID CC,
                                    EVT VT) const override;

  /// Return the number of registers for a given MVT, ensuring vectors are
  /// treated as a series of gpr sized integers.
  unsigned getNumRegistersForCallingConv(LLVMContext &Context,
                                         CallingConv::ID CC,
                                         EVT VT) const override;

  unsigned getVectorTypeBreakdownForCallingConv(LLVMContext &Context,
                                                CallingConv::ID CC, EVT VT,
                                                EVT &IntermediateVT,
                                                unsigned &NumIntermediates,
                                                MVT &RegisterVT) const override;

  bool shouldFoldSelectWithIdentityConstant(unsigned BinOpcode,
                                            EVT VT) const override;

  /// Return true if the given shuffle mask can be codegen'd directly, or if it
  /// should be stack expanded.
  bool isShuffleMaskLegal(ArrayRef<int> M, EVT VT) const override;

  bool isMultiStoresCheaperThanBitsMerge(EVT LTy, EVT HTy) const override {
    // If the pair to store is a mixture of float and int values, we will
    // save two bitwise instructions and one float-to-int instruction and
    // increase one store instruction. There is potentially a more
    // significant benefit because it avoids the float->int domain switch
    // for input value. So It is more likely a win.
    if ((LTy.isFloatingPoint() && HTy.isInteger()) ||
        (LTy.isInteger() && HTy.isFloatingPoint()))
      return true;
    // If the pair only contains int values, we will save two bitwise
    // instructions and increase one store instruction (costing one more
    // store buffer). Since the benefit is more blurred we leave such a pair
    // out until we get testcase to prove it is a win.
    return false;
  }

  bool
  shouldExpandBuildVectorWithShuffles(EVT VT,
                                      unsigned DefinedValues) const override;

  /// Return the cost of LMUL for linear operations.
  InstructionCost getLMULCost(MVT VT) const;

  InstructionCost getVRGatherVVCost(MVT VT) const;
  InstructionCost getVRGatherVICost(MVT VT) const;
  InstructionCost getVSlideCost(MVT VT) const;

  // Provide custom lowering hooks for some operations.
  SDValue LowerOperation(SDValue Op, SelectionDAG &DAG) const override;
  void ReplaceNodeResults(SDNode *N, SmallVectorImpl<SDValue> &Results,
                          SelectionDAG &DAG) const override;

  SDValue PerformDAGCombine(SDNode *N, DAGCombinerInfo &DCI) const override;

  bool targetShrinkDemandedConstant(SDValue Op, const APInt &DemandedBits,
                                    const APInt &DemandedElts,
                                    TargetLoweringOpt &TLO) const override;

  void computeKnownBitsForTargetNode(const SDValue Op,
                                     KnownBits &Known,
                                     const APInt &DemandedElts,
                                     const SelectionDAG &DAG,
                                     unsigned Depth) const override;
  unsigned ComputeNumSignBitsForTargetNode(SDValue Op,
                                           const APInt &DemandedElts,
                                           const SelectionDAG &DAG,
                                           unsigned Depth) const override;

  const Constant *getTargetConstantFromLoad(LoadSDNode *LD) const override;

  // This method returns the name of a target specific DAG node.
  const char *getTargetNodeName(unsigned Opcode) const override;

  MachineMemOperand::Flags
  getTargetMMOFlags(const Instruction &I) const override;

  MachineMemOperand::Flags
  getTargetMMOFlags(const MemSDNode &Node) const override;

  bool
  areTwoSDNodeTargetMMOFlagsMergeable(const MemSDNode &NodeX,
                                      const MemSDNode &NodeY) const override;

  ConstraintType getConstraintType(StringRef Constraint) const override;

  InlineAsm::ConstraintCode
  getInlineAsmMemConstraint(StringRef ConstraintCode) const override;

  std::pair<unsigned, const TargetRegisterClass *>
  getRegForInlineAsmConstraint(const TargetRegisterInfo *TRI,
                               StringRef Constraint, MVT VT) const override;

  void LowerAsmOperandForConstraint(SDValue Op, StringRef Constraint,
                                    std::vector<SDValue> &Ops,
                                    SelectionDAG &DAG) const override;

  MachineBasicBlock *
  EmitInstrWithCustomInserter(MachineInstr &MI,
                              MachineBasicBlock *BB) const override;

  void AdjustInstrPostInstrSelection(MachineInstr &MI,
                                     SDNode *Node) const override;

  EVT getSetCCResultType(const DataLayout &DL, LLVMContext &Context,
                         EVT VT) const override;

  bool shouldFormOverflowOp(unsigned Opcode, EVT VT,
                            bool MathUsed) const override {
    if (VT == MVT::i8 || VT == MVT::i16)
      return false;

    return TargetLowering::shouldFormOverflowOp(Opcode, VT, MathUsed);
  }

  bool storeOfVectorConstantIsCheap(bool IsZero, EVT MemVT, unsigned NumElem,
                                    unsigned AddrSpace) const override {
    // If we can replace 4 or more scalar stores, there will be a reduction
    // in instructions even after we add a vector constant load.
    return NumElem >= 4;
  }

  bool convertSetCCLogicToBitwiseLogic(EVT VT) const override {
    return VT.isScalarInteger();
  }
  bool convertSelectOfConstantsToMath(EVT VT) const override { return true; }

  bool isCtpopFast(EVT VT) const override;

  unsigned getCustomCtpopCost(EVT VT, ISD::CondCode Cond) const override;

  bool preferZeroCompareBranch() const override { return true; }

  bool shouldInsertFencesForAtomic(const Instruction *I) const override {
    return isa<LoadInst>(I) || isa<StoreInst>(I);
  }
  Instruction *emitLeadingFence(IRBuilderBase &Builder, Instruction *Inst,
                                AtomicOrdering Ord) const override;
  Instruction *emitTrailingFence(IRBuilderBase &Builder, Instruction *Inst,
                                 AtomicOrdering Ord) const override;

  bool isFMAFasterThanFMulAndFAdd(const MachineFunction &MF,
                                  EVT VT) const override;

  ISD::NodeType getExtendForAtomicOps() const override {
    return ISD::SIGN_EXTEND;
  }

  ISD::NodeType getExtendForAtomicCmpSwapArg() const override {
    return ISD::SIGN_EXTEND;
  }

  bool shouldTransformSignedTruncationCheck(EVT XVT,
                                            unsigned KeptBits) const override;

  TargetLowering::ShiftLegalizationStrategy
  preferredShiftLegalizationStrategy(SelectionDAG &DAG, SDNode *N,
                                     unsigned ExpansionFactor) const override {
    if (DAG.getMachineFunction().getFunction().hasMinSize())
      return ShiftLegalizationStrategy::LowerToLibcall;
    return TargetLowering::preferredShiftLegalizationStrategy(DAG, N,
                                                              ExpansionFactor);
  }

  bool isDesirableToCommuteWithShift(const SDNode *N,
                                     CombineLevel Level) const override;

  /// If a physical register, this returns the register that receives the
  /// exception address on entry to an EH pad.
  Register
  getExceptionPointerRegister(const Constant *PersonalityFn) const override;

  /// If a physical register, this returns the register that receives the
  /// exception typeid on entry to a landing pad.
  Register
  getExceptionSelectorRegister(const Constant *PersonalityFn) const override;

  bool shouldExtendTypeInLibCall(EVT Type) const override;
  bool shouldSignExtendTypeInLibCall(EVT Type, bool IsSigned) const override;

  /// Returns the register with the specified architectural or ABI name. This
  /// method is necessary to lower the llvm.read_register.* and
  /// llvm.write_register.* intrinsics. Allocatable registers must be reserved
  /// with the clang -ffixed-xX flag for access to be allowed.
  Register getRegisterByName(const char *RegName, LLT VT,
                             const MachineFunction &MF) const override;

  // Lower incoming arguments, copy physregs into vregs
  SDValue LowerFormalArguments(SDValue Chain, CallingConv::ID CallConv,
                               bool IsVarArg,
                               const SmallVectorImpl<ISD::InputArg> &Ins,
                               const SDLoc &DL, SelectionDAG &DAG,
                               SmallVectorImpl<SDValue> &InVals) const override;
  bool CanLowerReturn(CallingConv::ID CallConv, MachineFunction &MF,
                      bool IsVarArg,
                      const SmallVectorImpl<ISD::OutputArg> &Outs,
                      LLVMContext &Context) const override;
  SDValue LowerReturn(SDValue Chain, CallingConv::ID CallConv, bool IsVarArg,
                      const SmallVectorImpl<ISD::OutputArg> &Outs,
                      const SmallVectorImpl<SDValue> &OutVals, const SDLoc &DL,
                      SelectionDAG &DAG) const override;
  SDValue LowerCall(TargetLowering::CallLoweringInfo &CLI,
                    SmallVectorImpl<SDValue> &InVals) const override;

  bool shouldConvertConstantLoadToIntImm(const APInt &Imm,
                                         Type *Ty) const override;
  bool isUsedByReturnOnly(SDNode *N, SDValue &Chain) const override;
  bool mayBeEmittedAsTailCall(const CallInst *CI) const override;
  bool shouldConsiderGEPOffsetSplit() const override { return true; }

  bool decomposeMulByConstant(LLVMContext &Context, EVT VT,
                              SDValue C) const override;

  bool isMulAddWithConstProfitable(SDValue AddNode,
                                   SDValue ConstNode) const override;

  TargetLowering::AtomicExpansionKind
  shouldExpandAtomicRMWInIR(AtomicRMWInst *AI) const override;
  Value *emitMaskedAtomicRMWIntrinsic(IRBuilderBase &Builder, AtomicRMWInst *AI,
                                      Value *AlignedAddr, Value *Incr,
                                      Value *Mask, Value *ShiftAmt,
                                      AtomicOrdering Ord) const override;
  TargetLowering::AtomicExpansionKind
  shouldExpandAtomicCmpXchgInIR(AtomicCmpXchgInst *CI) const override;
  Value *emitMaskedAtomicCmpXchgIntrinsic(IRBuilderBase &Builder,
                                          AtomicCmpXchgInst *CI,
                                          Value *AlignedAddr, Value *CmpVal,
                                          Value *NewVal, Value *Mask,
                                          AtomicOrdering Ord) const override;

  /// Returns true if the target allows unaligned memory accesses of the
  /// specified type.
  bool allowsMisalignedMemoryAccesses(
      EVT VT, unsigned AddrSpace = 0, Align Alignment = Align(1),
      MachineMemOperand::Flags Flags = MachineMemOperand::MONone,
      unsigned *Fast = nullptr) const override;

  EVT getOptimalMemOpType(const MemOp &Op,
                          const AttributeList &FuncAttributes) const override;

  bool splitValueIntoRegisterParts(
      SelectionDAG & DAG, const SDLoc &DL, SDValue Val, SDValue *Parts,
      unsigned NumParts, MVT PartVT, std::optional<CallingConv::ID> CC)
      const override;

  SDValue joinRegisterPartsIntoValue(
      SelectionDAG & DAG, const SDLoc &DL, const SDValue *Parts,
      unsigned NumParts, MVT PartVT, EVT ValueVT,
      std::optional<CallingConv::ID> CC) const override;

  // Return the value of VLMax for the given vector type (i.e. SEW and LMUL)
  SDValue computeVLMax(MVT VecVT, const SDLoc &DL, SelectionDAG &DAG) const;

  static RISCVII::VLMUL getLMUL(MVT VT);
  inline static unsigned computeVLMAX(unsigned VectorBits, unsigned EltSize,
                                      unsigned MinSize) {
    // Original equation:
    //   VLMAX = (VectorBits / EltSize) * LMUL
    //   where LMUL = MinSize / RISCV::RVVBitsPerBlock
    // The following equations have been reordered to prevent loss of precision
    // when calculating fractional LMUL.
    return ((VectorBits / EltSize) * MinSize) / RISCV::RVVBitsPerBlock;
  };
  static unsigned getRegClassIDForLMUL(RISCVII::VLMUL LMul);
  static unsigned getSubregIndexByMVT(MVT VT, unsigned Index);
  static unsigned getRegClassIDForVecVT(MVT VT);
  static std::pair<unsigned, unsigned>
  decomposeSubvectorInsertExtractToSubRegs(MVT VecVT, MVT SubVecVT,
                                           unsigned InsertExtractIdx,
                                           const RISCVRegisterInfo *TRI);
  MVT getContainerForFixedLengthVector(MVT VT) const;

  bool shouldRemoveExtendFromGSIndex(SDValue Extend, EVT DataVT) const override;

  bool isLegalElementTypeForRVV(EVT ScalarTy) const;

  bool shouldConvertFpToSat(unsigned Op, EVT FPVT, EVT VT) const override;

  unsigned getJumpTableEncoding() const override;

  const MCExpr *LowerCustomJumpTableEntry(const MachineJumpTableInfo *MJTI,
                                          const MachineBasicBlock *MBB,
                                          unsigned uid,
                                          MCContext &Ctx) const override;

  bool isVScaleKnownToBeAPowerOfTwo() const override;

  bool getIndexedAddressParts(SDNode *Op, SDValue &Base, SDValue &Offset,
                              ISD::MemIndexedMode &AM, bool &IsInc,
                              SelectionDAG &DAG) const;
  bool getPreIndexedAddressParts(SDNode *N, SDValue &Base, SDValue &Offset,
                                 ISD::MemIndexedMode &AM,
                                 SelectionDAG &DAG) const override;
  bool getPostIndexedAddressParts(SDNode *N, SDNode *Op, SDValue &Base,
                                  SDValue &Offset, ISD::MemIndexedMode &AM,
                                  SelectionDAG &DAG) const override;

  bool isLegalScaleForGatherScatter(uint64_t Scale,
                                    uint64_t ElemSize) const override {
    // Scaled addressing not supported on indexed load/stores
    return Scale == 1;
  }

  /// If the target has a standard location for the stack protector cookie,
  /// returns the address of that location. Otherwise, returns nullptr.
  Value *getIRStackGuard(IRBuilderBase &IRB) const override;

  /// Returns whether or not generating a interleaved load/store intrinsic for
  /// this type will be legal.
  bool isLegalInterleavedAccessType(VectorType *VTy, unsigned Factor,
                                    Align Alignment, unsigned AddrSpace,
                                    const DataLayout &) const;

  /// Return true if a stride load store of the given result type and
  /// alignment is legal.
  bool isLegalStridedLoadStore(EVT DataType, Align Alignment) const;

  unsigned getMaxSupportedInterleaveFactor() const override { return 8; }

  bool fallBackToDAGISel(const Instruction &Inst) const override;

  bool lowerInterleavedLoad(LoadInst *LI,
                            ArrayRef<ShuffleVectorInst *> Shuffles,
                            ArrayRef<unsigned> Indices,
                            unsigned Factor) const override;

  bool lowerInterleavedStore(StoreInst *SI, ShuffleVectorInst *SVI,
                             unsigned Factor) const override;

  bool lowerDeinterleaveIntrinsicToLoad(IntrinsicInst *II,
                                        LoadInst *LI) const override;

  bool lowerInterleaveIntrinsicToStore(IntrinsicInst *II,
                                       StoreInst *SI) const override;

  bool supportKCFIBundles() const override { return true; }

  MachineInstr *EmitKCFICheck(MachineBasicBlock &MBB,
                              MachineBasicBlock::instr_iterator &MBBI,
                              const TargetInstrInfo *TII) const override;

  /// RISCVCCAssignFn - This target-specific function extends the default
  /// CCValAssign with additional information used to lower RISC-V calling
  /// conventions.
  typedef bool RISCVCCAssignFn(const DataLayout &DL, RISCVABI::ABI,
                               unsigned ValNo, MVT ValVT, MVT LocVT,
                               CCValAssign::LocInfo LocInfo,
                               ISD::ArgFlagsTy ArgFlags, CCState &State,
                               bool IsFixed, bool IsRet, Type *OrigTy,
                               const RISCVTargetLowering &TLI,
                               std::optional<unsigned> FirstMaskArgument);

private:
  void analyzeInputArgs(MachineFunction &MF, CCState &CCInfo,
                        const SmallVectorImpl<ISD::InputArg> &Ins, bool IsRet,
                        RISCVCCAssignFn Fn) const;
  void analyzeOutputArgs(MachineFunction &MF, CCState &CCInfo,
                         const SmallVectorImpl<ISD::OutputArg> &Outs,
                         bool IsRet, CallLoweringInfo *CLI,
                         RISCVCCAssignFn Fn) const;

  template <class NodeTy>
  SDValue getAddr(NodeTy *N, SelectionDAG &DAG, bool IsLocal = true,
                  bool IsExternWeak = false) const;
  SDValue getStaticTLSAddr(GlobalAddressSDNode *N, SelectionDAG &DAG,
                           bool UseGOT) const;
  SDValue getDynamicTLSAddr(GlobalAddressSDNode *N, SelectionDAG &DAG) const;

  SDValue lowerGlobalAddress(SDValue Op, SelectionDAG &DAG) const;
  SDValue lowerBlockAddress(SDValue Op, SelectionDAG &DAG) const;
  SDValue lowerConstantPool(SDValue Op, SelectionDAG &DAG) const;
  SDValue lowerJumpTable(SDValue Op, SelectionDAG &DAG) const;
  SDValue lowerGlobalTLSAddress(SDValue Op, SelectionDAG &DAG) const;
  SDValue lowerSELECT(SDValue Op, SelectionDAG &DAG) const;
  SDValue lowerBRCOND(SDValue Op, SelectionDAG &DAG) const;
  SDValue lowerVASTART(SDValue Op, SelectionDAG &DAG) const;
  SDValue lowerFRAMEADDR(SDValue Op, SelectionDAG &DAG) const;
  SDValue lowerRETURNADDR(SDValue Op, SelectionDAG &DAG) const;
  SDValue lowerShiftLeftParts(SDValue Op, SelectionDAG &DAG) const;
  SDValue lowerShiftRightParts(SDValue Op, SelectionDAG &DAG, bool IsSRA) const;
  SDValue lowerSPLAT_VECTOR_PARTS(SDValue Op, SelectionDAG &DAG) const;
  SDValue lowerVectorMaskSplat(SDValue Op, SelectionDAG &DAG) const;
  SDValue lowerVectorMaskExt(SDValue Op, SelectionDAG &DAG,
                             int64_t ExtTrueVal) const;
  SDValue lowerVectorMaskTruncLike(SDValue Op, SelectionDAG &DAG) const;
  SDValue lowerVectorTruncLike(SDValue Op, SelectionDAG &DAG) const;
  SDValue lowerVectorFPExtendOrRoundLike(SDValue Op, SelectionDAG &DAG) const;
  SDValue lowerINSERT_VECTOR_ELT(SDValue Op, SelectionDAG &DAG) const;
  SDValue lowerEXTRACT_VECTOR_ELT(SDValue Op, SelectionDAG &DAG) const;
  SDValue LowerINTRINSIC_WO_CHAIN(SDValue Op, SelectionDAG &DAG) const;
  SDValue LowerINTRINSIC_W_CHAIN(SDValue Op, SelectionDAG &DAG) const;
  SDValue LowerINTRINSIC_VOID(SDValue Op, SelectionDAG &DAG) const;
  SDValue lowerVPREDUCE(SDValue Op, SelectionDAG &DAG) const;
  SDValue lowerVECREDUCE(SDValue Op, SelectionDAG &DAG) const;
  SDValue lowerVectorMaskVecReduction(SDValue Op, SelectionDAG &DAG,
                                      bool IsVP) const;
  SDValue lowerFPVECREDUCE(SDValue Op, SelectionDAG &DAG) const;
  SDValue lowerINSERT_SUBVECTOR(SDValue Op, SelectionDAG &DAG) const;
  SDValue lowerEXTRACT_SUBVECTOR(SDValue Op, SelectionDAG &DAG) const;
  SDValue lowerVECTOR_DEINTERLEAVE(SDValue Op, SelectionDAG &DAG) const;
  SDValue lowerVECTOR_INTERLEAVE(SDValue Op, SelectionDAG &DAG) const;
  SDValue lowerSTEP_VECTOR(SDValue Op, SelectionDAG &DAG) const;
  SDValue lowerVECTOR_REVERSE(SDValue Op, SelectionDAG &DAG) const;
  SDValue lowerVECTOR_SPLICE(SDValue Op, SelectionDAG &DAG) const;
  SDValue lowerABS(SDValue Op, SelectionDAG &DAG) const;
  SDValue lowerMaskedLoad(SDValue Op, SelectionDAG &DAG) const;
  SDValue lowerMaskedStore(SDValue Op, SelectionDAG &DAG) const;
  SDValue lowerFixedLengthVectorFCOPYSIGNToRVV(SDValue Op,
                                               SelectionDAG &DAG) const;
  SDValue lowerMaskedGather(SDValue Op, SelectionDAG &DAG) const;
  SDValue lowerMaskedScatter(SDValue Op, SelectionDAG &DAG) const;
  SDValue lowerFixedLengthVectorLoadToRVV(SDValue Op, SelectionDAG &DAG) const;
  SDValue lowerFixedLengthVectorStoreToRVV(SDValue Op, SelectionDAG &DAG) const;
  SDValue lowerFixedLengthVectorSetccToRVV(SDValue Op, SelectionDAG &DAG) const;
  SDValue lowerFixedLengthVectorSelectToRVV(SDValue Op,
                                            SelectionDAG &DAG) const;
  SDValue lowerToScalableOp(SDValue Op, SelectionDAG &DAG) const;
  SDValue LowerIS_FPCLASS(SDValue Op, SelectionDAG &DAG) const;
  SDValue lowerVPOp(SDValue Op, SelectionDAG &DAG) const;
  SDValue lowerLogicVPOp(SDValue Op, SelectionDAG &DAG) const;
  SDValue lowerVPExtMaskOp(SDValue Op, SelectionDAG &DAG) const;
  SDValue lowerVPSetCCMaskOp(SDValue Op, SelectionDAG &DAG) const;
  SDValue lowerVPReverseExperimental(SDValue Op, SelectionDAG &DAG) const;
  SDValue lowerVPFPIntConvOp(SDValue Op, SelectionDAG &DAG) const;
  SDValue lowerVPStridedLoad(SDValue Op, SelectionDAG &DAG) const;
  SDValue lowerVPStridedStore(SDValue Op, SelectionDAG &DAG) const;
  SDValue lowerFixedLengthVectorExtendToRVV(SDValue Op, SelectionDAG &DAG,
                                            unsigned ExtendOpc) const;
  SDValue lowerGET_ROUNDING(SDValue Op, SelectionDAG &DAG) const;
  SDValue lowerSET_ROUNDING(SDValue Op, SelectionDAG &DAG) const;

  SDValue lowerEH_DWARF_CFA(SDValue Op, SelectionDAG &DAG) const;
  SDValue lowerCTLZ_CTTZ_ZERO_UNDEF(SDValue Op, SelectionDAG &DAG) const;

  SDValue lowerStrictFPExtendOrRoundLike(SDValue Op, SelectionDAG &DAG) const;

  SDValue lowerVectorStrictFSetcc(SDValue Op, SelectionDAG &DAG) const;

  SDValue expandUnalignedRVVLoad(SDValue Op, SelectionDAG &DAG) const;
  SDValue expandUnalignedRVVStore(SDValue Op, SelectionDAG &DAG) const;

  bool isEligibleForTailCallOptimization(
      CCState &CCInfo, CallLoweringInfo &CLI, MachineFunction &MF,
      const SmallVector<CCValAssign, 16> &ArgLocs) const;

  /// Generate error diagnostics if any register used by CC has been marked
  /// reserved.
  void validateCCReservedRegs(
      const SmallVectorImpl<std::pair<llvm::Register, llvm::SDValue>> &Regs,
      MachineFunction &MF) const;

  bool useRVVForFixedLengthVectorVT(MVT VT) const;

  MVT getVPExplicitVectorLengthTy() const override;

  bool shouldExpandGetVectorLength(EVT TripCountVT, unsigned VF,
                                   bool IsScalable) const override;

  /// RVV code generation for fixed length vectors does not lower all
  /// BUILD_VECTORs. This makes BUILD_VECTOR legalisation a source of stores to
  /// merge. However, merging them creates a BUILD_VECTOR that is just as
  /// illegal as the original, thus leading to an infinite legalisation loop.
  /// NOTE: Once BUILD_VECTOR can be custom lowered for all legal vector types,
  /// this override can be removed.
  bool mergeStoresAfterLegalization(EVT VT) const override;

  /// Disable normalizing
  /// select(N0&N1, X, Y) => select(N0, select(N1, X, Y), Y) and
  /// select(N0|N1, X, Y) => select(N0, select(N1, X, Y, Y))
  /// RISC-V doesn't have flags so it's better to perform the and/or in a GPR.
  bool shouldNormalizeToSelectSequence(LLVMContext &, EVT) const override {
    return false;
  };

  /// For available scheduling models FDIV + two independent FMULs are much
  /// faster than two FDIVs.
  unsigned combineRepeatedFPDivisors() const override;

  SDValue BuildSDIVPow2(SDNode *N, const APInt &Divisor, SelectionDAG &DAG,
                        SmallVectorImpl<SDNode *> &Created) const override;
<<<<<<< HEAD
=======

  bool shouldFoldSelectWithSingleBitTest(EVT VT,
                                         const APInt &AndMask) const override;
>>>>>>> 7ca33737
};

namespace RISCV {

bool CC_RISCV(const DataLayout &DL, RISCVABI::ABI ABI, unsigned ValNo,
              MVT ValVT, MVT LocVT, CCValAssign::LocInfo LocInfo,
              ISD::ArgFlagsTy ArgFlags, CCState &State, bool IsFixed,
              bool IsRet, Type *OrigTy, const RISCVTargetLowering &TLI,
              std::optional<unsigned> FirstMaskArgument);

bool CC_RISCV_FastCC(const DataLayout &DL, RISCVABI::ABI ABI, unsigned ValNo,
                     MVT ValVT, MVT LocVT, CCValAssign::LocInfo LocInfo,
                     ISD::ArgFlagsTy ArgFlags, CCState &State, bool IsFixed,
                     bool IsRet, Type *OrigTy, const RISCVTargetLowering &TLI,
                     std::optional<unsigned> FirstMaskArgument);

bool CC_RISCV_GHC(unsigned ValNo, MVT ValVT, MVT LocVT,
                  CCValAssign::LocInfo LocInfo, ISD::ArgFlagsTy ArgFlags,
                  CCState &State);
} // end namespace RISCV

namespace RISCVVIntrinsicsTable {

struct RISCVVIntrinsicInfo {
  unsigned IntrinsicID;
  uint8_t ScalarOperand;
  uint8_t VLOperand;
  bool hasScalarOperand() const {
    // 0xF is not valid. See NoScalarOperand in IntrinsicsRISCV.td.
    return ScalarOperand != 0xF;
  }
  bool hasVLOperand() const {
    // 0x1F is not valid. See NoVLOperand in IntrinsicsRISCV.td.
    return VLOperand != 0x1F;
  }
};

using namespace RISCV;

#define GET_RISCVVIntrinsicsTable_DECL
#include "RISCVGenSearchableTables.inc"
#undef GET_RISCVVIntrinsicsTable_DECL

} // end namespace RISCVVIntrinsicsTable

} // end namespace llvm

#endif<|MERGE_RESOLUTION|>--- conflicted
+++ resolved
@@ -959,12 +959,9 @@
 
   SDValue BuildSDIVPow2(SDNode *N, const APInt &Divisor, SelectionDAG &DAG,
                         SmallVectorImpl<SDNode *> &Created) const override;
-<<<<<<< HEAD
-=======
 
   bool shouldFoldSelectWithSingleBitTest(EVT VT,
                                          const APInt &AndMask) const override;
->>>>>>> 7ca33737
 };
 
 namespace RISCV {
