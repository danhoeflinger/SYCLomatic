--- conflicted
+++ resolved
@@ -4681,23 +4681,14 @@
     return ArgKind::Memory;
   }
 
-<<<<<<< HEAD
-  ShadowExtension getShadowExtension(const CallSite &CS, unsigned ArgNo) {
-=======
   ShadowExtension getShadowExtension(const CallBase &CB, unsigned ArgNo) {
->>>>>>> a34309b7
     // ABI says: "One of the simple integer types no more than 64 bits wide.
     // ... If such an argument is shorter than 64 bits, replace it by a full
     // 64-bit integer representing the same number, using sign or zero
     // extension". Shadow for an integer argument has the same type as the
     // argument itself, so it can be sign or zero extended as well.
-<<<<<<< HEAD
-    bool ZExt = CS.paramHasAttr(ArgNo, Attribute::ZExt);
-    bool SExt = CS.paramHasAttr(ArgNo, Attribute::SExt);
-=======
     bool ZExt = CB.paramHasAttr(ArgNo, Attribute::ZExt);
     bool SExt = CB.paramHasAttr(ArgNo, Attribute::SExt);
->>>>>>> a34309b7
     if (ZExt) {
       assert(!SExt);
       return ShadowExtension::Zero;
@@ -4709,13 +4700,8 @@
     return ShadowExtension::None;
   }
 
-<<<<<<< HEAD
-  void visitCallSite(CallSite &CS, IRBuilder<> &IRB) override {
-    bool IsSoftFloatABI = CS.getCalledFunction()
-=======
   void visitCallBase(CallBase &CB, IRBuilder<> &IRB) override {
     bool IsSoftFloatABI = CB.getCalledFunction()
->>>>>>> a34309b7
                               ->getFnAttribute("use-soft-float")
                               .getValueAsString() == "true";
     unsigned GpOffset = SystemZGpOffset;
@@ -4723,15 +4709,6 @@
     unsigned VrIndex = 0;
     unsigned OverflowOffset = SystemZOverflowOffset;
     const DataLayout &DL = F.getParent()->getDataLayout();
-<<<<<<< HEAD
-    for (CallSite::arg_iterator ArgIt = CS.arg_begin(), End = CS.arg_end();
-         ArgIt != End; ++ArgIt) {
-      Value *A = *ArgIt;
-      unsigned ArgNo = CS.getArgumentNo(ArgIt);
-      bool IsFixed = ArgNo < CS.getFunctionType()->getNumParams();
-      // SystemZABIInfo does not produce ByVal parameters.
-      assert(!CS.paramHasAttr(ArgNo, Attribute::ByVal));
-=======
     for (auto ArgIt = CB.arg_begin(), End = CB.arg_end(); ArgIt != End;
          ++ArgIt) {
       Value *A = *ArgIt;
@@ -4739,7 +4716,6 @@
       bool IsFixed = ArgNo < CB.getFunctionType()->getNumParams();
       // SystemZABIInfo does not produce ByVal parameters.
       assert(!CB.paramHasAttr(ArgNo, Attribute::ByVal));
->>>>>>> a34309b7
       Type *T = A->getType();
       ArgKind AK = classifyArgument(T, IsSoftFloatABI);
       if (AK == ArgKind::Indirect) {
@@ -4761,11 +4737,7 @@
         uint64_t ArgSize = 8;
         if (GpOffset + ArgSize <= kParamTLSSize) {
           if (!IsFixed) {
-<<<<<<< HEAD
-            SE = getShadowExtension(CS, ArgNo);
-=======
             SE = getShadowExtension(CB, ArgNo);
->>>>>>> a34309b7
             uint64_t GapSize = 0;
             if (SE == ShadowExtension::None) {
               uint64_t ArgAllocSize = DL.getTypeAllocSize(T);
@@ -4816,11 +4788,7 @@
           uint64_t ArgAllocSize = DL.getTypeAllocSize(T);
           uint64_t ArgSize = alignTo(ArgAllocSize, 8);
           if (OverflowOffset + ArgSize <= kParamTLSSize) {
-<<<<<<< HEAD
-            SE = getShadowExtension(CS, ArgNo);
-=======
             SE = getShadowExtension(CB, ArgNo);
->>>>>>> a34309b7
             uint64_t GapSize =
                 SE == ShadowExtension::None ? ArgSize - ArgAllocSize : 0;
             ShadowBase =
@@ -4903,11 +4871,7 @@
     std::tie(RegSaveAreaShadowPtr, RegSaveAreaOriginPtr) =
         MSV.getShadowOriginPtr(RegSaveAreaPtr, IRB, IRB.getInt8Ty(), Alignment,
                                /*isStore*/ true);
-<<<<<<< HEAD
-    // TODO(iii): copy only fragments filled by visitCallSite()
-=======
     // TODO(iii): copy only fragments filled by visitCallBase()
->>>>>>> a34309b7
     IRB.CreateMemCpy(RegSaveAreaShadowPtr, Alignment, VAArgTLSCopy, Alignment,
                      SystemZRegSaveAreaSize);
     if (MS.TrackOrigins)
