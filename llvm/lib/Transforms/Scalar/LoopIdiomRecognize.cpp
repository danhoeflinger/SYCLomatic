--- conflicted
+++ resolved
@@ -2470,13 +2470,8 @@
 
   // Step 2: Check if the comparison's operand is in desirable form.
   // FIXME: Val could be a one-input PHI node, which we should look past.
-<<<<<<< HEAD
-  if (!match(ValShifted, m_LShr(m_LoopInvariant(m_Value(Val), CurLoop),
-                                m_Instruction(NBits)))) {
-=======
   if (!match(ValShifted, m_Shift(m_LoopInvariant(m_Value(Val), CurLoop),
                                  m_Instruction(NBits)))) {
->>>>>>> 5e394873
     LLVM_DEBUG(dbgs() << DEBUG_TYPE " Bad comparisons value computation.\n");
     return false;
   }
