//===- Attributor.cpp - Module-wide attribute deduction -------------------===//
//
// Part of the LLVM Project, under the Apache License v2.0 with LLVM Exceptions.
// See https://llvm.org/LICENSE.txt for license information.
// SPDX-License-Identifier: Apache-2.0 WITH LLVM-exception
//
//===----------------------------------------------------------------------===//
//
// This file implements an interprocedural pass that deduces and/or propagates
// attributes. This is done in an abstract interpretation style fixpoint
// iteration. See the Attributor.h file comment and the class descriptions in
// that file for more information.
//
//===----------------------------------------------------------------------===//

#include "llvm/Transforms/IPO/Attributor.h"

#include "llvm/ADT/GraphTraits.h"
#include "llvm/ADT/PointerIntPair.h"
#include "llvm/ADT/STLExtras.h"
#include "llvm/ADT/Statistic.h"
#include "llvm/ADT/TinyPtrVector.h"
#include "llvm/Analysis/InlineCost.h"
#include "llvm/Analysis/LazyValueInfo.h"
#include "llvm/Analysis/MemoryBuiltins.h"
#include "llvm/Analysis/MemorySSAUpdater.h"
#include "llvm/Analysis/MustExecute.h"
#include "llvm/Analysis/ValueTracking.h"
#include "llvm/IR/Attributes.h"
#include "llvm/IR/Constant.h"
#include "llvm/IR/Constants.h"
#include "llvm/IR/GlobalValue.h"
#include "llvm/IR/GlobalVariable.h"
#include "llvm/IR/IRBuilder.h"
#include "llvm/IR/Instruction.h"
#include "llvm/IR/Instructions.h"
#include "llvm/IR/IntrinsicInst.h"
#include "llvm/IR/NoFolder.h"
#include "llvm/IR/ValueHandle.h"
#include "llvm/IR/Verifier.h"
#include "llvm/InitializePasses.h"
#include "llvm/Support/Casting.h"
#include "llvm/Support/CommandLine.h"
#include "llvm/Support/Debug.h"
#include "llvm/Support/DebugCounter.h"
#include "llvm/Support/FileSystem.h"
#include "llvm/Support/GraphWriter.h"
#include "llvm/Support/raw_ostream.h"
#include "llvm/Transforms/Utils/BasicBlockUtils.h"
#include "llvm/Transforms/Utils/Cloning.h"
#include "llvm/Transforms/Utils/Local.h"

#include <cassert>
#include <string>

using namespace llvm;

#define DEBUG_TYPE "attributor"

DEBUG_COUNTER(ManifestDBGCounter, "attributor-manifest",
              "Determine what attributes are manifested in the IR");

STATISTIC(NumFnDeleted, "Number of function deleted");
STATISTIC(NumFnWithExactDefinition,
          "Number of functions with exact definitions");
STATISTIC(NumFnWithoutExactDefinition,
          "Number of functions without exact definitions");
STATISTIC(NumFnShallowWrappersCreated, "Number of shallow wrappers created");
STATISTIC(NumAttributesTimedOut,
          "Number of abstract attributes timed out before fixpoint");
STATISTIC(NumAttributesValidFixpoint,
          "Number of abstract attributes in a valid fixpoint state");
STATISTIC(NumAttributesManifested,
          "Number of abstract attributes manifested in IR");

// TODO: Determine a good default value.
//
// In the LLVM-TS and SPEC2006, 32 seems to not induce compile time overheads
// (when run with the first 5 abstract attributes). The results also indicate
// that we never reach 32 iterations but always find a fixpoint sooner.
//
// This will become more evolved once we perform two interleaved fixpoint
// iterations: bottom-up and top-down.
static cl::opt<unsigned>
    SetFixpointIterations("attributor-max-iterations", cl::Hidden,
                          cl::desc("Maximal number of fixpoint iterations."),
                          cl::init(32));

static cl::opt<unsigned, true> MaxInitializationChainLengthX(
    "attributor-max-initialization-chain-length", cl::Hidden,
    cl::desc(
        "Maximal number of chained initializations (to avoid stack overflows)"),
    cl::location(MaxInitializationChainLength), cl::init(1024));
unsigned llvm::MaxInitializationChainLength;

static cl::opt<bool> VerifyMaxFixpointIterations(
    "attributor-max-iterations-verify", cl::Hidden,
    cl::desc("Verify that max-iterations is a tight bound for a fixpoint"),
    cl::init(false));

static cl::opt<bool> AnnotateDeclarationCallSites(
    "attributor-annotate-decl-cs", cl::Hidden,
    cl::desc("Annotate call sites of function declarations."), cl::init(false));

static cl::opt<bool> EnableHeapToStack("enable-heap-to-stack-conversion",
                                       cl::init(true), cl::Hidden);

static cl::opt<bool>
    AllowShallowWrappers("attributor-allow-shallow-wrappers", cl::Hidden,
                         cl::desc("Allow the Attributor to create shallow "
                                  "wrappers for non-exact definitions."),
                         cl::init(false));

static cl::opt<bool>
    AllowDeepWrapper("attributor-allow-deep-wrappers", cl::Hidden,
                     cl::desc("Allow the Attributor to use IP information "
                              "derived from non-exact functions via cloning"),
                     cl::init(false));

// These options can only used for debug builds.
#ifndef NDEBUG
static cl::list<std::string>
    SeedAllowList("attributor-seed-allow-list", cl::Hidden,
                  cl::desc("Comma seperated list of attribute names that are "
                           "allowed to be seeded."),
                  cl::ZeroOrMore, cl::CommaSeparated);

static cl::list<std::string> FunctionSeedAllowList(
    "attributor-function-seed-allow-list", cl::Hidden,
    cl::desc("Comma seperated list of function names that are "
             "allowed to be seeded."),
    cl::ZeroOrMore, cl::CommaSeparated);
#endif

static cl::opt<bool>
    DumpDepGraph("attributor-dump-dep-graph", cl::Hidden,
                 cl::desc("Dump the dependency graph to dot files."),
                 cl::init(false));

static cl::opt<std::string> DepGraphDotFileNamePrefix(
    "attributor-depgraph-dot-filename-prefix", cl::Hidden,
    cl::desc("The prefix used for the CallGraph dot file names."));

static cl::opt<bool> ViewDepGraph("attributor-view-dep-graph", cl::Hidden,
                                  cl::desc("View the dependency graph."),
                                  cl::init(false));

static cl::opt<bool> PrintDependencies("attributor-print-dep", cl::Hidden,
                                       cl::desc("Print attribute dependencies"),
                                       cl::init(false));

static cl::opt<bool> EnableCallSiteSpecific(
    "attributor-enable-call-site-specific-deduction", cl::Hidden,
    cl::desc("Allow the Attributor to do call site specific analysis"),
    cl::init(false));

static cl::opt<bool>
    PrintCallGraph("attributor-print-call-graph", cl::Hidden,
                   cl::desc("Print Attributor's internal call graph"),
                   cl::init(false));

static cl::opt<bool> SimplifyAllLoads("attributor-simplify-all-loads",
                                      cl::Hidden,
                                      cl::desc("Try to simplify all loads."),
                                      cl::init(true));

/// Logic operators for the change status enum class.
///
///{
ChangeStatus llvm::operator|(ChangeStatus L, ChangeStatus R) {
  return L == ChangeStatus::CHANGED ? L : R;
}
ChangeStatus &llvm::operator|=(ChangeStatus &L, ChangeStatus R) {
  L = L | R;
  return L;
}
ChangeStatus llvm::operator&(ChangeStatus L, ChangeStatus R) {
  return L == ChangeStatus::UNCHANGED ? L : R;
}
ChangeStatus &llvm::operator&=(ChangeStatus &L, ChangeStatus R) {
  L = L & R;
  return L;
}
///}

bool AA::isDynamicallyUnique(Attributor &A, const AbstractAttribute &QueryingAA,
                             const Value &V) {
  if (auto *C = dyn_cast<Constant>(&V))
    return !C->isThreadDependent();
  // TODO: Inspect and cache more complex instructions.
  if (auto *CB = dyn_cast<CallBase>(&V))
    return CB->getNumOperands() == 0 && !CB->mayHaveSideEffects() &&
           !CB->mayReadFromMemory();
  const Function *Scope = nullptr;
  if (auto *I = dyn_cast<Instruction>(&V))
    Scope = I->getFunction();
  if (auto *A = dyn_cast<Argument>(&V))
    Scope = A->getParent();
  if (!Scope)
    return false;
  auto &NoRecurseAA = A.getAAFor<AANoRecurse>(
      QueryingAA, IRPosition::function(*Scope), DepClassTy::OPTIONAL);
  return NoRecurseAA.isAssumedNoRecurse();
}

Constant *AA::getInitialValueForObj(Value &Obj, Type &Ty,
                                    const TargetLibraryInfo *TLI) {
  if (isa<AllocaInst>(Obj))
    return UndefValue::get(&Ty);
  if (isAllocationFn(&Obj, TLI))
    return getInitialValueOfAllocation(&cast<CallBase>(Obj), TLI, &Ty);
<<<<<<< HEAD

=======
>>>>>>> 1e8336c5
  auto *GV = dyn_cast<GlobalVariable>(&Obj);
  if (!GV || !GV->hasLocalLinkage())
    return nullptr;
  if (!GV->hasInitializer())
    return UndefValue::get(&Ty);
  return dyn_cast_or_null<Constant>(getWithType(*GV->getInitializer(), Ty));
}

bool AA::isValidInScope(const Value &V, const Function *Scope) {
  if (isa<Constant>(V))
    return true;
  if (auto *I = dyn_cast<Instruction>(&V))
    return I->getFunction() == Scope;
  if (auto *A = dyn_cast<Argument>(&V))
    return A->getParent() == Scope;
  return false;
}

bool AA::isValidAtPosition(const Value &V, const Instruction &CtxI,
                           InformationCache &InfoCache) {
  if (isa<Constant>(V))
    return true;
  const Function *Scope = CtxI.getFunction();
  if (auto *A = dyn_cast<Argument>(&V))
    return A->getParent() == Scope;
  if (auto *I = dyn_cast<Instruction>(&V))
    if (I->getFunction() == Scope) {
      const DominatorTree *DT =
          InfoCache.getAnalysisResultForFunction<DominatorTreeAnalysis>(*Scope);
      return DT && DT->dominates(I, &CtxI);
    }
  return false;
}

Value *AA::getWithType(Value &V, Type &Ty) {
  if (V.getType() == &Ty)
    return &V;
  if (isa<PoisonValue>(V))
    return PoisonValue::get(&Ty);
  if (isa<UndefValue>(V))
    return UndefValue::get(&Ty);
  if (auto *C = dyn_cast<Constant>(&V)) {
    if (C->isNullValue())
      return Constant::getNullValue(&Ty);
    if (C->getType()->isPointerTy() && Ty.isPointerTy())
      return ConstantExpr::getPointerCast(C, &Ty);
    if (C->getType()->getPrimitiveSizeInBits() >= Ty.getPrimitiveSizeInBits()) {
      if (C->getType()->isIntegerTy() && Ty.isIntegerTy())
        return ConstantExpr::getTrunc(C, &Ty, /* OnlyIfReduced */ true);
      if (C->getType()->isFloatingPointTy() && Ty.isFloatingPointTy())
        return ConstantExpr::getFPTrunc(C, &Ty, /* OnlyIfReduced */ true);
    }
  }
  return nullptr;
}

Optional<Value *>
AA::combineOptionalValuesInAAValueLatice(const Optional<Value *> &A,
                                         const Optional<Value *> &B, Type *Ty) {
  if (A == B)
    return A;
  if (!B.hasValue())
    return A;
  if (*B == nullptr)
    return nullptr;
  if (!A.hasValue())
    return Ty ? getWithType(**B, *Ty) : nullptr;
  if (*A == nullptr)
    return nullptr;
  if (!Ty)
    Ty = (*A)->getType();
  if (isa_and_nonnull<UndefValue>(*A))
    return getWithType(**B, *Ty);
  if (isa<UndefValue>(*B))
    return A;
  if (*A && *B && *A == getWithType(**B, *Ty))
    return A;
  return nullptr;
}

bool AA::getPotentialCopiesOfStoredValue(
    Attributor &A, StoreInst &SI, SmallSetVector<Value *, 4> &PotentialCopies,
    const AbstractAttribute &QueryingAA, bool &UsedAssumedInformation) {

  Value &Ptr = *SI.getPointerOperand();
  SmallVector<Value *, 8> Objects;
  if (!AA::getAssumedUnderlyingObjects(A, Ptr, Objects, QueryingAA, &SI)) {
    LLVM_DEBUG(
        dbgs() << "Underlying objects stored into could not be determined\n";);
    return false;
  }

  SmallVector<const AAPointerInfo *> PIs;
  SmallVector<Value *> NewCopies;

  const auto *TLI =
      A.getInfoCache().getTargetLibraryInfoForFunction(*SI.getFunction());
  for (Value *Obj : Objects) {
    LLVM_DEBUG(dbgs() << "Visit underlying object " << *Obj << "\n");
    if (isa<UndefValue>(Obj))
      continue;
    if (isa<ConstantPointerNull>(Obj)) {
      // A null pointer access can be undefined but any offset from null may
      // be OK. We do not try to optimize the latter.
      if (!NullPointerIsDefined(SI.getFunction(),
                                Ptr.getType()->getPointerAddressSpace()) &&
          A.getAssumedSimplified(Ptr, QueryingAA, UsedAssumedInformation) ==
              Obj)
        continue;
      LLVM_DEBUG(
          dbgs() << "Underlying object is a valid nullptr, giving up.\n";);
      return false;
    }
    if (!isa<AllocaInst>(Obj) && !isa<GlobalVariable>(Obj) &&
<<<<<<< HEAD
        !isNoAliasFn(Obj, TLI)) {
=======
        !isNoAliasCall(Obj)) {
>>>>>>> 1e8336c5
      LLVM_DEBUG(dbgs() << "Underlying object is not supported yet: " << *Obj
                        << "\n";);
      return false;
    }
    if (auto *GV = dyn_cast<GlobalVariable>(Obj))
      if (!GV->hasLocalLinkage()) {
        LLVM_DEBUG(dbgs() << "Underlying object is global with external "
                             "linkage, not supported yet: "
                          << *Obj << "\n";);
        return false;
      }

    auto CheckAccess = [&](const AAPointerInfo::Access &Acc, bool IsExact) {
      if (!Acc.isRead())
        return true;
      auto *LI = dyn_cast<LoadInst>(Acc.getRemoteInst());
      if (!LI) {
        LLVM_DEBUG(dbgs() << "Underlying object read through a non-load "
                             "instruction not supported yet: "
                          << *Acc.getRemoteInst() << "\n";);
        return false;
      }
      NewCopies.push_back(LI);
      return true;
    };

    auto &PI = A.getAAFor<AAPointerInfo>(QueryingAA, IRPosition::value(*Obj),
                                         DepClassTy::NONE);
    if (!PI.forallInterferingAccesses(SI, CheckAccess)) {
      LLVM_DEBUG(
          dbgs()
          << "Failed to verify all interfering accesses for underlying object: "
          << *Obj << "\n");
      return false;
    }
    PIs.push_back(&PI);
  }

  for (auto *PI : PIs) {
    if (!PI->getState().isAtFixpoint())
      UsedAssumedInformation = true;
    A.recordDependence(*PI, QueryingAA, DepClassTy::OPTIONAL);
  }
  PotentialCopies.insert(NewCopies.begin(), NewCopies.end());

  return true;
}

/// Return true if \p New is equal or worse than \p Old.
static bool isEqualOrWorse(const Attribute &New, const Attribute &Old) {
  if (!Old.isIntAttribute())
    return true;

  return Old.getValueAsInt() >= New.getValueAsInt();
}

/// Return true if the information provided by \p Attr was added to the
/// attribute list \p Attrs. This is only the case if it was not already present
/// in \p Attrs at the position describe by \p PK and \p AttrIdx.
static bool addIfNotExistent(LLVMContext &Ctx, const Attribute &Attr,
                             AttributeList &Attrs, int AttrIdx,
                             bool ForceReplace = false) {

  if (Attr.isEnumAttribute()) {
    Attribute::AttrKind Kind = Attr.getKindAsEnum();
    if (Attrs.hasAttributeAtIndex(AttrIdx, Kind))
      if (!ForceReplace &&
          isEqualOrWorse(Attr, Attrs.getAttributeAtIndex(AttrIdx, Kind)))
        return false;
    Attrs = Attrs.addAttributeAtIndex(Ctx, AttrIdx, Attr);
    return true;
  }
  if (Attr.isStringAttribute()) {
    StringRef Kind = Attr.getKindAsString();
    if (Attrs.hasAttributeAtIndex(AttrIdx, Kind))
      if (!ForceReplace &&
          isEqualOrWorse(Attr, Attrs.getAttributeAtIndex(AttrIdx, Kind)))
        return false;
    Attrs = Attrs.addAttributeAtIndex(Ctx, AttrIdx, Attr);
    return true;
  }
  if (Attr.isIntAttribute()) {
    Attribute::AttrKind Kind = Attr.getKindAsEnum();
    if (Attrs.hasAttributeAtIndex(AttrIdx, Kind))
      if (!ForceReplace &&
          isEqualOrWorse(Attr, Attrs.getAttributeAtIndex(AttrIdx, Kind)))
        return false;
    Attrs = Attrs.removeAttributeAtIndex(Ctx, AttrIdx, Kind);
    Attrs = Attrs.addAttributeAtIndex(Ctx, AttrIdx, Attr);
    return true;
  }

  llvm_unreachable("Expected enum or string attribute!");
}

Argument *IRPosition::getAssociatedArgument() const {
  if (getPositionKind() == IRP_ARGUMENT)
    return cast<Argument>(&getAnchorValue());

  // Not an Argument and no argument number means this is not a call site
  // argument, thus we cannot find a callback argument to return.
  int ArgNo = getCallSiteArgNo();
  if (ArgNo < 0)
    return nullptr;

  // Use abstract call sites to make the connection between the call site
  // values and the ones in callbacks. If a callback was found that makes use
  // of the underlying call site operand, we want the corresponding callback
  // callee argument and not the direct callee argument.
  Optional<Argument *> CBCandidateArg;
  SmallVector<const Use *, 4> CallbackUses;
  const auto &CB = cast<CallBase>(getAnchorValue());
  AbstractCallSite::getCallbackUses(CB, CallbackUses);
  for (const Use *U : CallbackUses) {
    AbstractCallSite ACS(U);
    assert(ACS && ACS.isCallbackCall());
    if (!ACS.getCalledFunction())
      continue;

    for (unsigned u = 0, e = ACS.getNumArgOperands(); u < e; u++) {

      // Test if the underlying call site operand is argument number u of the
      // callback callee.
      if (ACS.getCallArgOperandNo(u) != ArgNo)
        continue;

      assert(ACS.getCalledFunction()->arg_size() > u &&
             "ACS mapped into var-args arguments!");
      if (CBCandidateArg.hasValue()) {
        CBCandidateArg = nullptr;
        break;
      }
      CBCandidateArg = ACS.getCalledFunction()->getArg(u);
    }
  }

  // If we found a unique callback candidate argument, return it.
  if (CBCandidateArg.hasValue() && CBCandidateArg.getValue())
    return CBCandidateArg.getValue();

  // If no callbacks were found, or none used the underlying call site operand
  // exclusively, use the direct callee argument if available.
  const Function *Callee = CB.getCalledFunction();
  if (Callee && Callee->arg_size() > unsigned(ArgNo))
    return Callee->getArg(ArgNo);

  return nullptr;
}

ChangeStatus AbstractAttribute::update(Attributor &A) {
  ChangeStatus HasChanged = ChangeStatus::UNCHANGED;
  if (getState().isAtFixpoint())
    return HasChanged;

  LLVM_DEBUG(dbgs() << "[Attributor] Update: " << *this << "\n");

  HasChanged = updateImpl(A);

  LLVM_DEBUG(dbgs() << "[Attributor] Update " << HasChanged << " " << *this
                    << "\n");

  return HasChanged;
}

ChangeStatus
IRAttributeManifest::manifestAttrs(Attributor &A, const IRPosition &IRP,
                                   const ArrayRef<Attribute> &DeducedAttrs,
                                   bool ForceReplace) {
  Function *ScopeFn = IRP.getAnchorScope();
  IRPosition::Kind PK = IRP.getPositionKind();

  // In the following some generic code that will manifest attributes in
  // DeducedAttrs if they improve the current IR. Due to the different
  // annotation positions we use the underlying AttributeList interface.

  AttributeList Attrs;
  switch (PK) {
  case IRPosition::IRP_INVALID:
  case IRPosition::IRP_FLOAT:
    return ChangeStatus::UNCHANGED;
  case IRPosition::IRP_ARGUMENT:
  case IRPosition::IRP_FUNCTION:
  case IRPosition::IRP_RETURNED:
    Attrs = ScopeFn->getAttributes();
    break;
  case IRPosition::IRP_CALL_SITE:
  case IRPosition::IRP_CALL_SITE_RETURNED:
  case IRPosition::IRP_CALL_SITE_ARGUMENT:
    Attrs = cast<CallBase>(IRP.getAnchorValue()).getAttributes();
    break;
  }

  ChangeStatus HasChanged = ChangeStatus::UNCHANGED;
  LLVMContext &Ctx = IRP.getAnchorValue().getContext();
  for (const Attribute &Attr : DeducedAttrs) {
    if (!addIfNotExistent(Ctx, Attr, Attrs, IRP.getAttrIdx(), ForceReplace))
      continue;

    HasChanged = ChangeStatus::CHANGED;
  }

  if (HasChanged == ChangeStatus::UNCHANGED)
    return HasChanged;

  switch (PK) {
  case IRPosition::IRP_ARGUMENT:
  case IRPosition::IRP_FUNCTION:
  case IRPosition::IRP_RETURNED:
    ScopeFn->setAttributes(Attrs);
    break;
  case IRPosition::IRP_CALL_SITE:
  case IRPosition::IRP_CALL_SITE_RETURNED:
  case IRPosition::IRP_CALL_SITE_ARGUMENT:
    cast<CallBase>(IRP.getAnchorValue()).setAttributes(Attrs);
    break;
  case IRPosition::IRP_INVALID:
  case IRPosition::IRP_FLOAT:
    break;
  }

  return HasChanged;
}

const IRPosition IRPosition::EmptyKey(DenseMapInfo<void *>::getEmptyKey());
const IRPosition
    IRPosition::TombstoneKey(DenseMapInfo<void *>::getTombstoneKey());

SubsumingPositionIterator::SubsumingPositionIterator(const IRPosition &IRP) {
  IRPositions.emplace_back(IRP);

  // Helper to determine if operand bundles on a call site are benin or
  // potentially problematic. We handle only llvm.assume for now.
  auto CanIgnoreOperandBundles = [](const CallBase &CB) {
    return (isa<IntrinsicInst>(CB) &&
            cast<IntrinsicInst>(CB).getIntrinsicID() == Intrinsic ::assume);
  };

  const auto *CB = dyn_cast<CallBase>(&IRP.getAnchorValue());
  switch (IRP.getPositionKind()) {
  case IRPosition::IRP_INVALID:
  case IRPosition::IRP_FLOAT:
  case IRPosition::IRP_FUNCTION:
    return;
  case IRPosition::IRP_ARGUMENT:
  case IRPosition::IRP_RETURNED:
    IRPositions.emplace_back(IRPosition::function(*IRP.getAnchorScope()));
    return;
  case IRPosition::IRP_CALL_SITE:
    assert(CB && "Expected call site!");
    // TODO: We need to look at the operand bundles similar to the redirection
    //       in CallBase.
    if (!CB->hasOperandBundles() || CanIgnoreOperandBundles(*CB))
      if (const Function *Callee = CB->getCalledFunction())
        IRPositions.emplace_back(IRPosition::function(*Callee));
    return;
  case IRPosition::IRP_CALL_SITE_RETURNED:
    assert(CB && "Expected call site!");
    // TODO: We need to look at the operand bundles similar to the redirection
    //       in CallBase.
    if (!CB->hasOperandBundles() || CanIgnoreOperandBundles(*CB)) {
      if (const Function *Callee = CB->getCalledFunction()) {
        IRPositions.emplace_back(IRPosition::returned(*Callee));
        IRPositions.emplace_back(IRPosition::function(*Callee));
        for (const Argument &Arg : Callee->args())
          if (Arg.hasReturnedAttr()) {
            IRPositions.emplace_back(
                IRPosition::callsite_argument(*CB, Arg.getArgNo()));
            IRPositions.emplace_back(
                IRPosition::value(*CB->getArgOperand(Arg.getArgNo())));
            IRPositions.emplace_back(IRPosition::argument(Arg));
          }
      }
    }
    IRPositions.emplace_back(IRPosition::callsite_function(*CB));
    return;
  case IRPosition::IRP_CALL_SITE_ARGUMENT: {
    assert(CB && "Expected call site!");
    // TODO: We need to look at the operand bundles similar to the redirection
    //       in CallBase.
    if (!CB->hasOperandBundles() || CanIgnoreOperandBundles(*CB)) {
      const Function *Callee = CB->getCalledFunction();
      if (Callee) {
        if (Argument *Arg = IRP.getAssociatedArgument())
          IRPositions.emplace_back(IRPosition::argument(*Arg));
        IRPositions.emplace_back(IRPosition::function(*Callee));
      }
    }
    IRPositions.emplace_back(IRPosition::value(IRP.getAssociatedValue()));
    return;
  }
  }
}

bool IRPosition::hasAttr(ArrayRef<Attribute::AttrKind> AKs,
                         bool IgnoreSubsumingPositions, Attributor *A) const {
  SmallVector<Attribute, 4> Attrs;
  for (const IRPosition &EquivIRP : SubsumingPositionIterator(*this)) {
    for (Attribute::AttrKind AK : AKs)
      if (EquivIRP.getAttrsFromIRAttr(AK, Attrs))
        return true;
    // The first position returned by the SubsumingPositionIterator is
    // always the position itself. If we ignore subsuming positions we
    // are done after the first iteration.
    if (IgnoreSubsumingPositions)
      break;
  }
  if (A)
    for (Attribute::AttrKind AK : AKs)
      if (getAttrsFromAssumes(AK, Attrs, *A))
        return true;
  return false;
}

void IRPosition::getAttrs(ArrayRef<Attribute::AttrKind> AKs,
                          SmallVectorImpl<Attribute> &Attrs,
                          bool IgnoreSubsumingPositions, Attributor *A) const {
  for (const IRPosition &EquivIRP : SubsumingPositionIterator(*this)) {
    for (Attribute::AttrKind AK : AKs)
      EquivIRP.getAttrsFromIRAttr(AK, Attrs);
    // The first position returned by the SubsumingPositionIterator is
    // always the position itself. If we ignore subsuming positions we
    // are done after the first iteration.
    if (IgnoreSubsumingPositions)
      break;
  }
  if (A)
    for (Attribute::AttrKind AK : AKs)
      getAttrsFromAssumes(AK, Attrs, *A);
}

bool IRPosition::getAttrsFromIRAttr(Attribute::AttrKind AK,
                                    SmallVectorImpl<Attribute> &Attrs) const {
  if (getPositionKind() == IRP_INVALID || getPositionKind() == IRP_FLOAT)
    return false;

  AttributeList AttrList;
  if (const auto *CB = dyn_cast<CallBase>(&getAnchorValue()))
    AttrList = CB->getAttributes();
  else
    AttrList = getAssociatedFunction()->getAttributes();

  bool HasAttr = AttrList.hasAttributeAtIndex(getAttrIdx(), AK);
  if (HasAttr)
    Attrs.push_back(AttrList.getAttributeAtIndex(getAttrIdx(), AK));
  return HasAttr;
}

bool IRPosition::getAttrsFromAssumes(Attribute::AttrKind AK,
                                     SmallVectorImpl<Attribute> &Attrs,
                                     Attributor &A) const {
  assert(getPositionKind() != IRP_INVALID && "Did expect a valid position!");
  Value &AssociatedValue = getAssociatedValue();

  const Assume2KnowledgeMap &A2K =
      A.getInfoCache().getKnowledgeMap().lookup({&AssociatedValue, AK});

  // Check if we found any potential assume use, if not we don't need to create
  // explorer iterators.
  if (A2K.empty())
    return false;

  LLVMContext &Ctx = AssociatedValue.getContext();
  unsigned AttrsSize = Attrs.size();
  MustBeExecutedContextExplorer &Explorer =
      A.getInfoCache().getMustBeExecutedContextExplorer();
  auto EIt = Explorer.begin(getCtxI()), EEnd = Explorer.end(getCtxI());
  for (auto &It : A2K)
    if (Explorer.findInContextOf(It.first, EIt, EEnd))
      Attrs.push_back(Attribute::get(Ctx, AK, It.second.Max));
  return AttrsSize != Attrs.size();
}

void IRPosition::verify() {
#ifdef EXPENSIVE_CHECKS
  switch (getPositionKind()) {
  case IRP_INVALID:
    assert((CBContext == nullptr) &&
           "Invalid position must not have CallBaseContext!");
    assert(!Enc.getOpaqueValue() &&
           "Expected a nullptr for an invalid position!");
    return;
  case IRP_FLOAT:
    assert((!isa<CallBase>(&getAssociatedValue()) &&
            !isa<Argument>(&getAssociatedValue())) &&
           "Expected specialized kind for call base and argument values!");
    return;
  case IRP_RETURNED:
    assert(isa<Function>(getAsValuePtr()) &&
           "Expected function for a 'returned' position!");
    assert(getAsValuePtr() == &getAssociatedValue() &&
           "Associated value mismatch!");
    return;
  case IRP_CALL_SITE_RETURNED:
    assert((CBContext == nullptr) &&
           "'call site returned' position must not have CallBaseContext!");
    assert((isa<CallBase>(getAsValuePtr())) &&
           "Expected call base for 'call site returned' position!");
    assert(getAsValuePtr() == &getAssociatedValue() &&
           "Associated value mismatch!");
    return;
  case IRP_CALL_SITE:
    assert((CBContext == nullptr) &&
           "'call site function' position must not have CallBaseContext!");
    assert((isa<CallBase>(getAsValuePtr())) &&
           "Expected call base for 'call site function' position!");
    assert(getAsValuePtr() == &getAssociatedValue() &&
           "Associated value mismatch!");
    return;
  case IRP_FUNCTION:
    assert(isa<Function>(getAsValuePtr()) &&
           "Expected function for a 'function' position!");
    assert(getAsValuePtr() == &getAssociatedValue() &&
           "Associated value mismatch!");
    return;
  case IRP_ARGUMENT:
    assert(isa<Argument>(getAsValuePtr()) &&
           "Expected argument for a 'argument' position!");
    assert(getAsValuePtr() == &getAssociatedValue() &&
           "Associated value mismatch!");
    return;
  case IRP_CALL_SITE_ARGUMENT: {
    assert((CBContext == nullptr) &&
           "'call site argument' position must not have CallBaseContext!");
    Use *U = getAsUsePtr();
    (void)U; // Silence unused variable warning.
    assert(U && "Expected use for a 'call site argument' position!");
    assert(isa<CallBase>(U->getUser()) &&
           "Expected call base user for a 'call site argument' position!");
    assert(cast<CallBase>(U->getUser())->isArgOperand(U) &&
           "Expected call base argument operand for a 'call site argument' "
           "position");
    assert(cast<CallBase>(U->getUser())->getArgOperandNo(U) ==
               unsigned(getCallSiteArgNo()) &&
           "Argument number mismatch!");
    assert(U->get() == &getAssociatedValue() && "Associated value mismatch!");
    return;
  }
  }
#endif
}

Optional<Constant *>
Attributor::getAssumedConstant(const IRPosition &IRP,
                               const AbstractAttribute &AA,
                               bool &UsedAssumedInformation) {
  // First check all callbacks provided by outside AAs. If any of them returns
  // a non-null value that is different from the associated value, or None, we
  // assume it's simpliied.
  for (auto &CB : SimplificationCallbacks.lookup(IRP)) {
    Optional<Value *> SimplifiedV = CB(IRP, &AA, UsedAssumedInformation);
    if (!SimplifiedV.hasValue())
      return llvm::None;
    if (isa_and_nonnull<Constant>(*SimplifiedV))
      return cast<Constant>(*SimplifiedV);
    return nullptr;
  }
  const auto &ValueSimplifyAA =
      getAAFor<AAValueSimplify>(AA, IRP, DepClassTy::NONE);
  Optional<Value *> SimplifiedV =
      ValueSimplifyAA.getAssumedSimplifiedValue(*this);
  bool IsKnown = ValueSimplifyAA.isAtFixpoint();
  UsedAssumedInformation |= !IsKnown;
  if (!SimplifiedV.hasValue()) {
    recordDependence(ValueSimplifyAA, AA, DepClassTy::OPTIONAL);
    return llvm::None;
  }
  if (isa_and_nonnull<UndefValue>(SimplifiedV.getValue())) {
    recordDependence(ValueSimplifyAA, AA, DepClassTy::OPTIONAL);
    return UndefValue::get(IRP.getAssociatedType());
  }
  Constant *CI = dyn_cast_or_null<Constant>(SimplifiedV.getValue());
  if (CI)
    CI = dyn_cast_or_null<Constant>(
        AA::getWithType(*CI, *IRP.getAssociatedType()));
  if (CI)
    recordDependence(ValueSimplifyAA, AA, DepClassTy::OPTIONAL);
  return CI;
}

Optional<Value *>
Attributor::getAssumedSimplified(const IRPosition &IRP,
                                 const AbstractAttribute *AA,
                                 bool &UsedAssumedInformation) {
  // First check all callbacks provided by outside AAs. If any of them returns
  // a non-null value that is different from the associated value, or None, we
  // assume it's simpliied.
  for (auto &CB : SimplificationCallbacks.lookup(IRP))
    return CB(IRP, AA, UsedAssumedInformation);

  // If no high-level/outside simplification occured, use AAValueSimplify.
  const auto &ValueSimplifyAA =
      getOrCreateAAFor<AAValueSimplify>(IRP, AA, DepClassTy::NONE);
  Optional<Value *> SimplifiedV =
      ValueSimplifyAA.getAssumedSimplifiedValue(*this);
  bool IsKnown = ValueSimplifyAA.isAtFixpoint();
  UsedAssumedInformation |= !IsKnown;
  if (!SimplifiedV.hasValue()) {
    if (AA)
      recordDependence(ValueSimplifyAA, *AA, DepClassTy::OPTIONAL);
    return llvm::None;
  }
  if (*SimplifiedV == nullptr)
    return const_cast<Value *>(&IRP.getAssociatedValue());
  if (Value *SimpleV =
          AA::getWithType(**SimplifiedV, *IRP.getAssociatedType())) {
    if (AA)
      recordDependence(ValueSimplifyAA, *AA, DepClassTy::OPTIONAL);
    return SimpleV;
  }
  return const_cast<Value *>(&IRP.getAssociatedValue());
}

Optional<Value *> Attributor::translateArgumentToCallSiteContent(
    Optional<Value *> V, CallBase &CB, const AbstractAttribute &AA,
    bool &UsedAssumedInformation) {
  if (!V.hasValue())
    return V;
  if (*V == nullptr || isa<Constant>(*V))
    return V;
  if (auto *Arg = dyn_cast<Argument>(*V))
    if (CB.getCalledFunction() == Arg->getParent())
      if (!Arg->hasPointeeInMemoryValueAttr())
        return getAssumedSimplified(
            IRPosition::callsite_argument(CB, Arg->getArgNo()), AA,
            UsedAssumedInformation);
  return nullptr;
}

Attributor::~Attributor() {
  // The abstract attributes are allocated via the BumpPtrAllocator Allocator,
  // thus we cannot delete them. We can, and want to, destruct them though.
  for (auto &DepAA : DG.SyntheticRoot.Deps) {
    AbstractAttribute *AA = cast<AbstractAttribute>(DepAA.getPointer());
    AA->~AbstractAttribute();
  }
}

bool Attributor::isAssumedDead(const AbstractAttribute &AA,
                               const AAIsDead *FnLivenessAA,
                               bool &UsedAssumedInformation,
                               bool CheckBBLivenessOnly, DepClassTy DepClass) {
  const IRPosition &IRP = AA.getIRPosition();
  if (!Functions.count(IRP.getAnchorScope()))
    return false;
  return isAssumedDead(IRP, &AA, FnLivenessAA, UsedAssumedInformation,
                       CheckBBLivenessOnly, DepClass);
}

bool Attributor::isAssumedDead(const Use &U,
                               const AbstractAttribute *QueryingAA,
                               const AAIsDead *FnLivenessAA,
                               bool &UsedAssumedInformation,
                               bool CheckBBLivenessOnly, DepClassTy DepClass) {
  Instruction *UserI = dyn_cast<Instruction>(U.getUser());
  if (!UserI)
    return isAssumedDead(IRPosition::value(*U.get()), QueryingAA, FnLivenessAA,
                         UsedAssumedInformation, CheckBBLivenessOnly, DepClass);

  if (auto *CB = dyn_cast<CallBase>(UserI)) {
    // For call site argument uses we can check if the argument is
    // unused/dead.
    if (CB->isArgOperand(&U)) {
      const IRPosition &CSArgPos =
          IRPosition::callsite_argument(*CB, CB->getArgOperandNo(&U));
      return isAssumedDead(CSArgPos, QueryingAA, FnLivenessAA,
                           UsedAssumedInformation, CheckBBLivenessOnly,
                           DepClass);
    }
  } else if (ReturnInst *RI = dyn_cast<ReturnInst>(UserI)) {
    const IRPosition &RetPos = IRPosition::returned(*RI->getFunction());
    return isAssumedDead(RetPos, QueryingAA, FnLivenessAA,
                         UsedAssumedInformation, CheckBBLivenessOnly, DepClass);
  } else if (PHINode *PHI = dyn_cast<PHINode>(UserI)) {
    BasicBlock *IncomingBB = PHI->getIncomingBlock(U);
    return isAssumedDead(*IncomingBB->getTerminator(), QueryingAA, FnLivenessAA,
                         UsedAssumedInformation, CheckBBLivenessOnly, DepClass);
  }

  return isAssumedDead(IRPosition::value(*UserI), QueryingAA, FnLivenessAA,
                       UsedAssumedInformation, CheckBBLivenessOnly, DepClass);
}

bool Attributor::isAssumedDead(const Instruction &I,
                               const AbstractAttribute *QueryingAA,
                               const AAIsDead *FnLivenessAA,
                               bool &UsedAssumedInformation,
                               bool CheckBBLivenessOnly, DepClassTy DepClass) {
  const IRPosition::CallBaseContext *CBCtx =
      QueryingAA ? QueryingAA->getCallBaseContext() : nullptr;

  if (ManifestAddedBlocks.contains(I.getParent()))
    return false;

  if (!FnLivenessAA)
    FnLivenessAA =
        lookupAAFor<AAIsDead>(IRPosition::function(*I.getFunction(), CBCtx),
                              QueryingAA, DepClassTy::NONE);

  // If we have a context instruction and a liveness AA we use it.
  if (FnLivenessAA &&
      FnLivenessAA->getIRPosition().getAnchorScope() == I.getFunction() &&
      FnLivenessAA->isAssumedDead(&I)) {
    if (QueryingAA)
      recordDependence(*FnLivenessAA, *QueryingAA, DepClass);
    if (!FnLivenessAA->isKnownDead(&I))
      UsedAssumedInformation = true;
    return true;
  }

  if (CheckBBLivenessOnly)
    return false;

  const AAIsDead &IsDeadAA = getOrCreateAAFor<AAIsDead>(
      IRPosition::value(I, CBCtx), QueryingAA, DepClassTy::NONE);
  // Don't check liveness for AAIsDead.
  if (QueryingAA == &IsDeadAA)
    return false;

  if (IsDeadAA.isAssumedDead()) {
    if (QueryingAA)
      recordDependence(IsDeadAA, *QueryingAA, DepClass);
    if (!IsDeadAA.isKnownDead())
      UsedAssumedInformation = true;
    return true;
  }

  return false;
}

bool Attributor::isAssumedDead(const IRPosition &IRP,
                               const AbstractAttribute *QueryingAA,
                               const AAIsDead *FnLivenessAA,
                               bool &UsedAssumedInformation,
                               bool CheckBBLivenessOnly, DepClassTy DepClass) {
  Instruction *CtxI = IRP.getCtxI();
  if (CtxI &&
      isAssumedDead(*CtxI, QueryingAA, FnLivenessAA, UsedAssumedInformation,
                    /* CheckBBLivenessOnly */ true,
                    CheckBBLivenessOnly ? DepClass : DepClassTy::OPTIONAL))
    return true;

  if (CheckBBLivenessOnly)
    return false;

  // If we haven't succeeded we query the specific liveness info for the IRP.
  const AAIsDead *IsDeadAA;
  if (IRP.getPositionKind() == IRPosition::IRP_CALL_SITE)
    IsDeadAA = &getOrCreateAAFor<AAIsDead>(
        IRPosition::callsite_returned(cast<CallBase>(IRP.getAssociatedValue())),
        QueryingAA, DepClassTy::NONE);
  else
    IsDeadAA = &getOrCreateAAFor<AAIsDead>(IRP, QueryingAA, DepClassTy::NONE);
  // Don't check liveness for AAIsDead.
  if (QueryingAA == IsDeadAA)
    return false;

  if (IsDeadAA->isAssumedDead()) {
    if (QueryingAA)
      recordDependence(*IsDeadAA, *QueryingAA, DepClass);
    if (!IsDeadAA->isKnownDead())
      UsedAssumedInformation = true;
    return true;
  }

  return false;
}

bool Attributor::isAssumedDead(const BasicBlock &BB,
                               const AbstractAttribute *QueryingAA,
                               const AAIsDead *FnLivenessAA,
                               DepClassTy DepClass) {
  if (!FnLivenessAA)
    FnLivenessAA = lookupAAFor<AAIsDead>(IRPosition::function(*BB.getParent()),
                                         QueryingAA, DepClassTy::NONE);
  if (FnLivenessAA->isAssumedDead(&BB)) {
    if (QueryingAA)
      recordDependence(*FnLivenessAA, *QueryingAA, DepClass);
    return true;
  }

  return false;
}

bool Attributor::checkForAllUses(
    function_ref<bool(const Use &, bool &)> Pred,
    const AbstractAttribute &QueryingAA, const Value &V,
    bool CheckBBLivenessOnly, DepClassTy LivenessDepClass,
    function_ref<bool(const Use &OldU, const Use &NewU)> EquivalentUseCB) {

  // Check the trivial case first as it catches void values.
  if (V.use_empty())
    return true;

  const IRPosition &IRP = QueryingAA.getIRPosition();
  SmallVector<const Use *, 16> Worklist;
  SmallPtrSet<const Use *, 16> Visited;

  for (const Use &U : V.uses())
    Worklist.push_back(&U);

  LLVM_DEBUG(dbgs() << "[Attributor] Got " << Worklist.size()
                    << " initial uses to check\n");

  const Function *ScopeFn = IRP.getAnchorScope();
  const auto *LivenessAA =
      ScopeFn ? &getAAFor<AAIsDead>(QueryingAA, IRPosition::function(*ScopeFn),
                                    DepClassTy::NONE)
              : nullptr;

  while (!Worklist.empty()) {
    const Use *U = Worklist.pop_back_val();
    if (isa<PHINode>(U->getUser()) && !Visited.insert(U).second)
      continue;
    LLVM_DEBUG(dbgs() << "[Attributor] Check use: " << **U << " in "
                      << *U->getUser() << "\n");
    bool UsedAssumedInformation = false;
    if (isAssumedDead(*U, &QueryingAA, LivenessAA, UsedAssumedInformation,
                      CheckBBLivenessOnly, LivenessDepClass)) {
      LLVM_DEBUG(dbgs() << "[Attributor] Dead use, skip!\n");
      continue;
    }
    if (U->getUser()->isDroppable()) {
      LLVM_DEBUG(dbgs() << "[Attributor] Droppable user, skip!\n");
      continue;
    }

    if (auto *SI = dyn_cast<StoreInst>(U->getUser())) {
      if (&SI->getOperandUse(0) == U) {
        if (!Visited.insert(U).second)
          continue;
        SmallSetVector<Value *, 4> PotentialCopies;
        if (AA::getPotentialCopiesOfStoredValue(*this, *SI, PotentialCopies,
                                                QueryingAA,
                                                UsedAssumedInformation)) {
          LLVM_DEBUG(dbgs() << "[Attributor] Value is stored, continue with "
                            << PotentialCopies.size()
                            << " potential copies instead!\n");
          for (Value *PotentialCopy : PotentialCopies)
            for (const Use &CopyUse : PotentialCopy->uses()) {
              if (EquivalentUseCB && !EquivalentUseCB(*U, CopyUse)) {
                LLVM_DEBUG(dbgs() << "[Attributor] Potential copy was "
                                     "rejected by the equivalence call back: "
                                  << *CopyUse << "!\n");
                return false;
              }
              Worklist.push_back(&CopyUse);
            }
          continue;
        }
      }
    }

    bool Follow = false;
    if (!Pred(*U, Follow))
      return false;
    if (!Follow)
      continue;
    for (const Use &UU : U->getUser()->uses())
      Worklist.push_back(&UU);
  }

  return true;
}

bool Attributor::checkForAllCallSites(function_ref<bool(AbstractCallSite)> Pred,
                                      const AbstractAttribute &QueryingAA,
                                      bool RequireAllCallSites,
                                      bool &AllCallSitesKnown) {
  // We can try to determine information from
  // the call sites. However, this is only possible all call sites are known,
  // hence the function has internal linkage.
  const IRPosition &IRP = QueryingAA.getIRPosition();
  const Function *AssociatedFunction = IRP.getAssociatedFunction();
  if (!AssociatedFunction) {
    LLVM_DEBUG(dbgs() << "[Attributor] No function associated with " << IRP
                      << "\n");
    AllCallSitesKnown = false;
    return false;
  }

  return checkForAllCallSites(Pred, *AssociatedFunction, RequireAllCallSites,
                              &QueryingAA, AllCallSitesKnown);
}

bool Attributor::checkForAllCallSites(function_ref<bool(AbstractCallSite)> Pred,
                                      const Function &Fn,
                                      bool RequireAllCallSites,
                                      const AbstractAttribute *QueryingAA,
                                      bool &AllCallSitesKnown) {
  if (RequireAllCallSites && !Fn.hasLocalLinkage()) {
    LLVM_DEBUG(
        dbgs()
        << "[Attributor] Function " << Fn.getName()
        << " has no internal linkage, hence not all call sites are known\n");
    AllCallSitesKnown = false;
    return false;
  }

  // If we do not require all call sites we might not see all.
  AllCallSitesKnown = RequireAllCallSites;

  SmallVector<const Use *, 8> Uses(make_pointer_range(Fn.uses()));
  for (unsigned u = 0; u < Uses.size(); ++u) {
    const Use &U = *Uses[u];
    LLVM_DEBUG(dbgs() << "[Attributor] Check use: " << *U << " in "
                      << *U.getUser() << "\n");
    bool UsedAssumedInformation = false;
    if (isAssumedDead(U, QueryingAA, nullptr, UsedAssumedInformation,
                      /* CheckBBLivenessOnly */ true)) {
      LLVM_DEBUG(dbgs() << "[Attributor] Dead use, skip!\n");
      continue;
    }
    if (ConstantExpr *CE = dyn_cast<ConstantExpr>(U.getUser())) {
      if (CE->isCast() && CE->getType()->isPointerTy() &&
          CE->getType()->getPointerElementType()->isFunctionTy()) {
        LLVM_DEBUG(
            dbgs() << "[Attributor] Use, is constant cast expression, add "
                   << CE->getNumUses()
                   << " uses of that expression instead!\n");
        for (const Use &CEU : CE->uses())
          Uses.push_back(&CEU);
        continue;
      }
    }

    AbstractCallSite ACS(&U);
    if (!ACS) {
      LLVM_DEBUG(dbgs() << "[Attributor] Function " << Fn.getName()
                        << " has non call site use " << *U.get() << " in "
                        << *U.getUser() << "\n");
      // BlockAddress users are allowed.
      if (isa<BlockAddress>(U.getUser()))
        continue;
      return false;
    }

    const Use *EffectiveUse =
        ACS.isCallbackCall() ? &ACS.getCalleeUseForCallback() : &U;
    if (!ACS.isCallee(EffectiveUse)) {
      if (!RequireAllCallSites) {
        LLVM_DEBUG(dbgs() << "[Attributor] User " << *EffectiveUse->getUser()
                          << " is not a call of " << Fn.getName()
                          << ", skip use\n");
        continue;
      }
      LLVM_DEBUG(dbgs() << "[Attributor] User " << *EffectiveUse->getUser()
                        << " is an invalid use of " << Fn.getName() << "\n");
      return false;
    }

    // Make sure the arguments that can be matched between the call site and the
    // callee argee on their type. It is unlikely they do not and it doesn't
    // make sense for all attributes to know/care about this.
    assert(&Fn == ACS.getCalledFunction() && "Expected known callee");
    unsigned MinArgsParams =
        std::min(size_t(ACS.getNumArgOperands()), Fn.arg_size());
    for (unsigned u = 0; u < MinArgsParams; ++u) {
      Value *CSArgOp = ACS.getCallArgOperand(u);
      if (CSArgOp && Fn.getArg(u)->getType() != CSArgOp->getType()) {
        LLVM_DEBUG(
            dbgs() << "[Attributor] Call site / callee argument type mismatch ["
                   << u << "@" << Fn.getName() << ": "
                   << *Fn.getArg(u)->getType() << " vs. "
                   << *ACS.getCallArgOperand(u)->getType() << "\n");
        return false;
      }
    }

    if (Pred(ACS))
      continue;

    LLVM_DEBUG(dbgs() << "[Attributor] Call site callback failed for "
                      << *ACS.getInstruction() << "\n");
    return false;
  }

  return true;
}

bool Attributor::shouldPropagateCallBaseContext(const IRPosition &IRP) {
  // TODO: Maintain a cache of Values that are
  // on the pathway from a Argument to a Instruction that would effect the
  // liveness/return state etc.
  return EnableCallSiteSpecific;
}

bool Attributor::checkForAllReturnedValuesAndReturnInsts(
    function_ref<bool(Value &, const SmallSetVector<ReturnInst *, 4> &)> Pred,
    const AbstractAttribute &QueryingAA) {

  const IRPosition &IRP = QueryingAA.getIRPosition();
  // Since we need to provide return instructions we have to have an exact
  // definition.
  const Function *AssociatedFunction = IRP.getAssociatedFunction();
  if (!AssociatedFunction)
    return false;

  // If this is a call site query we use the call site specific return values
  // and liveness information.
  // TODO: use the function scope once we have call site AAReturnedValues.
  const IRPosition &QueryIRP = IRPosition::function(*AssociatedFunction);
  const auto &AARetVal =
      getAAFor<AAReturnedValues>(QueryingAA, QueryIRP, DepClassTy::REQUIRED);
  if (!AARetVal.getState().isValidState())
    return false;

  return AARetVal.checkForAllReturnedValuesAndReturnInsts(Pred);
}

bool Attributor::checkForAllReturnedValues(
    function_ref<bool(Value &)> Pred, const AbstractAttribute &QueryingAA) {

  const IRPosition &IRP = QueryingAA.getIRPosition();
  const Function *AssociatedFunction = IRP.getAssociatedFunction();
  if (!AssociatedFunction)
    return false;

  // TODO: use the function scope once we have call site AAReturnedValues.
  const IRPosition &QueryIRP = IRPosition::function(
      *AssociatedFunction, QueryingAA.getCallBaseContext());
  const auto &AARetVal =
      getAAFor<AAReturnedValues>(QueryingAA, QueryIRP, DepClassTy::REQUIRED);
  if (!AARetVal.getState().isValidState())
    return false;

  return AARetVal.checkForAllReturnedValuesAndReturnInsts(
      [&](Value &RV, const SmallSetVector<ReturnInst *, 4> &) {
        return Pred(RV);
      });
}

static bool checkForAllInstructionsImpl(
    Attributor *A, InformationCache::OpcodeInstMapTy &OpcodeInstMap,
    function_ref<bool(Instruction &)> Pred, const AbstractAttribute *QueryingAA,
    const AAIsDead *LivenessAA, const ArrayRef<unsigned> &Opcodes,
    bool &UsedAssumedInformation, bool CheckBBLivenessOnly = false,
    bool CheckPotentiallyDead = false) {
  for (unsigned Opcode : Opcodes) {
    // Check if we have instructions with this opcode at all first.
    auto *Insts = OpcodeInstMap.lookup(Opcode);
    if (!Insts)
      continue;

    for (Instruction *I : *Insts) {
      // Skip dead instructions.
      if (A && !CheckPotentiallyDead &&
          A->isAssumedDead(IRPosition::value(*I), QueryingAA, LivenessAA,
                           UsedAssumedInformation, CheckBBLivenessOnly))
        continue;

      if (!Pred(*I))
        return false;
    }
  }
  return true;
}

bool Attributor::checkForAllInstructions(function_ref<bool(Instruction &)> Pred,
                                         const AbstractAttribute &QueryingAA,
                                         const ArrayRef<unsigned> &Opcodes,
                                         bool &UsedAssumedInformation,
                                         bool CheckBBLivenessOnly,
                                         bool CheckPotentiallyDead) {

  const IRPosition &IRP = QueryingAA.getIRPosition();
  // Since we need to provide instructions we have to have an exact definition.
  const Function *AssociatedFunction = IRP.getAssociatedFunction();
  if (!AssociatedFunction)
    return false;

  if (AssociatedFunction->isDeclaration())
    return false;

  // TODO: use the function scope once we have call site AAReturnedValues.
  const IRPosition &QueryIRP = IRPosition::function(*AssociatedFunction);
  const auto *LivenessAA =
      (CheckBBLivenessOnly || CheckPotentiallyDead)
          ? nullptr
          : &(getAAFor<AAIsDead>(QueryingAA, QueryIRP, DepClassTy::NONE));

  auto &OpcodeInstMap =
      InfoCache.getOpcodeInstMapForFunction(*AssociatedFunction);
  if (!checkForAllInstructionsImpl(this, OpcodeInstMap, Pred, &QueryingAA,
                                   LivenessAA, Opcodes, UsedAssumedInformation,
                                   CheckBBLivenessOnly, CheckPotentiallyDead))
    return false;

  return true;
}

bool Attributor::checkForAllReadWriteInstructions(
    function_ref<bool(Instruction &)> Pred, AbstractAttribute &QueryingAA,
    bool &UsedAssumedInformation) {

  const Function *AssociatedFunction =
      QueryingAA.getIRPosition().getAssociatedFunction();
  if (!AssociatedFunction)
    return false;

  // TODO: use the function scope once we have call site AAReturnedValues.
  const IRPosition &QueryIRP = IRPosition::function(*AssociatedFunction);
  const auto &LivenessAA =
      getAAFor<AAIsDead>(QueryingAA, QueryIRP, DepClassTy::NONE);

  for (Instruction *I :
       InfoCache.getReadOrWriteInstsForFunction(*AssociatedFunction)) {
    // Skip dead instructions.
    if (isAssumedDead(IRPosition::value(*I), &QueryingAA, &LivenessAA,
                      UsedAssumedInformation))
      continue;

    if (!Pred(*I))
      return false;
  }

  return true;
}

void Attributor::runTillFixpoint() {
  TimeTraceScope TimeScope("Attributor::runTillFixpoint");
  LLVM_DEBUG(dbgs() << "[Attributor] Identified and initialized "
                    << DG.SyntheticRoot.Deps.size()
                    << " abstract attributes.\n");

  // Now that all abstract attributes are collected and initialized we start
  // the abstract analysis.

  unsigned IterationCounter = 1;
  unsigned MaxFixedPointIterations;
  if (MaxFixpointIterations)
    MaxFixedPointIterations = MaxFixpointIterations.getValue();
  else
    MaxFixedPointIterations = SetFixpointIterations;

  SmallVector<AbstractAttribute *, 32> ChangedAAs;
  SetVector<AbstractAttribute *> Worklist, InvalidAAs;
  Worklist.insert(DG.SyntheticRoot.begin(), DG.SyntheticRoot.end());

  do {
    // Remember the size to determine new attributes.
    size_t NumAAs = DG.SyntheticRoot.Deps.size();
    LLVM_DEBUG(dbgs() << "\n\n[Attributor] #Iteration: " << IterationCounter
                      << ", Worklist size: " << Worklist.size() << "\n");

    // For invalid AAs we can fix dependent AAs that have a required dependence,
    // thereby folding long dependence chains in a single step without the need
    // to run updates.
    for (unsigned u = 0; u < InvalidAAs.size(); ++u) {
      AbstractAttribute *InvalidAA = InvalidAAs[u];

      // Check the dependences to fast track invalidation.
      LLVM_DEBUG(dbgs() << "[Attributor] InvalidAA: " << *InvalidAA << " has "
                        << InvalidAA->Deps.size()
                        << " required & optional dependences\n");
      while (!InvalidAA->Deps.empty()) {
        const auto &Dep = InvalidAA->Deps.back();
        InvalidAA->Deps.pop_back();
        AbstractAttribute *DepAA = cast<AbstractAttribute>(Dep.getPointer());
        if (Dep.getInt() == unsigned(DepClassTy::OPTIONAL)) {
          Worklist.insert(DepAA);
          continue;
        }
        DepAA->getState().indicatePessimisticFixpoint();
        assert(DepAA->getState().isAtFixpoint() && "Expected fixpoint state!");
        if (!DepAA->getState().isValidState())
          InvalidAAs.insert(DepAA);
        else
          ChangedAAs.push_back(DepAA);
      }
    }

    // Add all abstract attributes that are potentially dependent on one that
    // changed to the work list.
    for (AbstractAttribute *ChangedAA : ChangedAAs)
      while (!ChangedAA->Deps.empty()) {
        Worklist.insert(
            cast<AbstractAttribute>(ChangedAA->Deps.back().getPointer()));
        ChangedAA->Deps.pop_back();
      }

    LLVM_DEBUG(dbgs() << "[Attributor] #Iteration: " << IterationCounter
                      << ", Worklist+Dependent size: " << Worklist.size()
                      << "\n");

    // Reset the changed and invalid set.
    ChangedAAs.clear();
    InvalidAAs.clear();

    // Update all abstract attribute in the work list and record the ones that
    // changed.
    for (AbstractAttribute *AA : Worklist) {
      const auto &AAState = AA->getState();
      if (!AAState.isAtFixpoint())
        if (updateAA(*AA) == ChangeStatus::CHANGED)
          ChangedAAs.push_back(AA);

      // Use the InvalidAAs vector to propagate invalid states fast transitively
      // without requiring updates.
      if (!AAState.isValidState())
        InvalidAAs.insert(AA);
    }

    // Add attributes to the changed set if they have been created in the last
    // iteration.
    ChangedAAs.append(DG.SyntheticRoot.begin() + NumAAs,
                      DG.SyntheticRoot.end());

    // Reset the work list and repopulate with the changed abstract attributes.
    // Note that dependent ones are added above.
    Worklist.clear();
    Worklist.insert(ChangedAAs.begin(), ChangedAAs.end());

  } while (!Worklist.empty() && (IterationCounter++ < MaxFixedPointIterations ||
                                 VerifyMaxFixpointIterations));

  if (IterationCounter > MaxFixedPointIterations && !Worklist.empty()) {
    auto Remark = [&](OptimizationRemarkMissed ORM) {
      return ORM << "Attributor did not reach a fixpoint after "
                 << ore::NV("Iterations", MaxFixedPointIterations)
                 << " iterations.";
    };
    Function *F = Worklist.front()->getIRPosition().getAssociatedFunction();
    emitRemark<OptimizationRemarkMissed>(F, "FixedPoint", Remark);
  }

  LLVM_DEBUG(dbgs() << "\n[Attributor] Fixpoint iteration done after: "
                    << IterationCounter << "/" << MaxFixpointIterations
                    << " iterations\n");

  // Reset abstract arguments not settled in a sound fixpoint by now. This
  // happens when we stopped the fixpoint iteration early. Note that only the
  // ones marked as "changed" *and* the ones transitively depending on them
  // need to be reverted to a pessimistic state. Others might not be in a
  // fixpoint state but we can use the optimistic results for them anyway.
  SmallPtrSet<AbstractAttribute *, 32> Visited;
  for (unsigned u = 0; u < ChangedAAs.size(); u++) {
    AbstractAttribute *ChangedAA = ChangedAAs[u];
    if (!Visited.insert(ChangedAA).second)
      continue;

    AbstractState &State = ChangedAA->getState();
    if (!State.isAtFixpoint()) {
      State.indicatePessimisticFixpoint();

      NumAttributesTimedOut++;
    }

    while (!ChangedAA->Deps.empty()) {
      ChangedAAs.push_back(
          cast<AbstractAttribute>(ChangedAA->Deps.back().getPointer()));
      ChangedAA->Deps.pop_back();
    }
  }

  LLVM_DEBUG({
    if (!Visited.empty())
      dbgs() << "\n[Attributor] Finalized " << Visited.size()
             << " abstract attributes.\n";
  });

  if (VerifyMaxFixpointIterations &&
      IterationCounter != MaxFixedPointIterations) {
    errs() << "\n[Attributor] Fixpoint iteration done after: "
           << IterationCounter << "/" << MaxFixedPointIterations
           << " iterations\n";
    llvm_unreachable("The fixpoint was not reached with exactly the number of "
                     "specified iterations!");
  }
}

ChangeStatus Attributor::manifestAttributes() {
  TimeTraceScope TimeScope("Attributor::manifestAttributes");
  size_t NumFinalAAs = DG.SyntheticRoot.Deps.size();

  unsigned NumManifested = 0;
  unsigned NumAtFixpoint = 0;
  ChangeStatus ManifestChange = ChangeStatus::UNCHANGED;
  for (auto &DepAA : DG.SyntheticRoot.Deps) {
    AbstractAttribute *AA = cast<AbstractAttribute>(DepAA.getPointer());
    AbstractState &State = AA->getState();

    // If there is not already a fixpoint reached, we can now take the
    // optimistic state. This is correct because we enforced a pessimistic one
    // on abstract attributes that were transitively dependent on a changed one
    // already above.
    if (!State.isAtFixpoint())
      State.indicateOptimisticFixpoint();

    // We must not manifest Attributes that use Callbase info.
    if (AA->hasCallBaseContext())
      continue;
    // If the state is invalid, we do not try to manifest it.
    if (!State.isValidState())
      continue;

    // Skip dead code.
    bool UsedAssumedInformation = false;
    if (isAssumedDead(*AA, nullptr, UsedAssumedInformation,
                      /* CheckBBLivenessOnly */ true))
      continue;
    // Check if the manifest debug counter that allows skipping manifestation of
    // AAs
    if (!DebugCounter::shouldExecute(ManifestDBGCounter))
      continue;
    // Manifest the state and record if we changed the IR.
    ChangeStatus LocalChange = AA->manifest(*this);
    if (LocalChange == ChangeStatus::CHANGED && AreStatisticsEnabled())
      AA->trackStatistics();
    LLVM_DEBUG(dbgs() << "[Attributor] Manifest " << LocalChange << " : " << *AA
                      << "\n");

    ManifestChange = ManifestChange | LocalChange;

    NumAtFixpoint++;
    NumManifested += (LocalChange == ChangeStatus::CHANGED);
  }

  (void)NumManifested;
  (void)NumAtFixpoint;
  LLVM_DEBUG(dbgs() << "\n[Attributor] Manifested " << NumManifested
                    << " arguments while " << NumAtFixpoint
                    << " were in a valid fixpoint state\n");

  NumAttributesManifested += NumManifested;
  NumAttributesValidFixpoint += NumAtFixpoint;

  (void)NumFinalAAs;
  if (NumFinalAAs != DG.SyntheticRoot.Deps.size()) {
    for (unsigned u = NumFinalAAs; u < DG.SyntheticRoot.Deps.size(); ++u)
      errs() << "Unexpected abstract attribute: "
             << cast<AbstractAttribute>(DG.SyntheticRoot.Deps[u].getPointer())
             << " :: "
             << cast<AbstractAttribute>(DG.SyntheticRoot.Deps[u].getPointer())
                    ->getIRPosition()
                    .getAssociatedValue()
             << "\n";
    llvm_unreachable("Expected the final number of abstract attributes to "
                     "remain unchanged!");
  }
  return ManifestChange;
}

void Attributor::identifyDeadInternalFunctions() {
  // Early exit if we don't intend to delete functions.
  if (!DeleteFns)
    return;

  // Identify dead internal functions and delete them. This happens outside
  // the other fixpoint analysis as we might treat potentially dead functions
  // as live to lower the number of iterations. If they happen to be dead, the
  // below fixpoint loop will identify and eliminate them.
  SmallVector<Function *, 8> InternalFns;
  for (Function *F : Functions)
    if (F->hasLocalLinkage())
      InternalFns.push_back(F);

  SmallPtrSet<Function *, 8> LiveInternalFns;
  bool FoundLiveInternal = true;
  while (FoundLiveInternal) {
    FoundLiveInternal = false;
    for (unsigned u = 0, e = InternalFns.size(); u < e; ++u) {
      Function *F = InternalFns[u];
      if (!F)
        continue;

      bool AllCallSitesKnown;
      if (checkForAllCallSites(
              [&](AbstractCallSite ACS) {
                Function *Callee = ACS.getInstruction()->getFunction();
                return ToBeDeletedFunctions.count(Callee) ||
                       (Functions.count(Callee) && Callee->hasLocalLinkage() &&
                        !LiveInternalFns.count(Callee));
              },
              *F, true, nullptr, AllCallSitesKnown)) {
        continue;
      }

      LiveInternalFns.insert(F);
      InternalFns[u] = nullptr;
      FoundLiveInternal = true;
    }
  }

  for (unsigned u = 0, e = InternalFns.size(); u < e; ++u)
    if (Function *F = InternalFns[u])
      ToBeDeletedFunctions.insert(F);
}

ChangeStatus Attributor::cleanupIR() {
  TimeTraceScope TimeScope("Attributor::cleanupIR");
  // Delete stuff at the end to avoid invalid references and a nice order.
  LLVM_DEBUG(dbgs() << "\n[Attributor] Delete/replace at least "
                    << ToBeDeletedFunctions.size() << " functions and "
                    << ToBeDeletedBlocks.size() << " blocks and "
                    << ToBeDeletedInsts.size() << " instructions and "
                    << ToBeChangedValues.size() << " values and "
                    << ToBeChangedUses.size() << " uses. "
                    << "Preserve manifest added " << ManifestAddedBlocks.size()
                    << " blocks\n");

  SmallVector<WeakTrackingVH, 32> DeadInsts;
  SmallVector<Instruction *, 32> TerminatorsToFold;

  auto ReplaceUse = [&](Use *U, Value *NewV) {
    Value *OldV = U->get();

    // If we plan to replace NewV we need to update it at this point.
    do {
      const auto &Entry = ToBeChangedValues.lookup(NewV);
      if (!Entry.first)
        break;
      NewV = Entry.first;
    } while (true);

    // Do not replace uses in returns if the value is a must-tail call we will
    // not delete.
    if (auto *RI = dyn_cast<ReturnInst>(U->getUser())) {
      if (auto *CI = dyn_cast<CallInst>(OldV->stripPointerCasts()))
        if (CI->isMustTailCall() &&
            (!ToBeDeletedInsts.count(CI) || !isRunOn(*CI->getCaller())))
          return;
      // If we rewrite a return and the new value is not an argument, strip the
      // `returned` attribute as it is wrong now.
      if (!isa<Argument>(NewV))
        for (auto &Arg : RI->getFunction()->args())
          Arg.removeAttr(Attribute::Returned);
    }

    // Do not perform call graph altering changes outside the SCC.
    if (auto *CB = dyn_cast<CallBase>(U->getUser()))
      if (CB->isCallee(U) && !isRunOn(*CB->getCaller()))
        return;

    LLVM_DEBUG(dbgs() << "Use " << *NewV << " in " << *U->getUser()
                      << " instead of " << *OldV << "\n");
    U->set(NewV);

    if (Instruction *I = dyn_cast<Instruction>(OldV)) {
      CGModifiedFunctions.insert(I->getFunction());
      if (!isa<PHINode>(I) && !ToBeDeletedInsts.count(I) &&
          isInstructionTriviallyDead(I))
        DeadInsts.push_back(I);
    }
    if (isa<UndefValue>(NewV) && isa<CallBase>(U->getUser())) {
      auto *CB = cast<CallBase>(U->getUser());
      if (CB->isArgOperand(U)) {
        unsigned Idx = CB->getArgOperandNo(U);
        CB->removeParamAttr(Idx, Attribute::NoUndef);
        Function *Fn = CB->getCalledFunction();
        if (Fn && Fn->arg_size() > Idx)
          Fn->removeParamAttr(Idx, Attribute::NoUndef);
      }
    }
    if (isa<Constant>(NewV) && isa<BranchInst>(U->getUser())) {
      Instruction *UserI = cast<Instruction>(U->getUser());
      if (isa<UndefValue>(NewV)) {
        ToBeChangedToUnreachableInsts.insert(UserI);
      } else {
        TerminatorsToFold.push_back(UserI);
      }
    }
  };

  for (auto &It : ToBeChangedUses) {
    Use *U = It.first;
    Value *NewV = It.second;
    ReplaceUse(U, NewV);
  }

  SmallVector<Use *, 4> Uses;
  for (auto &It : ToBeChangedValues) {
    Value *OldV = It.first;
    auto &Entry = It.second;
    Value *NewV = Entry.first;
    Uses.clear();
    for (auto &U : OldV->uses())
      if (Entry.second || !U.getUser()->isDroppable())
        Uses.push_back(&U);
    for (Use *U : Uses)
      ReplaceUse(U, NewV);
  }

  for (auto &V : InvokeWithDeadSuccessor)
    if (InvokeInst *II = dyn_cast_or_null<InvokeInst>(V)) {
      assert(isRunOn(*II->getFunction()) &&
             "Cannot replace an invoke outside the current SCC!");
      bool UnwindBBIsDead = II->hasFnAttr(Attribute::NoUnwind);
      bool NormalBBIsDead = II->hasFnAttr(Attribute::NoReturn);
      bool Invoke2CallAllowed =
          !AAIsDead::mayCatchAsynchronousExceptions(*II->getFunction());
      assert((UnwindBBIsDead || NormalBBIsDead) &&
             "Invoke does not have dead successors!");
      BasicBlock *BB = II->getParent();
      BasicBlock *NormalDestBB = II->getNormalDest();
      if (UnwindBBIsDead) {
        Instruction *NormalNextIP = &NormalDestBB->front();
        if (Invoke2CallAllowed) {
          changeToCall(II);
          NormalNextIP = BB->getTerminator();
        }
        if (NormalBBIsDead)
          ToBeChangedToUnreachableInsts.insert(NormalNextIP);
      } else {
        assert(NormalBBIsDead && "Broken invariant!");
        if (!NormalDestBB->getUniquePredecessor())
          NormalDestBB = SplitBlockPredecessors(NormalDestBB, {BB}, ".dead");
        ToBeChangedToUnreachableInsts.insert(&NormalDestBB->front());
      }
    }
  for (Instruction *I : TerminatorsToFold) {
    if (!isRunOn(*I->getFunction()))
      continue;
    CGModifiedFunctions.insert(I->getFunction());
    ConstantFoldTerminator(I->getParent());
  }
  for (auto &V : ToBeChangedToUnreachableInsts)
    if (Instruction *I = dyn_cast_or_null<Instruction>(V)) {
      if (!isRunOn(*I->getFunction()))
        continue;
      CGModifiedFunctions.insert(I->getFunction());
      changeToUnreachable(I);
    }

  for (auto &V : ToBeDeletedInsts) {
    if (Instruction *I = dyn_cast_or_null<Instruction>(V)) {
      if (auto *CB = dyn_cast<CallBase>(I)) {
        if (!isRunOn(*I->getFunction()))
          continue;
        if (!isa<IntrinsicInst>(CB))
          CGUpdater.removeCallSite(*CB);
      }
      I->dropDroppableUses();
      CGModifiedFunctions.insert(I->getFunction());
      if (!I->getType()->isVoidTy())
        I->replaceAllUsesWith(UndefValue::get(I->getType()));
      if (!isa<PHINode>(I) && isInstructionTriviallyDead(I))
        DeadInsts.push_back(I);
      else
        I->eraseFromParent();
    }
  }

  llvm::erase_if(DeadInsts, [&](WeakTrackingVH I) {
    return !I || !isRunOn(*cast<Instruction>(I)->getFunction());
  });

  LLVM_DEBUG({
    dbgs() << "[Attributor] DeadInsts size: " << DeadInsts.size() << "\n";
    for (auto &I : DeadInsts)
      if (I)
        dbgs() << "  - " << *I << "\n";
  });

  RecursivelyDeleteTriviallyDeadInstructions(DeadInsts);

  if (unsigned NumDeadBlocks = ToBeDeletedBlocks.size()) {
    SmallVector<BasicBlock *, 8> ToBeDeletedBBs;
    ToBeDeletedBBs.reserve(NumDeadBlocks);
    for (BasicBlock *BB : ToBeDeletedBlocks) {
      assert(isRunOn(*BB->getParent()) &&
             "Cannot delete a block outside the current SCC!");
      CGModifiedFunctions.insert(BB->getParent());
      // Do not delete BBs added during manifests of AAs.
      if (ManifestAddedBlocks.contains(BB))
        continue;
      ToBeDeletedBBs.push_back(BB);
    }
    // Actually we do not delete the blocks but squash them into a single
    // unreachable but untangling branches that jump here is something we need
    // to do in a more generic way.
    DetatchDeadBlocks(ToBeDeletedBBs, nullptr);
  }

  identifyDeadInternalFunctions();

  // Rewrite the functions as requested during manifest.
  ChangeStatus ManifestChange = rewriteFunctionSignatures(CGModifiedFunctions);

  for (Function *Fn : CGModifiedFunctions)
    if (!ToBeDeletedFunctions.count(Fn) && Functions.count(Fn))
      CGUpdater.reanalyzeFunction(*Fn);

  for (Function *Fn : ToBeDeletedFunctions) {
    if (!Functions.count(Fn))
      continue;
    CGUpdater.removeFunction(*Fn);
  }

  if (!ToBeChangedUses.empty())
    ManifestChange = ChangeStatus::CHANGED;

  if (!ToBeChangedToUnreachableInsts.empty())
    ManifestChange = ChangeStatus::CHANGED;

  if (!ToBeDeletedFunctions.empty())
    ManifestChange = ChangeStatus::CHANGED;

  if (!ToBeDeletedBlocks.empty())
    ManifestChange = ChangeStatus::CHANGED;

  if (!ToBeDeletedInsts.empty())
    ManifestChange = ChangeStatus::CHANGED;

  if (!InvokeWithDeadSuccessor.empty())
    ManifestChange = ChangeStatus::CHANGED;

  if (!DeadInsts.empty())
    ManifestChange = ChangeStatus::CHANGED;

  NumFnDeleted += ToBeDeletedFunctions.size();

  LLVM_DEBUG(dbgs() << "[Attributor] Deleted " << ToBeDeletedFunctions.size()
                    << " functions after manifest.\n");

#ifdef EXPENSIVE_CHECKS
  for (Function *F : Functions) {
    if (ToBeDeletedFunctions.count(F))
      continue;
    assert(!verifyFunction(*F, &errs()) && "Module verification failed!");
  }
#endif

  return ManifestChange;
}

ChangeStatus Attributor::run() {
  TimeTraceScope TimeScope("Attributor::run");
  AttributorCallGraph ACallGraph(*this);

  if (PrintCallGraph)
    ACallGraph.populateAll();

  Phase = AttributorPhase::UPDATE;
  runTillFixpoint();

  // dump graphs on demand
  if (DumpDepGraph)
    DG.dumpGraph();

  if (ViewDepGraph)
    DG.viewGraph();

  if (PrintDependencies)
    DG.print();

  Phase = AttributorPhase::MANIFEST;
  ChangeStatus ManifestChange = manifestAttributes();

  Phase = AttributorPhase::CLEANUP;
  ChangeStatus CleanupChange = cleanupIR();

  if (PrintCallGraph)
    ACallGraph.print();

  return ManifestChange | CleanupChange;
}

ChangeStatus Attributor::updateAA(AbstractAttribute &AA) {
  TimeTraceScope TimeScope(
      AA.getName() + std::to_string(AA.getIRPosition().getPositionKind()) +
      "::updateAA");
  assert(Phase == AttributorPhase::UPDATE &&
         "We can update AA only in the update stage!");

  // Use a new dependence vector for this update.
  DependenceVector DV;
  DependenceStack.push_back(&DV);

  auto &AAState = AA.getState();
  ChangeStatus CS = ChangeStatus::UNCHANGED;
  bool UsedAssumedInformation = false;
  if (!isAssumedDead(AA, nullptr, UsedAssumedInformation,
                     /* CheckBBLivenessOnly */ true))
    CS = AA.update(*this);

  if (DV.empty()) {
    // If the attribute did not query any non-fix information, the state
    // will not change and we can indicate that right away.
    AAState.indicateOptimisticFixpoint();
  }

  if (!AAState.isAtFixpoint())
    rememberDependences();

  // Verify the stack was used properly, that is we pop the dependence vector we
  // put there earlier.
  DependenceVector *PoppedDV = DependenceStack.pop_back_val();
  (void)PoppedDV;
  assert(PoppedDV == &DV && "Inconsistent usage of the dependence stack!");

  return CS;
}

void Attributor::createShallowWrapper(Function &F) {
  assert(!F.isDeclaration() && "Cannot create a wrapper around a declaration!");

  Module &M = *F.getParent();
  LLVMContext &Ctx = M.getContext();
  FunctionType *FnTy = F.getFunctionType();

  Function *Wrapper =
      Function::Create(FnTy, F.getLinkage(), F.getAddressSpace(), F.getName());
  F.setName(""); // set the inside function anonymous
  M.getFunctionList().insert(F.getIterator(), Wrapper);

  F.setLinkage(GlobalValue::InternalLinkage);

  F.replaceAllUsesWith(Wrapper);
  assert(F.use_empty() && "Uses remained after wrapper was created!");

  // Move the COMDAT section to the wrapper.
  // TODO: Check if we need to keep it for F as well.
  Wrapper->setComdat(F.getComdat());
  F.setComdat(nullptr);

  // Copy all metadata and attributes but keep them on F as well.
  SmallVector<std::pair<unsigned, MDNode *>, 1> MDs;
  F.getAllMetadata(MDs);
  for (auto MDIt : MDs)
    Wrapper->addMetadata(MDIt.first, *MDIt.second);
  Wrapper->setAttributes(F.getAttributes());

  // Create the call in the wrapper.
  BasicBlock *EntryBB = BasicBlock::Create(Ctx, "entry", Wrapper);

  SmallVector<Value *, 8> Args;
  Argument *FArgIt = F.arg_begin();
  for (Argument &Arg : Wrapper->args()) {
    Args.push_back(&Arg);
    Arg.setName((FArgIt++)->getName());
  }

  CallInst *CI = CallInst::Create(&F, Args, "", EntryBB);
  CI->setTailCall(true);
  CI->addFnAttr(Attribute::NoInline);
  ReturnInst::Create(Ctx, CI->getType()->isVoidTy() ? nullptr : CI, EntryBB);

  NumFnShallowWrappersCreated++;
}

bool Attributor::isInternalizable(Function &F) {
  if (F.isDeclaration() || F.hasLocalLinkage() ||
      GlobalValue::isInterposableLinkage(F.getLinkage()))
    return false;
  return true;
}

Function *Attributor::internalizeFunction(Function &F, bool Force) {
  if (!AllowDeepWrapper && !Force)
    return nullptr;
  if (!isInternalizable(F))
    return nullptr;

  SmallPtrSet<Function *, 2> FnSet = {&F};
  DenseMap<Function *, Function *> InternalizedFns;
  internalizeFunctions(FnSet, InternalizedFns);

  return InternalizedFns[&F];
}

bool Attributor::internalizeFunctions(SmallPtrSetImpl<Function *> &FnSet,
                                      DenseMap<Function *, Function *> &FnMap) {
  for (Function *F : FnSet)
    if (!Attributor::isInternalizable(*F))
      return false;

  FnMap.clear();
  // Generate the internalized version of each function.
  for (Function *F : FnSet) {
    Module &M = *F->getParent();
    FunctionType *FnTy = F->getFunctionType();

    // Create a copy of the current function
    Function *Copied =
        Function::Create(FnTy, F->getLinkage(), F->getAddressSpace(),
                         F->getName() + ".internalized");
    ValueToValueMapTy VMap;
    auto *NewFArgIt = Copied->arg_begin();
    for (auto &Arg : F->args()) {
      auto ArgName = Arg.getName();
      NewFArgIt->setName(ArgName);
      VMap[&Arg] = &(*NewFArgIt++);
    }
    SmallVector<ReturnInst *, 8> Returns;

    // Copy the body of the original function to the new one
    CloneFunctionInto(Copied, F, VMap,
                      CloneFunctionChangeType::LocalChangesOnly, Returns);

    // Set the linakage and visibility late as CloneFunctionInto has some
    // implicit requirements.
    Copied->setVisibility(GlobalValue::DefaultVisibility);
    Copied->setLinkage(GlobalValue::PrivateLinkage);

    // Copy metadata
    SmallVector<std::pair<unsigned, MDNode *>, 1> MDs;
    F->getAllMetadata(MDs);
    for (auto MDIt : MDs)
      if (!Copied->hasMetadata())
        Copied->addMetadata(MDIt.first, *MDIt.second);

    M.getFunctionList().insert(F->getIterator(), Copied);
    Copied->setDSOLocal(true);
    FnMap[F] = Copied;
  }

  // Replace all uses of the old function with the new internalized function
  // unless the caller is a function that was just internalized.
  for (Function *F : FnSet) {
    auto &InternalizedFn = FnMap[F];
    auto IsNotInternalized = [&](Use &U) -> bool {
      if (auto *CB = dyn_cast<CallBase>(U.getUser()))
        return !FnMap.lookup(CB->getCaller());
      return false;
    };
    F->replaceUsesWithIf(InternalizedFn, IsNotInternalized);
  }

  return true;
}

bool Attributor::isValidFunctionSignatureRewrite(
    Argument &Arg, ArrayRef<Type *> ReplacementTypes) {

  if (!RewriteSignatures)
    return false;

  Function *Fn = Arg.getParent();
  auto CallSiteCanBeChanged = [Fn](AbstractCallSite ACS) {
    // Forbid the call site to cast the function return type. If we need to
    // rewrite these functions we need to re-create a cast for the new call site
    // (if the old had uses).
    if (!ACS.getCalledFunction() ||
        ACS.getInstruction()->getType() !=
            ACS.getCalledFunction()->getReturnType())
      return false;
    if (ACS.getCalledOperand()->getType() != Fn->getType())
      return false;
    // Forbid must-tail calls for now.
    return !ACS.isCallbackCall() && !ACS.getInstruction()->isMustTailCall();
  };

  // Avoid var-arg functions for now.
  if (Fn->isVarArg()) {
    LLVM_DEBUG(dbgs() << "[Attributor] Cannot rewrite var-args functions\n");
    return false;
  }

  // Avoid functions with complicated argument passing semantics.
  AttributeList FnAttributeList = Fn->getAttributes();
  if (FnAttributeList.hasAttrSomewhere(Attribute::Nest) ||
      FnAttributeList.hasAttrSomewhere(Attribute::StructRet) ||
      FnAttributeList.hasAttrSomewhere(Attribute::InAlloca) ||
      FnAttributeList.hasAttrSomewhere(Attribute::Preallocated)) {
    LLVM_DEBUG(
        dbgs() << "[Attributor] Cannot rewrite due to complex attribute\n");
    return false;
  }

  // Avoid callbacks for now.
  bool AllCallSitesKnown;
  if (!checkForAllCallSites(CallSiteCanBeChanged, *Fn, true, nullptr,
                            AllCallSitesKnown)) {
    LLVM_DEBUG(dbgs() << "[Attributor] Cannot rewrite all call sites\n");
    return false;
  }

  auto InstPred = [](Instruction &I) {
    if (auto *CI = dyn_cast<CallInst>(&I))
      return !CI->isMustTailCall();
    return true;
  };

  // Forbid must-tail calls for now.
  // TODO:
  bool UsedAssumedInformation = false;
  auto &OpcodeInstMap = InfoCache.getOpcodeInstMapForFunction(*Fn);
  if (!checkForAllInstructionsImpl(nullptr, OpcodeInstMap, InstPred, nullptr,
                                   nullptr, {Instruction::Call},
                                   UsedAssumedInformation)) {
    LLVM_DEBUG(dbgs() << "[Attributor] Cannot rewrite due to instructions\n");
    return false;
  }

  return true;
}

bool Attributor::registerFunctionSignatureRewrite(
    Argument &Arg, ArrayRef<Type *> ReplacementTypes,
    ArgumentReplacementInfo::CalleeRepairCBTy &&CalleeRepairCB,
    ArgumentReplacementInfo::ACSRepairCBTy &&ACSRepairCB) {
  LLVM_DEBUG(dbgs() << "[Attributor] Register new rewrite of " << Arg << " in "
                    << Arg.getParent()->getName() << " with "
                    << ReplacementTypes.size() << " replacements\n");
  assert(isValidFunctionSignatureRewrite(Arg, ReplacementTypes) &&
         "Cannot register an invalid rewrite");

  Function *Fn = Arg.getParent();
  SmallVectorImpl<std::unique_ptr<ArgumentReplacementInfo>> &ARIs =
      ArgumentReplacementMap[Fn];
  if (ARIs.empty())
    ARIs.resize(Fn->arg_size());

  // If we have a replacement already with less than or equal new arguments,
  // ignore this request.
  std::unique_ptr<ArgumentReplacementInfo> &ARI = ARIs[Arg.getArgNo()];
  if (ARI && ARI->getNumReplacementArgs() <= ReplacementTypes.size()) {
    LLVM_DEBUG(dbgs() << "[Attributor] Existing rewrite is preferred\n");
    return false;
  }

  // If we have a replacement already but we like the new one better, delete
  // the old.
  ARI.reset();

  LLVM_DEBUG(dbgs() << "[Attributor] Register new rewrite of " << Arg << " in "
                    << Arg.getParent()->getName() << " with "
                    << ReplacementTypes.size() << " replacements\n");

  // Remember the replacement.
  ARI.reset(new ArgumentReplacementInfo(*this, Arg, ReplacementTypes,
                                        std::move(CalleeRepairCB),
                                        std::move(ACSRepairCB)));

  return true;
}

bool Attributor::shouldSeedAttribute(AbstractAttribute &AA) {
  bool Result = true;
#ifndef NDEBUG
  if (SeedAllowList.size() != 0)
    Result = llvm::is_contained(SeedAllowList, AA.getName());
  Function *Fn = AA.getAnchorScope();
  if (FunctionSeedAllowList.size() != 0 && Fn)
    Result &= llvm::is_contained(FunctionSeedAllowList, Fn->getName());
#endif
  return Result;
}

ChangeStatus Attributor::rewriteFunctionSignatures(
    SmallPtrSetImpl<Function *> &ModifiedFns) {
  ChangeStatus Changed = ChangeStatus::UNCHANGED;

  for (auto &It : ArgumentReplacementMap) {
    Function *OldFn = It.getFirst();

    // Deleted functions do not require rewrites.
    if (!Functions.count(OldFn) || ToBeDeletedFunctions.count(OldFn))
      continue;

    const SmallVectorImpl<std::unique_ptr<ArgumentReplacementInfo>> &ARIs =
        It.getSecond();
    assert(ARIs.size() == OldFn->arg_size() && "Inconsistent state!");

    SmallVector<Type *, 16> NewArgumentTypes;
    SmallVector<AttributeSet, 16> NewArgumentAttributes;

    // Collect replacement argument types and copy over existing attributes.
    AttributeList OldFnAttributeList = OldFn->getAttributes();
    for (Argument &Arg : OldFn->args()) {
      if (const std::unique_ptr<ArgumentReplacementInfo> &ARI =
              ARIs[Arg.getArgNo()]) {
        NewArgumentTypes.append(ARI->ReplacementTypes.begin(),
                                ARI->ReplacementTypes.end());
        NewArgumentAttributes.append(ARI->getNumReplacementArgs(),
                                     AttributeSet());
      } else {
        NewArgumentTypes.push_back(Arg.getType());
        NewArgumentAttributes.push_back(
            OldFnAttributeList.getParamAttrs(Arg.getArgNo()));
      }
    }

    FunctionType *OldFnTy = OldFn->getFunctionType();
    Type *RetTy = OldFnTy->getReturnType();

    // Construct the new function type using the new arguments types.
    FunctionType *NewFnTy =
        FunctionType::get(RetTy, NewArgumentTypes, OldFnTy->isVarArg());

    LLVM_DEBUG(dbgs() << "[Attributor] Function rewrite '" << OldFn->getName()
                      << "' from " << *OldFn->getFunctionType() << " to "
                      << *NewFnTy << "\n");

    // Create the new function body and insert it into the module.
    Function *NewFn = Function::Create(NewFnTy, OldFn->getLinkage(),
                                       OldFn->getAddressSpace(), "");
    Functions.insert(NewFn);
    OldFn->getParent()->getFunctionList().insert(OldFn->getIterator(), NewFn);
    NewFn->takeName(OldFn);
    NewFn->copyAttributesFrom(OldFn);

    // Patch the pointer to LLVM function in debug info descriptor.
    NewFn->setSubprogram(OldFn->getSubprogram());
    OldFn->setSubprogram(nullptr);

    // Recompute the parameter attributes list based on the new arguments for
    // the function.
    LLVMContext &Ctx = OldFn->getContext();
    NewFn->setAttributes(AttributeList::get(
        Ctx, OldFnAttributeList.getFnAttrs(), OldFnAttributeList.getRetAttrs(),
        NewArgumentAttributes));

    // Since we have now created the new function, splice the body of the old
    // function right into the new function, leaving the old rotting hulk of the
    // function empty.
    NewFn->getBasicBlockList().splice(NewFn->begin(),
                                      OldFn->getBasicBlockList());

    // Fixup block addresses to reference new function.
    SmallVector<BlockAddress *, 8u> BlockAddresses;
    for (User *U : OldFn->users())
      if (auto *BA = dyn_cast<BlockAddress>(U))
        BlockAddresses.push_back(BA);
    for (auto *BA : BlockAddresses)
      BA->replaceAllUsesWith(BlockAddress::get(NewFn, BA->getBasicBlock()));

    // Set of all "call-like" instructions that invoke the old function mapped
    // to their new replacements.
    SmallVector<std::pair<CallBase *, CallBase *>, 8> CallSitePairs;

    // Callback to create a new "call-like" instruction for a given one.
    auto CallSiteReplacementCreator = [&](AbstractCallSite ACS) {
      CallBase *OldCB = cast<CallBase>(ACS.getInstruction());
      const AttributeList &OldCallAttributeList = OldCB->getAttributes();

      // Collect the new argument operands for the replacement call site.
      SmallVector<Value *, 16> NewArgOperands;
      SmallVector<AttributeSet, 16> NewArgOperandAttributes;
      for (unsigned OldArgNum = 0; OldArgNum < ARIs.size(); ++OldArgNum) {
        unsigned NewFirstArgNum = NewArgOperands.size();
        (void)NewFirstArgNum; // only used inside assert.
        if (const std::unique_ptr<ArgumentReplacementInfo> &ARI =
                ARIs[OldArgNum]) {
          if (ARI->ACSRepairCB)
            ARI->ACSRepairCB(*ARI, ACS, NewArgOperands);
          assert(ARI->getNumReplacementArgs() + NewFirstArgNum ==
                     NewArgOperands.size() &&
                 "ACS repair callback did not provide as many operand as new "
                 "types were registered!");
          // TODO: Exose the attribute set to the ACS repair callback
          NewArgOperandAttributes.append(ARI->ReplacementTypes.size(),
                                         AttributeSet());
        } else {
          NewArgOperands.push_back(ACS.getCallArgOperand(OldArgNum));
          NewArgOperandAttributes.push_back(
              OldCallAttributeList.getParamAttrs(OldArgNum));
        }
      }

      assert(NewArgOperands.size() == NewArgOperandAttributes.size() &&
             "Mismatch # argument operands vs. # argument operand attributes!");
      assert(NewArgOperands.size() == NewFn->arg_size() &&
             "Mismatch # argument operands vs. # function arguments!");

      SmallVector<OperandBundleDef, 4> OperandBundleDefs;
      OldCB->getOperandBundlesAsDefs(OperandBundleDefs);

      // Create a new call or invoke instruction to replace the old one.
      CallBase *NewCB;
      if (InvokeInst *II = dyn_cast<InvokeInst>(OldCB)) {
        NewCB =
            InvokeInst::Create(NewFn, II->getNormalDest(), II->getUnwindDest(),
                               NewArgOperands, OperandBundleDefs, "", OldCB);
      } else {
        auto *NewCI = CallInst::Create(NewFn, NewArgOperands, OperandBundleDefs,
                                       "", OldCB);
        NewCI->setTailCallKind(cast<CallInst>(OldCB)->getTailCallKind());
        NewCB = NewCI;
      }

      // Copy over various properties and the new attributes.
      NewCB->copyMetadata(*OldCB, {LLVMContext::MD_prof, LLVMContext::MD_dbg});
      NewCB->setCallingConv(OldCB->getCallingConv());
      NewCB->takeName(OldCB);
      NewCB->setAttributes(AttributeList::get(
          Ctx, OldCallAttributeList.getFnAttrs(),
          OldCallAttributeList.getRetAttrs(), NewArgOperandAttributes));

      CallSitePairs.push_back({OldCB, NewCB});
      return true;
    };

    // Use the CallSiteReplacementCreator to create replacement call sites.
    bool AllCallSitesKnown;
    bool Success = checkForAllCallSites(CallSiteReplacementCreator, *OldFn,
                                        true, nullptr, AllCallSitesKnown);
    (void)Success;
    assert(Success && "Assumed call site replacement to succeed!");

    // Rewire the arguments.
    Argument *OldFnArgIt = OldFn->arg_begin();
    Argument *NewFnArgIt = NewFn->arg_begin();
    for (unsigned OldArgNum = 0; OldArgNum < ARIs.size();
         ++OldArgNum, ++OldFnArgIt) {
      if (const std::unique_ptr<ArgumentReplacementInfo> &ARI =
              ARIs[OldArgNum]) {
        if (ARI->CalleeRepairCB)
          ARI->CalleeRepairCB(*ARI, *NewFn, NewFnArgIt);
        NewFnArgIt += ARI->ReplacementTypes.size();
      } else {
        NewFnArgIt->takeName(&*OldFnArgIt);
        OldFnArgIt->replaceAllUsesWith(&*NewFnArgIt);
        ++NewFnArgIt;
      }
    }

    // Eliminate the instructions *after* we visited all of them.
    for (auto &CallSitePair : CallSitePairs) {
      CallBase &OldCB = *CallSitePair.first;
      CallBase &NewCB = *CallSitePair.second;
      assert(OldCB.getType() == NewCB.getType() &&
             "Cannot handle call sites with different types!");
      ModifiedFns.insert(OldCB.getFunction());
      CGUpdater.replaceCallSite(OldCB, NewCB);
      OldCB.replaceAllUsesWith(&NewCB);
      OldCB.eraseFromParent();
    }

    // Replace the function in the call graph (if any).
    CGUpdater.replaceFunctionWith(*OldFn, *NewFn);

    // If the old function was modified and needed to be reanalyzed, the new one
    // does now.
    if (ModifiedFns.erase(OldFn))
      ModifiedFns.insert(NewFn);

    Changed = ChangeStatus::CHANGED;
  }

  return Changed;
}

void InformationCache::initializeInformationCache(const Function &CF,
                                                  FunctionInfo &FI) {
  // As we do not modify the function here we can remove the const
  // withouth breaking implicit assumptions. At the end of the day, we could
  // initialize the cache eagerly which would look the same to the users.
  Function &F = const_cast<Function &>(CF);

  // Walk all instructions to find interesting instructions that might be
  // queried by abstract attributes during their initialization or update.
  // This has to happen before we create attributes.

  for (Instruction &I : instructions(&F)) {
    bool IsInterestingOpcode = false;

    // To allow easy access to all instructions in a function with a given
    // opcode we store them in the InfoCache. As not all opcodes are interesting
    // to concrete attributes we only cache the ones that are as identified in
    // the following switch.
    // Note: There are no concrete attributes now so this is initially empty.
    switch (I.getOpcode()) {
    default:
      assert(!isa<CallBase>(&I) &&
             "New call base instruction type needs to be known in the "
             "Attributor.");
      break;
    case Instruction::Call:
      // Calls are interesting on their own, additionally:
      // For `llvm.assume` calls we also fill the KnowledgeMap as we find them.
      // For `must-tail` calls we remember the caller and callee.
      if (auto *Assume = dyn_cast<AssumeInst>(&I)) {
        fillMapFromAssume(*Assume, KnowledgeMap);
      } else if (cast<CallInst>(I).isMustTailCall()) {
        FI.ContainsMustTailCall = true;
        if (const Function *Callee = cast<CallInst>(I).getCalledFunction())
          getFunctionInfo(*Callee).CalledViaMustTail = true;
      }
      LLVM_FALLTHROUGH;
    case Instruction::CallBr:
    case Instruction::Invoke:
    case Instruction::CleanupRet:
    case Instruction::CatchSwitch:
    case Instruction::AtomicRMW:
    case Instruction::AtomicCmpXchg:
    case Instruction::Br:
    case Instruction::Resume:
    case Instruction::Ret:
    case Instruction::Load:
      // The alignment of a pointer is interesting for loads.
    case Instruction::Store:
      // The alignment of a pointer is interesting for stores.
    case Instruction::Alloca:
    case Instruction::AddrSpaceCast:
      IsInterestingOpcode = true;
    }
    if (IsInterestingOpcode) {
      auto *&Insts = FI.OpcodeInstMap[I.getOpcode()];
      if (!Insts)
        Insts = new (Allocator) InstructionVectorTy();
      Insts->push_back(&I);
    }
    if (I.mayReadOrWriteMemory())
      FI.RWInsts.push_back(&I);
  }

  if (F.hasFnAttribute(Attribute::AlwaysInline) &&
      isInlineViable(F).isSuccess())
    InlineableFunctions.insert(&F);
}

AAResults *InformationCache::getAAResultsForFunction(const Function &F) {
  return AG.getAnalysis<AAManager>(F);
}

InformationCache::FunctionInfo::~FunctionInfo() {
  // The instruction vectors are allocated using a BumpPtrAllocator, we need to
  // manually destroy them.
  for (auto &It : OpcodeInstMap)
    It.getSecond()->~InstructionVectorTy();
}

void Attributor::recordDependence(const AbstractAttribute &FromAA,
                                  const AbstractAttribute &ToAA,
                                  DepClassTy DepClass) {
  if (DepClass == DepClassTy::NONE)
    return;
  // If we are outside of an update, thus before the actual fixpoint iteration
  // started (= when we create AAs), we do not track dependences because we will
  // put all AAs into the initial worklist anyway.
  if (DependenceStack.empty())
    return;
  if (FromAA.getState().isAtFixpoint())
    return;
  DependenceStack.back()->push_back({&FromAA, &ToAA, DepClass});
}

void Attributor::rememberDependences() {
  assert(!DependenceStack.empty() && "No dependences to remember!");

  for (DepInfo &DI : *DependenceStack.back()) {
    assert((DI.DepClass == DepClassTy::REQUIRED ||
            DI.DepClass == DepClassTy::OPTIONAL) &&
           "Expected required or optional dependence (1 bit)!");
    auto &DepAAs = const_cast<AbstractAttribute &>(*DI.FromAA).Deps;
    DepAAs.push_back(AbstractAttribute::DepTy(
        const_cast<AbstractAttribute *>(DI.ToAA), unsigned(DI.DepClass)));
  }
}

void Attributor::identifyDefaultAbstractAttributes(Function &F) {
  if (!VisitedFunctions.insert(&F).second)
    return;
  if (F.isDeclaration())
    return;

  // In non-module runs we need to look at the call sites of a function to
  // determine if it is part of a must-tail call edge. This will influence what
  // attributes we can derive.
  InformationCache::FunctionInfo &FI = InfoCache.getFunctionInfo(F);
  if (!isModulePass() && !FI.CalledViaMustTail) {
    for (const Use &U : F.uses())
      if (const auto *CB = dyn_cast<CallBase>(U.getUser()))
        if (CB->isCallee(&U) && CB->isMustTailCall())
          FI.CalledViaMustTail = true;
  }

  IRPosition FPos = IRPosition::function(F);

  // Check for dead BasicBlocks in every function.
  // We need dead instruction detection because we do not want to deal with
  // broken IR in which SSA rules do not apply.
  getOrCreateAAFor<AAIsDead>(FPos);

  // Every function might be "will-return".
  getOrCreateAAFor<AAWillReturn>(FPos);

  // Every function might contain instructions that cause "undefined behavior".
  getOrCreateAAFor<AAUndefinedBehavior>(FPos);

  // Every function can be nounwind.
  getOrCreateAAFor<AANoUnwind>(FPos);

  // Every function might be marked "nosync"
  getOrCreateAAFor<AANoSync>(FPos);

  // Every function might be "no-free".
  getOrCreateAAFor<AANoFree>(FPos);

  // Every function might be "no-return".
  getOrCreateAAFor<AANoReturn>(FPos);

  // Every function might be "no-recurse".
  getOrCreateAAFor<AANoRecurse>(FPos);

  // Every function might be "readnone/readonly/writeonly/...".
  getOrCreateAAFor<AAMemoryBehavior>(FPos);

  // Every function can be "readnone/argmemonly/inaccessiblememonly/...".
  getOrCreateAAFor<AAMemoryLocation>(FPos);

  // Every function can track active assumptions.
  getOrCreateAAFor<AAAssumptionInfo>(FPos);

  // Every function might be applicable for Heap-To-Stack conversion.
  if (EnableHeapToStack)
    getOrCreateAAFor<AAHeapToStack>(FPos);

  // Return attributes are only appropriate if the return type is non void.
  Type *ReturnType = F.getReturnType();
  if (!ReturnType->isVoidTy()) {
    // Argument attribute "returned" --- Create only one per function even
    // though it is an argument attribute.
    getOrCreateAAFor<AAReturnedValues>(FPos);

    IRPosition RetPos = IRPosition::returned(F);

    // Every returned value might be dead.
    getOrCreateAAFor<AAIsDead>(RetPos);

    // Every function might be simplified.
    getOrCreateAAFor<AAValueSimplify>(RetPos);

    // Every returned value might be marked noundef.
    getOrCreateAAFor<AANoUndef>(RetPos);

    if (ReturnType->isPointerTy()) {

      // Every function with pointer return type might be marked align.
      getOrCreateAAFor<AAAlign>(RetPos);

      // Every function with pointer return type might be marked nonnull.
      getOrCreateAAFor<AANonNull>(RetPos);

      // Every function with pointer return type might be marked noalias.
      getOrCreateAAFor<AANoAlias>(RetPos);

      // Every function with pointer return type might be marked
      // dereferenceable.
      getOrCreateAAFor<AADereferenceable>(RetPos);
    }
  }

  for (Argument &Arg : F.args()) {
    IRPosition ArgPos = IRPosition::argument(Arg);

    // Every argument might be simplified. We have to go through the Attributor
    // interface though as outside AAs can register custom simplification
    // callbacks.
    bool UsedAssumedInformation = false;
    getAssumedSimplified(ArgPos, /* AA */ nullptr, UsedAssumedInformation);

    // Every argument might be dead.
    getOrCreateAAFor<AAIsDead>(ArgPos);

    // Every argument might be marked noundef.
    getOrCreateAAFor<AANoUndef>(ArgPos);

    if (Arg.getType()->isPointerTy()) {
      // Every argument with pointer type might be marked nonnull.
      getOrCreateAAFor<AANonNull>(ArgPos);

      // Every argument with pointer type might be marked noalias.
      getOrCreateAAFor<AANoAlias>(ArgPos);

      // Every argument with pointer type might be marked dereferenceable.
      getOrCreateAAFor<AADereferenceable>(ArgPos);

      // Every argument with pointer type might be marked align.
      getOrCreateAAFor<AAAlign>(ArgPos);

      // Every argument with pointer type might be marked nocapture.
      getOrCreateAAFor<AANoCapture>(ArgPos);

      // Every argument with pointer type might be marked
      // "readnone/readonly/writeonly/..."
      getOrCreateAAFor<AAMemoryBehavior>(ArgPos);

      // Every argument with pointer type might be marked nofree.
      getOrCreateAAFor<AANoFree>(ArgPos);

      // Every argument with pointer type might be privatizable (or promotable)
      getOrCreateAAFor<AAPrivatizablePtr>(ArgPos);
    }
  }

  auto CallSitePred = [&](Instruction &I) -> bool {
    auto &CB = cast<CallBase>(I);
    IRPosition CBRetPos = IRPosition::callsite_returned(CB);
    IRPosition CBFnPos = IRPosition::callsite_function(CB);

    // Call sites might be dead if they do not have side effects and no live
    // users. The return value might be dead if there are no live users.
    getOrCreateAAFor<AAIsDead>(CBRetPos);

    Function *Callee = CB.getCalledFunction();
    // TODO: Even if the callee is not known now we might be able to simplify
    //       the call/callee.
    if (!Callee)
      return true;

    // Every call site can track active assumptions.
    getOrCreateAAFor<AAAssumptionInfo>(CBFnPos);

    // Skip declarations except if annotations on their call sites were
    // explicitly requested.
    if (!AnnotateDeclarationCallSites && Callee->isDeclaration() &&
        !Callee->hasMetadata(LLVMContext::MD_callback))
      return true;

    if (!Callee->getReturnType()->isVoidTy() && !CB.use_empty()) {

      IRPosition CBRetPos = IRPosition::callsite_returned(CB);
      getOrCreateAAFor<AAValueSimplify>(CBRetPos);
    }

    for (int I = 0, E = CB.arg_size(); I < E; ++I) {

      IRPosition CBArgPos = IRPosition::callsite_argument(CB, I);

      // Every call site argument might be dead.
      getOrCreateAAFor<AAIsDead>(CBArgPos);

      // Call site argument might be simplified. We have to go through the
      // Attributor interface though as outside AAs can register custom
      // simplification callbacks.
      bool UsedAssumedInformation = false;
      getAssumedSimplified(CBArgPos, /* AA */ nullptr, UsedAssumedInformation);

      // Every call site argument might be marked "noundef".
      getOrCreateAAFor<AANoUndef>(CBArgPos);

      if (!CB.getArgOperand(I)->getType()->isPointerTy())
        continue;

      // Call site argument attribute "non-null".
      getOrCreateAAFor<AANonNull>(CBArgPos);

      // Call site argument attribute "nocapture".
      getOrCreateAAFor<AANoCapture>(CBArgPos);

      // Call site argument attribute "no-alias".
      getOrCreateAAFor<AANoAlias>(CBArgPos);

      // Call site argument attribute "dereferenceable".
      getOrCreateAAFor<AADereferenceable>(CBArgPos);

      // Call site argument attribute "align".
      getOrCreateAAFor<AAAlign>(CBArgPos);

      // Call site argument attribute
      // "readnone/readonly/writeonly/..."
      getOrCreateAAFor<AAMemoryBehavior>(CBArgPos);

      // Call site argument attribute "nofree".
      getOrCreateAAFor<AANoFree>(CBArgPos);
    }
    return true;
  };

  auto &OpcodeInstMap = InfoCache.getOpcodeInstMapForFunction(F);
  bool Success;
  bool UsedAssumedInformation = false;
  Success = checkForAllInstructionsImpl(
      nullptr, OpcodeInstMap, CallSitePred, nullptr, nullptr,
      {(unsigned)Instruction::Invoke, (unsigned)Instruction::CallBr,
       (unsigned)Instruction::Call},
      UsedAssumedInformation);
  (void)Success;
  assert(Success && "Expected the check call to be successful!");

  auto LoadStorePred = [&](Instruction &I) -> bool {
    if (isa<LoadInst>(I)) {
      getOrCreateAAFor<AAAlign>(
          IRPosition::value(*cast<LoadInst>(I).getPointerOperand()));
      if (SimplifyAllLoads)
        getOrCreateAAFor<AAValueSimplify>(IRPosition::value(I));
    } else
      getOrCreateAAFor<AAAlign>(
          IRPosition::value(*cast<StoreInst>(I).getPointerOperand()));
    return true;
  };
  Success = checkForAllInstructionsImpl(
      nullptr, OpcodeInstMap, LoadStorePred, nullptr, nullptr,
      {(unsigned)Instruction::Load, (unsigned)Instruction::Store},
      UsedAssumedInformation);
  (void)Success;
  assert(Success && "Expected the check call to be successful!");
}

/// Helpers to ease debugging through output streams and print calls.
///
///{
raw_ostream &llvm::operator<<(raw_ostream &OS, ChangeStatus S) {
  return OS << (S == ChangeStatus::CHANGED ? "changed" : "unchanged");
}

raw_ostream &llvm::operator<<(raw_ostream &OS, IRPosition::Kind AP) {
  switch (AP) {
  case IRPosition::IRP_INVALID:
    return OS << "inv";
  case IRPosition::IRP_FLOAT:
    return OS << "flt";
  case IRPosition::IRP_RETURNED:
    return OS << "fn_ret";
  case IRPosition::IRP_CALL_SITE_RETURNED:
    return OS << "cs_ret";
  case IRPosition::IRP_FUNCTION:
    return OS << "fn";
  case IRPosition::IRP_CALL_SITE:
    return OS << "cs";
  case IRPosition::IRP_ARGUMENT:
    return OS << "arg";
  case IRPosition::IRP_CALL_SITE_ARGUMENT:
    return OS << "cs_arg";
  }
  llvm_unreachable("Unknown attribute position!");
}

raw_ostream &llvm::operator<<(raw_ostream &OS, const IRPosition &Pos) {
  const Value &AV = Pos.getAssociatedValue();
  OS << "{" << Pos.getPositionKind() << ":" << AV.getName() << " ["
     << Pos.getAnchorValue().getName() << "@" << Pos.getCallSiteArgNo() << "]";

  if (Pos.hasCallBaseContext())
    OS << "[cb_context:" << *Pos.getCallBaseContext() << "]";
  return OS << "}";
}

raw_ostream &llvm::operator<<(raw_ostream &OS, const IntegerRangeState &S) {
  OS << "range-state(" << S.getBitWidth() << ")<";
  S.getKnown().print(OS);
  OS << " / ";
  S.getAssumed().print(OS);
  OS << ">";

  return OS << static_cast<const AbstractState &>(S);
}

raw_ostream &llvm::operator<<(raw_ostream &OS, const AbstractState &S) {
  return OS << (!S.isValidState() ? "top" : (S.isAtFixpoint() ? "fix" : ""));
}

raw_ostream &llvm::operator<<(raw_ostream &OS, const AbstractAttribute &AA) {
  AA.print(OS);
  return OS;
}

raw_ostream &llvm::operator<<(raw_ostream &OS,
                              const PotentialConstantIntValuesState &S) {
  OS << "set-state(< {";
  if (!S.isValidState())
    OS << "full-set";
  else {
    for (auto &it : S.getAssumedSet())
      OS << it << ", ";
    if (S.undefIsContained())
      OS << "undef ";
  }
  OS << "} >)";

  return OS;
}

void AbstractAttribute::print(raw_ostream &OS) const {
  OS << "[";
  OS << getName();
  OS << "] for CtxI ";

  if (auto *I = getCtxI()) {
    OS << "'";
    I->print(OS);
    OS << "'";
  } else
    OS << "<<null inst>>";

  OS << " at position " << getIRPosition() << " with state " << getAsStr()
     << '\n';
}

void AbstractAttribute::printWithDeps(raw_ostream &OS) const {
  print(OS);

  for (const auto &DepAA : Deps) {
    auto *AA = DepAA.getPointer();
    OS << "  updates ";
    AA->print(OS);
  }

  OS << '\n';
}

raw_ostream &llvm::operator<<(raw_ostream &OS,
                              const AAPointerInfo::Access &Acc) {
  OS << " [" << Acc.getKind() << "] " << *Acc.getRemoteInst();
  if (Acc.getLocalInst() != Acc.getRemoteInst())
    OS << " via " << *Acc.getLocalInst();
  if (Acc.getContent().hasValue())
    OS << " [" << *Acc.getContent() << "]";
  return OS;
}
///}

/// ----------------------------------------------------------------------------
///                       Pass (Manager) Boilerplate
/// ----------------------------------------------------------------------------

static bool runAttributorOnFunctions(InformationCache &InfoCache,
                                     SetVector<Function *> &Functions,
                                     AnalysisGetter &AG,
                                     CallGraphUpdater &CGUpdater,
                                     bool DeleteFns) {
  if (Functions.empty())
    return false;

  LLVM_DEBUG({
    dbgs() << "[Attributor] Run on module with " << Functions.size()
           << " functions:\n";
    for (Function *Fn : Functions)
      dbgs() << "  - " << Fn->getName() << "\n";
  });

  // Create an Attributor and initially empty information cache that is filled
  // while we identify default attribute opportunities.
  Attributor A(Functions, InfoCache, CGUpdater, /* Allowed */ nullptr,
               DeleteFns);

  // Create shallow wrappers for all functions that are not IPO amendable
  if (AllowShallowWrappers)
    for (Function *F : Functions)
      if (!A.isFunctionIPOAmendable(*F))
        Attributor::createShallowWrapper(*F);

  // Internalize non-exact functions
  // TODO: for now we eagerly internalize functions without calculating the
  //       cost, we need a cost interface to determine whether internalizing
  //       a function is "benefitial"
  if (AllowDeepWrapper) {
    unsigned FunSize = Functions.size();
    for (unsigned u = 0; u < FunSize; u++) {
      Function *F = Functions[u];
      if (!F->isDeclaration() && !F->isDefinitionExact() && F->getNumUses() &&
          !GlobalValue::isInterposableLinkage(F->getLinkage())) {
        Function *NewF = Attributor::internalizeFunction(*F);
        assert(NewF && "Could not internalize function.");
        Functions.insert(NewF);

        // Update call graph
        CGUpdater.replaceFunctionWith(*F, *NewF);
        for (const Use &U : NewF->uses())
          if (CallBase *CB = dyn_cast<CallBase>(U.getUser())) {
            auto *CallerF = CB->getCaller();
            CGUpdater.reanalyzeFunction(*CallerF);
          }
      }
    }
  }

  for (Function *F : Functions) {
    if (F->hasExactDefinition())
      NumFnWithExactDefinition++;
    else
      NumFnWithoutExactDefinition++;

    // We look at internal functions only on-demand but if any use is not a
    // direct call or outside the current set of analyzed functions, we have
    // to do it eagerly.
    if (F->hasLocalLinkage()) {
      if (llvm::all_of(F->uses(), [&Functions](const Use &U) {
            const auto *CB = dyn_cast<CallBase>(U.getUser());
            return CB && CB->isCallee(&U) &&
                   Functions.count(const_cast<Function *>(CB->getCaller()));
          }))
        continue;
    }

    // Populate the Attributor with abstract attribute opportunities in the
    // function and the information cache with IR information.
    A.identifyDefaultAbstractAttributes(*F);
  }

  ChangeStatus Changed = A.run();

  LLVM_DEBUG(dbgs() << "[Attributor] Done with " << Functions.size()
                    << " functions, result: " << Changed << ".\n");
  return Changed == ChangeStatus::CHANGED;
}

void AADepGraph::viewGraph() { llvm::ViewGraph(this, "Dependency Graph"); }

void AADepGraph::dumpGraph() {
  static std::atomic<int> CallTimes;
  std::string Prefix;

  if (!DepGraphDotFileNamePrefix.empty())
    Prefix = DepGraphDotFileNamePrefix;
  else
    Prefix = "dep_graph";
  std::string Filename =
      Prefix + "_" + std::to_string(CallTimes.load()) + ".dot";

  outs() << "Dependency graph dump to " << Filename << ".\n";

  std::error_code EC;

  raw_fd_ostream File(Filename, EC, sys::fs::OF_TextWithCRLF);
  if (!EC)
    llvm::WriteGraph(File, this);

  CallTimes++;
}

void AADepGraph::print() {
  for (auto DepAA : SyntheticRoot.Deps)
    cast<AbstractAttribute>(DepAA.getPointer())->printWithDeps(outs());
}

PreservedAnalyses AttributorPass::run(Module &M, ModuleAnalysisManager &AM) {
  FunctionAnalysisManager &FAM =
      AM.getResult<FunctionAnalysisManagerModuleProxy>(M).getManager();
  AnalysisGetter AG(FAM);

  SetVector<Function *> Functions;
  for (Function &F : M)
    Functions.insert(&F);

  CallGraphUpdater CGUpdater;
  BumpPtrAllocator Allocator;
  InformationCache InfoCache(M, AG, Allocator, /* CGSCC */ nullptr);
  if (runAttributorOnFunctions(InfoCache, Functions, AG, CGUpdater,
                               /* DeleteFns */ true)) {
    // FIXME: Think about passes we will preserve and add them here.
    return PreservedAnalyses::none();
  }
  return PreservedAnalyses::all();
}

PreservedAnalyses AttributorCGSCCPass::run(LazyCallGraph::SCC &C,
                                           CGSCCAnalysisManager &AM,
                                           LazyCallGraph &CG,
                                           CGSCCUpdateResult &UR) {
  FunctionAnalysisManager &FAM =
      AM.getResult<FunctionAnalysisManagerCGSCCProxy>(C, CG).getManager();
  AnalysisGetter AG(FAM);

  SetVector<Function *> Functions;
  for (LazyCallGraph::Node &N : C)
    Functions.insert(&N.getFunction());

  if (Functions.empty())
    return PreservedAnalyses::all();

  Module &M = *Functions.back()->getParent();
  CallGraphUpdater CGUpdater;
  CGUpdater.initialize(CG, C, AM, UR);
  BumpPtrAllocator Allocator;
  InformationCache InfoCache(M, AG, Allocator, /* CGSCC */ &Functions);
  if (runAttributorOnFunctions(InfoCache, Functions, AG, CGUpdater,
                               /* DeleteFns */ false)) {
    // FIXME: Think about passes we will preserve and add them here.
    PreservedAnalyses PA;
    PA.preserve<FunctionAnalysisManagerCGSCCProxy>();
    return PA;
  }
  return PreservedAnalyses::all();
}

namespace llvm {

template <> struct GraphTraits<AADepGraphNode *> {
  using NodeRef = AADepGraphNode *;
  using DepTy = PointerIntPair<AADepGraphNode *, 1>;
  using EdgeRef = PointerIntPair<AADepGraphNode *, 1>;

  static NodeRef getEntryNode(AADepGraphNode *DGN) { return DGN; }
  static NodeRef DepGetVal(DepTy &DT) { return DT.getPointer(); }

  using ChildIteratorType =
      mapped_iterator<TinyPtrVector<DepTy>::iterator, decltype(&DepGetVal)>;
  using ChildEdgeIteratorType = TinyPtrVector<DepTy>::iterator;

  static ChildIteratorType child_begin(NodeRef N) { return N->child_begin(); }

  static ChildIteratorType child_end(NodeRef N) { return N->child_end(); }
};

template <>
struct GraphTraits<AADepGraph *> : public GraphTraits<AADepGraphNode *> {
  static NodeRef getEntryNode(AADepGraph *DG) { return DG->GetEntryNode(); }

  using nodes_iterator =
      mapped_iterator<TinyPtrVector<DepTy>::iterator, decltype(&DepGetVal)>;

  static nodes_iterator nodes_begin(AADepGraph *DG) { return DG->begin(); }

  static nodes_iterator nodes_end(AADepGraph *DG) { return DG->end(); }
};

template <> struct DOTGraphTraits<AADepGraph *> : public DefaultDOTGraphTraits {
  DOTGraphTraits(bool isSimple = false) : DefaultDOTGraphTraits(isSimple) {}

  static std::string getNodeLabel(const AADepGraphNode *Node,
                                  const AADepGraph *DG) {
    std::string AAString;
    raw_string_ostream O(AAString);
    Node->print(O);
    return AAString;
  }
};

} // end namespace llvm

namespace {

struct AttributorLegacyPass : public ModulePass {
  static char ID;

  AttributorLegacyPass() : ModulePass(ID) {
    initializeAttributorLegacyPassPass(*PassRegistry::getPassRegistry());
  }

  bool runOnModule(Module &M) override {
    if (skipModule(M))
      return false;

    AnalysisGetter AG;
    SetVector<Function *> Functions;
    for (Function &F : M)
      Functions.insert(&F);

    CallGraphUpdater CGUpdater;
    BumpPtrAllocator Allocator;
    InformationCache InfoCache(M, AG, Allocator, /* CGSCC */ nullptr);
    return runAttributorOnFunctions(InfoCache, Functions, AG, CGUpdater,
                                    /* DeleteFns*/ true);
  }

  void getAnalysisUsage(AnalysisUsage &AU) const override {
    // FIXME: Think about passes we will preserve and add them here.
    AU.addRequired<TargetLibraryInfoWrapperPass>();
  }
};

struct AttributorCGSCCLegacyPass : public CallGraphSCCPass {
  static char ID;

  AttributorCGSCCLegacyPass() : CallGraphSCCPass(ID) {
    initializeAttributorCGSCCLegacyPassPass(*PassRegistry::getPassRegistry());
  }

  bool runOnSCC(CallGraphSCC &SCC) override {
    if (skipSCC(SCC))
      return false;

    SetVector<Function *> Functions;
    for (CallGraphNode *CGN : SCC)
      if (Function *Fn = CGN->getFunction())
        if (!Fn->isDeclaration())
          Functions.insert(Fn);

    if (Functions.empty())
      return false;

    AnalysisGetter AG;
    CallGraph &CG = const_cast<CallGraph &>(SCC.getCallGraph());
    CallGraphUpdater CGUpdater;
    CGUpdater.initialize(CG, SCC);
    Module &M = *Functions.back()->getParent();
    BumpPtrAllocator Allocator;
    InformationCache InfoCache(M, AG, Allocator, /* CGSCC */ &Functions);
    return runAttributorOnFunctions(InfoCache, Functions, AG, CGUpdater,
                                    /* DeleteFns */ false);
  }

  void getAnalysisUsage(AnalysisUsage &AU) const override {
    // FIXME: Think about passes we will preserve and add them here.
    AU.addRequired<TargetLibraryInfoWrapperPass>();
    CallGraphSCCPass::getAnalysisUsage(AU);
  }
};

} // end anonymous namespace

Pass *llvm::createAttributorLegacyPass() { return new AttributorLegacyPass(); }
Pass *llvm::createAttributorCGSCCLegacyPass() {
  return new AttributorCGSCCLegacyPass();
}

char AttributorLegacyPass::ID = 0;
char AttributorCGSCCLegacyPass::ID = 0;

INITIALIZE_PASS_BEGIN(AttributorLegacyPass, "attributor",
                      "Deduce and propagate attributes", false, false)
INITIALIZE_PASS_DEPENDENCY(TargetLibraryInfoWrapperPass)
INITIALIZE_PASS_END(AttributorLegacyPass, "attributor",
                    "Deduce and propagate attributes", false, false)
INITIALIZE_PASS_BEGIN(AttributorCGSCCLegacyPass, "attributor-cgscc",
                      "Deduce and propagate attributes (CGSCC pass)", false,
                      false)
INITIALIZE_PASS_DEPENDENCY(TargetLibraryInfoWrapperPass)
INITIALIZE_PASS_DEPENDENCY(CallGraphWrapperPass)
INITIALIZE_PASS_END(AttributorCGSCCLegacyPass, "attributor-cgscc",
                    "Deduce and propagate attributes (CGSCC pass)", false,
                    false)<|MERGE_RESOLUTION|>--- conflicted
+++ resolved
@@ -209,10 +209,6 @@
     return UndefValue::get(&Ty);
   if (isAllocationFn(&Obj, TLI))
     return getInitialValueOfAllocation(&cast<CallBase>(Obj), TLI, &Ty);
-<<<<<<< HEAD
-
-=======
->>>>>>> 1e8336c5
   auto *GV = dyn_cast<GlobalVariable>(&Obj);
   if (!GV || !GV->hasLocalLinkage())
     return nullptr;
@@ -308,8 +304,6 @@
   SmallVector<const AAPointerInfo *> PIs;
   SmallVector<Value *> NewCopies;
 
-  const auto *TLI =
-      A.getInfoCache().getTargetLibraryInfoForFunction(*SI.getFunction());
   for (Value *Obj : Objects) {
     LLVM_DEBUG(dbgs() << "Visit underlying object " << *Obj << "\n");
     if (isa<UndefValue>(Obj))
@@ -327,11 +321,7 @@
       return false;
     }
     if (!isa<AllocaInst>(Obj) && !isa<GlobalVariable>(Obj) &&
-<<<<<<< HEAD
-        !isNoAliasFn(Obj, TLI)) {
-=======
         !isNoAliasCall(Obj)) {
->>>>>>> 1e8336c5
       LLVM_DEBUG(dbgs() << "Underlying object is not supported yet: " << *Obj
                         << "\n";);
       return false;
