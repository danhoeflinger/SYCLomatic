//===- lib/CodeGen/GlobalISel/GISelKnownBits.cpp --------------*- C++ *-===//
//
// Part of the LLVM Project, under the Apache License v2.0 with LLVM Exceptions.
// See https://llvm.org/LICENSE.txt for license information.
// SPDX-License-Identifier: Apache-2.0 WITH LLVM-exception
//
//===----------------------------------------------------------------------===//
//
/// Provides analysis for querying information about KnownBits during GISel
/// passes.
//
//===------------------
#include "llvm/CodeGen/GlobalISel/GISelKnownBits.h"
#include "llvm/Analysis/ValueTracking.h"
#include "llvm/CodeGen/GlobalISel/Utils.h"
#include "llvm/CodeGen/MachineFrameInfo.h"
#include "llvm/CodeGen/MachineRegisterInfo.h"
#include "llvm/CodeGen/TargetLowering.h"
#include "llvm/CodeGen/TargetOpcodes.h"

#define DEBUG_TYPE "gisel-known-bits"

using namespace llvm;

char llvm::GISelKnownBitsAnalysis::ID = 0;

INITIALIZE_PASS(GISelKnownBitsAnalysis, DEBUG_TYPE,
                "Analysis for ComputingKnownBits", false, true)

GISelKnownBits::GISelKnownBits(MachineFunction &MF, unsigned MaxDepth)
    : MF(MF), MRI(MF.getRegInfo()), TL(*MF.getSubtarget().getTargetLowering()),
      DL(MF.getFunction().getParent()->getDataLayout()), MaxDepth(MaxDepth) {}

Align GISelKnownBits::computeKnownAlignment(Register R, unsigned Depth) {
  const MachineInstr *MI = MRI.getVRegDef(R);
  switch (MI->getOpcode()) {
  case TargetOpcode::COPY:
    return computeKnownAlignment(MI->getOperand(1).getReg(), Depth);
  case TargetOpcode::G_FRAME_INDEX: {
    int FrameIdx = MI->getOperand(1).getIndex();
    return MF.getFrameInfo().getObjectAlign(FrameIdx);
  }
  case TargetOpcode::G_INTRINSIC:
  case TargetOpcode::G_INTRINSIC_W_SIDE_EFFECTS:
  default:
    return TL.computeKnownAlignForTargetInstr(*this, R, MRI, Depth + 1);
  }
}

KnownBits GISelKnownBits::getKnownBits(MachineInstr &MI) {
  assert(MI.getNumExplicitDefs() == 1 &&
         "expected single return generic instruction");
  return getKnownBits(MI.getOperand(0).getReg());
}

KnownBits GISelKnownBits::getKnownBits(Register R) {
  const LLT Ty = MRI.getType(R);
  APInt DemandedElts =
      Ty.isVector() ? APInt::getAllOnesValue(Ty.getNumElements()) : APInt(1, 1);
  return getKnownBits(R, DemandedElts);
}

KnownBits GISelKnownBits::getKnownBits(Register R, const APInt &DemandedElts,
                                       unsigned Depth) {
  // For now, we only maintain the cache during one request.
  assert(ComputeKnownBitsCache.empty() && "Cache should have been cleared");

  KnownBits Known;
  computeKnownBitsImpl(R, Known, DemandedElts);
  ComputeKnownBitsCache.clear();
  return Known;
}

bool GISelKnownBits::signBitIsZero(Register R) {
  LLT Ty = MRI.getType(R);
  unsigned BitWidth = Ty.getScalarSizeInBits();
  return maskedValueIsZero(R, APInt::getSignMask(BitWidth));
}

APInt GISelKnownBits::getKnownZeroes(Register R) {
  return getKnownBits(R).Zero;
}

APInt GISelKnownBits::getKnownOnes(Register R) { return getKnownBits(R).One; }

LLVM_ATTRIBUTE_UNUSED static void
dumpResult(const MachineInstr &MI, const KnownBits &Known, unsigned Depth) {
  dbgs() << "[" << Depth << "] Compute known bits: " << MI << "[" << Depth
         << "] Computed for: " << MI << "[" << Depth << "] Known: 0x"
         << (Known.Zero | Known.One).toString(16, false) << "\n"
         << "[" << Depth << "] Zero: 0x" << Known.Zero.toString(16, false)
         << "\n"
         << "[" << Depth << "] One:  0x" << Known.One.toString(16, false)
         << "\n";
}

/// Compute known bits for the intersection of \p Src0 and \p Src1
void GISelKnownBits::computeKnownBitsMin(Register Src0, Register Src1,
                                         KnownBits &Known,
                                         const APInt &DemandedElts,
                                         unsigned Depth) {
  // Test src1 first, since we canonicalize simpler expressions to the RHS.
  computeKnownBitsImpl(Src1, Known, DemandedElts, Depth);

  // If we don't know any bits, early out.
  if (Known.isUnknown())
    return;

  KnownBits Known2;
  computeKnownBitsImpl(Src0, Known2, DemandedElts, Depth);

  // Only known if known in both the LHS and RHS.
  Known.Zero &= Known2.Zero;
  Known.One &= Known2.One;
}

void GISelKnownBits::computeKnownBitsImpl(Register R, KnownBits &Known,
                                          const APInt &DemandedElts,
                                          unsigned Depth) {
  MachineInstr &MI = *MRI.getVRegDef(R);
  unsigned Opcode = MI.getOpcode();
  LLT DstTy = MRI.getType(R);

  // Handle the case where this is called on a register that does not have a
  // type constraint (i.e. it has a register class constraint instead). This is
  // unlikely to occur except by looking through copies but it is possible for
  // the initial register being queried to be in this state.
  if (!DstTy.isValid()) {
    Known = KnownBits();
    return;
  }

  unsigned BitWidth = DstTy.getSizeInBits();
  auto CacheEntry = ComputeKnownBitsCache.find(R);
  if (CacheEntry != ComputeKnownBitsCache.end()) {
    Known = CacheEntry->second;
    LLVM_DEBUG(dbgs() << "Cache hit at ");
    LLVM_DEBUG(dumpResult(MI, Known, Depth));
    assert(Known.getBitWidth() == BitWidth && "Cache entry size doesn't match");
    return;
  }
  Known = KnownBits(BitWidth); // Don't know anything

  if (DstTy.isVector())
    return; // TODO: Handle vectors.

  // Depth may get bigger than max depth if it gets passed to a different
  // GISelKnownBits object.
  // This may happen when say a generic part uses a GISelKnownBits object
  // with some max depth, but then we hit TL.computeKnownBitsForTargetInstr
  // which creates a new GISelKnownBits object with a different and smaller
  // depth. If we just check for equality, we would never exit if the depth
  // that is passed down to the target specific GISelKnownBits object is
  // already bigger than its max depth.
  if (Depth >= getMaxDepth())
    return;

  if (!DemandedElts)
    return; // No demanded elts, better to assume we don't know anything.

  KnownBits Known2;

  switch (Opcode) {
  default:
    TL.computeKnownBitsForTargetInstr(*this, R, Known, DemandedElts, MRI,
                                      Depth);
    break;
  case TargetOpcode::COPY:
  case TargetOpcode::G_PHI:
  case TargetOpcode::PHI: {
    Known.One = APInt::getAllOnesValue(BitWidth);
    Known.Zero = APInt::getAllOnesValue(BitWidth);
    // Destination registers should not have subregisters at this
    // point of the pipeline, otherwise the main live-range will be
    // defined more than once, which is against SSA.
    assert(MI.getOperand(0).getSubReg() == 0 && "Is this code in SSA?");
    // Record in the cache that we know nothing for MI.
    // This will get updated later and in the meantime, if we reach that
    // phi again, because of a loop, we will cut the search thanks to this
    // cache entry.
    // We could actually build up more information on the phi by not cutting
    // the search, but that additional information is more a side effect
    // than an intended choice.
    // Therefore, for now, save on compile time until we derive a proper way
    // to derive known bits for PHIs within loops.
    ComputeKnownBitsCache[R] = KnownBits(BitWidth);
    // PHI's operand are a mix of registers and basic blocks interleaved.
    // We only care about the register ones.
    for (unsigned Idx = 1; Idx < MI.getNumOperands(); Idx += 2) {
      const MachineOperand &Src = MI.getOperand(Idx);
      Register SrcReg = Src.getReg();
      // Look through trivial copies and phis but don't look through trivial
      // copies or phis of the form `%1:(s32) = OP %0:gpr32`, known-bits
      // analysis is currently unable to determine the bit width of a
      // register class.
      //
      // We can't use NoSubRegister by name as it's defined by each target but
      // it's always defined to be 0 by tablegen.
      if (SrcReg.isVirtual() && Src.getSubReg() == 0 /*NoSubRegister*/ &&
          MRI.getType(SrcReg).isValid()) {
        // For COPYs we don't do anything, don't increase the depth.
        computeKnownBitsImpl(SrcReg, Known2, DemandedElts,
                             Depth + (Opcode != TargetOpcode::COPY));
        Known.One &= Known2.One;
        Known.Zero &= Known2.Zero;
        // If we reach a point where we don't know anything
        // just stop looking through the operands.
        if (Known.One == 0 && Known.Zero == 0)
          break;
      } else {
        // We know nothing.
        Known = KnownBits(BitWidth);
        break;
      }
    }
    break;
  }
  case TargetOpcode::G_CONSTANT: {
    auto CstVal = getConstantVRegVal(R, MRI);
    if (!CstVal)
      break;
    Known.One = *CstVal;
    Known.Zero = ~Known.One;
    break;
  }
  case TargetOpcode::G_FRAME_INDEX: {
    int FrameIdx = MI.getOperand(1).getIndex();
    TL.computeKnownBitsForFrameIndex(FrameIdx, Known, MF);
    break;
  }
  case TargetOpcode::G_SUB: {
    computeKnownBitsImpl(MI.getOperand(1).getReg(), Known, DemandedElts,
                         Depth + 1);
    computeKnownBitsImpl(MI.getOperand(2).getReg(), Known2, DemandedElts,
                         Depth + 1);
    Known = KnownBits::computeForAddSub(/*Add*/ false, /*NSW*/ false, Known,
                                        Known2);
    break;
  }
  case TargetOpcode::G_XOR: {
    computeKnownBitsImpl(MI.getOperand(2).getReg(), Known, DemandedElts,
                         Depth + 1);
    computeKnownBitsImpl(MI.getOperand(1).getReg(), Known2, DemandedElts,
                         Depth + 1);

    Known ^= Known2;
    break;
  }
  case TargetOpcode::G_PTR_ADD: {
    // G_PTR_ADD is like G_ADD. FIXME: Is this true for all targets?
    LLT Ty = MRI.getType(MI.getOperand(1).getReg());
    if (DL.isNonIntegralAddressSpace(Ty.getAddressSpace()))
      break;
    LLVM_FALLTHROUGH;
  }
  case TargetOpcode::G_ADD: {
    computeKnownBitsImpl(MI.getOperand(1).getReg(), Known, DemandedElts,
                         Depth + 1);
    computeKnownBitsImpl(MI.getOperand(2).getReg(), Known2, DemandedElts,
                         Depth + 1);
    Known =
        KnownBits::computeForAddSub(/*Add*/ true, /*NSW*/ false, Known, Known2);
    break;
  }
  case TargetOpcode::G_AND: {
    // If either the LHS or the RHS are Zero, the result is zero.
    computeKnownBitsImpl(MI.getOperand(2).getReg(), Known, DemandedElts,
                         Depth + 1);
    computeKnownBitsImpl(MI.getOperand(1).getReg(), Known2, DemandedElts,
                         Depth + 1);

    Known &= Known2;
    break;
  }
  case TargetOpcode::G_OR: {
    // If either the LHS or the RHS are Zero, the result is zero.
    computeKnownBitsImpl(MI.getOperand(2).getReg(), Known, DemandedElts,
                         Depth + 1);
    computeKnownBitsImpl(MI.getOperand(1).getReg(), Known2, DemandedElts,
                         Depth + 1);

    Known |= Known2;
    break;
  }
  case TargetOpcode::G_MUL: {
    computeKnownBitsImpl(MI.getOperand(2).getReg(), Known, DemandedElts,
                         Depth + 1);
    computeKnownBitsImpl(MI.getOperand(1).getReg(), Known2, DemandedElts,
                         Depth + 1);
    // If low bits are zero in either operand, output low known-0 bits.
    // Also compute a conservative estimate for high known-0 bits.
    // More trickiness is possible, but this is sufficient for the
    // interesting case of alignment computation.
    unsigned TrailZ =
        Known.countMinTrailingZeros() + Known2.countMinTrailingZeros();
    unsigned LeadZ =
        std::max(Known.countMinLeadingZeros() + Known2.countMinLeadingZeros(),
                 BitWidth) -
        BitWidth;

    Known.resetAll();
    Known.Zero.setLowBits(std::min(TrailZ, BitWidth));
    Known.Zero.setHighBits(std::min(LeadZ, BitWidth));
    break;
  }
  case TargetOpcode::G_SELECT: {
    computeKnownBitsMin(MI.getOperand(2).getReg(), MI.getOperand(3).getReg(),
                        Known, DemandedElts, Depth + 1);
    break;
  }
  case TargetOpcode::G_SMIN:
<<<<<<< HEAD
  case TargetOpcode::G_SMAX:
  case TargetOpcode::G_UMIN:
  case TargetOpcode::G_UMAX: {
    computeKnownBitsMin(MI.getOperand(1).getReg(), MI.getOperand(2).getReg(),
                        Known, DemandedElts, Depth + 1);
=======
  case TargetOpcode::G_SMAX: {
    // TODO: Handle clamp pattern with number of sign bits
    computeKnownBitsMin(MI.getOperand(1).getReg(), MI.getOperand(2).getReg(),
                        Known, DemandedElts, Depth + 1);
    break;
  }
  case TargetOpcode::G_UMIN: {
    KnownBits KnownRHS;
    computeKnownBitsImpl(MI.getOperand(1).getReg(), Known,
                         DemandedElts, Depth + 1);
    computeKnownBitsImpl(MI.getOperand(2).getReg(), KnownRHS,
                         DemandedElts, Depth + 1);

    // UMIN - we know that the result will have the maximum of the
    // known zero leading bits of the inputs.
    unsigned LeadZero = Known.countMinLeadingZeros();
    LeadZero = std::max(LeadZero, KnownRHS.countMinLeadingZeros());
    Known &= KnownRHS;
    Known.Zero.setHighBits(LeadZero);
    break;
  }
  case TargetOpcode::G_UMAX: {
    KnownBits KnownRHS;
    computeKnownBitsImpl(MI.getOperand(1).getReg(), Known,
                         DemandedElts, Depth + 1);
    computeKnownBitsImpl(MI.getOperand(2).getReg(), KnownRHS,
                         DemandedElts, Depth + 1);

    // UMAX - we know that the result will have the maximum of the
    // known one leading bits of the inputs.
    unsigned LeadOne = Known.countMinLeadingOnes();
    LeadOne = std::max(LeadOne, KnownRHS.countMinLeadingOnes());
    Known.Zero &= KnownRHS.Zero;
    Known.One &= KnownRHS.One;
    Known.One.setHighBits(LeadOne);
>>>>>>> b1169bdb
    break;
  }
  case TargetOpcode::G_FCMP:
  case TargetOpcode::G_ICMP: {
    if (TL.getBooleanContents(DstTy.isVector(),
                              Opcode == TargetOpcode::G_FCMP) ==
            TargetLowering::ZeroOrOneBooleanContent &&
        BitWidth > 1)
      Known.Zero.setBitsFrom(1);
    break;
  }
  case TargetOpcode::G_SEXT: {
    computeKnownBitsImpl(MI.getOperand(1).getReg(), Known, DemandedElts,
                         Depth + 1);
    // If the sign bit is known to be zero or one, then sext will extend
    // it to the top bits, else it will just zext.
    Known = Known.sext(BitWidth);
    break;
  }
  case TargetOpcode::G_ANYEXT: {
    computeKnownBitsImpl(MI.getOperand(1).getReg(), Known, DemandedElts,
                         Depth + 1);
    Known = Known.anyext(BitWidth);
    break;
  }
  case TargetOpcode::G_LOAD: {
    const MachineMemOperand *MMO = *MI.memoperands_begin();
    if (const MDNode *Ranges = MMO->getRanges()) {
      computeKnownBitsFromRangeMetadata(*Ranges, Known);
    }

    break;
  }
  case TargetOpcode::G_ZEXTLOAD: {
    // Everything above the retrieved bits is zero
    Known.Zero.setBitsFrom((*MI.memoperands_begin())->getSizeInBits());
    break;
  }
  case TargetOpcode::G_ASHR:
  case TargetOpcode::G_LSHR:
  case TargetOpcode::G_SHL: {
    KnownBits RHSKnown;
    computeKnownBitsImpl(MI.getOperand(2).getReg(), RHSKnown, DemandedElts,
                         Depth + 1);
    if (!RHSKnown.isConstant()) {
      LLVM_DEBUG(
          MachineInstr *RHSMI = MRI.getVRegDef(MI.getOperand(2).getReg());
          dbgs() << '[' << Depth << "] Shift not known constant: " << *RHSMI);
      break;
    }
    uint64_t Shift = RHSKnown.getConstant().getZExtValue();
    LLVM_DEBUG(dbgs() << '[' << Depth << "] Shift is " << Shift << '\n');

    computeKnownBitsImpl(MI.getOperand(1).getReg(), Known, DemandedElts,
                         Depth + 1);

    switch (Opcode) {
    case TargetOpcode::G_ASHR:
      Known.Zero = Known.Zero.ashr(Shift);
      Known.One = Known.One.ashr(Shift);
      break;
    case TargetOpcode::G_LSHR:
      Known.Zero = Known.Zero.lshr(Shift);
      Known.One = Known.One.lshr(Shift);
      Known.Zero.setBitsFrom(Known.Zero.getBitWidth() - Shift);
      break;
    case TargetOpcode::G_SHL:
      Known.Zero = Known.Zero.shl(Shift);
      Known.One = Known.One.shl(Shift);
      Known.Zero.setBits(0, Shift);
      break;
    }
    break;
  }
  case TargetOpcode::G_INTTOPTR:
  case TargetOpcode::G_PTRTOINT:
    // Fall through and handle them the same as zext/trunc.
    LLVM_FALLTHROUGH;
  case TargetOpcode::G_ZEXT:
  case TargetOpcode::G_TRUNC: {
    Register SrcReg = MI.getOperand(1).getReg();
    LLT SrcTy = MRI.getType(SrcReg);
    unsigned SrcBitWidth = SrcTy.isPointer()
                               ? DL.getIndexSizeInBits(SrcTy.getAddressSpace())
                               : SrcTy.getSizeInBits();
    assert(SrcBitWidth && "SrcBitWidth can't be zero");
    Known = Known.zextOrTrunc(SrcBitWidth);
    computeKnownBitsImpl(SrcReg, Known, DemandedElts, Depth + 1);
    Known = Known.zextOrTrunc(BitWidth);
    if (BitWidth > SrcBitWidth)
      Known.Zero.setBitsFrom(SrcBitWidth);
    break;
  }
  case TargetOpcode::G_MERGE_VALUES: {
    Register NumOps = MI.getNumOperands();
    unsigned OpSize = MRI.getType(MI.getOperand(1).getReg()).getSizeInBits();

    for (unsigned I = 0; I != NumOps - 1; ++I) {
      KnownBits SrcOpKnown;
      computeKnownBitsImpl(MI.getOperand(I + 1).getReg(), SrcOpKnown,
                           DemandedElts, Depth + 1);
      Known.insertBits(SrcOpKnown, I * OpSize);
    }
    break;
  }
<<<<<<< HEAD
=======
  case TargetOpcode::G_UNMERGE_VALUES: {
    Register NumOps = MI.getNumOperands();
    Register SrcReg = MI.getOperand(NumOps - 1).getReg();
    if (MRI.getType(SrcReg).isVector())
      return; // TODO: Handle vectors.

    KnownBits SrcOpKnown;
    computeKnownBitsImpl(SrcReg, SrcOpKnown, DemandedElts, Depth + 1);

    // Figure out the result operand index
    unsigned DstIdx = 0;
    for (; DstIdx != NumOps - 1 && MI.getOperand(DstIdx).getReg() != R;
         ++DstIdx)
      ;

    Known = SrcOpKnown.extractBits(BitWidth, BitWidth * DstIdx);
    break;
  }
  case TargetOpcode::G_BSWAP: {
    Register SrcReg = MI.getOperand(1).getReg();
    computeKnownBitsImpl(SrcReg, Known, DemandedElts, Depth + 1);
    Known.byteSwap();
    break;
  }
  case TargetOpcode::G_BITREVERSE: {
    Register SrcReg = MI.getOperand(1).getReg();
    computeKnownBitsImpl(SrcReg, Known, DemandedElts, Depth + 1);
    Known.reverseBits();
    break;
  }
>>>>>>> b1169bdb
  }

  assert(!Known.hasConflict() && "Bits known to be one AND zero?");
  LLVM_DEBUG(dumpResult(MI, Known, Depth));

  // Update the cache.
  ComputeKnownBitsCache[R] = Known;
}

/// Compute number of sign bits for the intersection of \p Src0 and \p Src1
unsigned GISelKnownBits::computeNumSignBitsMin(Register Src0, Register Src1,
                                               const APInt &DemandedElts,
                                               unsigned Depth) {
  // Test src1 first, since we canonicalize simpler expressions to the RHS.
  unsigned Src1SignBits = computeNumSignBits(Src1, DemandedElts, Depth);
  if (Src1SignBits == 1)
    return 1;
  return std::min(computeNumSignBits(Src0, DemandedElts, Depth), Src1SignBits);
}

unsigned GISelKnownBits::computeNumSignBits(Register R,
                                            const APInt &DemandedElts,
                                            unsigned Depth) {
  MachineInstr &MI = *MRI.getVRegDef(R);
  unsigned Opcode = MI.getOpcode();

  if (Opcode == TargetOpcode::G_CONSTANT)
    return MI.getOperand(1).getCImm()->getValue().getNumSignBits();

  if (Depth == getMaxDepth())
    return 1;

  if (!DemandedElts)
    return 1; // No demanded elts, better to assume we don't know anything.

  LLT DstTy = MRI.getType(R);
  const unsigned TyBits = DstTy.getScalarSizeInBits();

  // Handle the case where this is called on a register that does not have a
  // type constraint. This is unlikely to occur except by looking through copies
  // but it is possible for the initial register being queried to be in this
  // state.
  if (!DstTy.isValid())
    return 1;

  unsigned FirstAnswer = 1;
  switch (Opcode) {
  case TargetOpcode::COPY: {
    MachineOperand &Src = MI.getOperand(1);
    if (Src.getReg().isVirtual() && Src.getSubReg() == 0 &&
        MRI.getType(Src.getReg()).isValid()) {
      // Don't increment Depth for this one since we didn't do any work.
      return computeNumSignBits(Src.getReg(), DemandedElts, Depth);
    }

    return 1;
  }
  case TargetOpcode::G_SEXT: {
    Register Src = MI.getOperand(1).getReg();
    LLT SrcTy = MRI.getType(Src);
    unsigned Tmp = DstTy.getScalarSizeInBits() - SrcTy.getScalarSizeInBits();
    return computeNumSignBits(Src, DemandedElts, Depth + 1) + Tmp;
  }
  case TargetOpcode::G_SEXT_INREG: {
    // Max of the input and what this extends.
    Register Src = MI.getOperand(1).getReg();
    unsigned SrcBits = MI.getOperand(2).getImm();
    unsigned InRegBits = TyBits - SrcBits + 1;
    return std::max(computeNumSignBits(Src, DemandedElts, Depth + 1), InRegBits);
  }
<<<<<<< HEAD
=======
  case TargetOpcode::G_SEXTLOAD: {
    // FIXME: We need an in-memory type representation.
    if (DstTy.isVector())
      return 1;

    // e.g. i16->i32 = '17' bits known.
    const MachineMemOperand *MMO = *MI.memoperands_begin();
    return TyBits - MMO->getSizeInBits() + 1;
  }
  case TargetOpcode::G_ZEXTLOAD: {
    // FIXME: We need an in-memory type representation.
    if (DstTy.isVector())
      return 1;

    // e.g. i16->i32 = '16' bits known.
    const MachineMemOperand *MMO = *MI.memoperands_begin();
    return TyBits - MMO->getSizeInBits();
  }
>>>>>>> b1169bdb
  case TargetOpcode::G_TRUNC: {
    Register Src = MI.getOperand(1).getReg();
    LLT SrcTy = MRI.getType(Src);

    // Check if the sign bits of source go down as far as the truncated value.
    unsigned DstTyBits = DstTy.getScalarSizeInBits();
    unsigned NumSrcBits = SrcTy.getScalarSizeInBits();
    unsigned NumSrcSignBits = computeNumSignBits(Src, DemandedElts, Depth + 1);
    if (NumSrcSignBits > (NumSrcBits - DstTyBits))
      return NumSrcSignBits - (NumSrcBits - DstTyBits);
    break;
  }
  case TargetOpcode::G_SELECT: {
    return computeNumSignBitsMin(MI.getOperand(2).getReg(),
                                 MI.getOperand(3).getReg(), DemandedElts,
                                 Depth + 1);
  }
  case TargetOpcode::G_INTRINSIC:
  case TargetOpcode::G_INTRINSIC_W_SIDE_EFFECTS:
  default: {
    unsigned NumBits =
      TL.computeNumSignBitsForTargetInstr(*this, R, DemandedElts, MRI, Depth);
    if (NumBits > 1)
      FirstAnswer = std::max(FirstAnswer, NumBits);
    break;
  }
  }

  // Finally, if we can prove that the top bits of the result are 0's or 1's,
  // use this information.
  KnownBits Known = getKnownBits(R, DemandedElts, Depth);
  APInt Mask;
  if (Known.isNonNegative()) {        // sign bit is 0
    Mask = Known.Zero;
  } else if (Known.isNegative()) {  // sign bit is 1;
    Mask = Known.One;
  } else {
    // Nothing known.
    return FirstAnswer;
  }

  // Okay, we know that the sign bit in Mask is set.  Use CLO to determine
  // the number of identical bits in the top of the input value.
  Mask <<= Mask.getBitWidth() - TyBits;
  return std::max(FirstAnswer, Mask.countLeadingOnes());
}

unsigned GISelKnownBits::computeNumSignBits(Register R, unsigned Depth) {
  LLT Ty = MRI.getType(R);
  APInt DemandedElts = Ty.isVector()
                           ? APInt::getAllOnesValue(Ty.getNumElements())
                           : APInt(1, 1);
  return computeNumSignBits(R, DemandedElts, Depth);
}

void GISelKnownBitsAnalysis::getAnalysisUsage(AnalysisUsage &AU) const {
  AU.setPreservesAll();
  MachineFunctionPass::getAnalysisUsage(AU);
}

bool GISelKnownBitsAnalysis::runOnMachineFunction(MachineFunction &MF) {
  return false;
}<|MERGE_RESOLUTION|>--- conflicted
+++ resolved
@@ -309,13 +309,6 @@
     break;
   }
   case TargetOpcode::G_SMIN:
-<<<<<<< HEAD
-  case TargetOpcode::G_SMAX:
-  case TargetOpcode::G_UMIN:
-  case TargetOpcode::G_UMAX: {
-    computeKnownBitsMin(MI.getOperand(1).getReg(), MI.getOperand(2).getReg(),
-                        Known, DemandedElts, Depth + 1);
-=======
   case TargetOpcode::G_SMAX: {
     // TODO: Handle clamp pattern with number of sign bits
     computeKnownBitsMin(MI.getOperand(1).getReg(), MI.getOperand(2).getReg(),
@@ -351,7 +344,6 @@
     Known.Zero &= KnownRHS.Zero;
     Known.One &= KnownRHS.One;
     Known.One.setHighBits(LeadOne);
->>>>>>> b1169bdb
     break;
   }
   case TargetOpcode::G_FCMP:
@@ -457,8 +449,6 @@
     }
     break;
   }
-<<<<<<< HEAD
-=======
   case TargetOpcode::G_UNMERGE_VALUES: {
     Register NumOps = MI.getNumOperands();
     Register SrcReg = MI.getOperand(NumOps - 1).getReg();
@@ -489,7 +479,6 @@
     Known.reverseBits();
     break;
   }
->>>>>>> b1169bdb
   }
 
   assert(!Known.hasConflict() && "Bits known to be one AND zero?");
@@ -560,8 +549,6 @@
     unsigned InRegBits = TyBits - SrcBits + 1;
     return std::max(computeNumSignBits(Src, DemandedElts, Depth + 1), InRegBits);
   }
-<<<<<<< HEAD
-=======
   case TargetOpcode::G_SEXTLOAD: {
     // FIXME: We need an in-memory type representation.
     if (DstTy.isVector())
@@ -580,7 +567,6 @@
     const MachineMemOperand *MMO = *MI.memoperands_begin();
     return TyBits - MMO->getSizeInBits();
   }
->>>>>>> b1169bdb
   case TargetOpcode::G_TRUNC: {
     Register Src = MI.getOperand(1).getReg();
     LLT SrcTy = MRI.getType(Src);
