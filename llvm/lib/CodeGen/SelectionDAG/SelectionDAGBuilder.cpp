//===- SelectionDAGBuilder.cpp - Selection-DAG building -------------------===//
//
// Part of the LLVM Project, under the Apache License v2.0 with LLVM Exceptions.
// See https://llvm.org/LICENSE.txt for license information.
// SPDX-License-Identifier: Apache-2.0 WITH LLVM-exception
//
//===----------------------------------------------------------------------===//
//
// This implements routines for translating from LLVM IR into SelectionDAG IR.
//
//===----------------------------------------------------------------------===//

#include "SelectionDAGBuilder.h"
#include "SDNodeDbgValue.h"
#include "llvm/ADT/APFloat.h"
#include "llvm/ADT/APInt.h"
#include "llvm/ADT/BitVector.h"
#include "llvm/ADT/None.h"
#include "llvm/ADT/Optional.h"
#include "llvm/ADT/STLExtras.h"
#include "llvm/ADT/SmallPtrSet.h"
#include "llvm/ADT/SmallSet.h"
#include "llvm/ADT/StringRef.h"
#include "llvm/ADT/Triple.h"
#include "llvm/ADT/Twine.h"
#include "llvm/Analysis/AliasAnalysis.h"
#include "llvm/Analysis/BranchProbabilityInfo.h"
#include "llvm/Analysis/ConstantFolding.h"
#include "llvm/Analysis/EHPersonalities.h"
#include "llvm/Analysis/Loads.h"
#include "llvm/Analysis/MemoryLocation.h"
#include "llvm/Analysis/TargetLibraryInfo.h"
#include "llvm/Analysis/ValueTracking.h"
#include "llvm/CodeGen/Analysis.h"
#include "llvm/CodeGen/CodeGenCommonISel.h"
#include "llvm/CodeGen/FunctionLoweringInfo.h"
#include "llvm/CodeGen/GCMetadata.h"
#include "llvm/CodeGen/MachineBasicBlock.h"
#include "llvm/CodeGen/MachineFrameInfo.h"
#include "llvm/CodeGen/MachineFunction.h"
#include "llvm/CodeGen/MachineInstrBuilder.h"
#include "llvm/CodeGen/MachineInstrBundleIterator.h"
#include "llvm/CodeGen/MachineMemOperand.h"
#include "llvm/CodeGen/MachineModuleInfo.h"
#include "llvm/CodeGen/MachineOperand.h"
#include "llvm/CodeGen/MachineRegisterInfo.h"
#include "llvm/CodeGen/RuntimeLibcalls.h"
#include "llvm/CodeGen/SelectionDAG.h"
#include "llvm/CodeGen/SelectionDAGTargetInfo.h"
#include "llvm/CodeGen/StackMaps.h"
#include "llvm/CodeGen/SwiftErrorValueTracking.h"
#include "llvm/CodeGen/TargetFrameLowering.h"
#include "llvm/CodeGen/TargetInstrInfo.h"
#include "llvm/CodeGen/TargetOpcodes.h"
#include "llvm/CodeGen/TargetRegisterInfo.h"
#include "llvm/CodeGen/TargetSubtargetInfo.h"
#include "llvm/CodeGen/WinEHFuncInfo.h"
#include "llvm/IR/Argument.h"
#include "llvm/IR/Attributes.h"
#include "llvm/IR/BasicBlock.h"
#include "llvm/IR/CFG.h"
#include "llvm/IR/CallingConv.h"
#include "llvm/IR/Constant.h"
#include "llvm/IR/ConstantRange.h"
#include "llvm/IR/Constants.h"
#include "llvm/IR/DataLayout.h"
#include "llvm/IR/DebugInfoMetadata.h"
#include "llvm/IR/DerivedTypes.h"
#include "llvm/IR/DiagnosticInfo.h"
#include "llvm/IR/Function.h"
#include "llvm/IR/GetElementPtrTypeIterator.h"
#include "llvm/IR/InlineAsm.h"
#include "llvm/IR/InstrTypes.h"
#include "llvm/IR/Instructions.h"
#include "llvm/IR/IntrinsicInst.h"
#include "llvm/IR/Intrinsics.h"
#include "llvm/IR/IntrinsicsAArch64.h"
#include "llvm/IR/IntrinsicsWebAssembly.h"
#include "llvm/IR/LLVMContext.h"
#include "llvm/IR/Metadata.h"
#include "llvm/IR/Module.h"
#include "llvm/IR/Operator.h"
#include "llvm/IR/PatternMatch.h"
#include "llvm/IR/Statepoint.h"
#include "llvm/IR/Type.h"
#include "llvm/IR/User.h"
#include "llvm/IR/Value.h"
#include "llvm/MC/MCContext.h"
#include "llvm/Support/AtomicOrdering.h"
#include "llvm/Support/Casting.h"
#include "llvm/Support/CommandLine.h"
#include "llvm/Support/Compiler.h"
#include "llvm/Support/Debug.h"
#include "llvm/Support/MathExtras.h"
#include "llvm/Support/raw_ostream.h"
#include "llvm/Target/TargetIntrinsicInfo.h"
#include "llvm/Target/TargetMachine.h"
#include "llvm/Target/TargetOptions.h"
#include "llvm/Transforms/Utils/Local.h"
#include <cstddef>
#include <iterator>
#include <limits>
#include <tuple>

using namespace llvm;
using namespace PatternMatch;
using namespace SwitchCG;

#define DEBUG_TYPE "isel"

/// LimitFloatPrecision - Generate low-precision inline sequences for
/// some float libcalls (6, 8 or 12 bits).
static unsigned LimitFloatPrecision;

static cl::opt<bool>
    InsertAssertAlign("insert-assert-align", cl::init(true),
                      cl::desc("Insert the experimental `assertalign` node."),
                      cl::ReallyHidden);

static cl::opt<unsigned, true>
    LimitFPPrecision("limit-float-precision",
                     cl::desc("Generate low-precision inline sequences "
                              "for some float libcalls"),
                     cl::location(LimitFloatPrecision), cl::Hidden,
                     cl::init(0));

static cl::opt<unsigned> SwitchPeelThreshold(
    "switch-peel-threshold", cl::Hidden, cl::init(66),
    cl::desc("Set the case probability threshold for peeling the case from a "
             "switch statement. A value greater than 100 will void this "
             "optimization"));

// Limit the width of DAG chains. This is important in general to prevent
// DAG-based analysis from blowing up. For example, alias analysis and
// load clustering may not complete in reasonable time. It is difficult to
// recognize and avoid this situation within each individual analysis, and
// future analyses are likely to have the same behavior. Limiting DAG width is
// the safe approach and will be especially important with global DAGs.
//
// MaxParallelChains default is arbitrarily high to avoid affecting
// optimization, but could be lowered to improve compile time. Any ld-ld-st-st
// sequence over this should have been converted to llvm.memcpy by the
// frontend. It is easy to induce this behavior with .ll code such as:
// %buffer = alloca [4096 x i8]
// %data = load [4096 x i8]* %argPtr
// store [4096 x i8] %data, [4096 x i8]* %buffer
static const unsigned MaxParallelChains = 64;

static SDValue getCopyFromPartsVector(SelectionDAG &DAG, const SDLoc &DL,
                                      const SDValue *Parts, unsigned NumParts,
                                      MVT PartVT, EVT ValueVT, const Value *V,
                                      Optional<CallingConv::ID> CC);

/// getCopyFromParts - Create a value that contains the specified legal parts
/// combined into the value they represent.  If the parts combine to a type
/// larger than ValueVT then AssertOp can be used to specify whether the extra
/// bits are known to be zero (ISD::AssertZext) or sign extended from ValueVT
/// (ISD::AssertSext).
static SDValue getCopyFromParts(SelectionDAG &DAG, const SDLoc &DL,
                                const SDValue *Parts, unsigned NumParts,
                                MVT PartVT, EVT ValueVT, const Value *V,
                                Optional<CallingConv::ID> CC = None,
                                Optional<ISD::NodeType> AssertOp = None) {
  // Let the target assemble the parts if it wants to
  const TargetLowering &TLI = DAG.getTargetLoweringInfo();
  if (SDValue Val = TLI.joinRegisterPartsIntoValue(DAG, DL, Parts, NumParts,
                                                   PartVT, ValueVT, CC))
    return Val;

  if (ValueVT.isVector())
    return getCopyFromPartsVector(DAG, DL, Parts, NumParts, PartVT, ValueVT, V,
                                  CC);

  assert(NumParts > 0 && "No parts to assemble!");
  SDValue Val = Parts[0];

  if (NumParts > 1) {
    // Assemble the value from multiple parts.
    if (ValueVT.isInteger()) {
      unsigned PartBits = PartVT.getSizeInBits();
      unsigned ValueBits = ValueVT.getSizeInBits();

      // Assemble the power of 2 part.
      unsigned RoundParts =
          (NumParts & (NumParts - 1)) ? 1 << Log2_32(NumParts) : NumParts;
      unsigned RoundBits = PartBits * RoundParts;
      EVT RoundVT = RoundBits == ValueBits ?
        ValueVT : EVT::getIntegerVT(*DAG.getContext(), RoundBits);
      SDValue Lo, Hi;

      EVT HalfVT = EVT::getIntegerVT(*DAG.getContext(), RoundBits/2);

      if (RoundParts > 2) {
        Lo = getCopyFromParts(DAG, DL, Parts, RoundParts / 2,
                              PartVT, HalfVT, V);
        Hi = getCopyFromParts(DAG, DL, Parts + RoundParts / 2,
                              RoundParts / 2, PartVT, HalfVT, V);
      } else {
        Lo = DAG.getNode(ISD::BITCAST, DL, HalfVT, Parts[0]);
        Hi = DAG.getNode(ISD::BITCAST, DL, HalfVT, Parts[1]);
      }

      if (DAG.getDataLayout().isBigEndian())
        std::swap(Lo, Hi);

      Val = DAG.getNode(ISD::BUILD_PAIR, DL, RoundVT, Lo, Hi);

      if (RoundParts < NumParts) {
        // Assemble the trailing non-power-of-2 part.
        unsigned OddParts = NumParts - RoundParts;
        EVT OddVT = EVT::getIntegerVT(*DAG.getContext(), OddParts * PartBits);
        Hi = getCopyFromParts(DAG, DL, Parts + RoundParts, OddParts, PartVT,
                              OddVT, V, CC);

        // Combine the round and odd parts.
        Lo = Val;
        if (DAG.getDataLayout().isBigEndian())
          std::swap(Lo, Hi);
        EVT TotalVT = EVT::getIntegerVT(*DAG.getContext(), NumParts * PartBits);
        Hi = DAG.getNode(ISD::ANY_EXTEND, DL, TotalVT, Hi);
        Hi = DAG.getNode(ISD::SHL, DL, TotalVT, Hi,
                         DAG.getConstant(Lo.getValueSizeInBits(), DL,
                                         TLI.getShiftAmountTy(
                                             TotalVT, DAG.getDataLayout())));
        Lo = DAG.getNode(ISD::ZERO_EXTEND, DL, TotalVT, Lo);
        Val = DAG.getNode(ISD::OR, DL, TotalVT, Lo, Hi);
      }
    } else if (PartVT.isFloatingPoint()) {
      // FP split into multiple FP parts (for ppcf128)
      assert(ValueVT == EVT(MVT::ppcf128) && PartVT == MVT::f64 &&
             "Unexpected split");
      SDValue Lo, Hi;
      Lo = DAG.getNode(ISD::BITCAST, DL, EVT(MVT::f64), Parts[0]);
      Hi = DAG.getNode(ISD::BITCAST, DL, EVT(MVT::f64), Parts[1]);
      if (TLI.hasBigEndianPartOrdering(ValueVT, DAG.getDataLayout()))
        std::swap(Lo, Hi);
      Val = DAG.getNode(ISD::BUILD_PAIR, DL, ValueVT, Lo, Hi);
    } else {
      // FP split into integer parts (soft fp)
      assert(ValueVT.isFloatingPoint() && PartVT.isInteger() &&
             !PartVT.isVector() && "Unexpected split");
      EVT IntVT = EVT::getIntegerVT(*DAG.getContext(), ValueVT.getSizeInBits());
      Val = getCopyFromParts(DAG, DL, Parts, NumParts, PartVT, IntVT, V, CC);
    }
  }

  // There is now one part, held in Val.  Correct it to match ValueVT.
  // PartEVT is the type of the register class that holds the value.
  // ValueVT is the type of the inline asm operation.
  EVT PartEVT = Val.getValueType();

  if (PartEVT == ValueVT)
    return Val;

  if (PartEVT.isInteger() && ValueVT.isFloatingPoint() &&
      ValueVT.bitsLT(PartEVT)) {
    // For an FP value in an integer part, we need to truncate to the right
    // width first.
    PartEVT = EVT::getIntegerVT(*DAG.getContext(),  ValueVT.getSizeInBits());
    Val = DAG.getNode(ISD::TRUNCATE, DL, PartEVT, Val);
  }

  // Handle types that have the same size.
  if (PartEVT.getSizeInBits() == ValueVT.getSizeInBits())
    return DAG.getNode(ISD::BITCAST, DL, ValueVT, Val);

  // Handle types with different sizes.
  if (PartEVT.isInteger() && ValueVT.isInteger()) {
    if (ValueVT.bitsLT(PartEVT)) {
      // For a truncate, see if we have any information to
      // indicate whether the truncated bits will always be
      // zero or sign-extension.
      if (AssertOp)
        Val = DAG.getNode(*AssertOp, DL, PartEVT, Val,
                          DAG.getValueType(ValueVT));
      return DAG.getNode(ISD::TRUNCATE, DL, ValueVT, Val);
    }
    return DAG.getNode(ISD::ANY_EXTEND, DL, ValueVT, Val);
  }

  if (PartEVT.isFloatingPoint() && ValueVT.isFloatingPoint()) {
    // FP_ROUND's are always exact here.
    if (ValueVT.bitsLT(Val.getValueType()))
      return DAG.getNode(
          ISD::FP_ROUND, DL, ValueVT, Val,
          DAG.getTargetConstant(1, DL, TLI.getPointerTy(DAG.getDataLayout())));

    return DAG.getNode(ISD::FP_EXTEND, DL, ValueVT, Val);
  }

  // Handle MMX to a narrower integer type by bitcasting MMX to integer and
  // then truncating.
  if (PartEVT == MVT::x86mmx && ValueVT.isInteger() &&
      ValueVT.bitsLT(PartEVT)) {
    Val = DAG.getNode(ISD::BITCAST, DL, MVT::i64, Val);
    return DAG.getNode(ISD::TRUNCATE, DL, ValueVT, Val);
  }

  report_fatal_error("Unknown mismatch in getCopyFromParts!");
}

static void diagnosePossiblyInvalidConstraint(LLVMContext &Ctx, const Value *V,
                                              const Twine &ErrMsg) {
  const Instruction *I = dyn_cast_or_null<Instruction>(V);
  if (!V)
    return Ctx.emitError(ErrMsg);

  const char *AsmError = ", possible invalid constraint for vector type";
  if (const CallInst *CI = dyn_cast<CallInst>(I))
    if (CI->isInlineAsm())
      return Ctx.emitError(I, ErrMsg + AsmError);

  return Ctx.emitError(I, ErrMsg);
}

/// getCopyFromPartsVector - Create a value that contains the specified legal
/// parts combined into the value they represent.  If the parts combine to a
/// type larger than ValueVT then AssertOp can be used to specify whether the
/// extra bits are known to be zero (ISD::AssertZext) or sign extended from
/// ValueVT (ISD::AssertSext).
static SDValue getCopyFromPartsVector(SelectionDAG &DAG, const SDLoc &DL,
                                      const SDValue *Parts, unsigned NumParts,
                                      MVT PartVT, EVT ValueVT, const Value *V,
                                      Optional<CallingConv::ID> CallConv) {
  assert(ValueVT.isVector() && "Not a vector value");
  assert(NumParts > 0 && "No parts to assemble!");
  const bool IsABIRegCopy = CallConv.has_value();

  const TargetLowering &TLI = DAG.getTargetLoweringInfo();
  SDValue Val = Parts[0];

  // Handle a multi-element vector.
  if (NumParts > 1) {
    EVT IntermediateVT;
    MVT RegisterVT;
    unsigned NumIntermediates;
    unsigned NumRegs;

    if (IsABIRegCopy) {
      NumRegs = TLI.getVectorTypeBreakdownForCallingConv(
          *DAG.getContext(), *CallConv, ValueVT, IntermediateVT,
          NumIntermediates, RegisterVT);
    } else {
      NumRegs =
          TLI.getVectorTypeBreakdown(*DAG.getContext(), ValueVT, IntermediateVT,
                                     NumIntermediates, RegisterVT);
    }

    assert(NumRegs == NumParts && "Part count doesn't match vector breakdown!");
    NumParts = NumRegs; // Silence a compiler warning.
    assert(RegisterVT == PartVT && "Part type doesn't match vector breakdown!");
    assert(RegisterVT.getSizeInBits() ==
           Parts[0].getSimpleValueType().getSizeInBits() &&
           "Part type sizes don't match!");

    // Assemble the parts into intermediate operands.
    SmallVector<SDValue, 8> Ops(NumIntermediates);
    if (NumIntermediates == NumParts) {
      // If the register was not expanded, truncate or copy the value,
      // as appropriate.
      for (unsigned i = 0; i != NumParts; ++i)
        Ops[i] = getCopyFromParts(DAG, DL, &Parts[i], 1,
                                  PartVT, IntermediateVT, V, CallConv);
    } else if (NumParts > 0) {
      // If the intermediate type was expanded, build the intermediate
      // operands from the parts.
      assert(NumParts % NumIntermediates == 0 &&
             "Must expand into a divisible number of parts!");
      unsigned Factor = NumParts / NumIntermediates;
      for (unsigned i = 0; i != NumIntermediates; ++i)
        Ops[i] = getCopyFromParts(DAG, DL, &Parts[i * Factor], Factor,
                                  PartVT, IntermediateVT, V, CallConv);
    }

    // Build a vector with BUILD_VECTOR or CONCAT_VECTORS from the
    // intermediate operands.
    EVT BuiltVectorTy =
        IntermediateVT.isVector()
            ? EVT::getVectorVT(
                  *DAG.getContext(), IntermediateVT.getScalarType(),
                  IntermediateVT.getVectorElementCount() * NumParts)
            : EVT::getVectorVT(*DAG.getContext(),
                               IntermediateVT.getScalarType(),
                               NumIntermediates);
    Val = DAG.getNode(IntermediateVT.isVector() ? ISD::CONCAT_VECTORS
                                                : ISD::BUILD_VECTOR,
                      DL, BuiltVectorTy, Ops);
  }

  // There is now one part, held in Val.  Correct it to match ValueVT.
  EVT PartEVT = Val.getValueType();

  if (PartEVT == ValueVT)
    return Val;

  if (PartEVT.isVector()) {
    // Vector/Vector bitcast.
    if (ValueVT.getSizeInBits() == PartEVT.getSizeInBits())
      return DAG.getNode(ISD::BITCAST, DL, ValueVT, Val);

    // If the element type of the source/dest vectors are the same, but the
    // parts vector has more elements than the value vector, then we have a
    // vector widening case (e.g. <2 x float> -> <4 x float>).  Extract the
    // elements we want.
    if (PartEVT.getVectorElementCount() != ValueVT.getVectorElementCount()) {
      assert((PartEVT.getVectorElementCount().getKnownMinValue() >
              ValueVT.getVectorElementCount().getKnownMinValue()) &&
             (PartEVT.getVectorElementCount().isScalable() ==
              ValueVT.getVectorElementCount().isScalable()) &&
             "Cannot narrow, it would be a lossy transformation");
      PartEVT =
          EVT::getVectorVT(*DAG.getContext(), PartEVT.getVectorElementType(),
                           ValueVT.getVectorElementCount());
      Val = DAG.getNode(ISD::EXTRACT_SUBVECTOR, DL, PartEVT, Val,
                        DAG.getVectorIdxConstant(0, DL));
      if (PartEVT == ValueVT)
        return Val;
    }

    // Promoted vector extract
    return DAG.getAnyExtOrTrunc(Val, DL, ValueVT);
  }

  // Trivial bitcast if the types are the same size and the destination
  // vector type is legal.
  if (PartEVT.getSizeInBits() == ValueVT.getSizeInBits() &&
      TLI.isTypeLegal(ValueVT))
    return DAG.getNode(ISD::BITCAST, DL, ValueVT, Val);

  if (ValueVT.getVectorNumElements() != 1) {
     // Certain ABIs require that vectors are passed as integers. For vectors
     // are the same size, this is an obvious bitcast.
     if (ValueVT.getSizeInBits() == PartEVT.getSizeInBits()) {
       return DAG.getNode(ISD::BITCAST, DL, ValueVT, Val);
     } else if (ValueVT.bitsLT(PartEVT)) {
       const uint64_t ValueSize = ValueVT.getFixedSizeInBits();
       EVT IntermediateType = EVT::getIntegerVT(*DAG.getContext(), ValueSize);
       // Drop the extra bits.
       Val = DAG.getNode(ISD::TRUNCATE, DL, IntermediateType, Val);
       return DAG.getBitcast(ValueVT, Val);
     }

     diagnosePossiblyInvalidConstraint(
         *DAG.getContext(), V, "non-trivial scalar-to-vector conversion");
     return DAG.getUNDEF(ValueVT);
  }

  // Handle cases such as i8 -> <1 x i1>
  EVT ValueSVT = ValueVT.getVectorElementType();
  if (ValueVT.getVectorNumElements() == 1 && ValueSVT != PartEVT) {
    unsigned ValueSize = ValueSVT.getSizeInBits();
    if (ValueSize == PartEVT.getSizeInBits()) {
      Val = DAG.getNode(ISD::BITCAST, DL, ValueSVT, Val);
    } else if (ValueSVT.isFloatingPoint() && PartEVT.isInteger()) {
      // It's possible a scalar floating point type gets softened to integer and
      // then promoted to a larger integer. If PartEVT is the larger integer
      // we need to truncate it and then bitcast to the FP type.
      assert(ValueSVT.bitsLT(PartEVT) && "Unexpected types");
      EVT IntermediateType = EVT::getIntegerVT(*DAG.getContext(), ValueSize);
      Val = DAG.getNode(ISD::TRUNCATE, DL, IntermediateType, Val);
      Val = DAG.getBitcast(ValueSVT, Val);
    } else {
      Val = ValueVT.isFloatingPoint()
                ? DAG.getFPExtendOrRound(Val, DL, ValueSVT)
                : DAG.getAnyExtOrTrunc(Val, DL, ValueSVT);
    }
  }

  return DAG.getBuildVector(ValueVT, DL, Val);
}

static void getCopyToPartsVector(SelectionDAG &DAG, const SDLoc &dl,
                                 SDValue Val, SDValue *Parts, unsigned NumParts,
                                 MVT PartVT, const Value *V,
                                 Optional<CallingConv::ID> CallConv);

/// getCopyToParts - Create a series of nodes that contain the specified value
/// split into legal parts.  If the parts contain more bits than Val, then, for
/// integers, ExtendKind can be used to specify how to generate the extra bits.
static void getCopyToParts(SelectionDAG &DAG, const SDLoc &DL, SDValue Val,
                           SDValue *Parts, unsigned NumParts, MVT PartVT,
                           const Value *V,
                           Optional<CallingConv::ID> CallConv = None,
                           ISD::NodeType ExtendKind = ISD::ANY_EXTEND) {
  // Let the target split the parts if it wants to
  const TargetLowering &TLI = DAG.getTargetLoweringInfo();
  if (TLI.splitValueIntoRegisterParts(DAG, DL, Val, Parts, NumParts, PartVT,
                                      CallConv))
    return;
  EVT ValueVT = Val.getValueType();

  // Handle the vector case separately.
  if (ValueVT.isVector())
    return getCopyToPartsVector(DAG, DL, Val, Parts, NumParts, PartVT, V,
                                CallConv);

  unsigned PartBits = PartVT.getSizeInBits();
  unsigned OrigNumParts = NumParts;
  assert(DAG.getTargetLoweringInfo().isTypeLegal(PartVT) &&
         "Copying to an illegal type!");

  if (NumParts == 0)
    return;

  assert(!ValueVT.isVector() && "Vector case handled elsewhere");
  EVT PartEVT = PartVT;
  if (PartEVT == ValueVT) {
    assert(NumParts == 1 && "No-op copy with multiple parts!");
    Parts[0] = Val;
    return;
  }

  if (NumParts * PartBits > ValueVT.getSizeInBits()) {
    // If the parts cover more bits than the value has, promote the value.
    if (PartVT.isFloatingPoint() && ValueVT.isFloatingPoint()) {
      assert(NumParts == 1 && "Do not know what to promote to!");
      Val = DAG.getNode(ISD::FP_EXTEND, DL, PartVT, Val);
    } else {
      if (ValueVT.isFloatingPoint()) {
        // FP values need to be bitcast, then extended if they are being put
        // into a larger container.
        ValueVT = EVT::getIntegerVT(*DAG.getContext(),  ValueVT.getSizeInBits());
        Val = DAG.getNode(ISD::BITCAST, DL, ValueVT, Val);
      }
      assert((PartVT.isInteger() || PartVT == MVT::x86mmx) &&
             ValueVT.isInteger() &&
             "Unknown mismatch!");
      ValueVT = EVT::getIntegerVT(*DAG.getContext(), NumParts * PartBits);
      Val = DAG.getNode(ExtendKind, DL, ValueVT, Val);
      if (PartVT == MVT::x86mmx)
        Val = DAG.getNode(ISD::BITCAST, DL, PartVT, Val);
    }
  } else if (PartBits == ValueVT.getSizeInBits()) {
    // Different types of the same size.
    assert(NumParts == 1 && PartEVT != ValueVT);
    Val = DAG.getNode(ISD::BITCAST, DL, PartVT, Val);
  } else if (NumParts * PartBits < ValueVT.getSizeInBits()) {
    // If the parts cover less bits than value has, truncate the value.
    assert((PartVT.isInteger() || PartVT == MVT::x86mmx) &&
           ValueVT.isInteger() &&
           "Unknown mismatch!");
    ValueVT = EVT::getIntegerVT(*DAG.getContext(), NumParts * PartBits);
    Val = DAG.getNode(ISD::TRUNCATE, DL, ValueVT, Val);
    if (PartVT == MVT::x86mmx)
      Val = DAG.getNode(ISD::BITCAST, DL, PartVT, Val);
  }

  // The value may have changed - recompute ValueVT.
  ValueVT = Val.getValueType();
  assert(NumParts * PartBits == ValueVT.getSizeInBits() &&
         "Failed to tile the value with PartVT!");

  if (NumParts == 1) {
    if (PartEVT != ValueVT) {
      diagnosePossiblyInvalidConstraint(*DAG.getContext(), V,
                                        "scalar-to-vector conversion failed");
      Val = DAG.getNode(ISD::BITCAST, DL, PartVT, Val);
    }

    Parts[0] = Val;
    return;
  }

  // Expand the value into multiple parts.
  if (NumParts & (NumParts - 1)) {
    // The number of parts is not a power of 2.  Split off and copy the tail.
    assert(PartVT.isInteger() && ValueVT.isInteger() &&
           "Do not know what to expand to!");
    unsigned RoundParts = 1 << Log2_32(NumParts);
    unsigned RoundBits = RoundParts * PartBits;
    unsigned OddParts = NumParts - RoundParts;
    SDValue OddVal = DAG.getNode(ISD::SRL, DL, ValueVT, Val,
      DAG.getShiftAmountConstant(RoundBits, ValueVT, DL));

    getCopyToParts(DAG, DL, OddVal, Parts + RoundParts, OddParts, PartVT, V,
                   CallConv);

    if (DAG.getDataLayout().isBigEndian())
      // The odd parts were reversed by getCopyToParts - unreverse them.
      std::reverse(Parts + RoundParts, Parts + NumParts);

    NumParts = RoundParts;
    ValueVT = EVT::getIntegerVT(*DAG.getContext(), NumParts * PartBits);
    Val = DAG.getNode(ISD::TRUNCATE, DL, ValueVT, Val);
  }

  // The number of parts is a power of 2.  Repeatedly bisect the value using
  // EXTRACT_ELEMENT.
  Parts[0] = DAG.getNode(ISD::BITCAST, DL,
                         EVT::getIntegerVT(*DAG.getContext(),
                                           ValueVT.getSizeInBits()),
                         Val);

  for (unsigned StepSize = NumParts; StepSize > 1; StepSize /= 2) {
    for (unsigned i = 0; i < NumParts; i += StepSize) {
      unsigned ThisBits = StepSize * PartBits / 2;
      EVT ThisVT = EVT::getIntegerVT(*DAG.getContext(), ThisBits);
      SDValue &Part0 = Parts[i];
      SDValue &Part1 = Parts[i+StepSize/2];

      Part1 = DAG.getNode(ISD::EXTRACT_ELEMENT, DL,
                          ThisVT, Part0, DAG.getIntPtrConstant(1, DL));
      Part0 = DAG.getNode(ISD::EXTRACT_ELEMENT, DL,
                          ThisVT, Part0, DAG.getIntPtrConstant(0, DL));

      if (ThisBits == PartBits && ThisVT != PartVT) {
        Part0 = DAG.getNode(ISD::BITCAST, DL, PartVT, Part0);
        Part1 = DAG.getNode(ISD::BITCAST, DL, PartVT, Part1);
      }
    }
  }

  if (DAG.getDataLayout().isBigEndian())
    std::reverse(Parts, Parts + OrigNumParts);
}

static SDValue widenVectorToPartType(SelectionDAG &DAG, SDValue Val,
                                     const SDLoc &DL, EVT PartVT) {
  if (!PartVT.isVector())
    return SDValue();

  EVT ValueVT = Val.getValueType();
  ElementCount PartNumElts = PartVT.getVectorElementCount();
  ElementCount ValueNumElts = ValueVT.getVectorElementCount();

  // We only support widening vectors with equivalent element types and
  // fixed/scalable properties. If a target needs to widen a fixed-length type
  // to a scalable one, it should be possible to use INSERT_SUBVECTOR below.
  if (ElementCount::isKnownLE(PartNumElts, ValueNumElts) ||
      PartNumElts.isScalable() != ValueNumElts.isScalable() ||
      PartVT.getVectorElementType() != ValueVT.getVectorElementType())
    return SDValue();

  // Widening a scalable vector to another scalable vector is done by inserting
  // the vector into a larger undef one.
  if (PartNumElts.isScalable())
    return DAG.getNode(ISD::INSERT_SUBVECTOR, DL, PartVT, DAG.getUNDEF(PartVT),
                       Val, DAG.getVectorIdxConstant(0, DL));

  EVT ElementVT = PartVT.getVectorElementType();
  // Vector widening case, e.g. <2 x float> -> <4 x float>.  Shuffle in
  // undef elements.
  SmallVector<SDValue, 16> Ops;
  DAG.ExtractVectorElements(Val, Ops);
  SDValue EltUndef = DAG.getUNDEF(ElementVT);
  Ops.append((PartNumElts - ValueNumElts).getFixedValue(), EltUndef);

  // FIXME: Use CONCAT for 2x -> 4x.
  return DAG.getBuildVector(PartVT, DL, Ops);
}

/// getCopyToPartsVector - Create a series of nodes that contain the specified
/// value split into legal parts.
static void getCopyToPartsVector(SelectionDAG &DAG, const SDLoc &DL,
                                 SDValue Val, SDValue *Parts, unsigned NumParts,
                                 MVT PartVT, const Value *V,
                                 Optional<CallingConv::ID> CallConv) {
  EVT ValueVT = Val.getValueType();
  assert(ValueVT.isVector() && "Not a vector");
  const TargetLowering &TLI = DAG.getTargetLoweringInfo();
  const bool IsABIRegCopy = CallConv.has_value();

  if (NumParts == 1) {
    EVT PartEVT = PartVT;
    if (PartEVT == ValueVT) {
      // Nothing to do.
    } else if (PartVT.getSizeInBits() == ValueVT.getSizeInBits()) {
      // Bitconvert vector->vector case.
      Val = DAG.getNode(ISD::BITCAST, DL, PartVT, Val);
    } else if (SDValue Widened = widenVectorToPartType(DAG, Val, DL, PartVT)) {
      Val = Widened;
    } else if (PartVT.isVector() &&
               PartEVT.getVectorElementType().bitsGE(
                   ValueVT.getVectorElementType()) &&
               PartEVT.getVectorElementCount() ==
                   ValueVT.getVectorElementCount()) {

      // Promoted vector extract
      Val = DAG.getAnyExtOrTrunc(Val, DL, PartVT);
    } else if (PartEVT.isVector() &&
               PartEVT.getVectorElementType() !=
                   ValueVT.getVectorElementType() &&
               TLI.getTypeAction(*DAG.getContext(), ValueVT) ==
                   TargetLowering::TypeWidenVector) {
      // Combination of widening and promotion.
      EVT WidenVT =
          EVT::getVectorVT(*DAG.getContext(), ValueVT.getVectorElementType(),
                           PartVT.getVectorElementCount());
      SDValue Widened = widenVectorToPartType(DAG, Val, DL, WidenVT);
      Val = DAG.getAnyExtOrTrunc(Widened, DL, PartVT);
    } else {
      // Don't extract an integer from a float vector. This can happen if the
      // FP type gets softened to integer and then promoted. The promotion
      // prevents it from being picked up by the earlier bitcast case.
      if (ValueVT.getVectorElementCount().isScalar() &&
          (!ValueVT.isFloatingPoint() || !PartVT.isInteger())) {
        Val = DAG.getNode(ISD::EXTRACT_VECTOR_ELT, DL, PartVT, Val,
                          DAG.getVectorIdxConstant(0, DL));
      } else {
        uint64_t ValueSize = ValueVT.getFixedSizeInBits();
        assert(PartVT.getFixedSizeInBits() > ValueSize &&
               "lossy conversion of vector to scalar type");
        EVT IntermediateType = EVT::getIntegerVT(*DAG.getContext(), ValueSize);
        Val = DAG.getBitcast(IntermediateType, Val);
        Val = DAG.getAnyExtOrTrunc(Val, DL, PartVT);
      }
    }

    assert(Val.getValueType() == PartVT && "Unexpected vector part value type");
    Parts[0] = Val;
    return;
  }

  // Handle a multi-element vector.
  EVT IntermediateVT;
  MVT RegisterVT;
  unsigned NumIntermediates;
  unsigned NumRegs;
  if (IsABIRegCopy) {
    NumRegs = TLI.getVectorTypeBreakdownForCallingConv(
        *DAG.getContext(), CallConv.value(), ValueVT, IntermediateVT,
        NumIntermediates, RegisterVT);
  } else {
    NumRegs =
        TLI.getVectorTypeBreakdown(*DAG.getContext(), ValueVT, IntermediateVT,
                                   NumIntermediates, RegisterVT);
  }

  assert(NumRegs == NumParts && "Part count doesn't match vector breakdown!");
  NumParts = NumRegs; // Silence a compiler warning.
  assert(RegisterVT == PartVT && "Part type doesn't match vector breakdown!");

  assert(IntermediateVT.isScalableVector() == ValueVT.isScalableVector() &&
         "Mixing scalable and fixed vectors when copying in parts");

  Optional<ElementCount> DestEltCnt;

  if (IntermediateVT.isVector())
    DestEltCnt = IntermediateVT.getVectorElementCount() * NumIntermediates;
  else
    DestEltCnt = ElementCount::getFixed(NumIntermediates);

  EVT BuiltVectorTy = EVT::getVectorVT(
      *DAG.getContext(), IntermediateVT.getScalarType(), *DestEltCnt);

  if (ValueVT == BuiltVectorTy) {
    // Nothing to do.
  } else if (ValueVT.getSizeInBits() == BuiltVectorTy.getSizeInBits()) {
    // Bitconvert vector->vector case.
    Val = DAG.getNode(ISD::BITCAST, DL, BuiltVectorTy, Val);
  } else {
    if (BuiltVectorTy.getVectorElementType().bitsGT(
            ValueVT.getVectorElementType())) {
      // Integer promotion.
      ValueVT = EVT::getVectorVT(*DAG.getContext(),
                                 BuiltVectorTy.getVectorElementType(),
                                 ValueVT.getVectorElementCount());
      Val = DAG.getNode(ISD::ANY_EXTEND, DL, ValueVT, Val);
    }

    if (SDValue Widened = widenVectorToPartType(DAG, Val, DL, BuiltVectorTy)) {
      Val = Widened;
    }
  }

  assert(Val.getValueType() == BuiltVectorTy && "Unexpected vector value type");

  // Split the vector into intermediate operands.
  SmallVector<SDValue, 8> Ops(NumIntermediates);
  for (unsigned i = 0; i != NumIntermediates; ++i) {
    if (IntermediateVT.isVector()) {
      // This does something sensible for scalable vectors - see the
      // definition of EXTRACT_SUBVECTOR for further details.
      unsigned IntermediateNumElts = IntermediateVT.getVectorMinNumElements();
      Ops[i] =
          DAG.getNode(ISD::EXTRACT_SUBVECTOR, DL, IntermediateVT, Val,
                      DAG.getVectorIdxConstant(i * IntermediateNumElts, DL));
    } else {
      Ops[i] = DAG.getNode(ISD::EXTRACT_VECTOR_ELT, DL, IntermediateVT, Val,
                           DAG.getVectorIdxConstant(i, DL));
    }
  }

  // Split the intermediate operands into legal parts.
  if (NumParts == NumIntermediates) {
    // If the register was not expanded, promote or copy the value,
    // as appropriate.
    for (unsigned i = 0; i != NumParts; ++i)
      getCopyToParts(DAG, DL, Ops[i], &Parts[i], 1, PartVT, V, CallConv);
  } else if (NumParts > 0) {
    // If the intermediate type was expanded, split each the value into
    // legal parts.
    assert(NumIntermediates != 0 && "division by zero");
    assert(NumParts % NumIntermediates == 0 &&
           "Must expand into a divisible number of parts!");
    unsigned Factor = NumParts / NumIntermediates;
    for (unsigned i = 0; i != NumIntermediates; ++i)
      getCopyToParts(DAG, DL, Ops[i], &Parts[i * Factor], Factor, PartVT, V,
                     CallConv);
  }
}

RegsForValue::RegsForValue(const SmallVector<unsigned, 4> &regs, MVT regvt,
                           EVT valuevt, Optional<CallingConv::ID> CC)
    : ValueVTs(1, valuevt), RegVTs(1, regvt), Regs(regs),
      RegCount(1, regs.size()), CallConv(CC) {}

RegsForValue::RegsForValue(LLVMContext &Context, const TargetLowering &TLI,
                           const DataLayout &DL, unsigned Reg, Type *Ty,
                           Optional<CallingConv::ID> CC) {
  ComputeValueVTs(TLI, DL, Ty, ValueVTs);

  CallConv = CC;

  for (EVT ValueVT : ValueVTs) {
    unsigned NumRegs =
        isABIMangled()
            ? TLI.getNumRegistersForCallingConv(Context, CC.value(), ValueVT)
            : TLI.getNumRegisters(Context, ValueVT);
    MVT RegisterVT =
        isABIMangled()
            ? TLI.getRegisterTypeForCallingConv(Context, CC.value(), ValueVT)
            : TLI.getRegisterType(Context, ValueVT);
    for (unsigned i = 0; i != NumRegs; ++i)
      Regs.push_back(Reg + i);
    RegVTs.push_back(RegisterVT);
    RegCount.push_back(NumRegs);
    Reg += NumRegs;
  }
}

SDValue RegsForValue::getCopyFromRegs(SelectionDAG &DAG,
                                      FunctionLoweringInfo &FuncInfo,
                                      const SDLoc &dl, SDValue &Chain,
                                      SDValue *Flag, const Value *V) const {
  // A Value with type {} or [0 x %t] needs no registers.
  if (ValueVTs.empty())
    return SDValue();

  const TargetLowering &TLI = DAG.getTargetLoweringInfo();

  // Assemble the legal parts into the final values.
  SmallVector<SDValue, 4> Values(ValueVTs.size());
  SmallVector<SDValue, 8> Parts;
  for (unsigned Value = 0, Part = 0, e = ValueVTs.size(); Value != e; ++Value) {
    // Copy the legal parts from the registers.
    EVT ValueVT = ValueVTs[Value];
    unsigned NumRegs = RegCount[Value];
    MVT RegisterVT =
        isABIMangled() ? TLI.getRegisterTypeForCallingConv(
                             *DAG.getContext(), CallConv.value(), RegVTs[Value])
                       : RegVTs[Value];

    Parts.resize(NumRegs);
    for (unsigned i = 0; i != NumRegs; ++i) {
      SDValue P;
      if (!Flag) {
        P = DAG.getCopyFromReg(Chain, dl, Regs[Part+i], RegisterVT);
      } else {
        P = DAG.getCopyFromReg(Chain, dl, Regs[Part+i], RegisterVT, *Flag);
        *Flag = P.getValue(2);
      }

      Chain = P.getValue(1);
      Parts[i] = P;

      // If the source register was virtual and if we know something about it,
      // add an assert node.
      if (!Register::isVirtualRegister(Regs[Part + i]) ||
          !RegisterVT.isInteger())
        continue;

      const FunctionLoweringInfo::LiveOutInfo *LOI =
        FuncInfo.GetLiveOutRegInfo(Regs[Part+i]);
      if (!LOI)
        continue;

      unsigned RegSize = RegisterVT.getScalarSizeInBits();
      unsigned NumSignBits = LOI->NumSignBits;
      unsigned NumZeroBits = LOI->Known.countMinLeadingZeros();

      if (NumZeroBits == RegSize) {
        // The current value is a zero.
        // Explicitly express that as it would be easier for
        // optimizations to kick in.
        Parts[i] = DAG.getConstant(0, dl, RegisterVT);
        continue;
      }

      // FIXME: We capture more information than the dag can represent.  For
      // now, just use the tightest assertzext/assertsext possible.
      bool isSExt;
      EVT FromVT(MVT::Other);
      if (NumZeroBits) {
        FromVT = EVT::getIntegerVT(*DAG.getContext(), RegSize - NumZeroBits);
        isSExt = false;
      } else if (NumSignBits > 1) {
        FromVT =
            EVT::getIntegerVT(*DAG.getContext(), RegSize - NumSignBits + 1);
        isSExt = true;
      } else {
        continue;
      }
      // Add an assertion node.
      assert(FromVT != MVT::Other);
      Parts[i] = DAG.getNode(isSExt ? ISD::AssertSext : ISD::AssertZext, dl,
                             RegisterVT, P, DAG.getValueType(FromVT));
    }

    Values[Value] = getCopyFromParts(DAG, dl, Parts.begin(), NumRegs,
                                     RegisterVT, ValueVT, V, CallConv);
    Part += NumRegs;
    Parts.clear();
  }

  return DAG.getNode(ISD::MERGE_VALUES, dl, DAG.getVTList(ValueVTs), Values);
}

void RegsForValue::getCopyToRegs(SDValue Val, SelectionDAG &DAG,
                                 const SDLoc &dl, SDValue &Chain, SDValue *Flag,
                                 const Value *V,
                                 ISD::NodeType PreferredExtendType) const {
  const TargetLowering &TLI = DAG.getTargetLoweringInfo();
  ISD::NodeType ExtendKind = PreferredExtendType;

  // Get the list of the values's legal parts.
  unsigned NumRegs = Regs.size();
  SmallVector<SDValue, 8> Parts(NumRegs);
  for (unsigned Value = 0, Part = 0, e = ValueVTs.size(); Value != e; ++Value) {
    unsigned NumParts = RegCount[Value];

    MVT RegisterVT =
        isABIMangled() ? TLI.getRegisterTypeForCallingConv(
                             *DAG.getContext(), CallConv.value(), RegVTs[Value])
                       : RegVTs[Value];

    if (ExtendKind == ISD::ANY_EXTEND && TLI.isZExtFree(Val, RegisterVT))
      ExtendKind = ISD::ZERO_EXTEND;

    getCopyToParts(DAG, dl, Val.getValue(Val.getResNo() + Value), &Parts[Part],
                   NumParts, RegisterVT, V, CallConv, ExtendKind);
    Part += NumParts;
  }

  // Copy the parts into the registers.
  SmallVector<SDValue, 8> Chains(NumRegs);
  for (unsigned i = 0; i != NumRegs; ++i) {
    SDValue Part;
    if (!Flag) {
      Part = DAG.getCopyToReg(Chain, dl, Regs[i], Parts[i]);
    } else {
      Part = DAG.getCopyToReg(Chain, dl, Regs[i], Parts[i], *Flag);
      *Flag = Part.getValue(1);
    }

    Chains[i] = Part.getValue(0);
  }

  if (NumRegs == 1 || Flag)
    // If NumRegs > 1 && Flag is used then the use of the last CopyToReg is
    // flagged to it. That is the CopyToReg nodes and the user are considered
    // a single scheduling unit. If we create a TokenFactor and return it as
    // chain, then the TokenFactor is both a predecessor (operand) of the
    // user as well as a successor (the TF operands are flagged to the user).
    // c1, f1 = CopyToReg
    // c2, f2 = CopyToReg
    // c3     = TokenFactor c1, c2
    // ...
    //        = op c3, ..., f2
    Chain = Chains[NumRegs-1];
  else
    Chain = DAG.getNode(ISD::TokenFactor, dl, MVT::Other, Chains);
}

void RegsForValue::AddInlineAsmOperands(unsigned Code, bool HasMatching,
                                        unsigned MatchingIdx, const SDLoc &dl,
                                        SelectionDAG &DAG,
                                        std::vector<SDValue> &Ops) const {
  const TargetLowering &TLI = DAG.getTargetLoweringInfo();

  unsigned Flag = InlineAsm::getFlagWord(Code, Regs.size());
  if (HasMatching)
    Flag = InlineAsm::getFlagWordForMatchingOp(Flag, MatchingIdx);
  else if (!Regs.empty() && Register::isVirtualRegister(Regs.front())) {
    // Put the register class of the virtual registers in the flag word.  That
    // way, later passes can recompute register class constraints for inline
    // assembly as well as normal instructions.
    // Don't do this for tied operands that can use the regclass information
    // from the def.
    const MachineRegisterInfo &MRI = DAG.getMachineFunction().getRegInfo();
    const TargetRegisterClass *RC = MRI.getRegClass(Regs.front());
    Flag = InlineAsm::getFlagWordForRegClass(Flag, RC->getID());
  }

  SDValue Res = DAG.getTargetConstant(Flag, dl, MVT::i32);
  Ops.push_back(Res);

  if (Code == InlineAsm::Kind_Clobber) {
    // Clobbers should always have a 1:1 mapping with registers, and may
    // reference registers that have illegal (e.g. vector) types. Hence, we
    // shouldn't try to apply any sort of splitting logic to them.
    assert(Regs.size() == RegVTs.size() && Regs.size() == ValueVTs.size() &&
           "No 1:1 mapping from clobbers to regs?");
    Register SP = TLI.getStackPointerRegisterToSaveRestore();
    (void)SP;
    for (unsigned I = 0, E = ValueVTs.size(); I != E; ++I) {
      Ops.push_back(DAG.getRegister(Regs[I], RegVTs[I]));
      assert(
          (Regs[I] != SP ||
           DAG.getMachineFunction().getFrameInfo().hasOpaqueSPAdjustment()) &&
          "If we clobbered the stack pointer, MFI should know about it.");
    }
    return;
  }

  for (unsigned Value = 0, Reg = 0, e = ValueVTs.size(); Value != e; ++Value) {
    MVT RegisterVT = RegVTs[Value];
    unsigned NumRegs = TLI.getNumRegisters(*DAG.getContext(), ValueVTs[Value],
                                           RegisterVT);
    for (unsigned i = 0; i != NumRegs; ++i) {
      assert(Reg < Regs.size() && "Mismatch in # registers expected");
      unsigned TheReg = Regs[Reg++];
      Ops.push_back(DAG.getRegister(TheReg, RegisterVT));
    }
  }
}

SmallVector<std::pair<unsigned, TypeSize>, 4>
RegsForValue::getRegsAndSizes() const {
  SmallVector<std::pair<unsigned, TypeSize>, 4> OutVec;
  unsigned I = 0;
  for (auto CountAndVT : zip_first(RegCount, RegVTs)) {
    unsigned RegCount = std::get<0>(CountAndVT);
    MVT RegisterVT = std::get<1>(CountAndVT);
    TypeSize RegisterSize = RegisterVT.getSizeInBits();
    for (unsigned E = I + RegCount; I != E; ++I)
      OutVec.push_back(std::make_pair(Regs[I], RegisterSize));
  }
  return OutVec;
}

void SelectionDAGBuilder::init(GCFunctionInfo *gfi, AliasAnalysis *aa,
                               AssumptionCache *ac,
                               const TargetLibraryInfo *li) {
  AA = aa;
  AC = ac;
  GFI = gfi;
  LibInfo = li;
  Context = DAG.getContext();
  LPadToCallSiteMap.clear();
  SL->init(DAG.getTargetLoweringInfo(), TM, DAG.getDataLayout());
}

void SelectionDAGBuilder::clear() {
  NodeMap.clear();
  UnusedArgNodeMap.clear();
  PendingLoads.clear();
  PendingExports.clear();
  PendingConstrainedFP.clear();
  PendingConstrainedFPStrict.clear();
  CurInst = nullptr;
  HasTailCall = false;
  SDNodeOrder = LowestSDNodeOrder;
  StatepointLowering.clear();
}

void SelectionDAGBuilder::clearDanglingDebugInfo() {
  DanglingDebugInfoMap.clear();
}

// Update DAG root to include dependencies on Pending chains.
SDValue SelectionDAGBuilder::updateRoot(SmallVectorImpl<SDValue> &Pending) {
  SDValue Root = DAG.getRoot();

  if (Pending.empty())
    return Root;

  // Add current root to PendingChains, unless we already indirectly
  // depend on it.
  if (Root.getOpcode() != ISD::EntryToken) {
    unsigned i = 0, e = Pending.size();
    for (; i != e; ++i) {
      assert(Pending[i].getNode()->getNumOperands() > 1);
      if (Pending[i].getNode()->getOperand(0) == Root)
        break;  // Don't add the root if we already indirectly depend on it.
    }

    if (i == e)
      Pending.push_back(Root);
  }

  if (Pending.size() == 1)
    Root = Pending[0];
  else
    Root = DAG.getTokenFactor(getCurSDLoc(), Pending);

  DAG.setRoot(Root);
  Pending.clear();
  return Root;
}

SDValue SelectionDAGBuilder::getMemoryRoot() {
  return updateRoot(PendingLoads);
}

SDValue SelectionDAGBuilder::getRoot() {
  // Chain up all pending constrained intrinsics together with all
  // pending loads, by simply appending them to PendingLoads and
  // then calling getMemoryRoot().
  PendingLoads.reserve(PendingLoads.size() +
                       PendingConstrainedFP.size() +
                       PendingConstrainedFPStrict.size());
  PendingLoads.append(PendingConstrainedFP.begin(),
                      PendingConstrainedFP.end());
  PendingLoads.append(PendingConstrainedFPStrict.begin(),
                      PendingConstrainedFPStrict.end());
  PendingConstrainedFP.clear();
  PendingConstrainedFPStrict.clear();
  return getMemoryRoot();
}

SDValue SelectionDAGBuilder::getControlRoot() {
  // We need to emit pending fpexcept.strict constrained intrinsics,
  // so append them to the PendingExports list.
  PendingExports.append(PendingConstrainedFPStrict.begin(),
                        PendingConstrainedFPStrict.end());
  PendingConstrainedFPStrict.clear();
  return updateRoot(PendingExports);
}

void SelectionDAGBuilder::visit(const Instruction &I) {
  // Set up outgoing PHI node register values before emitting the terminator.
  if (I.isTerminator()) {
    HandlePHINodesInSuccessorBlocks(I.getParent());
  }

  // Increase the SDNodeOrder if dealing with a non-debug instruction.
  if (!isa<DbgInfoIntrinsic>(I))
    ++SDNodeOrder;

  CurInst = &I;

  // Set inserted listener only if required.
  bool NodeInserted = false;
  std::unique_ptr<SelectionDAG::DAGNodeInsertedListener> InsertedListener;
  MDNode *PCSectionsMD = I.getMetadata(LLVMContext::MD_pcsections);
  if (PCSectionsMD) {
    InsertedListener = std::make_unique<SelectionDAG::DAGNodeInsertedListener>(
        DAG, [&](SDNode *) { NodeInserted = true; });
  }

  visit(I.getOpcode(), I);

  if (!I.isTerminator() && !HasTailCall &&
      !isa<GCStatepointInst>(I)) // statepoints handle their exports internally
    CopyToExportRegsIfNeeded(&I);

  // Handle metadata.
  if (PCSectionsMD) {
    auto It = NodeMap.find(&I);
    if (It != NodeMap.end()) {
      DAG.addPCSections(It->second.getNode(), PCSectionsMD);
    } else if (NodeInserted) {
      // This should not happen; if it does, don't let it go unnoticed so we can
      // fix it. Relevant visit*() function is probably missing a setValue().
      errs() << "warning: loosing !pcsections metadata ["
             << I.getModule()->getName() << "]\n";
      LLVM_DEBUG(I.dump());
      assert(false);
    }
  }

  CurInst = nullptr;
}

void SelectionDAGBuilder::visitPHI(const PHINode &) {
  llvm_unreachable("SelectionDAGBuilder shouldn't visit PHI nodes!");
}

void SelectionDAGBuilder::visit(unsigned Opcode, const User &I) {
  // Note: this doesn't use InstVisitor, because it has to work with
  // ConstantExpr's in addition to instructions.
  switch (Opcode) {
  default: llvm_unreachable("Unknown instruction type encountered!");
    // Build the switch statement using the Instruction.def file.
#define HANDLE_INST(NUM, OPCODE, CLASS) \
    case Instruction::OPCODE: visit##OPCODE((const CLASS&)I); break;
#include "llvm/IR/Instruction.def"
  }
}

void SelectionDAGBuilder::addDanglingDebugInfo(const DbgValueInst *DI,
                                               DebugLoc DL, unsigned Order) {
  // We treat variadic dbg_values differently at this stage.
  if (DI->hasArgList()) {
    // For variadic dbg_values we will now insert an undef.
    // FIXME: We can potentially recover these!
    SmallVector<SDDbgOperand, 2> Locs;
    for (const Value *V : DI->getValues()) {
      auto Undef = UndefValue::get(V->getType());
      Locs.push_back(SDDbgOperand::fromConst(Undef));
    }
    SDDbgValue *SDV = DAG.getDbgValueList(
        DI->getVariable(), DI->getExpression(), Locs, {},
        /*IsIndirect=*/false, DL, Order, /*IsVariadic=*/true);
    DAG.AddDbgValue(SDV, /*isParameter=*/false);
  } else {
    // TODO: Dangling debug info will eventually either be resolved or produce
    // an Undef DBG_VALUE. However in the resolution case, a gap may appear
    // between the original dbg.value location and its resolved DBG_VALUE,
    // which we should ideally fill with an extra Undef DBG_VALUE.
    assert(DI->getNumVariableLocationOps() == 1 &&
           "DbgValueInst without an ArgList should have a single location "
           "operand.");
    DanglingDebugInfoMap[DI->getValue(0)].emplace_back(DI, DL, Order);
  }
}

void SelectionDAGBuilder::dropDanglingDebugInfo(const DILocalVariable *Variable,
                                                const DIExpression *Expr) {
  auto isMatchingDbgValue = [&](DanglingDebugInfo &DDI) {
    const DbgValueInst *DI = DDI.getDI();
    DIVariable *DanglingVariable = DI->getVariable();
    DIExpression *DanglingExpr = DI->getExpression();
    if (DanglingVariable == Variable && Expr->fragmentsOverlap(DanglingExpr)) {
      LLVM_DEBUG(dbgs() << "Dropping dangling debug info for " << *DI << "\n");
      return true;
    }
    return false;
  };

  for (auto &DDIMI : DanglingDebugInfoMap) {
    DanglingDebugInfoVector &DDIV = DDIMI.second;

    // If debug info is to be dropped, run it through final checks to see
    // whether it can be salvaged.
    for (auto &DDI : DDIV)
      if (isMatchingDbgValue(DDI))
        salvageUnresolvedDbgValue(DDI);

    erase_if(DDIV, isMatchingDbgValue);
  }
}

// resolveDanglingDebugInfo - if we saw an earlier dbg_value referring to V,
// generate the debug data structures now that we've seen its definition.
void SelectionDAGBuilder::resolveDanglingDebugInfo(const Value *V,
                                                   SDValue Val) {
  auto DanglingDbgInfoIt = DanglingDebugInfoMap.find(V);
  if (DanglingDbgInfoIt == DanglingDebugInfoMap.end())
    return;

  DanglingDebugInfoVector &DDIV = DanglingDbgInfoIt->second;
  for (auto &DDI : DDIV) {
    const DbgValueInst *DI = DDI.getDI();
    assert(!DI->hasArgList() && "Not implemented for variadic dbg_values");
    assert(DI && "Ill-formed DanglingDebugInfo");
    DebugLoc dl = DDI.getdl();
    unsigned ValSDNodeOrder = Val.getNode()->getIROrder();
    unsigned DbgSDNodeOrder = DDI.getSDNodeOrder();
    DILocalVariable *Variable = DI->getVariable();
    DIExpression *Expr = DI->getExpression();
    assert(Variable->isValidLocationForIntrinsic(dl) &&
           "Expected inlined-at fields to agree");
    SDDbgValue *SDV;
    if (Val.getNode()) {
      // FIXME: I doubt that it is correct to resolve a dangling DbgValue as a
      // FuncArgumentDbgValue (it would be hoisted to the function entry, and if
      // we couldn't resolve it directly when examining the DbgValue intrinsic
      // in the first place we should not be more successful here). Unless we
      // have some test case that prove this to be correct we should avoid
      // calling EmitFuncArgumentDbgValue here.
      if (!EmitFuncArgumentDbgValue(V, Variable, Expr, dl,
                                    FuncArgumentDbgValueKind::Value, Val)) {
        LLVM_DEBUG(dbgs() << "Resolve dangling debug info [order="
                          << DbgSDNodeOrder << "] for:\n  " << *DI << "\n");
        LLVM_DEBUG(dbgs() << "  By mapping to:\n    "; Val.dump());
        // Increase the SDNodeOrder for the DbgValue here to make sure it is
        // inserted after the definition of Val when emitting the instructions
        // after ISel. An alternative could be to teach
        // ScheduleDAGSDNodes::EmitSchedule to delay the insertion properly.
        LLVM_DEBUG(if (ValSDNodeOrder > DbgSDNodeOrder) dbgs()
                   << "changing SDNodeOrder from " << DbgSDNodeOrder << " to "
                   << ValSDNodeOrder << "\n");
        SDV = getDbgValue(Val, Variable, Expr, dl,
                          std::max(DbgSDNodeOrder, ValSDNodeOrder));
        DAG.AddDbgValue(SDV, false);
      } else
        LLVM_DEBUG(dbgs() << "Resolved dangling debug info for " << *DI
                          << "in EmitFuncArgumentDbgValue\n");
    } else {
      LLVM_DEBUG(dbgs() << "Dropping debug info for " << *DI << "\n");
      auto Undef = UndefValue::get(DDI.getDI()->getValue(0)->getType());
      auto SDV =
          DAG.getConstantDbgValue(Variable, Expr, Undef, dl, DbgSDNodeOrder);
      DAG.AddDbgValue(SDV, false);
    }
  }
  DDIV.clear();
}

void SelectionDAGBuilder::salvageUnresolvedDbgValue(DanglingDebugInfo &DDI) {
  // TODO: For the variadic implementation, instead of only checking the fail
  // state of `handleDebugValue`, we need know specifically which values were
  // invalid, so that we attempt to salvage only those values when processing
  // a DIArgList.
  assert(!DDI.getDI()->hasArgList() &&
         "Not implemented for variadic dbg_values");
  Value *V = DDI.getDI()->getValue(0);
  DILocalVariable *Var = DDI.getDI()->getVariable();
  DIExpression *Expr = DDI.getDI()->getExpression();
  DebugLoc DL = DDI.getdl();
  DebugLoc InstDL = DDI.getDI()->getDebugLoc();
  unsigned SDOrder = DDI.getSDNodeOrder();
  // Currently we consider only dbg.value intrinsics -- we tell the salvager
  // that DW_OP_stack_value is desired.
  assert(isa<DbgValueInst>(DDI.getDI()));
  bool StackValue = true;

  // Can this Value can be encoded without any further work?
  if (handleDebugValue(V, Var, Expr, DL, InstDL, SDOrder, /*IsVariadic=*/false))
    return;

  // Attempt to salvage back through as many instructions as possible. Bail if
  // a non-instruction is seen, such as a constant expression or global
  // variable. FIXME: Further work could recover those too.
  while (isa<Instruction>(V)) {
    Instruction &VAsInst = *cast<Instruction>(V);
    // Temporary "0", awaiting real implementation.
    SmallVector<uint64_t, 16> Ops;
    SmallVector<Value *, 4> AdditionalValues;
    V = salvageDebugInfoImpl(VAsInst, Expr->getNumLocationOperands(), Ops,
                             AdditionalValues);
    // If we cannot salvage any further, and haven't yet found a suitable debug
    // expression, bail out.
    if (!V)
      break;

    // TODO: If AdditionalValues isn't empty, then the salvage can only be
    // represented with a DBG_VALUE_LIST, so we give up. When we have support
    // here for variadic dbg_values, remove that condition.
    if (!AdditionalValues.empty())
      break;

    // New value and expr now represent this debuginfo.
    Expr = DIExpression::appendOpsToArg(Expr, Ops, 0, StackValue);

    // Some kind of simplification occurred: check whether the operand of the
    // salvaged debug expression can be encoded in this DAG.
    if (handleDebugValue(V, Var, Expr, DL, InstDL, SDOrder,
                         /*IsVariadic=*/false)) {
      LLVM_DEBUG(dbgs() << "Salvaged debug location info for:\n  "
                        << *DDI.getDI() << "\nBy stripping back to:\n  " << *V);
      return;
    }
  }

  // This was the final opportunity to salvage this debug information, and it
  // couldn't be done. Place an undef DBG_VALUE at this location to terminate
  // any earlier variable location.
  auto Undef = UndefValue::get(DDI.getDI()->getValue(0)->getType());
  auto SDV = DAG.getConstantDbgValue(Var, Expr, Undef, DL, SDNodeOrder);
  DAG.AddDbgValue(SDV, false);

  LLVM_DEBUG(dbgs() << "Dropping debug value info for:\n  " << *DDI.getDI()
                    << "\n");
  LLVM_DEBUG(dbgs() << "  Last seen at:\n    " << *DDI.getDI()->getOperand(0)
                    << "\n");
}

bool SelectionDAGBuilder::handleDebugValue(ArrayRef<const Value *> Values,
                                           DILocalVariable *Var,
                                           DIExpression *Expr, DebugLoc dl,
                                           DebugLoc InstDL, unsigned Order,
                                           bool IsVariadic) {
  if (Values.empty())
    return true;
  SmallVector<SDDbgOperand> LocationOps;
  SmallVector<SDNode *> Dependencies;
  for (const Value *V : Values) {
    // Constant value.
    if (isa<ConstantInt>(V) || isa<ConstantFP>(V) || isa<UndefValue>(V) ||
        isa<ConstantPointerNull>(V)) {
      LocationOps.emplace_back(SDDbgOperand::fromConst(V));
      continue;
    }

    // Look through IntToPtr constants.
    if (auto *CE = dyn_cast<ConstantExpr>(V))
      if (CE->getOpcode() == Instruction::IntToPtr) {
        LocationOps.emplace_back(SDDbgOperand::fromConst(CE->getOperand(0)));
        continue;
      }

    // If the Value is a frame index, we can create a FrameIndex debug value
    // without relying on the DAG at all.
    if (const AllocaInst *AI = dyn_cast<AllocaInst>(V)) {
      auto SI = FuncInfo.StaticAllocaMap.find(AI);
      if (SI != FuncInfo.StaticAllocaMap.end()) {
        LocationOps.emplace_back(SDDbgOperand::fromFrameIdx(SI->second));
        continue;
      }
    }

    // Do not use getValue() in here; we don't want to generate code at
    // this point if it hasn't been done yet.
    SDValue N = NodeMap[V];
    if (!N.getNode() && isa<Argument>(V)) // Check unused arguments map.
      N = UnusedArgNodeMap[V];
    if (N.getNode()) {
      // Only emit func arg dbg value for non-variadic dbg.values for now.
      if (!IsVariadic &&
          EmitFuncArgumentDbgValue(V, Var, Expr, dl,
                                   FuncArgumentDbgValueKind::Value, N))
        return true;
      if (auto *FISDN = dyn_cast<FrameIndexSDNode>(N.getNode())) {
        // Construct a FrameIndexDbgValue for FrameIndexSDNodes so we can
        // describe stack slot locations.
        //
        // Consider "int x = 0; int *px = &x;". There are two kinds of
        // interesting debug values here after optimization:
        //
        //   dbg.value(i32* %px, !"int *px", !DIExpression()), and
        //   dbg.value(i32* %px, !"int x", !DIExpression(DW_OP_deref))
        //
        // Both describe the direct values of their associated variables.
        Dependencies.push_back(N.getNode());
        LocationOps.emplace_back(SDDbgOperand::fromFrameIdx(FISDN->getIndex()));
        continue;
      }
      LocationOps.emplace_back(
          SDDbgOperand::fromNode(N.getNode(), N.getResNo()));
      continue;
    }

    const TargetLowering &TLI = DAG.getTargetLoweringInfo();
    // Special rules apply for the first dbg.values of parameter variables in a
    // function. Identify them by the fact they reference Argument Values, that
    // they're parameters, and they are parameters of the current function. We
    // need to let them dangle until they get an SDNode.
    bool IsParamOfFunc =
        isa<Argument>(V) && Var->isParameter() && !InstDL.getInlinedAt();
    if (IsParamOfFunc)
      return false;

    // The value is not used in this block yet (or it would have an SDNode).
    // We still want the value to appear for the user if possible -- if it has
    // an associated VReg, we can refer to that instead.
    auto VMI = FuncInfo.ValueMap.find(V);
    if (VMI != FuncInfo.ValueMap.end()) {
      unsigned Reg = VMI->second;
      // If this is a PHI node, it may be split up into several MI PHI nodes
      // (in FunctionLoweringInfo::set).
      RegsForValue RFV(V->getContext(), TLI, DAG.getDataLayout(), Reg,
                       V->getType(), None);
      if (RFV.occupiesMultipleRegs()) {
        // FIXME: We could potentially support variadic dbg_values here.
        if (IsVariadic)
          return false;
        unsigned Offset = 0;
        unsigned BitsToDescribe = 0;
        if (auto VarSize = Var->getSizeInBits())
          BitsToDescribe = *VarSize;
        if (auto Fragment = Expr->getFragmentInfo())
          BitsToDescribe = Fragment->SizeInBits;
        for (const auto &RegAndSize : RFV.getRegsAndSizes()) {
          // Bail out if all bits are described already.
          if (Offset >= BitsToDescribe)
            break;
          // TODO: handle scalable vectors.
          unsigned RegisterSize = RegAndSize.second;
          unsigned FragmentSize = (Offset + RegisterSize > BitsToDescribe)
                                      ? BitsToDescribe - Offset
                                      : RegisterSize;
          auto FragmentExpr = DIExpression::createFragmentExpression(
              Expr, Offset, FragmentSize);
          if (!FragmentExpr)
            continue;
          SDDbgValue *SDV = DAG.getVRegDbgValue(
              Var, *FragmentExpr, RegAndSize.first, false, dl, SDNodeOrder);
          DAG.AddDbgValue(SDV, false);
          Offset += RegisterSize;
        }
        return true;
      }
      // We can use simple vreg locations for variadic dbg_values as well.
      LocationOps.emplace_back(SDDbgOperand::fromVReg(Reg));
      continue;
    }
    // We failed to create a SDDbgOperand for V.
    return false;
  }

  // We have created a SDDbgOperand for each Value in Values.
  // Should use Order instead of SDNodeOrder?
  assert(!LocationOps.empty());
  SDDbgValue *SDV =
      DAG.getDbgValueList(Var, Expr, LocationOps, Dependencies,
                          /*IsIndirect=*/false, dl, SDNodeOrder, IsVariadic);
  DAG.AddDbgValue(SDV, /*isParameter=*/false);
  return true;
}

void SelectionDAGBuilder::resolveOrClearDbgInfo() {
  // Try to fixup any remaining dangling debug info -- and drop it if we can't.
  for (auto &Pair : DanglingDebugInfoMap)
    for (auto &DDI : Pair.second)
      salvageUnresolvedDbgValue(DDI);
  clearDanglingDebugInfo();
}

/// getCopyFromRegs - If there was virtual register allocated for the value V
/// emit CopyFromReg of the specified type Ty. Return empty SDValue() otherwise.
SDValue SelectionDAGBuilder::getCopyFromRegs(const Value *V, Type *Ty) {
  DenseMap<const Value *, Register>::iterator It = FuncInfo.ValueMap.find(V);
  SDValue Result;

  if (It != FuncInfo.ValueMap.end()) {
    Register InReg = It->second;

    RegsForValue RFV(*DAG.getContext(), DAG.getTargetLoweringInfo(),
                     DAG.getDataLayout(), InReg, Ty,
                     None); // This is not an ABI copy.
    SDValue Chain = DAG.getEntryNode();
    Result = RFV.getCopyFromRegs(DAG, FuncInfo, getCurSDLoc(), Chain, nullptr,
                                 V);
    resolveDanglingDebugInfo(V, Result);
  }

  return Result;
}

/// getValue - Return an SDValue for the given Value.
SDValue SelectionDAGBuilder::getValue(const Value *V) {
  // If we already have an SDValue for this value, use it. It's important
  // to do this first, so that we don't create a CopyFromReg if we already
  // have a regular SDValue.
  SDValue &N = NodeMap[V];
  if (N.getNode()) return N;

  // If there's a virtual register allocated and initialized for this
  // value, use it.
  if (SDValue copyFromReg = getCopyFromRegs(V, V->getType()))
    return copyFromReg;

  // Otherwise create a new SDValue and remember it.
  SDValue Val = getValueImpl(V);
  NodeMap[V] = Val;
  resolveDanglingDebugInfo(V, Val);
  return Val;
}

/// getNonRegisterValue - Return an SDValue for the given Value, but
/// don't look in FuncInfo.ValueMap for a virtual register.
SDValue SelectionDAGBuilder::getNonRegisterValue(const Value *V) {
  // If we already have an SDValue for this value, use it.
  SDValue &N = NodeMap[V];
  if (N.getNode()) {
    if (isa<ConstantSDNode>(N) || isa<ConstantFPSDNode>(N)) {
      // Remove the debug location from the node as the node is about to be used
      // in a location which may differ from the original debug location.  This
      // is relevant to Constant and ConstantFP nodes because they can appear
      // as constant expressions inside PHI nodes.
      N->setDebugLoc(DebugLoc());
    }
    return N;
  }

  // Otherwise create a new SDValue and remember it.
  SDValue Val = getValueImpl(V);
  NodeMap[V] = Val;
  resolveDanglingDebugInfo(V, Val);
  return Val;
}

/// getValueImpl - Helper function for getValue and getNonRegisterValue.
/// Create an SDValue for the given value.
SDValue SelectionDAGBuilder::getValueImpl(const Value *V) {
  const TargetLowering &TLI = DAG.getTargetLoweringInfo();

  if (const Constant *C = dyn_cast<Constant>(V)) {
    EVT VT = TLI.getValueType(DAG.getDataLayout(), V->getType(), true);

    if (const ConstantInt *CI = dyn_cast<ConstantInt>(C))
      return DAG.getConstant(*CI, getCurSDLoc(), VT);

    if (const GlobalValue *GV = dyn_cast<GlobalValue>(C))
      return DAG.getGlobalAddress(GV, getCurSDLoc(), VT);

    if (isa<ConstantPointerNull>(C)) {
      unsigned AS = V->getType()->getPointerAddressSpace();
      return DAG.getConstant(0, getCurSDLoc(),
                             TLI.getPointerTy(DAG.getDataLayout(), AS));
    }

    if (match(C, m_VScale(DAG.getDataLayout())))
      return DAG.getVScale(getCurSDLoc(), VT, APInt(VT.getSizeInBits(), 1));

    if (const ConstantFP *CFP = dyn_cast<ConstantFP>(C))
      return DAG.getConstantFP(*CFP, getCurSDLoc(), VT);

    if (isa<UndefValue>(C) && !V->getType()->isAggregateType())
      return DAG.getUNDEF(VT);

    if (const ConstantExpr *CE = dyn_cast<ConstantExpr>(C)) {
      visit(CE->getOpcode(), *CE);
      SDValue N1 = NodeMap[V];
      assert(N1.getNode() && "visit didn't populate the NodeMap!");
      return N1;
    }

    if (isa<ConstantStruct>(C) || isa<ConstantArray>(C)) {
      SmallVector<SDValue, 4> Constants;
      for (const Use &U : C->operands()) {
        SDNode *Val = getValue(U).getNode();
        // If the operand is an empty aggregate, there are no values.
        if (!Val) continue;
        // Add each leaf value from the operand to the Constants list
        // to form a flattened list of all the values.
        for (unsigned i = 0, e = Val->getNumValues(); i != e; ++i)
          Constants.push_back(SDValue(Val, i));
      }

      return DAG.getMergeValues(Constants, getCurSDLoc());
    }

    if (const ConstantDataSequential *CDS =
          dyn_cast<ConstantDataSequential>(C)) {
      SmallVector<SDValue, 4> Ops;
      for (unsigned i = 0, e = CDS->getNumElements(); i != e; ++i) {
        SDNode *Val = getValue(CDS->getElementAsConstant(i)).getNode();
        // Add each leaf value from the operand to the Constants list
        // to form a flattened list of all the values.
        for (unsigned i = 0, e = Val->getNumValues(); i != e; ++i)
          Ops.push_back(SDValue(Val, i));
      }

      if (isa<ArrayType>(CDS->getType()))
        return DAG.getMergeValues(Ops, getCurSDLoc());
      return NodeMap[V] = DAG.getBuildVector(VT, getCurSDLoc(), Ops);
    }

    if (C->getType()->isStructTy() || C->getType()->isArrayTy()) {
      assert((isa<ConstantAggregateZero>(C) || isa<UndefValue>(C)) &&
             "Unknown struct or array constant!");

      SmallVector<EVT, 4> ValueVTs;
      ComputeValueVTs(TLI, DAG.getDataLayout(), C->getType(), ValueVTs);
      unsigned NumElts = ValueVTs.size();
      if (NumElts == 0)
        return SDValue(); // empty struct
      SmallVector<SDValue, 4> Constants(NumElts);
      for (unsigned i = 0; i != NumElts; ++i) {
        EVT EltVT = ValueVTs[i];
        if (isa<UndefValue>(C))
          Constants[i] = DAG.getUNDEF(EltVT);
        else if (EltVT.isFloatingPoint())
          Constants[i] = DAG.getConstantFP(0, getCurSDLoc(), EltVT);
        else
          Constants[i] = DAG.getConstant(0, getCurSDLoc(), EltVT);
      }

      return DAG.getMergeValues(Constants, getCurSDLoc());
    }

    if (const BlockAddress *BA = dyn_cast<BlockAddress>(C))
      return DAG.getBlockAddress(BA, VT);

    if (const auto *Equiv = dyn_cast<DSOLocalEquivalent>(C))
      return getValue(Equiv->getGlobalValue());

    if (const auto *NC = dyn_cast<NoCFIValue>(C))
      return getValue(NC->getGlobalValue());

    VectorType *VecTy = cast<VectorType>(V->getType());

    // Now that we know the number and type of the elements, get that number of
    // elements into the Ops array based on what kind of constant it is.
    if (const ConstantVector *CV = dyn_cast<ConstantVector>(C)) {
      SmallVector<SDValue, 16> Ops;
      unsigned NumElements = cast<FixedVectorType>(VecTy)->getNumElements();
      for (unsigned i = 0; i != NumElements; ++i)
        Ops.push_back(getValue(CV->getOperand(i)));

      return NodeMap[V] = DAG.getBuildVector(VT, getCurSDLoc(), Ops);
    }

    if (isa<ConstantAggregateZero>(C)) {
      EVT EltVT =
          TLI.getValueType(DAG.getDataLayout(), VecTy->getElementType());

      SDValue Op;
      if (EltVT.isFloatingPoint())
        Op = DAG.getConstantFP(0, getCurSDLoc(), EltVT);
      else
        Op = DAG.getConstant(0, getCurSDLoc(), EltVT);

      return NodeMap[V] = DAG.getSplat(VT, getCurSDLoc(), Op);
    }

    llvm_unreachable("Unknown vector constant");
  }

  // If this is a static alloca, generate it as the frameindex instead of
  // computation.
  if (const AllocaInst *AI = dyn_cast<AllocaInst>(V)) {
    DenseMap<const AllocaInst*, int>::iterator SI =
      FuncInfo.StaticAllocaMap.find(AI);
    if (SI != FuncInfo.StaticAllocaMap.end())
      return DAG.getFrameIndex(SI->second,
                               TLI.getFrameIndexTy(DAG.getDataLayout()));
  }

  // If this is an instruction which fast-isel has deferred, select it now.
  if (const Instruction *Inst = dyn_cast<Instruction>(V)) {
    unsigned InReg = FuncInfo.InitializeRegForValue(Inst);

    RegsForValue RFV(*DAG.getContext(), TLI, DAG.getDataLayout(), InReg,
                     Inst->getType(), None);
    SDValue Chain = DAG.getEntryNode();
    return RFV.getCopyFromRegs(DAG, FuncInfo, getCurSDLoc(), Chain, nullptr, V);
  }

  if (const MetadataAsValue *MD = dyn_cast<MetadataAsValue>(V))
    return DAG.getMDNode(cast<MDNode>(MD->getMetadata()));

  if (const auto *BB = dyn_cast<BasicBlock>(V))
    return DAG.getBasicBlock(FuncInfo.MBBMap[BB]);

  llvm_unreachable("Can't get register for value!");
}

void SelectionDAGBuilder::visitCatchPad(const CatchPadInst &I) {
  auto Pers = classifyEHPersonality(FuncInfo.Fn->getPersonalityFn());
  bool IsMSVCCXX = Pers == EHPersonality::MSVC_CXX;
  bool IsCoreCLR = Pers == EHPersonality::CoreCLR;
  bool IsSEH = isAsynchronousEHPersonality(Pers);
  MachineBasicBlock *CatchPadMBB = FuncInfo.MBB;
  if (!IsSEH)
    CatchPadMBB->setIsEHScopeEntry();
  // In MSVC C++ and CoreCLR, catchblocks are funclets and need prologues.
  if (IsMSVCCXX || IsCoreCLR)
    CatchPadMBB->setIsEHFuncletEntry();
}

void SelectionDAGBuilder::visitCatchRet(const CatchReturnInst &I) {
  // Update machine-CFG edge.
  MachineBasicBlock *TargetMBB = FuncInfo.MBBMap[I.getSuccessor()];
  FuncInfo.MBB->addSuccessor(TargetMBB);
  TargetMBB->setIsEHCatchretTarget(true);
  DAG.getMachineFunction().setHasEHCatchret(true);

  auto Pers = classifyEHPersonality(FuncInfo.Fn->getPersonalityFn());
  bool IsSEH = isAsynchronousEHPersonality(Pers);
  if (IsSEH) {
    // If this is not a fall-through branch or optimizations are switched off,
    // emit the branch.
    if (TargetMBB != NextBlock(FuncInfo.MBB) ||
        TM.getOptLevel() == CodeGenOpt::None)
      DAG.setRoot(DAG.getNode(ISD::BR, getCurSDLoc(), MVT::Other,
                              getControlRoot(), DAG.getBasicBlock(TargetMBB)));
    return;
  }

  // Figure out the funclet membership for the catchret's successor.
  // This will be used by the FuncletLayout pass to determine how to order the
  // BB's.
  // A 'catchret' returns to the outer scope's color.
  Value *ParentPad = I.getCatchSwitchParentPad();
  const BasicBlock *SuccessorColor;
  if (isa<ConstantTokenNone>(ParentPad))
    SuccessorColor = &FuncInfo.Fn->getEntryBlock();
  else
    SuccessorColor = cast<Instruction>(ParentPad)->getParent();
  assert(SuccessorColor && "No parent funclet for catchret!");
  MachineBasicBlock *SuccessorColorMBB = FuncInfo.MBBMap[SuccessorColor];
  assert(SuccessorColorMBB && "No MBB for SuccessorColor!");

  // Create the terminator node.
  SDValue Ret = DAG.getNode(ISD::CATCHRET, getCurSDLoc(), MVT::Other,
                            getControlRoot(), DAG.getBasicBlock(TargetMBB),
                            DAG.getBasicBlock(SuccessorColorMBB));
  DAG.setRoot(Ret);
}

void SelectionDAGBuilder::visitCleanupPad(const CleanupPadInst &CPI) {
  // Don't emit any special code for the cleanuppad instruction. It just marks
  // the start of an EH scope/funclet.
  FuncInfo.MBB->setIsEHScopeEntry();
  auto Pers = classifyEHPersonality(FuncInfo.Fn->getPersonalityFn());
  if (Pers != EHPersonality::Wasm_CXX) {
    FuncInfo.MBB->setIsEHFuncletEntry();
    FuncInfo.MBB->setIsCleanupFuncletEntry();
  }
}

// In wasm EH, even though a catchpad may not catch an exception if a tag does
// not match, it is OK to add only the first unwind destination catchpad to the
// successors, because there will be at least one invoke instruction within the
// catch scope that points to the next unwind destination, if one exists, so
// CFGSort cannot mess up with BB sorting order.
// (All catchpads with 'catch (type)' clauses have a 'llvm.rethrow' intrinsic
// call within them, and catchpads only consisting of 'catch (...)' have a
// '__cxa_end_catch' call within them, both of which generate invokes in case
// the next unwind destination exists, i.e., the next unwind destination is not
// the caller.)
//
// Having at most one EH pad successor is also simpler and helps later
// transformations.
//
// For example,
// current:
//   invoke void @foo to ... unwind label %catch.dispatch
// catch.dispatch:
//   %0 = catchswitch within ... [label %catch.start] unwind label %next
// catch.start:
//   ...
//   ... in this BB or some other child BB dominated by this BB there will be an
//   invoke that points to 'next' BB as an unwind destination
//
// next: ; We don't need to add this to 'current' BB's successor
//   ...
static void findWasmUnwindDestinations(
    FunctionLoweringInfo &FuncInfo, const BasicBlock *EHPadBB,
    BranchProbability Prob,
    SmallVectorImpl<std::pair<MachineBasicBlock *, BranchProbability>>
        &UnwindDests) {
  while (EHPadBB) {
    const Instruction *Pad = EHPadBB->getFirstNonPHI();
    if (isa<CleanupPadInst>(Pad)) {
      // Stop on cleanup pads.
      UnwindDests.emplace_back(FuncInfo.MBBMap[EHPadBB], Prob);
      UnwindDests.back().first->setIsEHScopeEntry();
      break;
    } else if (const auto *CatchSwitch = dyn_cast<CatchSwitchInst>(Pad)) {
      // Add the catchpad handlers to the possible destinations. We don't
      // continue to the unwind destination of the catchswitch for wasm.
      for (const BasicBlock *CatchPadBB : CatchSwitch->handlers()) {
        UnwindDests.emplace_back(FuncInfo.MBBMap[CatchPadBB], Prob);
        UnwindDests.back().first->setIsEHScopeEntry();
      }
      break;
    } else {
      continue;
    }
  }
}

/// When an invoke or a cleanupret unwinds to the next EH pad, there are
/// many places it could ultimately go. In the IR, we have a single unwind
/// destination, but in the machine CFG, we enumerate all the possible blocks.
/// This function skips over imaginary basic blocks that hold catchswitch
/// instructions, and finds all the "real" machine
/// basic block destinations. As those destinations may not be successors of
/// EHPadBB, here we also calculate the edge probability to those destinations.
/// The passed-in Prob is the edge probability to EHPadBB.
static void findUnwindDestinations(
    FunctionLoweringInfo &FuncInfo, const BasicBlock *EHPadBB,
    BranchProbability Prob,
    SmallVectorImpl<std::pair<MachineBasicBlock *, BranchProbability>>
        &UnwindDests) {
  EHPersonality Personality =
    classifyEHPersonality(FuncInfo.Fn->getPersonalityFn());
  bool IsMSVCCXX = Personality == EHPersonality::MSVC_CXX;
  bool IsCoreCLR = Personality == EHPersonality::CoreCLR;
  bool IsWasmCXX = Personality == EHPersonality::Wasm_CXX;
  bool IsSEH = isAsynchronousEHPersonality(Personality);

  if (IsWasmCXX) {
    findWasmUnwindDestinations(FuncInfo, EHPadBB, Prob, UnwindDests);
    assert(UnwindDests.size() <= 1 &&
           "There should be at most one unwind destination for wasm");
    return;
  }

  while (EHPadBB) {
    const Instruction *Pad = EHPadBB->getFirstNonPHI();
    BasicBlock *NewEHPadBB = nullptr;
    if (isa<LandingPadInst>(Pad)) {
      // Stop on landingpads. They are not funclets.
      UnwindDests.emplace_back(FuncInfo.MBBMap[EHPadBB], Prob);
      break;
    } else if (isa<CleanupPadInst>(Pad)) {
      // Stop on cleanup pads. Cleanups are always funclet entries for all known
      // personalities.
      UnwindDests.emplace_back(FuncInfo.MBBMap[EHPadBB], Prob);
      UnwindDests.back().first->setIsEHScopeEntry();
      UnwindDests.back().first->setIsEHFuncletEntry();
      break;
    } else if (const auto *CatchSwitch = dyn_cast<CatchSwitchInst>(Pad)) {
      // Add the catchpad handlers to the possible destinations.
      for (const BasicBlock *CatchPadBB : CatchSwitch->handlers()) {
        UnwindDests.emplace_back(FuncInfo.MBBMap[CatchPadBB], Prob);
        // For MSVC++ and the CLR, catchblocks are funclets and need prologues.
        if (IsMSVCCXX || IsCoreCLR)
          UnwindDests.back().first->setIsEHFuncletEntry();
        if (!IsSEH)
          UnwindDests.back().first->setIsEHScopeEntry();
      }
      NewEHPadBB = CatchSwitch->getUnwindDest();
    } else {
      continue;
    }

    BranchProbabilityInfo *BPI = FuncInfo.BPI;
    if (BPI && NewEHPadBB)
      Prob *= BPI->getEdgeProbability(EHPadBB, NewEHPadBB);
    EHPadBB = NewEHPadBB;
  }
}

void SelectionDAGBuilder::visitCleanupRet(const CleanupReturnInst &I) {
  // Update successor info.
  SmallVector<std::pair<MachineBasicBlock *, BranchProbability>, 1> UnwindDests;
  auto UnwindDest = I.getUnwindDest();
  BranchProbabilityInfo *BPI = FuncInfo.BPI;
  BranchProbability UnwindDestProb =
      (BPI && UnwindDest)
          ? BPI->getEdgeProbability(FuncInfo.MBB->getBasicBlock(), UnwindDest)
          : BranchProbability::getZero();
  findUnwindDestinations(FuncInfo, UnwindDest, UnwindDestProb, UnwindDests);
  for (auto &UnwindDest : UnwindDests) {
    UnwindDest.first->setIsEHPad();
    addSuccessorWithProb(FuncInfo.MBB, UnwindDest.first, UnwindDest.second);
  }
  FuncInfo.MBB->normalizeSuccProbs();

  // Create the terminator node.
  SDValue Ret =
      DAG.getNode(ISD::CLEANUPRET, getCurSDLoc(), MVT::Other, getControlRoot());
  DAG.setRoot(Ret);
}

void SelectionDAGBuilder::visitCatchSwitch(const CatchSwitchInst &CSI) {
  report_fatal_error("visitCatchSwitch not yet implemented!");
}

void SelectionDAGBuilder::visitRet(const ReturnInst &I) {
  const TargetLowering &TLI = DAG.getTargetLoweringInfo();
  auto &DL = DAG.getDataLayout();
  SDValue Chain = getControlRoot();
  SmallVector<ISD::OutputArg, 8> Outs;
  SmallVector<SDValue, 8> OutVals;

  // Calls to @llvm.experimental.deoptimize don't generate a return value, so
  // lower
  //
  //   %val = call <ty> @llvm.experimental.deoptimize()
  //   ret <ty> %val
  //
  // differently.
  if (I.getParent()->getTerminatingDeoptimizeCall()) {
    LowerDeoptimizingReturn();
    return;
  }

  if (!FuncInfo.CanLowerReturn) {
    unsigned DemoteReg = FuncInfo.DemoteRegister;
    const Function *F = I.getParent()->getParent();

    // Emit a store of the return value through the virtual register.
    // Leave Outs empty so that LowerReturn won't try to load return
    // registers the usual way.
    SmallVector<EVT, 1> PtrValueVTs;
    ComputeValueVTs(TLI, DL,
                    F->getReturnType()->getPointerTo(
                        DAG.getDataLayout().getAllocaAddrSpace()),
                    PtrValueVTs);

    SDValue RetPtr =
        DAG.getCopyFromReg(Chain, getCurSDLoc(), DemoteReg, PtrValueVTs[0]);
    SDValue RetOp = getValue(I.getOperand(0));

    SmallVector<EVT, 4> ValueVTs, MemVTs;
    SmallVector<uint64_t, 4> Offsets;
    ComputeValueVTs(TLI, DL, I.getOperand(0)->getType(), ValueVTs, &MemVTs,
                    &Offsets);
    unsigned NumValues = ValueVTs.size();

    SmallVector<SDValue, 4> Chains(NumValues);
    Align BaseAlign = DL.getPrefTypeAlign(I.getOperand(0)->getType());
    for (unsigned i = 0; i != NumValues; ++i) {
      // An aggregate return value cannot wrap around the address space, so
      // offsets to its parts don't wrap either.
      SDValue Ptr = DAG.getObjectPtrOffset(getCurSDLoc(), RetPtr,
                                           TypeSize::Fixed(Offsets[i]));

      SDValue Val = RetOp.getValue(RetOp.getResNo() + i);
      if (MemVTs[i] != ValueVTs[i])
        Val = DAG.getPtrExtOrTrunc(Val, getCurSDLoc(), MemVTs[i]);
      Chains[i] = DAG.getStore(
          Chain, getCurSDLoc(), Val,
          // FIXME: better loc info would be nice.
          Ptr, MachinePointerInfo::getUnknownStack(DAG.getMachineFunction()),
          commonAlignment(BaseAlign, Offsets[i]));
    }

    Chain = DAG.getNode(ISD::TokenFactor, getCurSDLoc(),
                        MVT::Other, Chains);
  } else if (I.getNumOperands() != 0) {
    SmallVector<EVT, 4> ValueVTs;
    ComputeValueVTs(TLI, DL, I.getOperand(0)->getType(), ValueVTs);
    unsigned NumValues = ValueVTs.size();
    if (NumValues) {
      SDValue RetOp = getValue(I.getOperand(0));

      const Function *F = I.getParent()->getParent();

      bool NeedsRegBlock = TLI.functionArgumentNeedsConsecutiveRegisters(
          I.getOperand(0)->getType(), F->getCallingConv(),
          /*IsVarArg*/ false, DL);

      ISD::NodeType ExtendKind = ISD::ANY_EXTEND;
      if (F->getAttributes().hasRetAttr(Attribute::SExt))
        ExtendKind = ISD::SIGN_EXTEND;
      else if (F->getAttributes().hasRetAttr(Attribute::ZExt))
        ExtendKind = ISD::ZERO_EXTEND;

      LLVMContext &Context = F->getContext();
      bool RetInReg = F->getAttributes().hasRetAttr(Attribute::InReg);

      for (unsigned j = 0; j != NumValues; ++j) {
        EVT VT = ValueVTs[j];

        if (ExtendKind != ISD::ANY_EXTEND && VT.isInteger())
          VT = TLI.getTypeForExtReturn(Context, VT, ExtendKind);

        CallingConv::ID CC = F->getCallingConv();

        unsigned NumParts = TLI.getNumRegistersForCallingConv(Context, CC, VT);
        MVT PartVT = TLI.getRegisterTypeForCallingConv(Context, CC, VT);
        SmallVector<SDValue, 4> Parts(NumParts);
        getCopyToParts(DAG, getCurSDLoc(),
                       SDValue(RetOp.getNode(), RetOp.getResNo() + j),
                       &Parts[0], NumParts, PartVT, &I, CC, ExtendKind);

        // 'inreg' on function refers to return value
        ISD::ArgFlagsTy Flags = ISD::ArgFlagsTy();
        if (RetInReg)
          Flags.setInReg();

        if (I.getOperand(0)->getType()->isPointerTy()) {
          Flags.setPointer();
          Flags.setPointerAddrSpace(
              cast<PointerType>(I.getOperand(0)->getType())->getAddressSpace());
        }

        if (NeedsRegBlock) {
          Flags.setInConsecutiveRegs();
          if (j == NumValues - 1)
            Flags.setInConsecutiveRegsLast();
        }

        // Propagate extension type if any
        if (ExtendKind == ISD::SIGN_EXTEND)
          Flags.setSExt();
        else if (ExtendKind == ISD::ZERO_EXTEND)
          Flags.setZExt();

        for (unsigned i = 0; i < NumParts; ++i) {
          Outs.push_back(ISD::OutputArg(Flags,
                                        Parts[i].getValueType().getSimpleVT(),
                                        VT, /*isfixed=*/true, 0, 0));
          OutVals.push_back(Parts[i]);
        }
      }
    }
  }

  // Push in swifterror virtual register as the last element of Outs. This makes
  // sure swifterror virtual register will be returned in the swifterror
  // physical register.
  const Function *F = I.getParent()->getParent();
  if (TLI.supportSwiftError() &&
      F->getAttributes().hasAttrSomewhere(Attribute::SwiftError)) {
    assert(SwiftError.getFunctionArg() && "Need a swift error argument");
    ISD::ArgFlagsTy Flags = ISD::ArgFlagsTy();
    Flags.setSwiftError();
    Outs.push_back(ISD::OutputArg(
        Flags, /*vt=*/TLI.getPointerTy(DL), /*argvt=*/EVT(TLI.getPointerTy(DL)),
        /*isfixed=*/true, /*origidx=*/1, /*partOffs=*/0));
    // Create SDNode for the swifterror virtual register.
    OutVals.push_back(
        DAG.getRegister(SwiftError.getOrCreateVRegUseAt(
                            &I, FuncInfo.MBB, SwiftError.getFunctionArg()),
                        EVT(TLI.getPointerTy(DL))));
  }

  bool isVarArg = DAG.getMachineFunction().getFunction().isVarArg();
  CallingConv::ID CallConv =
    DAG.getMachineFunction().getFunction().getCallingConv();
  Chain = DAG.getTargetLoweringInfo().LowerReturn(
      Chain, CallConv, isVarArg, Outs, OutVals, getCurSDLoc(), DAG);

  // Verify that the target's LowerReturn behaved as expected.
  assert(Chain.getNode() && Chain.getValueType() == MVT::Other &&
         "LowerReturn didn't return a valid chain!");

  // Update the DAG with the new chain value resulting from return lowering.
  DAG.setRoot(Chain);
}

/// CopyToExportRegsIfNeeded - If the given value has virtual registers
/// created for it, emit nodes to copy the value into the virtual
/// registers.
void SelectionDAGBuilder::CopyToExportRegsIfNeeded(const Value *V) {
  // Skip empty types
  if (V->getType()->isEmptyTy())
    return;

  DenseMap<const Value *, Register>::iterator VMI = FuncInfo.ValueMap.find(V);
  if (VMI != FuncInfo.ValueMap.end()) {
    assert(!V->use_empty() && "Unused value assigned virtual registers!");
    CopyValueToVirtualRegister(V, VMI->second);
  }
}

/// ExportFromCurrentBlock - If this condition isn't known to be exported from
/// the current basic block, add it to ValueMap now so that we'll get a
/// CopyTo/FromReg.
void SelectionDAGBuilder::ExportFromCurrentBlock(const Value *V) {
  // No need to export constants.
  if (!isa<Instruction>(V) && !isa<Argument>(V)) return;

  // Already exported?
  if (FuncInfo.isExportedInst(V)) return;

  unsigned Reg = FuncInfo.InitializeRegForValue(V);
  CopyValueToVirtualRegister(V, Reg);
}

bool SelectionDAGBuilder::isExportableFromCurrentBlock(const Value *V,
                                                     const BasicBlock *FromBB) {
  // The operands of the setcc have to be in this block.  We don't know
  // how to export them from some other block.
  if (const Instruction *VI = dyn_cast<Instruction>(V)) {
    // Can export from current BB.
    if (VI->getParent() == FromBB)
      return true;

    // Is already exported, noop.
    return FuncInfo.isExportedInst(V);
  }

  // If this is an argument, we can export it if the BB is the entry block or
  // if it is already exported.
  if (isa<Argument>(V)) {
    if (FromBB->isEntryBlock())
      return true;

    // Otherwise, can only export this if it is already exported.
    return FuncInfo.isExportedInst(V);
  }

  // Otherwise, constants can always be exported.
  return true;
}

/// Return branch probability calculated by BranchProbabilityInfo for IR blocks.
BranchProbability
SelectionDAGBuilder::getEdgeProbability(const MachineBasicBlock *Src,
                                        const MachineBasicBlock *Dst) const {
  BranchProbabilityInfo *BPI = FuncInfo.BPI;
  const BasicBlock *SrcBB = Src->getBasicBlock();
  const BasicBlock *DstBB = Dst->getBasicBlock();
  if (!BPI) {
    // If BPI is not available, set the default probability as 1 / N, where N is
    // the number of successors.
    auto SuccSize = std::max<uint32_t>(succ_size(SrcBB), 1);
    return BranchProbability(1, SuccSize);
  }
  return BPI->getEdgeProbability(SrcBB, DstBB);
}

void SelectionDAGBuilder::addSuccessorWithProb(MachineBasicBlock *Src,
                                               MachineBasicBlock *Dst,
                                               BranchProbability Prob) {
  if (!FuncInfo.BPI)
    Src->addSuccessorWithoutProb(Dst);
  else {
    if (Prob.isUnknown())
      Prob = getEdgeProbability(Src, Dst);
    Src->addSuccessor(Dst, Prob);
  }
}

static bool InBlock(const Value *V, const BasicBlock *BB) {
  if (const Instruction *I = dyn_cast<Instruction>(V))
    return I->getParent() == BB;
  return true;
}

/// EmitBranchForMergedCondition - Helper method for FindMergedConditions.
/// This function emits a branch and is used at the leaves of an OR or an
/// AND operator tree.
void
SelectionDAGBuilder::EmitBranchForMergedCondition(const Value *Cond,
                                                  MachineBasicBlock *TBB,
                                                  MachineBasicBlock *FBB,
                                                  MachineBasicBlock *CurBB,
                                                  MachineBasicBlock *SwitchBB,
                                                  BranchProbability TProb,
                                                  BranchProbability FProb,
                                                  bool InvertCond) {
  const BasicBlock *BB = CurBB->getBasicBlock();

  // If the leaf of the tree is a comparison, merge the condition into
  // the caseblock.
  if (const CmpInst *BOp = dyn_cast<CmpInst>(Cond)) {
    // The operands of the cmp have to be in this block.  We don't know
    // how to export them from some other block.  If this is the first block
    // of the sequence, no exporting is needed.
    if (CurBB == SwitchBB ||
        (isExportableFromCurrentBlock(BOp->getOperand(0), BB) &&
         isExportableFromCurrentBlock(BOp->getOperand(1), BB))) {
      ISD::CondCode Condition;
      if (const ICmpInst *IC = dyn_cast<ICmpInst>(Cond)) {
        ICmpInst::Predicate Pred =
            InvertCond ? IC->getInversePredicate() : IC->getPredicate();
        Condition = getICmpCondCode(Pred);
      } else {
        const FCmpInst *FC = cast<FCmpInst>(Cond);
        FCmpInst::Predicate Pred =
            InvertCond ? FC->getInversePredicate() : FC->getPredicate();
        Condition = getFCmpCondCode(Pred);
        if (TM.Options.NoNaNsFPMath)
          Condition = getFCmpCodeWithoutNaN(Condition);
      }

      CaseBlock CB(Condition, BOp->getOperand(0), BOp->getOperand(1), nullptr,
                   TBB, FBB, CurBB, getCurSDLoc(), TProb, FProb);
      SL->SwitchCases.push_back(CB);
      return;
    }
  }

  // Create a CaseBlock record representing this branch.
  ISD::CondCode Opc = InvertCond ? ISD::SETNE : ISD::SETEQ;
  CaseBlock CB(Opc, Cond, ConstantInt::getTrue(*DAG.getContext()),
               nullptr, TBB, FBB, CurBB, getCurSDLoc(), TProb, FProb);
  SL->SwitchCases.push_back(CB);
}

void SelectionDAGBuilder::FindMergedConditions(const Value *Cond,
                                               MachineBasicBlock *TBB,
                                               MachineBasicBlock *FBB,
                                               MachineBasicBlock *CurBB,
                                               MachineBasicBlock *SwitchBB,
                                               Instruction::BinaryOps Opc,
                                               BranchProbability TProb,
                                               BranchProbability FProb,
                                               bool InvertCond) {
  // Skip over not part of the tree and remember to invert op and operands at
  // next level.
  Value *NotCond;
  if (match(Cond, m_OneUse(m_Not(m_Value(NotCond)))) &&
      InBlock(NotCond, CurBB->getBasicBlock())) {
    FindMergedConditions(NotCond, TBB, FBB, CurBB, SwitchBB, Opc, TProb, FProb,
                         !InvertCond);
    return;
  }

  const Instruction *BOp = dyn_cast<Instruction>(Cond);
  const Value *BOpOp0, *BOpOp1;
  // Compute the effective opcode for Cond, taking into account whether it needs
  // to be inverted, e.g.
  //   and (not (or A, B)), C
  // gets lowered as
  //   and (and (not A, not B), C)
  Instruction::BinaryOps BOpc = (Instruction::BinaryOps)0;
  if (BOp) {
    BOpc = match(BOp, m_LogicalAnd(m_Value(BOpOp0), m_Value(BOpOp1)))
               ? Instruction::And
               : (match(BOp, m_LogicalOr(m_Value(BOpOp0), m_Value(BOpOp1)))
                      ? Instruction::Or
                      : (Instruction::BinaryOps)0);
    if (InvertCond) {
      if (BOpc == Instruction::And)
        BOpc = Instruction::Or;
      else if (BOpc == Instruction::Or)
        BOpc = Instruction::And;
    }
  }

  // If this node is not part of the or/and tree, emit it as a branch.
  // Note that all nodes in the tree should have same opcode.
  bool BOpIsInOrAndTree = BOpc && BOpc == Opc && BOp->hasOneUse();
  if (!BOpIsInOrAndTree || BOp->getParent() != CurBB->getBasicBlock() ||
      !InBlock(BOpOp0, CurBB->getBasicBlock()) ||
      !InBlock(BOpOp1, CurBB->getBasicBlock())) {
    EmitBranchForMergedCondition(Cond, TBB, FBB, CurBB, SwitchBB,
                                 TProb, FProb, InvertCond);
    return;
  }

  //  Create TmpBB after CurBB.
  MachineFunction::iterator BBI(CurBB);
  MachineFunction &MF = DAG.getMachineFunction();
  MachineBasicBlock *TmpBB = MF.CreateMachineBasicBlock(CurBB->getBasicBlock());
  CurBB->getParent()->insert(++BBI, TmpBB);

  if (Opc == Instruction::Or) {
    // Codegen X | Y as:
    // BB1:
    //   jmp_if_X TBB
    //   jmp TmpBB
    // TmpBB:
    //   jmp_if_Y TBB
    //   jmp FBB
    //

    // We have flexibility in setting Prob for BB1 and Prob for TmpBB.
    // The requirement is that
    //   TrueProb for BB1 + (FalseProb for BB1 * TrueProb for TmpBB)
    //     = TrueProb for original BB.
    // Assuming the original probabilities are A and B, one choice is to set
    // BB1's probabilities to A/2 and A/2+B, and set TmpBB's probabilities to
    // A/(1+B) and 2B/(1+B). This choice assumes that
    //   TrueProb for BB1 == FalseProb for BB1 * TrueProb for TmpBB.
    // Another choice is to assume TrueProb for BB1 equals to TrueProb for
    // TmpBB, but the math is more complicated.

    auto NewTrueProb = TProb / 2;
    auto NewFalseProb = TProb / 2 + FProb;
    // Emit the LHS condition.
    FindMergedConditions(BOpOp0, TBB, TmpBB, CurBB, SwitchBB, Opc, NewTrueProb,
                         NewFalseProb, InvertCond);

    // Normalize A/2 and B to get A/(1+B) and 2B/(1+B).
    SmallVector<BranchProbability, 2> Probs{TProb / 2, FProb};
    BranchProbability::normalizeProbabilities(Probs.begin(), Probs.end());
    // Emit the RHS condition into TmpBB.
    FindMergedConditions(BOpOp1, TBB, FBB, TmpBB, SwitchBB, Opc, Probs[0],
                         Probs[1], InvertCond);
  } else {
    assert(Opc == Instruction::And && "Unknown merge op!");
    // Codegen X & Y as:
    // BB1:
    //   jmp_if_X TmpBB
    //   jmp FBB
    // TmpBB:
    //   jmp_if_Y TBB
    //   jmp FBB
    //
    //  This requires creation of TmpBB after CurBB.

    // We have flexibility in setting Prob for BB1 and Prob for TmpBB.
    // The requirement is that
    //   FalseProb for BB1 + (TrueProb for BB1 * FalseProb for TmpBB)
    //     = FalseProb for original BB.
    // Assuming the original probabilities are A and B, one choice is to set
    // BB1's probabilities to A+B/2 and B/2, and set TmpBB's probabilities to
    // 2A/(1+A) and B/(1+A). This choice assumes that FalseProb for BB1 ==
    // TrueProb for BB1 * FalseProb for TmpBB.

    auto NewTrueProb = TProb + FProb / 2;
    auto NewFalseProb = FProb / 2;
    // Emit the LHS condition.
    FindMergedConditions(BOpOp0, TmpBB, FBB, CurBB, SwitchBB, Opc, NewTrueProb,
                         NewFalseProb, InvertCond);

    // Normalize A and B/2 to get 2A/(1+A) and B/(1+A).
    SmallVector<BranchProbability, 2> Probs{TProb, FProb / 2};
    BranchProbability::normalizeProbabilities(Probs.begin(), Probs.end());
    // Emit the RHS condition into TmpBB.
    FindMergedConditions(BOpOp1, TBB, FBB, TmpBB, SwitchBB, Opc, Probs[0],
                         Probs[1], InvertCond);
  }
}

/// If the set of cases should be emitted as a series of branches, return true.
/// If we should emit this as a bunch of and/or'd together conditions, return
/// false.
bool
SelectionDAGBuilder::ShouldEmitAsBranches(const std::vector<CaseBlock> &Cases) {
  if (Cases.size() != 2) return true;

  // If this is two comparisons of the same values or'd or and'd together, they
  // will get folded into a single comparison, so don't emit two blocks.
  if ((Cases[0].CmpLHS == Cases[1].CmpLHS &&
       Cases[0].CmpRHS == Cases[1].CmpRHS) ||
      (Cases[0].CmpRHS == Cases[1].CmpLHS &&
       Cases[0].CmpLHS == Cases[1].CmpRHS)) {
    return false;
  }

  // Handle: (X != null) | (Y != null) --> (X|Y) != 0
  // Handle: (X == null) & (Y == null) --> (X|Y) == 0
  if (Cases[0].CmpRHS == Cases[1].CmpRHS &&
      Cases[0].CC == Cases[1].CC &&
      isa<Constant>(Cases[0].CmpRHS) &&
      cast<Constant>(Cases[0].CmpRHS)->isNullValue()) {
    if (Cases[0].CC == ISD::SETEQ && Cases[0].TrueBB == Cases[1].ThisBB)
      return false;
    if (Cases[0].CC == ISD::SETNE && Cases[0].FalseBB == Cases[1].ThisBB)
      return false;
  }

  return true;
}

void SelectionDAGBuilder::visitBr(const BranchInst &I) {
  MachineBasicBlock *BrMBB = FuncInfo.MBB;

  // Update machine-CFG edges.
  MachineBasicBlock *Succ0MBB = FuncInfo.MBBMap[I.getSuccessor(0)];

  if (I.isUnconditional()) {
    // Update machine-CFG edges.
    BrMBB->addSuccessor(Succ0MBB);

    // If this is not a fall-through branch or optimizations are switched off,
    // emit the branch.
    if (Succ0MBB != NextBlock(BrMBB) || TM.getOptLevel() == CodeGenOpt::None)
      DAG.setRoot(DAG.getNode(ISD::BR, getCurSDLoc(),
                              MVT::Other, getControlRoot(),
                              DAG.getBasicBlock(Succ0MBB)));

    return;
  }

  // If this condition is one of the special cases we handle, do special stuff
  // now.
  const Value *CondVal = I.getCondition();
  MachineBasicBlock *Succ1MBB = FuncInfo.MBBMap[I.getSuccessor(1)];

  // If this is a series of conditions that are or'd or and'd together, emit
  // this as a sequence of branches instead of setcc's with and/or operations.
  // As long as jumps are not expensive (exceptions for multi-use logic ops,
  // unpredictable branches, and vector extracts because those jumps are likely
  // expensive for any target), this should improve performance.
  // For example, instead of something like:
  //     cmp A, B
  //     C = seteq
  //     cmp D, E
  //     F = setle
  //     or C, F
  //     jnz foo
  // Emit:
  //     cmp A, B
  //     je foo
  //     cmp D, E
  //     jle foo
  const Instruction *BOp = dyn_cast<Instruction>(CondVal);
  if (!DAG.getTargetLoweringInfo().isJumpExpensive() && BOp &&
      BOp->hasOneUse() && !I.hasMetadata(LLVMContext::MD_unpredictable)) {
    Value *Vec;
    const Value *BOp0, *BOp1;
    Instruction::BinaryOps Opcode = (Instruction::BinaryOps)0;
    if (match(BOp, m_LogicalAnd(m_Value(BOp0), m_Value(BOp1))))
      Opcode = Instruction::And;
    else if (match(BOp, m_LogicalOr(m_Value(BOp0), m_Value(BOp1))))
      Opcode = Instruction::Or;

    if (Opcode && !(match(BOp0, m_ExtractElt(m_Value(Vec), m_Value())) &&
                    match(BOp1, m_ExtractElt(m_Specific(Vec), m_Value())))) {
      FindMergedConditions(BOp, Succ0MBB, Succ1MBB, BrMBB, BrMBB, Opcode,
                           getEdgeProbability(BrMBB, Succ0MBB),
                           getEdgeProbability(BrMBB, Succ1MBB),
                           /*InvertCond=*/false);
      // If the compares in later blocks need to use values not currently
      // exported from this block, export them now.  This block should always
      // be the first entry.
      assert(SL->SwitchCases[0].ThisBB == BrMBB && "Unexpected lowering!");

      // Allow some cases to be rejected.
      if (ShouldEmitAsBranches(SL->SwitchCases)) {
        for (unsigned i = 1, e = SL->SwitchCases.size(); i != e; ++i) {
          ExportFromCurrentBlock(SL->SwitchCases[i].CmpLHS);
          ExportFromCurrentBlock(SL->SwitchCases[i].CmpRHS);
        }

        // Emit the branch for this block.
        visitSwitchCase(SL->SwitchCases[0], BrMBB);
        SL->SwitchCases.erase(SL->SwitchCases.begin());
        return;
      }

      // Okay, we decided not to do this, remove any inserted MBB's and clear
      // SwitchCases.
      for (unsigned i = 1, e = SL->SwitchCases.size(); i != e; ++i)
        FuncInfo.MF->erase(SL->SwitchCases[i].ThisBB);

      SL->SwitchCases.clear();
    }
  }

  // Create a CaseBlock record representing this branch.
  CaseBlock CB(ISD::SETEQ, CondVal, ConstantInt::getTrue(*DAG.getContext()),
               nullptr, Succ0MBB, Succ1MBB, BrMBB, getCurSDLoc());

  // Use visitSwitchCase to actually insert the fast branch sequence for this
  // cond branch.
  visitSwitchCase(CB, BrMBB);
}

/// visitSwitchCase - Emits the necessary code to represent a single node in
/// the binary search tree resulting from lowering a switch instruction.
void SelectionDAGBuilder::visitSwitchCase(CaseBlock &CB,
                                          MachineBasicBlock *SwitchBB) {
  SDValue Cond;
  SDValue CondLHS = getValue(CB.CmpLHS);
  SDLoc dl = CB.DL;

  if (CB.CC == ISD::SETTRUE) {
    // Branch or fall through to TrueBB.
    addSuccessorWithProb(SwitchBB, CB.TrueBB, CB.TrueProb);
    SwitchBB->normalizeSuccProbs();
    if (CB.TrueBB != NextBlock(SwitchBB)) {
      DAG.setRoot(DAG.getNode(ISD::BR, dl, MVT::Other, getControlRoot(),
                              DAG.getBasicBlock(CB.TrueBB)));
    }
    return;
  }

  auto &TLI = DAG.getTargetLoweringInfo();
  EVT MemVT = TLI.getMemValueType(DAG.getDataLayout(), CB.CmpLHS->getType());

  // Build the setcc now.
  if (!CB.CmpMHS) {
    // Fold "(X == true)" to X and "(X == false)" to !X to
    // handle common cases produced by branch lowering.
    if (CB.CmpRHS == ConstantInt::getTrue(*DAG.getContext()) &&
        CB.CC == ISD::SETEQ)
      Cond = CondLHS;
    else if (CB.CmpRHS == ConstantInt::getFalse(*DAG.getContext()) &&
             CB.CC == ISD::SETEQ) {
      SDValue True = DAG.getConstant(1, dl, CondLHS.getValueType());
      Cond = DAG.getNode(ISD::XOR, dl, CondLHS.getValueType(), CondLHS, True);
    } else {
      SDValue CondRHS = getValue(CB.CmpRHS);

      // If a pointer's DAG type is larger than its memory type then the DAG
      // values are zero-extended. This breaks signed comparisons so truncate
      // back to the underlying type before doing the compare.
      if (CondLHS.getValueType() != MemVT) {
        CondLHS = DAG.getPtrExtOrTrunc(CondLHS, getCurSDLoc(), MemVT);
        CondRHS = DAG.getPtrExtOrTrunc(CondRHS, getCurSDLoc(), MemVT);
      }
      Cond = DAG.getSetCC(dl, MVT::i1, CondLHS, CondRHS, CB.CC);
    }
  } else {
    assert(CB.CC == ISD::SETLE && "Can handle only LE ranges now");

    const APInt& Low = cast<ConstantInt>(CB.CmpLHS)->getValue();
    const APInt& High = cast<ConstantInt>(CB.CmpRHS)->getValue();

    SDValue CmpOp = getValue(CB.CmpMHS);
    EVT VT = CmpOp.getValueType();

    if (cast<ConstantInt>(CB.CmpLHS)->isMinValue(true)) {
      Cond = DAG.getSetCC(dl, MVT::i1, CmpOp, DAG.getConstant(High, dl, VT),
                          ISD::SETLE);
    } else {
      SDValue SUB = DAG.getNode(ISD::SUB, dl,
                                VT, CmpOp, DAG.getConstant(Low, dl, VT));
      Cond = DAG.getSetCC(dl, MVT::i1, SUB,
                          DAG.getConstant(High-Low, dl, VT), ISD::SETULE);
    }
  }

  // Update successor info
  addSuccessorWithProb(SwitchBB, CB.TrueBB, CB.TrueProb);
  // TrueBB and FalseBB are always different unless the incoming IR is
  // degenerate. This only happens when running llc on weird IR.
  if (CB.TrueBB != CB.FalseBB)
    addSuccessorWithProb(SwitchBB, CB.FalseBB, CB.FalseProb);
  SwitchBB->normalizeSuccProbs();

  // If the lhs block is the next block, invert the condition so that we can
  // fall through to the lhs instead of the rhs block.
  if (CB.TrueBB == NextBlock(SwitchBB)) {
    std::swap(CB.TrueBB, CB.FalseBB);
    SDValue True = DAG.getConstant(1, dl, Cond.getValueType());
    Cond = DAG.getNode(ISD::XOR, dl, Cond.getValueType(), Cond, True);
  }

  SDValue BrCond = DAG.getNode(ISD::BRCOND, dl,
                               MVT::Other, getControlRoot(), Cond,
                               DAG.getBasicBlock(CB.TrueBB));

  setValue(CurInst, BrCond);

  // Insert the false branch. Do this even if it's a fall through branch,
  // this makes it easier to do DAG optimizations which require inverting
  // the branch condition.
  BrCond = DAG.getNode(ISD::BR, dl, MVT::Other, BrCond,
                       DAG.getBasicBlock(CB.FalseBB));

  DAG.setRoot(BrCond);
}

/// visitJumpTable - Emit JumpTable node in the current MBB
void SelectionDAGBuilder::visitJumpTable(SwitchCG::JumpTable &JT) {
  // Emit the code for the jump table
  assert(JT.Reg != -1U && "Should lower JT Header first!");
  EVT PTy = DAG.getTargetLoweringInfo().getPointerTy(DAG.getDataLayout());
  SDValue Index = DAG.getCopyFromReg(getControlRoot(), getCurSDLoc(),
                                     JT.Reg, PTy);
  SDValue Table = DAG.getJumpTable(JT.JTI, PTy);
  SDValue BrJumpTable = DAG.getNode(ISD::BR_JT, getCurSDLoc(),
                                    MVT::Other, Index.getValue(1),
                                    Table, Index);
  DAG.setRoot(BrJumpTable);
}

/// visitJumpTableHeader - This function emits necessary code to produce index
/// in the JumpTable from switch case.
void SelectionDAGBuilder::visitJumpTableHeader(SwitchCG::JumpTable &JT,
                                               JumpTableHeader &JTH,
                                               MachineBasicBlock *SwitchBB) {
  SDLoc dl = getCurSDLoc();

  // Subtract the lowest switch case value from the value being switched on.
  SDValue SwitchOp = getValue(JTH.SValue);
  EVT VT = SwitchOp.getValueType();
  SDValue Sub = DAG.getNode(ISD::SUB, dl, VT, SwitchOp,
                            DAG.getConstant(JTH.First, dl, VT));

  // The SDNode we just created, which holds the value being switched on minus
  // the smallest case value, needs to be copied to a virtual register so it
  // can be used as an index into the jump table in a subsequent basic block.
  // This value may be smaller or larger than the target's pointer type, and
  // therefore require extension or truncating.
  const TargetLowering &TLI = DAG.getTargetLoweringInfo();
  SwitchOp = DAG.getZExtOrTrunc(Sub, dl, TLI.getPointerTy(DAG.getDataLayout()));

  unsigned JumpTableReg =
      FuncInfo.CreateReg(TLI.getPointerTy(DAG.getDataLayout()));
  SDValue CopyTo = DAG.getCopyToReg(getControlRoot(), dl,
                                    JumpTableReg, SwitchOp);
  JT.Reg = JumpTableReg;

  if (!JTH.FallthroughUnreachable) {
    // Emit the range check for the jump table, and branch to the default block
    // for the switch statement if the value being switched on exceeds the
    // largest case in the switch.
    SDValue CMP = DAG.getSetCC(
        dl, TLI.getSetCCResultType(DAG.getDataLayout(), *DAG.getContext(),
                                   Sub.getValueType()),
        Sub, DAG.getConstant(JTH.Last - JTH.First, dl, VT), ISD::SETUGT);

    SDValue BrCond = DAG.getNode(ISD::BRCOND, dl,
                                 MVT::Other, CopyTo, CMP,
                                 DAG.getBasicBlock(JT.Default));

    // Avoid emitting unnecessary branches to the next block.
    if (JT.MBB != NextBlock(SwitchBB))
      BrCond = DAG.getNode(ISD::BR, dl, MVT::Other, BrCond,
                           DAG.getBasicBlock(JT.MBB));

    DAG.setRoot(BrCond);
  } else {
    // Avoid emitting unnecessary branches to the next block.
    if (JT.MBB != NextBlock(SwitchBB))
      DAG.setRoot(DAG.getNode(ISD::BR, dl, MVT::Other, CopyTo,
                              DAG.getBasicBlock(JT.MBB)));
    else
      DAG.setRoot(CopyTo);
  }
}

/// Create a LOAD_STACK_GUARD node, and let it carry the target specific global
/// variable if there exists one.
static SDValue getLoadStackGuard(SelectionDAG &DAG, const SDLoc &DL,
                                 SDValue &Chain) {
  const TargetLowering &TLI = DAG.getTargetLoweringInfo();
  EVT PtrTy = TLI.getPointerTy(DAG.getDataLayout());
  EVT PtrMemTy = TLI.getPointerMemTy(DAG.getDataLayout());
  MachineFunction &MF = DAG.getMachineFunction();
  Value *Global = TLI.getSDagStackGuard(*MF.getFunction().getParent());
  MachineSDNode *Node =
      DAG.getMachineNode(TargetOpcode::LOAD_STACK_GUARD, DL, PtrTy, Chain);
  if (Global) {
    MachinePointerInfo MPInfo(Global);
    auto Flags = MachineMemOperand::MOLoad | MachineMemOperand::MOInvariant |
                 MachineMemOperand::MODereferenceable;
    MachineMemOperand *MemRef = MF.getMachineMemOperand(
        MPInfo, Flags, PtrTy.getSizeInBits() / 8, DAG.getEVTAlign(PtrTy));
    DAG.setNodeMemRefs(Node, {MemRef});
  }
  if (PtrTy != PtrMemTy)
    return DAG.getPtrExtOrTrunc(SDValue(Node, 0), DL, PtrMemTy);
  return SDValue(Node, 0);
}

/// Codegen a new tail for a stack protector check ParentMBB which has had its
/// tail spliced into a stack protector check success bb.
///
/// For a high level explanation of how this fits into the stack protector
/// generation see the comment on the declaration of class
/// StackProtectorDescriptor.
void SelectionDAGBuilder::visitSPDescriptorParent(StackProtectorDescriptor &SPD,
                                                  MachineBasicBlock *ParentBB) {

  // First create the loads to the guard/stack slot for the comparison.
  const TargetLowering &TLI = DAG.getTargetLoweringInfo();
  EVT PtrTy = TLI.getPointerTy(DAG.getDataLayout());
  EVT PtrMemTy = TLI.getPointerMemTy(DAG.getDataLayout());

  MachineFrameInfo &MFI = ParentBB->getParent()->getFrameInfo();
  int FI = MFI.getStackProtectorIndex();

  SDValue Guard;
  SDLoc dl = getCurSDLoc();
  SDValue StackSlotPtr = DAG.getFrameIndex(FI, PtrTy);
  const Module &M = *ParentBB->getParent()->getFunction().getParent();
  Align Align =
      DAG.getDataLayout().getPrefTypeAlign(Type::getInt8PtrTy(M.getContext()));

  // Generate code to load the content of the guard slot.
  SDValue GuardVal = DAG.getLoad(
      PtrMemTy, dl, DAG.getEntryNode(), StackSlotPtr,
      MachinePointerInfo::getFixedStack(DAG.getMachineFunction(), FI), Align,
      MachineMemOperand::MOVolatile);

  if (TLI.useStackGuardXorFP())
    GuardVal = TLI.emitStackGuardXorFP(DAG, GuardVal, dl);

  // Retrieve guard check function, nullptr if instrumentation is inlined.
  if (const Function *GuardCheckFn = TLI.getSSPStackGuardCheck(M)) {
    // The target provides a guard check function to validate the guard value.
    // Generate a call to that function with the content of the guard slot as
    // argument.
    FunctionType *FnTy = GuardCheckFn->getFunctionType();
    assert(FnTy->getNumParams() == 1 && "Invalid function signature");

    TargetLowering::ArgListTy Args;
    TargetLowering::ArgListEntry Entry;
    Entry.Node = GuardVal;
    Entry.Ty = FnTy->getParamType(0);
    if (GuardCheckFn->hasParamAttribute(0, Attribute::AttrKind::InReg))
      Entry.IsInReg = true;
    Args.push_back(Entry);

    TargetLowering::CallLoweringInfo CLI(DAG);
    CLI.setDebugLoc(getCurSDLoc())
        .setChain(DAG.getEntryNode())
        .setCallee(GuardCheckFn->getCallingConv(), FnTy->getReturnType(),
                   getValue(GuardCheckFn), std::move(Args));

    std::pair<SDValue, SDValue> Result = TLI.LowerCallTo(CLI);
    DAG.setRoot(Result.second);
    return;
  }

  // If useLoadStackGuardNode returns true, generate LOAD_STACK_GUARD.
  // Otherwise, emit a volatile load to retrieve the stack guard value.
  SDValue Chain = DAG.getEntryNode();
  if (TLI.useLoadStackGuardNode()) {
    Guard = getLoadStackGuard(DAG, dl, Chain);
  } else {
    const Value *IRGuard = TLI.getSDagStackGuard(M);
    SDValue GuardPtr = getValue(IRGuard);

    Guard = DAG.getLoad(PtrMemTy, dl, Chain, GuardPtr,
                        MachinePointerInfo(IRGuard, 0), Align,
                        MachineMemOperand::MOVolatile);
  }

  // Perform the comparison via a getsetcc.
  SDValue Cmp = DAG.getSetCC(dl, TLI.getSetCCResultType(DAG.getDataLayout(),
                                                        *DAG.getContext(),
                                                        Guard.getValueType()),
                             Guard, GuardVal, ISD::SETNE);

  // If the guard/stackslot do not equal, branch to failure MBB.
  SDValue BrCond = DAG.getNode(ISD::BRCOND, dl,
                               MVT::Other, GuardVal.getOperand(0),
                               Cmp, DAG.getBasicBlock(SPD.getFailureMBB()));
  // Otherwise branch to success MBB.
  SDValue Br = DAG.getNode(ISD::BR, dl,
                           MVT::Other, BrCond,
                           DAG.getBasicBlock(SPD.getSuccessMBB()));

  DAG.setRoot(Br);
}

/// Codegen the failure basic block for a stack protector check.
///
/// A failure stack protector machine basic block consists simply of a call to
/// __stack_chk_fail().
///
/// For a high level explanation of how this fits into the stack protector
/// generation see the comment on the declaration of class
/// StackProtectorDescriptor.
void
SelectionDAGBuilder::visitSPDescriptorFailure(StackProtectorDescriptor &SPD) {
  const TargetLowering &TLI = DAG.getTargetLoweringInfo();
  TargetLowering::MakeLibCallOptions CallOptions;
  CallOptions.setDiscardResult(true);
  SDValue Chain =
      TLI.makeLibCall(DAG, RTLIB::STACKPROTECTOR_CHECK_FAIL, MVT::isVoid,
                      None, CallOptions, getCurSDLoc()).second;
  // On PS4/PS5, the "return address" must still be within the calling
  // function, even if it's at the very end, so emit an explicit TRAP here.
  // Passing 'true' for doesNotReturn above won't generate the trap for us.
  if (TM.getTargetTriple().isPS())
    Chain = DAG.getNode(ISD::TRAP, getCurSDLoc(), MVT::Other, Chain);
  // WebAssembly needs an unreachable instruction after a non-returning call,
  // because the function return type can be different from __stack_chk_fail's
  // return type (void).
  if (TM.getTargetTriple().isWasm())
    Chain = DAG.getNode(ISD::TRAP, getCurSDLoc(), MVT::Other, Chain);

  DAG.setRoot(Chain);
}

/// visitBitTestHeader - This function emits necessary code to produce value
/// suitable for "bit tests"
void SelectionDAGBuilder::visitBitTestHeader(BitTestBlock &B,
                                             MachineBasicBlock *SwitchBB) {
  SDLoc dl = getCurSDLoc();

  // Subtract the minimum value.
  SDValue SwitchOp = getValue(B.SValue);
  EVT VT = SwitchOp.getValueType();
  SDValue RangeSub =
      DAG.getNode(ISD::SUB, dl, VT, SwitchOp, DAG.getConstant(B.First, dl, VT));

  // Determine the type of the test operands.
  const TargetLowering &TLI = DAG.getTargetLoweringInfo();
  bool UsePtrType = false;
  if (!TLI.isTypeLegal(VT)) {
    UsePtrType = true;
  } else {
    for (unsigned i = 0, e = B.Cases.size(); i != e; ++i)
      if (!isUIntN(VT.getSizeInBits(), B.Cases[i].Mask)) {
        // Switch table case range are encoded into series of masks.
        // Just use pointer type, it's guaranteed to fit.
        UsePtrType = true;
        break;
      }
  }
  SDValue Sub = RangeSub;
  if (UsePtrType) {
    VT = TLI.getPointerTy(DAG.getDataLayout());
    Sub = DAG.getZExtOrTrunc(Sub, dl, VT);
  }

  B.RegVT = VT.getSimpleVT();
  B.Reg = FuncInfo.CreateReg(B.RegVT);
  SDValue CopyTo = DAG.getCopyToReg(getControlRoot(), dl, B.Reg, Sub);

  MachineBasicBlock* MBB = B.Cases[0].ThisBB;

  if (!B.FallthroughUnreachable)
    addSuccessorWithProb(SwitchBB, B.Default, B.DefaultProb);
  addSuccessorWithProb(SwitchBB, MBB, B.Prob);
  SwitchBB->normalizeSuccProbs();

  SDValue Root = CopyTo;
  if (!B.FallthroughUnreachable) {
    // Conditional branch to the default block.
    SDValue RangeCmp = DAG.getSetCC(dl,
        TLI.getSetCCResultType(DAG.getDataLayout(), *DAG.getContext(),
                               RangeSub.getValueType()),
        RangeSub, DAG.getConstant(B.Range, dl, RangeSub.getValueType()),
        ISD::SETUGT);

    Root = DAG.getNode(ISD::BRCOND, dl, MVT::Other, Root, RangeCmp,
                       DAG.getBasicBlock(B.Default));
  }

  // Avoid emitting unnecessary branches to the next block.
  if (MBB != NextBlock(SwitchBB))
    Root = DAG.getNode(ISD::BR, dl, MVT::Other, Root, DAG.getBasicBlock(MBB));

  DAG.setRoot(Root);
}

/// visitBitTestCase - this function produces one "bit test"
void SelectionDAGBuilder::visitBitTestCase(BitTestBlock &BB,
                                           MachineBasicBlock* NextMBB,
                                           BranchProbability BranchProbToNext,
                                           unsigned Reg,
                                           BitTestCase &B,
                                           MachineBasicBlock *SwitchBB) {
  SDLoc dl = getCurSDLoc();
  MVT VT = BB.RegVT;
  SDValue ShiftOp = DAG.getCopyFromReg(getControlRoot(), dl, Reg, VT);
  SDValue Cmp;
  unsigned PopCount = countPopulation(B.Mask);
  const TargetLowering &TLI = DAG.getTargetLoweringInfo();
  if (PopCount == 1) {
    // Testing for a single bit; just compare the shift count with what it
    // would need to be to shift a 1 bit in that position.
    Cmp = DAG.getSetCC(
        dl, TLI.getSetCCResultType(DAG.getDataLayout(), *DAG.getContext(), VT),
        ShiftOp, DAG.getConstant(countTrailingZeros(B.Mask), dl, VT),
        ISD::SETEQ);
  } else if (PopCount == BB.Range) {
    // There is only one zero bit in the range, test for it directly.
    Cmp = DAG.getSetCC(
        dl, TLI.getSetCCResultType(DAG.getDataLayout(), *DAG.getContext(), VT),
        ShiftOp, DAG.getConstant(countTrailingOnes(B.Mask), dl, VT),
        ISD::SETNE);
  } else {
    // Make desired shift
    SDValue SwitchVal = DAG.getNode(ISD::SHL, dl, VT,
                                    DAG.getConstant(1, dl, VT), ShiftOp);

    // Emit bit tests and jumps
    SDValue AndOp = DAG.getNode(ISD::AND, dl,
                                VT, SwitchVal, DAG.getConstant(B.Mask, dl, VT));
    Cmp = DAG.getSetCC(
        dl, TLI.getSetCCResultType(DAG.getDataLayout(), *DAG.getContext(), VT),
        AndOp, DAG.getConstant(0, dl, VT), ISD::SETNE);
  }

  // The branch probability from SwitchBB to B.TargetBB is B.ExtraProb.
  addSuccessorWithProb(SwitchBB, B.TargetBB, B.ExtraProb);
  // The branch probability from SwitchBB to NextMBB is BranchProbToNext.
  addSuccessorWithProb(SwitchBB, NextMBB, BranchProbToNext);
  // It is not guaranteed that the sum of B.ExtraProb and BranchProbToNext is
  // one as they are relative probabilities (and thus work more like weights),
  // and hence we need to normalize them to let the sum of them become one.
  SwitchBB->normalizeSuccProbs();

  SDValue BrAnd = DAG.getNode(ISD::BRCOND, dl,
                              MVT::Other, getControlRoot(),
                              Cmp, DAG.getBasicBlock(B.TargetBB));

  // Avoid emitting unnecessary branches to the next block.
  if (NextMBB != NextBlock(SwitchBB))
    BrAnd = DAG.getNode(ISD::BR, dl, MVT::Other, BrAnd,
                        DAG.getBasicBlock(NextMBB));

  DAG.setRoot(BrAnd);
}

void SelectionDAGBuilder::visitInvoke(const InvokeInst &I) {
  MachineBasicBlock *InvokeMBB = FuncInfo.MBB;

  // Retrieve successors. Look through artificial IR level blocks like
  // catchswitch for successors.
  MachineBasicBlock *Return = FuncInfo.MBBMap[I.getSuccessor(0)];
  const BasicBlock *EHPadBB = I.getSuccessor(1);

  // Deopt bundles are lowered in LowerCallSiteWithDeoptBundle, and we don't
  // have to do anything here to lower funclet bundles.
  assert(!I.hasOperandBundlesOtherThan(
             {LLVMContext::OB_deopt, LLVMContext::OB_gc_transition,
              LLVMContext::OB_gc_live, LLVMContext::OB_funclet,
              LLVMContext::OB_cfguardtarget,
              LLVMContext::OB_clang_arc_attachedcall}) &&
         "Cannot lower invokes with arbitrary operand bundles yet!");

  const Value *Callee(I.getCalledOperand());
  const Function *Fn = dyn_cast<Function>(Callee);
  if (isa<InlineAsm>(Callee))
    visitInlineAsm(I, EHPadBB);
  else if (Fn && Fn->isIntrinsic()) {
    switch (Fn->getIntrinsicID()) {
    default:
      llvm_unreachable("Cannot invoke this intrinsic");
    case Intrinsic::donothing:
      // Ignore invokes to @llvm.donothing: jump directly to the next BB.
    case Intrinsic::seh_try_begin:
    case Intrinsic::seh_scope_begin:
    case Intrinsic::seh_try_end:
    case Intrinsic::seh_scope_end:
      break;
    case Intrinsic::experimental_patchpoint_void:
    case Intrinsic::experimental_patchpoint_i64:
      visitPatchpoint(I, EHPadBB);
      break;
    case Intrinsic::experimental_gc_statepoint:
      LowerStatepoint(cast<GCStatepointInst>(I), EHPadBB);
      break;
    case Intrinsic::wasm_rethrow: {
      // This is usually done in visitTargetIntrinsic, but this intrinsic is
      // special because it can be invoked, so we manually lower it to a DAG
      // node here.
      SmallVector<SDValue, 8> Ops;
      Ops.push_back(getRoot()); // inchain
      const TargetLowering &TLI = DAG.getTargetLoweringInfo();
      Ops.push_back(
          DAG.getTargetConstant(Intrinsic::wasm_rethrow, getCurSDLoc(),
                                TLI.getPointerTy(DAG.getDataLayout())));
      SDVTList VTs = DAG.getVTList(ArrayRef<EVT>({MVT::Other})); // outchain
      DAG.setRoot(DAG.getNode(ISD::INTRINSIC_VOID, getCurSDLoc(), VTs, Ops));
      break;
    }
    }
  } else if (I.countOperandBundlesOfType(LLVMContext::OB_deopt)) {
    // Currently we do not lower any intrinsic calls with deopt operand bundles.
    // Eventually we will support lowering the @llvm.experimental.deoptimize
    // intrinsic, and right now there are no plans to support other intrinsics
    // with deopt state.
    LowerCallSiteWithDeoptBundle(&I, getValue(Callee), EHPadBB);
  } else {
    LowerCallTo(I, getValue(Callee), false, false, EHPadBB);
  }

  // If the value of the invoke is used outside of its defining block, make it
  // available as a virtual register.
  // We already took care of the exported value for the statepoint instruction
  // during call to the LowerStatepoint.
  if (!isa<GCStatepointInst>(I)) {
    CopyToExportRegsIfNeeded(&I);
  }

  SmallVector<std::pair<MachineBasicBlock *, BranchProbability>, 1> UnwindDests;
  BranchProbabilityInfo *BPI = FuncInfo.BPI;
  BranchProbability EHPadBBProb =
      BPI ? BPI->getEdgeProbability(InvokeMBB->getBasicBlock(), EHPadBB)
          : BranchProbability::getZero();
  findUnwindDestinations(FuncInfo, EHPadBB, EHPadBBProb, UnwindDests);

  // Update successor info.
  addSuccessorWithProb(InvokeMBB, Return);
  for (auto &UnwindDest : UnwindDests) {
    UnwindDest.first->setIsEHPad();
    addSuccessorWithProb(InvokeMBB, UnwindDest.first, UnwindDest.second);
  }
  InvokeMBB->normalizeSuccProbs();

  // Drop into normal successor.
  DAG.setRoot(DAG.getNode(ISD::BR, getCurSDLoc(), MVT::Other, getControlRoot(),
                          DAG.getBasicBlock(Return)));
}

void SelectionDAGBuilder::visitCallBr(const CallBrInst &I) {
  MachineBasicBlock *CallBrMBB = FuncInfo.MBB;

  // Deopt bundles are lowered in LowerCallSiteWithDeoptBundle, and we don't
  // have to do anything here to lower funclet bundles.
  assert(!I.hasOperandBundlesOtherThan(
             {LLVMContext::OB_deopt, LLVMContext::OB_funclet}) &&
         "Cannot lower callbrs with arbitrary operand bundles yet!");

  assert(I.isInlineAsm() && "Only know how to handle inlineasm callbr");
  visitInlineAsm(I);
  CopyToExportRegsIfNeeded(&I);

  // Retrieve successors.
  SmallPtrSet<BasicBlock *, 8> Dests;
  Dests.insert(I.getDefaultDest());
  MachineBasicBlock *Return = FuncInfo.MBBMap[I.getDefaultDest()];

  // Update successor info.
  addSuccessorWithProb(CallBrMBB, Return, BranchProbability::getOne());
  for (unsigned i = 0, e = I.getNumIndirectDests(); i < e; ++i) {
    BasicBlock *Dest = I.getIndirectDest(i);
    MachineBasicBlock *Target = FuncInfo.MBBMap[Dest];
    Target->setIsInlineAsmBrIndirectTarget();
    Target->setMachineBlockAddressTaken();
    Target->setLabelMustBeEmitted();
    // Don't add duplicate machine successors.
    if (Dests.insert(Dest).second)
      addSuccessorWithProb(CallBrMBB, Target, BranchProbability::getZero());
  }
  CallBrMBB->normalizeSuccProbs();

  // Drop into default successor.
  DAG.setRoot(DAG.getNode(ISD::BR, getCurSDLoc(),
                          MVT::Other, getControlRoot(),
                          DAG.getBasicBlock(Return)));
}

void SelectionDAGBuilder::visitResume(const ResumeInst &RI) {
  llvm_unreachable("SelectionDAGBuilder shouldn't visit resume instructions!");
}

void SelectionDAGBuilder::visitLandingPad(const LandingPadInst &LP) {
  assert(FuncInfo.MBB->isEHPad() &&
         "Call to landingpad not in landing pad!");

  // If there aren't registers to copy the values into (e.g., during SjLj
  // exceptions), then don't bother to create these DAG nodes.
  const TargetLowering &TLI = DAG.getTargetLoweringInfo();
  const Constant *PersonalityFn = FuncInfo.Fn->getPersonalityFn();
  if (TLI.getExceptionPointerRegister(PersonalityFn) == 0 &&
      TLI.getExceptionSelectorRegister(PersonalityFn) == 0)
    return;

  // If landingpad's return type is token type, we don't create DAG nodes
  // for its exception pointer and selector value. The extraction of exception
  // pointer or selector value from token type landingpads is not currently
  // supported.
  if (LP.getType()->isTokenTy())
    return;

  SmallVector<EVT, 2> ValueVTs;
  SDLoc dl = getCurSDLoc();
  ComputeValueVTs(TLI, DAG.getDataLayout(), LP.getType(), ValueVTs);
  assert(ValueVTs.size() == 2 && "Only two-valued landingpads are supported");

  // Get the two live-in registers as SDValues. The physregs have already been
  // copied into virtual registers.
  SDValue Ops[2];
  if (FuncInfo.ExceptionPointerVirtReg) {
    Ops[0] = DAG.getZExtOrTrunc(
        DAG.getCopyFromReg(DAG.getEntryNode(), dl,
                           FuncInfo.ExceptionPointerVirtReg,
                           TLI.getPointerTy(DAG.getDataLayout())),
        dl, ValueVTs[0]);
  } else {
    Ops[0] = DAG.getConstant(0, dl, TLI.getPointerTy(DAG.getDataLayout()));
  }
  Ops[1] = DAG.getZExtOrTrunc(
      DAG.getCopyFromReg(DAG.getEntryNode(), dl,
                         FuncInfo.ExceptionSelectorVirtReg,
                         TLI.getPointerTy(DAG.getDataLayout())),
      dl, ValueVTs[1]);

  // Merge into one.
  SDValue Res = DAG.getNode(ISD::MERGE_VALUES, dl,
                            DAG.getVTList(ValueVTs), Ops);
  setValue(&LP, Res);
}

void SelectionDAGBuilder::UpdateSplitBlock(MachineBasicBlock *First,
                                           MachineBasicBlock *Last) {
  // Update JTCases.
  for (JumpTableBlock &JTB : SL->JTCases)
    if (JTB.first.HeaderBB == First)
      JTB.first.HeaderBB = Last;

  // Update BitTestCases.
  for (BitTestBlock &BTB : SL->BitTestCases)
    if (BTB.Parent == First)
      BTB.Parent = Last;
}

void SelectionDAGBuilder::visitIndirectBr(const IndirectBrInst &I) {
  MachineBasicBlock *IndirectBrMBB = FuncInfo.MBB;

  // Update machine-CFG edges with unique successors.
  SmallSet<BasicBlock*, 32> Done;
  for (unsigned i = 0, e = I.getNumSuccessors(); i != e; ++i) {
    BasicBlock *BB = I.getSuccessor(i);
    bool Inserted = Done.insert(BB).second;
    if (!Inserted)
        continue;

    MachineBasicBlock *Succ = FuncInfo.MBBMap[BB];
    addSuccessorWithProb(IndirectBrMBB, Succ);
  }
  IndirectBrMBB->normalizeSuccProbs();

  DAG.setRoot(DAG.getNode(ISD::BRIND, getCurSDLoc(),
                          MVT::Other, getControlRoot(),
                          getValue(I.getAddress())));
}

void SelectionDAGBuilder::visitUnreachable(const UnreachableInst &I) {
  if (!DAG.getTarget().Options.TrapUnreachable)
    return;

  // We may be able to ignore unreachable behind a noreturn call.
  if (DAG.getTarget().Options.NoTrapAfterNoreturn) {
    const BasicBlock &BB = *I.getParent();
    if (&I != &BB.front()) {
      BasicBlock::const_iterator PredI =
        std::prev(BasicBlock::const_iterator(&I));
      if (const CallInst *Call = dyn_cast<CallInst>(&*PredI)) {
        if (Call->doesNotReturn())
          return;
      }
    }
  }

  DAG.setRoot(DAG.getNode(ISD::TRAP, getCurSDLoc(), MVT::Other, DAG.getRoot()));
}

void SelectionDAGBuilder::visitUnary(const User &I, unsigned Opcode) {
  SDNodeFlags Flags;
  if (auto *FPOp = dyn_cast<FPMathOperator>(&I))
    Flags.copyFMF(*FPOp);

  SDValue Op = getValue(I.getOperand(0));
  SDValue UnNodeValue = DAG.getNode(Opcode, getCurSDLoc(), Op.getValueType(),
                                    Op, Flags);
  setValue(&I, UnNodeValue);
}

void SelectionDAGBuilder::visitBinary(const User &I, unsigned Opcode) {
  SDNodeFlags Flags;
  if (auto *OFBinOp = dyn_cast<OverflowingBinaryOperator>(&I)) {
    Flags.setNoSignedWrap(OFBinOp->hasNoSignedWrap());
    Flags.setNoUnsignedWrap(OFBinOp->hasNoUnsignedWrap());
  }
  if (auto *ExactOp = dyn_cast<PossiblyExactOperator>(&I))
    Flags.setExact(ExactOp->isExact());
  if (auto *FPOp = dyn_cast<FPMathOperator>(&I))
    Flags.copyFMF(*FPOp);

  SDValue Op1 = getValue(I.getOperand(0));
  SDValue Op2 = getValue(I.getOperand(1));
  SDValue BinNodeValue = DAG.getNode(Opcode, getCurSDLoc(), Op1.getValueType(),
                                     Op1, Op2, Flags);
  setValue(&I, BinNodeValue);
}

void SelectionDAGBuilder::visitShift(const User &I, unsigned Opcode) {
  SDValue Op1 = getValue(I.getOperand(0));
  SDValue Op2 = getValue(I.getOperand(1));

  EVT ShiftTy = DAG.getTargetLoweringInfo().getShiftAmountTy(
      Op1.getValueType(), DAG.getDataLayout());

  // Coerce the shift amount to the right type if we can. This exposes the
  // truncate or zext to optimization early.
  if (!I.getType()->isVectorTy() && Op2.getValueType() != ShiftTy) {
    assert(ShiftTy.getSizeInBits() >= Log2_32_Ceil(Op1.getValueSizeInBits()) &&
           "Unexpected shift type");
    Op2 = DAG.getZExtOrTrunc(Op2, getCurSDLoc(), ShiftTy);
  }

  bool nuw = false;
  bool nsw = false;
  bool exact = false;

  if (Opcode == ISD::SRL || Opcode == ISD::SRA || Opcode == ISD::SHL) {

    if (const OverflowingBinaryOperator *OFBinOp =
            dyn_cast<const OverflowingBinaryOperator>(&I)) {
      nuw = OFBinOp->hasNoUnsignedWrap();
      nsw = OFBinOp->hasNoSignedWrap();
    }
    if (const PossiblyExactOperator *ExactOp =
            dyn_cast<const PossiblyExactOperator>(&I))
      exact = ExactOp->isExact();
  }
  SDNodeFlags Flags;
  Flags.setExact(exact);
  Flags.setNoSignedWrap(nsw);
  Flags.setNoUnsignedWrap(nuw);
  SDValue Res = DAG.getNode(Opcode, getCurSDLoc(), Op1.getValueType(), Op1, Op2,
                            Flags);
  setValue(&I, Res);
}

void SelectionDAGBuilder::visitSDiv(const User &I) {
  SDValue Op1 = getValue(I.getOperand(0));
  SDValue Op2 = getValue(I.getOperand(1));

  SDNodeFlags Flags;
  Flags.setExact(isa<PossiblyExactOperator>(&I) &&
                 cast<PossiblyExactOperator>(&I)->isExact());
  setValue(&I, DAG.getNode(ISD::SDIV, getCurSDLoc(), Op1.getValueType(), Op1,
                           Op2, Flags));
}

void SelectionDAGBuilder::visitICmp(const User &I) {
  ICmpInst::Predicate predicate = ICmpInst::BAD_ICMP_PREDICATE;
  if (const ICmpInst *IC = dyn_cast<ICmpInst>(&I))
    predicate = IC->getPredicate();
  else if (const ConstantExpr *IC = dyn_cast<ConstantExpr>(&I))
    predicate = ICmpInst::Predicate(IC->getPredicate());
  SDValue Op1 = getValue(I.getOperand(0));
  SDValue Op2 = getValue(I.getOperand(1));
  ISD::CondCode Opcode = getICmpCondCode(predicate);

  auto &TLI = DAG.getTargetLoweringInfo();
  EVT MemVT =
      TLI.getMemValueType(DAG.getDataLayout(), I.getOperand(0)->getType());

  // If a pointer's DAG type is larger than its memory type then the DAG values
  // are zero-extended. This breaks signed comparisons so truncate back to the
  // underlying type before doing the compare.
  if (Op1.getValueType() != MemVT) {
    Op1 = DAG.getPtrExtOrTrunc(Op1, getCurSDLoc(), MemVT);
    Op2 = DAG.getPtrExtOrTrunc(Op2, getCurSDLoc(), MemVT);
  }

  EVT DestVT = DAG.getTargetLoweringInfo().getValueType(DAG.getDataLayout(),
                                                        I.getType());
  setValue(&I, DAG.getSetCC(getCurSDLoc(), DestVT, Op1, Op2, Opcode));
}

void SelectionDAGBuilder::visitFCmp(const User &I) {
  FCmpInst::Predicate predicate = FCmpInst::BAD_FCMP_PREDICATE;
  if (const FCmpInst *FC = dyn_cast<FCmpInst>(&I))
    predicate = FC->getPredicate();
  else if (const ConstantExpr *FC = dyn_cast<ConstantExpr>(&I))
    predicate = FCmpInst::Predicate(FC->getPredicate());
  SDValue Op1 = getValue(I.getOperand(0));
  SDValue Op2 = getValue(I.getOperand(1));

  ISD::CondCode Condition = getFCmpCondCode(predicate);
  auto *FPMO = cast<FPMathOperator>(&I);
  if (FPMO->hasNoNaNs() || TM.Options.NoNaNsFPMath)
    Condition = getFCmpCodeWithoutNaN(Condition);

  SDNodeFlags Flags;
  Flags.copyFMF(*FPMO);
  SelectionDAG::FlagInserter FlagsInserter(DAG, Flags);

  EVT DestVT = DAG.getTargetLoweringInfo().getValueType(DAG.getDataLayout(),
                                                        I.getType());
  setValue(&I, DAG.getSetCC(getCurSDLoc(), DestVT, Op1, Op2, Condition));
}

// Check if the condition of the select has one use or two users that are both
// selects with the same condition.
static bool hasOnlySelectUsers(const Value *Cond) {
  return llvm::all_of(Cond->users(), [](const Value *V) {
    return isa<SelectInst>(V);
  });
}

void SelectionDAGBuilder::visitSelect(const User &I) {
  SmallVector<EVT, 4> ValueVTs;
  ComputeValueVTs(DAG.getTargetLoweringInfo(), DAG.getDataLayout(), I.getType(),
                  ValueVTs);
  unsigned NumValues = ValueVTs.size();
  if (NumValues == 0) return;

  SmallVector<SDValue, 4> Values(NumValues);
  SDValue Cond     = getValue(I.getOperand(0));
  SDValue LHSVal   = getValue(I.getOperand(1));
  SDValue RHSVal   = getValue(I.getOperand(2));
  SmallVector<SDValue, 1> BaseOps(1, Cond);
  ISD::NodeType OpCode =
      Cond.getValueType().isVector() ? ISD::VSELECT : ISD::SELECT;

  bool IsUnaryAbs = false;
  bool Negate = false;

  SDNodeFlags Flags;
  if (auto *FPOp = dyn_cast<FPMathOperator>(&I))
    Flags.copyFMF(*FPOp);

  // Min/max matching is only viable if all output VTs are the same.
  if (all_equal(ValueVTs)) {
    EVT VT = ValueVTs[0];
    LLVMContext &Ctx = *DAG.getContext();
    auto &TLI = DAG.getTargetLoweringInfo();

    // We care about the legality of the operation after it has been type
    // legalized.
    while (TLI.getTypeAction(Ctx, VT) != TargetLoweringBase::TypeLegal)
      VT = TLI.getTypeToTransformTo(Ctx, VT);

    // If the vselect is legal, assume we want to leave this as a vector setcc +
    // vselect. Otherwise, if this is going to be scalarized, we want to see if
    // min/max is legal on the scalar type.
    bool UseScalarMinMax = VT.isVector() &&
      !TLI.isOperationLegalOrCustom(ISD::VSELECT, VT);

    Value *LHS, *RHS;
    auto SPR = matchSelectPattern(const_cast<User*>(&I), LHS, RHS);
    ISD::NodeType Opc = ISD::DELETED_NODE;
    switch (SPR.Flavor) {
    case SPF_UMAX:    Opc = ISD::UMAX; break;
    case SPF_UMIN:    Opc = ISD::UMIN; break;
    case SPF_SMAX:    Opc = ISD::SMAX; break;
    case SPF_SMIN:    Opc = ISD::SMIN; break;
    case SPF_FMINNUM:
      switch (SPR.NaNBehavior) {
      case SPNB_NA: llvm_unreachable("No NaN behavior for FP op?");
      case SPNB_RETURNS_NAN:   Opc = ISD::FMINIMUM; break;
      case SPNB_RETURNS_OTHER: Opc = ISD::FMINNUM; break;
      case SPNB_RETURNS_ANY: {
        if (TLI.isOperationLegalOrCustom(ISD::FMINNUM, VT))
          Opc = ISD::FMINNUM;
        else if (TLI.isOperationLegalOrCustom(ISD::FMINIMUM, VT))
          Opc = ISD::FMINIMUM;
        else if (UseScalarMinMax)
          Opc = TLI.isOperationLegalOrCustom(ISD::FMINNUM, VT.getScalarType()) ?
            ISD::FMINNUM : ISD::FMINIMUM;
        break;
      }
      }
      break;
    case SPF_FMAXNUM:
      switch (SPR.NaNBehavior) {
      case SPNB_NA: llvm_unreachable("No NaN behavior for FP op?");
      case SPNB_RETURNS_NAN:   Opc = ISD::FMAXIMUM; break;
      case SPNB_RETURNS_OTHER: Opc = ISD::FMAXNUM; break;
      case SPNB_RETURNS_ANY:

        if (TLI.isOperationLegalOrCustom(ISD::FMAXNUM, VT))
          Opc = ISD::FMAXNUM;
        else if (TLI.isOperationLegalOrCustom(ISD::FMAXIMUM, VT))
          Opc = ISD::FMAXIMUM;
        else if (UseScalarMinMax)
          Opc = TLI.isOperationLegalOrCustom(ISD::FMAXNUM, VT.getScalarType()) ?
            ISD::FMAXNUM : ISD::FMAXIMUM;
        break;
      }
      break;
    case SPF_NABS:
      Negate = true;
      [[fallthrough]];
    case SPF_ABS:
      IsUnaryAbs = true;
      Opc = ISD::ABS;
      break;
    default: break;
    }

    if (!IsUnaryAbs && Opc != ISD::DELETED_NODE &&
        (TLI.isOperationLegalOrCustom(Opc, VT) ||
         (UseScalarMinMax &&
          TLI.isOperationLegalOrCustom(Opc, VT.getScalarType()))) &&
        // If the underlying comparison instruction is used by any other
        // instruction, the consumed instructions won't be destroyed, so it is
        // not profitable to convert to a min/max.
        hasOnlySelectUsers(cast<SelectInst>(I).getCondition())) {
      OpCode = Opc;
      LHSVal = getValue(LHS);
      RHSVal = getValue(RHS);
      BaseOps.clear();
    }

    if (IsUnaryAbs) {
      OpCode = Opc;
      LHSVal = getValue(LHS);
      BaseOps.clear();
    }
  }

  if (IsUnaryAbs) {
    for (unsigned i = 0; i != NumValues; ++i) {
      SDLoc dl = getCurSDLoc();
      EVT VT = LHSVal.getNode()->getValueType(LHSVal.getResNo() + i);
      Values[i] =
          DAG.getNode(OpCode, dl, VT, LHSVal.getValue(LHSVal.getResNo() + i));
      if (Negate)
        Values[i] = DAG.getNode(ISD::SUB, dl, VT, DAG.getConstant(0, dl, VT),
                                Values[i]);
    }
  } else {
    for (unsigned i = 0; i != NumValues; ++i) {
      SmallVector<SDValue, 3> Ops(BaseOps.begin(), BaseOps.end());
      Ops.push_back(SDValue(LHSVal.getNode(), LHSVal.getResNo() + i));
      Ops.push_back(SDValue(RHSVal.getNode(), RHSVal.getResNo() + i));
      Values[i] = DAG.getNode(
          OpCode, getCurSDLoc(),
          LHSVal.getNode()->getValueType(LHSVal.getResNo() + i), Ops, Flags);
    }
  }

  setValue(&I, DAG.getNode(ISD::MERGE_VALUES, getCurSDLoc(),
                           DAG.getVTList(ValueVTs), Values));
}

void SelectionDAGBuilder::visitTrunc(const User &I) {
  // TruncInst cannot be a no-op cast because sizeof(src) > sizeof(dest).
  SDValue N = getValue(I.getOperand(0));
  EVT DestVT = DAG.getTargetLoweringInfo().getValueType(DAG.getDataLayout(),
                                                        I.getType());
  setValue(&I, DAG.getNode(ISD::TRUNCATE, getCurSDLoc(), DestVT, N));
}

void SelectionDAGBuilder::visitZExt(const User &I) {
  // ZExt cannot be a no-op cast because sizeof(src) < sizeof(dest).
  // ZExt also can't be a cast to bool for same reason. So, nothing much to do
  SDValue N = getValue(I.getOperand(0));
  EVT DestVT = DAG.getTargetLoweringInfo().getValueType(DAG.getDataLayout(),
                                                        I.getType());
  setValue(&I, DAG.getNode(ISD::ZERO_EXTEND, getCurSDLoc(), DestVT, N));
}

void SelectionDAGBuilder::visitSExt(const User &I) {
  // SExt cannot be a no-op cast because sizeof(src) < sizeof(dest).
  // SExt also can't be a cast to bool for same reason. So, nothing much to do
  SDValue N = getValue(I.getOperand(0));
  EVT DestVT = DAG.getTargetLoweringInfo().getValueType(DAG.getDataLayout(),
                                                        I.getType());
  setValue(&I, DAG.getNode(ISD::SIGN_EXTEND, getCurSDLoc(), DestVT, N));
}

void SelectionDAGBuilder::visitFPTrunc(const User &I) {
  // FPTrunc is never a no-op cast, no need to check
  SDValue N = getValue(I.getOperand(0));
  SDLoc dl = getCurSDLoc();
  const TargetLowering &TLI = DAG.getTargetLoweringInfo();
  EVT DestVT = TLI.getValueType(DAG.getDataLayout(), I.getType());
  setValue(&I, DAG.getNode(ISD::FP_ROUND, dl, DestVT, N,
                           DAG.getTargetConstant(
                               0, dl, TLI.getPointerTy(DAG.getDataLayout()))));
}

void SelectionDAGBuilder::visitFPExt(const User &I) {
  // FPExt is never a no-op cast, no need to check
  SDValue N = getValue(I.getOperand(0));
  EVT DestVT = DAG.getTargetLoweringInfo().getValueType(DAG.getDataLayout(),
                                                        I.getType());
  setValue(&I, DAG.getNode(ISD::FP_EXTEND, getCurSDLoc(), DestVT, N));
}

void SelectionDAGBuilder::visitFPToUI(const User &I) {
  // FPToUI is never a no-op cast, no need to check
  SDValue N = getValue(I.getOperand(0));
  EVT DestVT = DAG.getTargetLoweringInfo().getValueType(DAG.getDataLayout(),
                                                        I.getType());
  setValue(&I, DAG.getNode(ISD::FP_TO_UINT, getCurSDLoc(), DestVT, N));
}

void SelectionDAGBuilder::visitFPToSI(const User &I) {
  // FPToSI is never a no-op cast, no need to check
  SDValue N = getValue(I.getOperand(0));
  EVT DestVT = DAG.getTargetLoweringInfo().getValueType(DAG.getDataLayout(),
                                                        I.getType());
  setValue(&I, DAG.getNode(ISD::FP_TO_SINT, getCurSDLoc(), DestVT, N));
}

void SelectionDAGBuilder::visitUIToFP(const User &I) {
  // UIToFP is never a no-op cast, no need to check
  SDValue N = getValue(I.getOperand(0));
  EVT DestVT = DAG.getTargetLoweringInfo().getValueType(DAG.getDataLayout(),
                                                        I.getType());
  setValue(&I, DAG.getNode(ISD::UINT_TO_FP, getCurSDLoc(), DestVT, N));
}

void SelectionDAGBuilder::visitSIToFP(const User &I) {
  // SIToFP is never a no-op cast, no need to check
  SDValue N = getValue(I.getOperand(0));
  EVT DestVT = DAG.getTargetLoweringInfo().getValueType(DAG.getDataLayout(),
                                                        I.getType());
  setValue(&I, DAG.getNode(ISD::SINT_TO_FP, getCurSDLoc(), DestVT, N));
}

void SelectionDAGBuilder::visitPtrToInt(const User &I) {
  // What to do depends on the size of the integer and the size of the pointer.
  // We can either truncate, zero extend, or no-op, accordingly.
  SDValue N = getValue(I.getOperand(0));
  auto &TLI = DAG.getTargetLoweringInfo();
  EVT DestVT = DAG.getTargetLoweringInfo().getValueType(DAG.getDataLayout(),
                                                        I.getType());
  EVT PtrMemVT =
      TLI.getMemValueType(DAG.getDataLayout(), I.getOperand(0)->getType());
  N = DAG.getPtrExtOrTrunc(N, getCurSDLoc(), PtrMemVT);
  N = DAG.getZExtOrTrunc(N, getCurSDLoc(), DestVT);
  setValue(&I, N);
}

void SelectionDAGBuilder::visitIntToPtr(const User &I) {
  // What to do depends on the size of the integer and the size of the pointer.
  // We can either truncate, zero extend, or no-op, accordingly.
  SDValue N = getValue(I.getOperand(0));
  auto &TLI = DAG.getTargetLoweringInfo();
  EVT DestVT = TLI.getValueType(DAG.getDataLayout(), I.getType());
  EVT PtrMemVT = TLI.getMemValueType(DAG.getDataLayout(), I.getType());
  N = DAG.getZExtOrTrunc(N, getCurSDLoc(), PtrMemVT);
  N = DAG.getPtrExtOrTrunc(N, getCurSDLoc(), DestVT);
  setValue(&I, N);
}

void SelectionDAGBuilder::visitBitCast(const User &I) {
  SDValue N = getValue(I.getOperand(0));
  SDLoc dl = getCurSDLoc();
  EVT DestVT = DAG.getTargetLoweringInfo().getValueType(DAG.getDataLayout(),
                                                        I.getType());

  // BitCast assures us that source and destination are the same size so this is
  // either a BITCAST or a no-op.
  if (DestVT != N.getValueType())
    setValue(&I, DAG.getNode(ISD::BITCAST, dl,
                             DestVT, N)); // convert types.
  // Check if the original LLVM IR Operand was a ConstantInt, because getValue()
  // might fold any kind of constant expression to an integer constant and that
  // is not what we are looking for. Only recognize a bitcast of a genuine
  // constant integer as an opaque constant.
  else if(ConstantInt *C = dyn_cast<ConstantInt>(I.getOperand(0)))
    setValue(&I, DAG.getConstant(C->getValue(), dl, DestVT, /*isTarget=*/false,
                                 /*isOpaque*/true));
  else
    setValue(&I, N);            // noop cast.
}

void SelectionDAGBuilder::visitAddrSpaceCast(const User &I) {
  const TargetLowering &TLI = DAG.getTargetLoweringInfo();
  const Value *SV = I.getOperand(0);
  SDValue N = getValue(SV);
  EVT DestVT = TLI.getValueType(DAG.getDataLayout(), I.getType());

  unsigned SrcAS = SV->getType()->getPointerAddressSpace();
  unsigned DestAS = I.getType()->getPointerAddressSpace();

  if (!TM.isNoopAddrSpaceCast(SrcAS, DestAS))
    N = DAG.getAddrSpaceCast(getCurSDLoc(), DestVT, N, SrcAS, DestAS);

  setValue(&I, N);
}

void SelectionDAGBuilder::visitInsertElement(const User &I) {
  const TargetLowering &TLI = DAG.getTargetLoweringInfo();
  SDValue InVec = getValue(I.getOperand(0));
  SDValue InVal = getValue(I.getOperand(1));
  SDValue InIdx = DAG.getSExtOrTrunc(getValue(I.getOperand(2)), getCurSDLoc(),
                                     TLI.getVectorIdxTy(DAG.getDataLayout()));
  setValue(&I, DAG.getNode(ISD::INSERT_VECTOR_ELT, getCurSDLoc(),
                           TLI.getValueType(DAG.getDataLayout(), I.getType()),
                           InVec, InVal, InIdx));
}

void SelectionDAGBuilder::visitExtractElement(const User &I) {
  const TargetLowering &TLI = DAG.getTargetLoweringInfo();
  SDValue InVec = getValue(I.getOperand(0));
  SDValue InIdx = DAG.getSExtOrTrunc(getValue(I.getOperand(1)), getCurSDLoc(),
                                     TLI.getVectorIdxTy(DAG.getDataLayout()));
  setValue(&I, DAG.getNode(ISD::EXTRACT_VECTOR_ELT, getCurSDLoc(),
                           TLI.getValueType(DAG.getDataLayout(), I.getType()),
                           InVec, InIdx));
}

void SelectionDAGBuilder::visitShuffleVector(const User &I) {
  SDValue Src1 = getValue(I.getOperand(0));
  SDValue Src2 = getValue(I.getOperand(1));
  ArrayRef<int> Mask;
  if (auto *SVI = dyn_cast<ShuffleVectorInst>(&I))
    Mask = SVI->getShuffleMask();
  else
    Mask = cast<ConstantExpr>(I).getShuffleMask();
  SDLoc DL = getCurSDLoc();
  const TargetLowering &TLI = DAG.getTargetLoweringInfo();
  EVT VT = TLI.getValueType(DAG.getDataLayout(), I.getType());
  EVT SrcVT = Src1.getValueType();

  if (all_of(Mask, [](int Elem) { return Elem == 0; }) &&
      VT.isScalableVector()) {
    // Canonical splat form of first element of first input vector.
    SDValue FirstElt =
        DAG.getNode(ISD::EXTRACT_VECTOR_ELT, DL, SrcVT.getScalarType(), Src1,
                    DAG.getVectorIdxConstant(0, DL));
    setValue(&I, DAG.getNode(ISD::SPLAT_VECTOR, DL, VT, FirstElt));
    return;
  }

  // For now, we only handle splats for scalable vectors.
  // The DAGCombiner will perform a BUILD_VECTOR -> SPLAT_VECTOR transformation
  // for targets that support a SPLAT_VECTOR for non-scalable vector types.
  assert(!VT.isScalableVector() && "Unsupported scalable vector shuffle");

  unsigned SrcNumElts = SrcVT.getVectorNumElements();
  unsigned MaskNumElts = Mask.size();

  if (SrcNumElts == MaskNumElts) {
    setValue(&I, DAG.getVectorShuffle(VT, DL, Src1, Src2, Mask));
    return;
  }

  // Normalize the shuffle vector since mask and vector length don't match.
  if (SrcNumElts < MaskNumElts) {
    // Mask is longer than the source vectors. We can use concatenate vector to
    // make the mask and vectors lengths match.

    if (MaskNumElts % SrcNumElts == 0) {
      // Mask length is a multiple of the source vector length.
      // Check if the shuffle is some kind of concatenation of the input
      // vectors.
      unsigned NumConcat = MaskNumElts / SrcNumElts;
      bool IsConcat = true;
      SmallVector<int, 8> ConcatSrcs(NumConcat, -1);
      for (unsigned i = 0; i != MaskNumElts; ++i) {
        int Idx = Mask[i];
        if (Idx < 0)
          continue;
        // Ensure the indices in each SrcVT sized piece are sequential and that
        // the same source is used for the whole piece.
        if ((Idx % SrcNumElts != (i % SrcNumElts)) ||
            (ConcatSrcs[i / SrcNumElts] >= 0 &&
             ConcatSrcs[i / SrcNumElts] != (int)(Idx / SrcNumElts))) {
          IsConcat = false;
          break;
        }
        // Remember which source this index came from.
        ConcatSrcs[i / SrcNumElts] = Idx / SrcNumElts;
      }

      // The shuffle is concatenating multiple vectors together. Just emit
      // a CONCAT_VECTORS operation.
      if (IsConcat) {
        SmallVector<SDValue, 8> ConcatOps;
        for (auto Src : ConcatSrcs) {
          if (Src < 0)
            ConcatOps.push_back(DAG.getUNDEF(SrcVT));
          else if (Src == 0)
            ConcatOps.push_back(Src1);
          else
            ConcatOps.push_back(Src2);
        }
        setValue(&I, DAG.getNode(ISD::CONCAT_VECTORS, DL, VT, ConcatOps));
        return;
      }
    }

    unsigned PaddedMaskNumElts = alignTo(MaskNumElts, SrcNumElts);
    unsigned NumConcat = PaddedMaskNumElts / SrcNumElts;
    EVT PaddedVT = EVT::getVectorVT(*DAG.getContext(), VT.getScalarType(),
                                    PaddedMaskNumElts);

    // Pad both vectors with undefs to make them the same length as the mask.
    SDValue UndefVal = DAG.getUNDEF(SrcVT);

    SmallVector<SDValue, 8> MOps1(NumConcat, UndefVal);
    SmallVector<SDValue, 8> MOps2(NumConcat, UndefVal);
    MOps1[0] = Src1;
    MOps2[0] = Src2;

    Src1 = DAG.getNode(ISD::CONCAT_VECTORS, DL, PaddedVT, MOps1);
    Src2 = DAG.getNode(ISD::CONCAT_VECTORS, DL, PaddedVT, MOps2);

    // Readjust mask for new input vector length.
    SmallVector<int, 8> MappedOps(PaddedMaskNumElts, -1);
    for (unsigned i = 0; i != MaskNumElts; ++i) {
      int Idx = Mask[i];
      if (Idx >= (int)SrcNumElts)
        Idx -= SrcNumElts - PaddedMaskNumElts;
      MappedOps[i] = Idx;
    }

    SDValue Result = DAG.getVectorShuffle(PaddedVT, DL, Src1, Src2, MappedOps);

    // If the concatenated vector was padded, extract a subvector with the
    // correct number of elements.
    if (MaskNumElts != PaddedMaskNumElts)
      Result = DAG.getNode(ISD::EXTRACT_SUBVECTOR, DL, VT, Result,
                           DAG.getVectorIdxConstant(0, DL));

    setValue(&I, Result);
    return;
  }

  if (SrcNumElts > MaskNumElts) {
    // Analyze the access pattern of the vector to see if we can extract
    // two subvectors and do the shuffle.
    int StartIdx[2] = { -1, -1 };  // StartIdx to extract from
    bool CanExtract = true;
    for (int Idx : Mask) {
      unsigned Input = 0;
      if (Idx < 0)
        continue;

      if (Idx >= (int)SrcNumElts) {
        Input = 1;
        Idx -= SrcNumElts;
      }

      // If all the indices come from the same MaskNumElts sized portion of
      // the sources we can use extract. Also make sure the extract wouldn't
      // extract past the end of the source.
      int NewStartIdx = alignDown(Idx, MaskNumElts);
      if (NewStartIdx + MaskNumElts > SrcNumElts ||
          (StartIdx[Input] >= 0 && StartIdx[Input] != NewStartIdx))
        CanExtract = false;
      // Make sure we always update StartIdx as we use it to track if all
      // elements are undef.
      StartIdx[Input] = NewStartIdx;
    }

    if (StartIdx[0] < 0 && StartIdx[1] < 0) {
      setValue(&I, DAG.getUNDEF(VT)); // Vectors are not used.
      return;
    }
    if (CanExtract) {
      // Extract appropriate subvector and generate a vector shuffle
      for (unsigned Input = 0; Input < 2; ++Input) {
        SDValue &Src = Input == 0 ? Src1 : Src2;
        if (StartIdx[Input] < 0)
          Src = DAG.getUNDEF(VT);
        else {
          Src = DAG.getNode(ISD::EXTRACT_SUBVECTOR, DL, VT, Src,
                            DAG.getVectorIdxConstant(StartIdx[Input], DL));
        }
      }

      // Calculate new mask.
      SmallVector<int, 8> MappedOps(Mask);
      for (int &Idx : MappedOps) {
        if (Idx >= (int)SrcNumElts)
          Idx -= SrcNumElts + StartIdx[1] - MaskNumElts;
        else if (Idx >= 0)
          Idx -= StartIdx[0];
      }

      setValue(&I, DAG.getVectorShuffle(VT, DL, Src1, Src2, MappedOps));
      return;
    }
  }

  // We can't use either concat vectors or extract subvectors so fall back to
  // replacing the shuffle with extract and build vector.
  // to insert and build vector.
  EVT EltVT = VT.getVectorElementType();
  SmallVector<SDValue,8> Ops;
  for (int Idx : Mask) {
    SDValue Res;

    if (Idx < 0) {
      Res = DAG.getUNDEF(EltVT);
    } else {
      SDValue &Src = Idx < (int)SrcNumElts ? Src1 : Src2;
      if (Idx >= (int)SrcNumElts) Idx -= SrcNumElts;

      Res = DAG.getNode(ISD::EXTRACT_VECTOR_ELT, DL, EltVT, Src,
                        DAG.getVectorIdxConstant(Idx, DL));
    }

    Ops.push_back(Res);
  }

  setValue(&I, DAG.getBuildVector(VT, DL, Ops));
}

void SelectionDAGBuilder::visitInsertValue(const InsertValueInst &I) {
  ArrayRef<unsigned> Indices = I.getIndices();
  const Value *Op0 = I.getOperand(0);
  const Value *Op1 = I.getOperand(1);
  Type *AggTy = I.getType();
  Type *ValTy = Op1->getType();
  bool IntoUndef = isa<UndefValue>(Op0);
  bool FromUndef = isa<UndefValue>(Op1);

  unsigned LinearIndex = ComputeLinearIndex(AggTy, Indices);

  const TargetLowering &TLI = DAG.getTargetLoweringInfo();
  SmallVector<EVT, 4> AggValueVTs;
  ComputeValueVTs(TLI, DAG.getDataLayout(), AggTy, AggValueVTs);
  SmallVector<EVT, 4> ValValueVTs;
  ComputeValueVTs(TLI, DAG.getDataLayout(), ValTy, ValValueVTs);

  unsigned NumAggValues = AggValueVTs.size();
  unsigned NumValValues = ValValueVTs.size();
  SmallVector<SDValue, 4> Values(NumAggValues);

  // Ignore an insertvalue that produces an empty object
  if (!NumAggValues) {
    setValue(&I, DAG.getUNDEF(MVT(MVT::Other)));
    return;
  }

  SDValue Agg = getValue(Op0);
  unsigned i = 0;
  // Copy the beginning value(s) from the original aggregate.
  for (; i != LinearIndex; ++i)
    Values[i] = IntoUndef ? DAG.getUNDEF(AggValueVTs[i]) :
                SDValue(Agg.getNode(), Agg.getResNo() + i);
  // Copy values from the inserted value(s).
  if (NumValValues) {
    SDValue Val = getValue(Op1);
    for (; i != LinearIndex + NumValValues; ++i)
      Values[i] = FromUndef ? DAG.getUNDEF(AggValueVTs[i]) :
                  SDValue(Val.getNode(), Val.getResNo() + i - LinearIndex);
  }
  // Copy remaining value(s) from the original aggregate.
  for (; i != NumAggValues; ++i)
    Values[i] = IntoUndef ? DAG.getUNDEF(AggValueVTs[i]) :
                SDValue(Agg.getNode(), Agg.getResNo() + i);

  setValue(&I, DAG.getNode(ISD::MERGE_VALUES, getCurSDLoc(),
                           DAG.getVTList(AggValueVTs), Values));
}

void SelectionDAGBuilder::visitExtractValue(const ExtractValueInst &I) {
  ArrayRef<unsigned> Indices = I.getIndices();
  const Value *Op0 = I.getOperand(0);
  Type *AggTy = Op0->getType();
  Type *ValTy = I.getType();
  bool OutOfUndef = isa<UndefValue>(Op0);

  unsigned LinearIndex = ComputeLinearIndex(AggTy, Indices);

  const TargetLowering &TLI = DAG.getTargetLoweringInfo();
  SmallVector<EVT, 4> ValValueVTs;
  ComputeValueVTs(TLI, DAG.getDataLayout(), ValTy, ValValueVTs);

  unsigned NumValValues = ValValueVTs.size();

  // Ignore a extractvalue that produces an empty object
  if (!NumValValues) {
    setValue(&I, DAG.getUNDEF(MVT(MVT::Other)));
    return;
  }

  SmallVector<SDValue, 4> Values(NumValValues);

  SDValue Agg = getValue(Op0);
  // Copy out the selected value(s).
  for (unsigned i = LinearIndex; i != LinearIndex + NumValValues; ++i)
    Values[i - LinearIndex] =
      OutOfUndef ?
        DAG.getUNDEF(Agg.getNode()->getValueType(Agg.getResNo() + i)) :
        SDValue(Agg.getNode(), Agg.getResNo() + i);

  setValue(&I, DAG.getNode(ISD::MERGE_VALUES, getCurSDLoc(),
                           DAG.getVTList(ValValueVTs), Values));
}

void SelectionDAGBuilder::visitGetElementPtr(const User &I) {
  Value *Op0 = I.getOperand(0);
  // Note that the pointer operand may be a vector of pointers. Take the scalar
  // element which holds a pointer.
  unsigned AS = Op0->getType()->getScalarType()->getPointerAddressSpace();
  SDValue N = getValue(Op0);
  SDLoc dl = getCurSDLoc();
  auto &TLI = DAG.getTargetLoweringInfo();

  // Normalize Vector GEP - all scalar operands should be converted to the
  // splat vector.
  bool IsVectorGEP = I.getType()->isVectorTy();
  ElementCount VectorElementCount =
      IsVectorGEP ? cast<VectorType>(I.getType())->getElementCount()
                  : ElementCount::getFixed(0);

  if (IsVectorGEP && !N.getValueType().isVector()) {
    LLVMContext &Context = *DAG.getContext();
    EVT VT = EVT::getVectorVT(Context, N.getValueType(), VectorElementCount);
    N = DAG.getSplat(VT, dl, N);
  }

  for (gep_type_iterator GTI = gep_type_begin(&I), E = gep_type_end(&I);
       GTI != E; ++GTI) {
    const Value *Idx = GTI.getOperand();
    if (StructType *StTy = GTI.getStructTypeOrNull()) {
      unsigned Field = cast<Constant>(Idx)->getUniqueInteger().getZExtValue();
      if (Field) {
        // N = N + Offset
        uint64_t Offset =
            DAG.getDataLayout().getStructLayout(StTy)->getElementOffset(Field);

        // In an inbounds GEP with an offset that is nonnegative even when
        // interpreted as signed, assume there is no unsigned overflow.
        SDNodeFlags Flags;
        if (int64_t(Offset) >= 0 && cast<GEPOperator>(I).isInBounds())
          Flags.setNoUnsignedWrap(true);

        N = DAG.getNode(ISD::ADD, dl, N.getValueType(), N,
                        DAG.getConstant(Offset, dl, N.getValueType()), Flags);
      }
    } else {
      // IdxSize is the width of the arithmetic according to IR semantics.
      // In SelectionDAG, we may prefer to do arithmetic in a wider bitwidth
      // (and fix up the result later).
      unsigned IdxSize = DAG.getDataLayout().getIndexSizeInBits(AS);
      MVT IdxTy = MVT::getIntegerVT(IdxSize);
      TypeSize ElementSize =
          DAG.getDataLayout().getTypeAllocSize(GTI.getIndexedType());
      // We intentionally mask away the high bits here; ElementSize may not
      // fit in IdxTy.
      APInt ElementMul(IdxSize, ElementSize.getKnownMinSize());
      bool ElementScalable = ElementSize.isScalable();

      // If this is a scalar constant or a splat vector of constants,
      // handle it quickly.
      const auto *C = dyn_cast<Constant>(Idx);
      if (C && isa<VectorType>(C->getType()))
        C = C->getSplatValue();

      const auto *CI = dyn_cast_or_null<ConstantInt>(C);
      if (CI && CI->isZero())
        continue;
      if (CI && !ElementScalable) {
        APInt Offs = ElementMul * CI->getValue().sextOrTrunc(IdxSize);
        LLVMContext &Context = *DAG.getContext();
        SDValue OffsVal;
        if (IsVectorGEP)
          OffsVal = DAG.getConstant(
              Offs, dl, EVT::getVectorVT(Context, IdxTy, VectorElementCount));
        else
          OffsVal = DAG.getConstant(Offs, dl, IdxTy);

        // In an inbounds GEP with an offset that is nonnegative even when
        // interpreted as signed, assume there is no unsigned overflow.
        SDNodeFlags Flags;
        if (Offs.isNonNegative() && cast<GEPOperator>(I).isInBounds())
          Flags.setNoUnsignedWrap(true);

        OffsVal = DAG.getSExtOrTrunc(OffsVal, dl, N.getValueType());

        N = DAG.getNode(ISD::ADD, dl, N.getValueType(), N, OffsVal, Flags);
        continue;
      }

      // N = N + Idx * ElementMul;
      SDValue IdxN = getValue(Idx);

      if (!IdxN.getValueType().isVector() && IsVectorGEP) {
        EVT VT = EVT::getVectorVT(*Context, IdxN.getValueType(),
                                  VectorElementCount);
        IdxN = DAG.getSplat(VT, dl, IdxN);
      }

      // If the index is smaller or larger than intptr_t, truncate or extend
      // it.
      IdxN = DAG.getSExtOrTrunc(IdxN, dl, N.getValueType());

      if (ElementScalable) {
        EVT VScaleTy = N.getValueType().getScalarType();
        SDValue VScale = DAG.getNode(
            ISD::VSCALE, dl, VScaleTy,
            DAG.getConstant(ElementMul.getZExtValue(), dl, VScaleTy));
        if (IsVectorGEP)
          VScale = DAG.getSplatVector(N.getValueType(), dl, VScale);
        IdxN = DAG.getNode(ISD::MUL, dl, N.getValueType(), IdxN, VScale);
      } else {
        // If this is a multiply by a power of two, turn it into a shl
        // immediately.  This is a very common case.
        if (ElementMul != 1) {
          if (ElementMul.isPowerOf2()) {
            unsigned Amt = ElementMul.logBase2();
            IdxN = DAG.getNode(ISD::SHL, dl,
                               N.getValueType(), IdxN,
                               DAG.getConstant(Amt, dl, IdxN.getValueType()));
          } else {
            SDValue Scale = DAG.getConstant(ElementMul.getZExtValue(), dl,
                                            IdxN.getValueType());
            IdxN = DAG.getNode(ISD::MUL, dl,
                               N.getValueType(), IdxN, Scale);
          }
        }
      }

      N = DAG.getNode(ISD::ADD, dl,
                      N.getValueType(), N, IdxN);
    }
  }

  MVT PtrTy = TLI.getPointerTy(DAG.getDataLayout(), AS);
  MVT PtrMemTy = TLI.getPointerMemTy(DAG.getDataLayout(), AS);
  if (IsVectorGEP) {
    PtrTy = MVT::getVectorVT(PtrTy, VectorElementCount);
    PtrMemTy = MVT::getVectorVT(PtrMemTy, VectorElementCount);
  }

  if (PtrMemTy != PtrTy && !cast<GEPOperator>(I).isInBounds())
    N = DAG.getPtrExtendInReg(N, dl, PtrMemTy);

  setValue(&I, N);
}

void SelectionDAGBuilder::visitAlloca(const AllocaInst &I) {
  // If this is a fixed sized alloca in the entry block of the function,
  // allocate it statically on the stack.
  if (FuncInfo.StaticAllocaMap.count(&I))
    return;   // getValue will auto-populate this.

  SDLoc dl = getCurSDLoc();
  Type *Ty = I.getAllocatedType();
  const TargetLowering &TLI = DAG.getTargetLoweringInfo();
  auto &DL = DAG.getDataLayout();
  TypeSize TySize = DL.getTypeAllocSize(Ty);
  MaybeAlign Alignment = std::max(DL.getPrefTypeAlign(Ty), I.getAlign());

  SDValue AllocSize = getValue(I.getArraySize());

  EVT IntPtr = TLI.getPointerTy(DAG.getDataLayout(), DL.getAllocaAddrSpace());
  if (AllocSize.getValueType() != IntPtr)
    AllocSize = DAG.getZExtOrTrunc(AllocSize, dl, IntPtr);

  if (TySize.isScalable())
    AllocSize = DAG.getNode(ISD::MUL, dl, IntPtr, AllocSize,
                            DAG.getVScale(dl, IntPtr,
                                          APInt(IntPtr.getScalarSizeInBits(),
                                                TySize.getKnownMinValue())));
  else
    AllocSize =
        DAG.getNode(ISD::MUL, dl, IntPtr, AllocSize,
                    DAG.getConstant(TySize.getFixedValue(), dl, IntPtr));

  // Handle alignment.  If the requested alignment is less than or equal to
  // the stack alignment, ignore it.  If the size is greater than or equal to
  // the stack alignment, we note this in the DYNAMIC_STACKALLOC node.
  Align StackAlign = DAG.getSubtarget().getFrameLowering()->getStackAlign();
  if (*Alignment <= StackAlign)
    Alignment = None;

  const uint64_t StackAlignMask = StackAlign.value() - 1U;
  // Round the size of the allocation up to the stack alignment size
  // by add SA-1 to the size. This doesn't overflow because we're computing
  // an address inside an alloca.
  SDNodeFlags Flags;
  Flags.setNoUnsignedWrap(true);
  AllocSize = DAG.getNode(ISD::ADD, dl, AllocSize.getValueType(), AllocSize,
                          DAG.getConstant(StackAlignMask, dl, IntPtr), Flags);

  // Mask out the low bits for alignment purposes.
  AllocSize = DAG.getNode(ISD::AND, dl, AllocSize.getValueType(), AllocSize,
                          DAG.getConstant(~StackAlignMask, dl, IntPtr));

  SDValue Ops[] = {
      getRoot(), AllocSize,
      DAG.getConstant(Alignment ? Alignment->value() : 0, dl, IntPtr)};
  SDVTList VTs = DAG.getVTList(AllocSize.getValueType(), MVT::Other);
  SDValue DSA = DAG.getNode(ISD::DYNAMIC_STACKALLOC, dl, VTs, Ops);
  setValue(&I, DSA);
  DAG.setRoot(DSA.getValue(1));

  assert(FuncInfo.MF->getFrameInfo().hasVarSizedObjects());
}

void SelectionDAGBuilder::visitLoad(const LoadInst &I) {
  if (I.isAtomic())
    return visitAtomicLoad(I);

  const TargetLowering &TLI = DAG.getTargetLoweringInfo();
  const Value *SV = I.getOperand(0);
  if (TLI.supportSwiftError()) {
    // Swifterror values can come from either a function parameter with
    // swifterror attribute or an alloca with swifterror attribute.
    if (const Argument *Arg = dyn_cast<Argument>(SV)) {
      if (Arg->hasSwiftErrorAttr())
        return visitLoadFromSwiftError(I);
    }

    if (const AllocaInst *Alloca = dyn_cast<AllocaInst>(SV)) {
      if (Alloca->isSwiftError())
        return visitLoadFromSwiftError(I);
    }
  }

  SDValue Ptr = getValue(SV);

  Type *Ty = I.getType();
  SmallVector<EVT, 4> ValueVTs, MemVTs;
  SmallVector<uint64_t, 4> Offsets;
  ComputeValueVTs(TLI, DAG.getDataLayout(), Ty, ValueVTs, &MemVTs, &Offsets);
  unsigned NumValues = ValueVTs.size();
  if (NumValues == 0)
    return;

  Align Alignment = I.getAlign();
  AAMDNodes AAInfo = I.getAAMetadata();
  const MDNode *Ranges = I.getMetadata(LLVMContext::MD_range);
  bool isVolatile = I.isVolatile();
  MachineMemOperand::Flags MMOFlags =
      TLI.getLoadMemOperandFlags(I, DAG.getDataLayout());

  SDValue Root;
  bool ConstantMemory = false;
  if (isVolatile)
    // Serialize volatile loads with other side effects.
    Root = getRoot();
  else if (NumValues > MaxParallelChains)
    Root = getMemoryRoot();
  else if (AA &&
           AA->pointsToConstantMemory(MemoryLocation(
               SV,
               LocationSize::precise(DAG.getDataLayout().getTypeStoreSize(Ty)),
               AAInfo))) {
    // Do not serialize (non-volatile) loads of constant memory with anything.
    Root = DAG.getEntryNode();
    ConstantMemory = true;
    MMOFlags |= MachineMemOperand::MOInvariant;
  } else {
    // Do not serialize non-volatile loads against each other.
    Root = DAG.getRoot();
  }

  if (isDereferenceableAndAlignedPointer(SV, Ty, Alignment, DAG.getDataLayout(),
                                         &I, AC, nullptr, LibInfo))
    MMOFlags |= MachineMemOperand::MODereferenceable;

  SDLoc dl = getCurSDLoc();

  if (isVolatile)
    Root = TLI.prepareVolatileOrAtomicLoad(Root, dl, DAG);

  // An aggregate load cannot wrap around the address space, so offsets to its
  // parts don't wrap either.
  SDNodeFlags Flags;
  Flags.setNoUnsignedWrap(true);

  SmallVector<SDValue, 4> Values(NumValues);
  SmallVector<SDValue, 4> Chains(std::min(MaxParallelChains, NumValues));
  EVT PtrVT = Ptr.getValueType();

  unsigned ChainI = 0;
  for (unsigned i = 0; i != NumValues; ++i, ++ChainI) {
    // Serializing loads here may result in excessive register pressure, and
    // TokenFactor places arbitrary choke points on the scheduler. SD scheduling
    // could recover a bit by hoisting nodes upward in the chain by recognizing
    // they are side-effect free or do not alias. The optimizer should really
    // avoid this case by converting large object/array copies to llvm.memcpy
    // (MaxParallelChains should always remain as failsafe).
    if (ChainI == MaxParallelChains) {
      assert(PendingLoads.empty() && "PendingLoads must be serialized first");
      SDValue Chain = DAG.getNode(ISD::TokenFactor, dl, MVT::Other,
                                  makeArrayRef(Chains.data(), ChainI));
      Root = Chain;
      ChainI = 0;
    }
    SDValue A = DAG.getNode(ISD::ADD, dl,
                            PtrVT, Ptr,
                            DAG.getConstant(Offsets[i], dl, PtrVT),
                            Flags);

    SDValue L = DAG.getLoad(MemVTs[i], dl, Root, A,
                            MachinePointerInfo(SV, Offsets[i]), Alignment,
                            MMOFlags, AAInfo, Ranges);
    Chains[ChainI] = L.getValue(1);

    if (MemVTs[i] != ValueVTs[i])
      L = DAG.getZExtOrTrunc(L, dl, ValueVTs[i]);

    Values[i] = L;
  }

  if (!ConstantMemory) {
    SDValue Chain = DAG.getNode(ISD::TokenFactor, dl, MVT::Other,
                                makeArrayRef(Chains.data(), ChainI));
    if (isVolatile)
      DAG.setRoot(Chain);
    else
      PendingLoads.push_back(Chain);
  }

  setValue(&I, DAG.getNode(ISD::MERGE_VALUES, dl,
                           DAG.getVTList(ValueVTs), Values));
}

void SelectionDAGBuilder::visitStoreToSwiftError(const StoreInst &I) {
  assert(DAG.getTargetLoweringInfo().supportSwiftError() &&
         "call visitStoreToSwiftError when backend supports swifterror");

  SmallVector<EVT, 4> ValueVTs;
  SmallVector<uint64_t, 4> Offsets;
  const Value *SrcV = I.getOperand(0);
  ComputeValueVTs(DAG.getTargetLoweringInfo(), DAG.getDataLayout(),
                  SrcV->getType(), ValueVTs, &Offsets);
  assert(ValueVTs.size() == 1 && Offsets[0] == 0 &&
         "expect a single EVT for swifterror");

  SDValue Src = getValue(SrcV);
  // Create a virtual register, then update the virtual register.
  Register VReg =
      SwiftError.getOrCreateVRegDefAt(&I, FuncInfo.MBB, I.getPointerOperand());
  // Chain, DL, Reg, N or Chain, DL, Reg, N, Glue
  // Chain can be getRoot or getControlRoot.
  SDValue CopyNode = DAG.getCopyToReg(getRoot(), getCurSDLoc(), VReg,
                                      SDValue(Src.getNode(), Src.getResNo()));
  DAG.setRoot(CopyNode);
}

void SelectionDAGBuilder::visitLoadFromSwiftError(const LoadInst &I) {
  assert(DAG.getTargetLoweringInfo().supportSwiftError() &&
         "call visitLoadFromSwiftError when backend supports swifterror");

  assert(!I.isVolatile() &&
         !I.hasMetadata(LLVMContext::MD_nontemporal) &&
         !I.hasMetadata(LLVMContext::MD_invariant_load) &&
         "Support volatile, non temporal, invariant for load_from_swift_error");

  const Value *SV = I.getOperand(0);
  Type *Ty = I.getType();
  assert(
      (!AA ||
       !AA->pointsToConstantMemory(MemoryLocation(
           SV, LocationSize::precise(DAG.getDataLayout().getTypeStoreSize(Ty)),
           I.getAAMetadata()))) &&
      "load_from_swift_error should not be constant memory");

  SmallVector<EVT, 4> ValueVTs;
  SmallVector<uint64_t, 4> Offsets;
  ComputeValueVTs(DAG.getTargetLoweringInfo(), DAG.getDataLayout(), Ty,
                  ValueVTs, &Offsets);
  assert(ValueVTs.size() == 1 && Offsets[0] == 0 &&
         "expect a single EVT for swifterror");

  // Chain, DL, Reg, VT, Glue or Chain, DL, Reg, VT
  SDValue L = DAG.getCopyFromReg(
      getRoot(), getCurSDLoc(),
      SwiftError.getOrCreateVRegUseAt(&I, FuncInfo.MBB, SV), ValueVTs[0]);

  setValue(&I, L);
}

void SelectionDAGBuilder::visitStore(const StoreInst &I) {
  if (I.isAtomic())
    return visitAtomicStore(I);

  const Value *SrcV = I.getOperand(0);
  const Value *PtrV = I.getOperand(1);

  const TargetLowering &TLI = DAG.getTargetLoweringInfo();
  if (TLI.supportSwiftError()) {
    // Swifterror values can come from either a function parameter with
    // swifterror attribute or an alloca with swifterror attribute.
    if (const Argument *Arg = dyn_cast<Argument>(PtrV)) {
      if (Arg->hasSwiftErrorAttr())
        return visitStoreToSwiftError(I);
    }

    if (const AllocaInst *Alloca = dyn_cast<AllocaInst>(PtrV)) {
      if (Alloca->isSwiftError())
        return visitStoreToSwiftError(I);
    }
  }

  SmallVector<EVT, 4> ValueVTs, MemVTs;
  SmallVector<uint64_t, 4> Offsets;
  ComputeValueVTs(DAG.getTargetLoweringInfo(), DAG.getDataLayout(),
                  SrcV->getType(), ValueVTs, &MemVTs, &Offsets);
  unsigned NumValues = ValueVTs.size();
  if (NumValues == 0)
    return;

  // Get the lowered operands. Note that we do this after
  // checking if NumResults is zero, because with zero results
  // the operands won't have values in the map.
  SDValue Src = getValue(SrcV);
  SDValue Ptr = getValue(PtrV);

  SDValue Root = I.isVolatile() ? getRoot() : getMemoryRoot();
  SmallVector<SDValue, 4> Chains(std::min(MaxParallelChains, NumValues));
  SDLoc dl = getCurSDLoc();
  Align Alignment = I.getAlign();
  AAMDNodes AAInfo = I.getAAMetadata();

  auto MMOFlags = TLI.getStoreMemOperandFlags(I, DAG.getDataLayout());

  // An aggregate load cannot wrap around the address space, so offsets to its
  // parts don't wrap either.
  SDNodeFlags Flags;
  Flags.setNoUnsignedWrap(true);

  unsigned ChainI = 0;
  for (unsigned i = 0; i != NumValues; ++i, ++ChainI) {
    // See visitLoad comments.
    if (ChainI == MaxParallelChains) {
      SDValue Chain = DAG.getNode(ISD::TokenFactor, dl, MVT::Other,
                                  makeArrayRef(Chains.data(), ChainI));
      Root = Chain;
      ChainI = 0;
    }
    SDValue Add =
        DAG.getMemBasePlusOffset(Ptr, TypeSize::Fixed(Offsets[i]), dl, Flags);
    SDValue Val = SDValue(Src.getNode(), Src.getResNo() + i);
    if (MemVTs[i] != ValueVTs[i])
      Val = DAG.getPtrExtOrTrunc(Val, dl, MemVTs[i]);
    SDValue St =
        DAG.getStore(Root, dl, Val, Add, MachinePointerInfo(PtrV, Offsets[i]),
                     Alignment, MMOFlags, AAInfo);
    Chains[ChainI] = St;
  }

  SDValue StoreNode = DAG.getNode(ISD::TokenFactor, dl, MVT::Other,
                                  makeArrayRef(Chains.data(), ChainI));
  setValue(&I, StoreNode);
  DAG.setRoot(StoreNode);
}

void SelectionDAGBuilder::visitMaskedStore(const CallInst &I,
                                           bool IsCompressing) {
  SDLoc sdl = getCurSDLoc();

  auto getMaskedStoreOps = [&](Value *&Ptr, Value *&Mask, Value *&Src0,
                               MaybeAlign &Alignment) {
    // llvm.masked.store.*(Src0, Ptr, alignment, Mask)
    Src0 = I.getArgOperand(0);
    Ptr = I.getArgOperand(1);
    Alignment = cast<ConstantInt>(I.getArgOperand(2))->getMaybeAlignValue();
    Mask = I.getArgOperand(3);
  };
  auto getCompressingStoreOps = [&](Value *&Ptr, Value *&Mask, Value *&Src0,
                                    MaybeAlign &Alignment) {
    // llvm.masked.compressstore.*(Src0, Ptr, Mask)
    Src0 = I.getArgOperand(0);
    Ptr = I.getArgOperand(1);
    Mask = I.getArgOperand(2);
    Alignment = None;
  };

  Value  *PtrOperand, *MaskOperand, *Src0Operand;
  MaybeAlign Alignment;
  if (IsCompressing)
    getCompressingStoreOps(PtrOperand, MaskOperand, Src0Operand, Alignment);
  else
    getMaskedStoreOps(PtrOperand, MaskOperand, Src0Operand, Alignment);

  SDValue Ptr = getValue(PtrOperand);
  SDValue Src0 = getValue(Src0Operand);
  SDValue Mask = getValue(MaskOperand);
  SDValue Offset = DAG.getUNDEF(Ptr.getValueType());

  EVT VT = Src0.getValueType();
  if (!Alignment)
    Alignment = DAG.getEVTAlign(VT);

  MachineMemOperand *MMO = DAG.getMachineFunction().getMachineMemOperand(
      MachinePointerInfo(PtrOperand), MachineMemOperand::MOStore,
      MemoryLocation::UnknownSize, *Alignment, I.getAAMetadata());
  SDValue StoreNode =
      DAG.getMaskedStore(getMemoryRoot(), sdl, Src0, Ptr, Offset, Mask, VT, MMO,
                         ISD::UNINDEXED, false /* Truncating */, IsCompressing);
  DAG.setRoot(StoreNode);
  setValue(&I, StoreNode);
}

// Get a uniform base for the Gather/Scatter intrinsic.
// The first argument of the Gather/Scatter intrinsic is a vector of pointers.
// We try to represent it as a base pointer + vector of indices.
// Usually, the vector of pointers comes from a 'getelementptr' instruction.
// The first operand of the GEP may be a single pointer or a vector of pointers
// Example:
//   %gep.ptr = getelementptr i32, <8 x i32*> %vptr, <8 x i32> %ind
//  or
//   %gep.ptr = getelementptr i32, i32* %ptr,        <8 x i32> %ind
// %res = call <8 x i32> @llvm.masked.gather.v8i32(<8 x i32*> %gep.ptr, ..
//
// When the first GEP operand is a single pointer - it is the uniform base we
// are looking for. If first operand of the GEP is a splat vector - we
// extract the splat value and use it as a uniform base.
// In all other cases the function returns 'false'.
static bool getUniformBase(const Value *Ptr, SDValue &Base, SDValue &Index,
                           ISD::MemIndexType &IndexType, SDValue &Scale,
                           SelectionDAGBuilder *SDB, const BasicBlock *CurBB,
                           uint64_t ElemSize) {
  SelectionDAG& DAG = SDB->DAG;
  const TargetLowering &TLI = DAG.getTargetLoweringInfo();
  const DataLayout &DL = DAG.getDataLayout();

  assert(Ptr->getType()->isVectorTy() && "Unexpected pointer type");

  // Handle splat constant pointer.
  if (auto *C = dyn_cast<Constant>(Ptr)) {
    C = C->getSplatValue();
    if (!C)
      return false;

    Base = SDB->getValue(C);

    ElementCount NumElts = cast<VectorType>(Ptr->getType())->getElementCount();
    EVT VT = EVT::getVectorVT(*DAG.getContext(), TLI.getPointerTy(DL), NumElts);
    Index = DAG.getConstant(0, SDB->getCurSDLoc(), VT);
    IndexType = ISD::SIGNED_SCALED;
    Scale = DAG.getTargetConstant(1, SDB->getCurSDLoc(), TLI.getPointerTy(DL));
    return true;
  }

  const GetElementPtrInst *GEP = dyn_cast<GetElementPtrInst>(Ptr);
  if (!GEP || GEP->getParent() != CurBB)
    return false;

  if (GEP->getNumOperands() != 2)
    return false;

  const Value *BasePtr = GEP->getPointerOperand();
  const Value *IndexVal = GEP->getOperand(GEP->getNumOperands() - 1);

  // Make sure the base is scalar and the index is a vector.
  if (BasePtr->getType()->isVectorTy() || !IndexVal->getType()->isVectorTy())
    return false;

  uint64_t ScaleVal = DL.getTypeAllocSize(GEP->getResultElementType());

  // Target may not support the required addressing mode.
  if (ScaleVal != 1 &&
      !TLI.isLegalScaleForGatherScatter(ScaleVal, ElemSize))
    return false;

  Base = SDB->getValue(BasePtr);
  Index = SDB->getValue(IndexVal);
  IndexType = ISD::SIGNED_SCALED;

  Scale =
      DAG.getTargetConstant(ScaleVal, SDB->getCurSDLoc(), TLI.getPointerTy(DL));
  return true;
}

void SelectionDAGBuilder::visitMaskedScatter(const CallInst &I) {
  SDLoc sdl = getCurSDLoc();

  // llvm.masked.scatter.*(Src0, Ptrs, alignment, Mask)
  const Value *Ptr = I.getArgOperand(1);
  SDValue Src0 = getValue(I.getArgOperand(0));
  SDValue Mask = getValue(I.getArgOperand(3));
  EVT VT = Src0.getValueType();
  Align Alignment = cast<ConstantInt>(I.getArgOperand(2))
                        ->getMaybeAlignValue()
                        .value_or(DAG.getEVTAlign(VT.getScalarType()));
  const TargetLowering &TLI = DAG.getTargetLoweringInfo();

  SDValue Base;
  SDValue Index;
  ISD::MemIndexType IndexType;
  SDValue Scale;
  bool UniformBase = getUniformBase(Ptr, Base, Index, IndexType, Scale, this,
                                    I.getParent(), VT.getScalarStoreSize());

  unsigned AS = Ptr->getType()->getScalarType()->getPointerAddressSpace();
  MachineMemOperand *MMO = DAG.getMachineFunction().getMachineMemOperand(
      MachinePointerInfo(AS), MachineMemOperand::MOStore,
      // TODO: Make MachineMemOperands aware of scalable
      // vectors.
      MemoryLocation::UnknownSize, Alignment, I.getAAMetadata());
  if (!UniformBase) {
    Base = DAG.getConstant(0, sdl, TLI.getPointerTy(DAG.getDataLayout()));
    Index = getValue(Ptr);
    IndexType = ISD::SIGNED_SCALED;
    Scale = DAG.getTargetConstant(1, sdl, TLI.getPointerTy(DAG.getDataLayout()));
  }

  EVT IdxVT = Index.getValueType();
  EVT EltTy = IdxVT.getVectorElementType();
  if (TLI.shouldExtendGSIndex(IdxVT, EltTy)) {
    EVT NewIdxVT = IdxVT.changeVectorElementType(EltTy);
    Index = DAG.getNode(ISD::SIGN_EXTEND, sdl, NewIdxVT, Index);
  }

  SDValue Ops[] = { getMemoryRoot(), Src0, Mask, Base, Index, Scale };
  SDValue Scatter = DAG.getMaskedScatter(DAG.getVTList(MVT::Other), VT, sdl,
                                         Ops, MMO, IndexType, false);
  DAG.setRoot(Scatter);
  setValue(&I, Scatter);
}

void SelectionDAGBuilder::visitMaskedLoad(const CallInst &I, bool IsExpanding) {
  SDLoc sdl = getCurSDLoc();

  auto getMaskedLoadOps = [&](Value *&Ptr, Value *&Mask, Value *&Src0,
                              MaybeAlign &Alignment) {
    // @llvm.masked.load.*(Ptr, alignment, Mask, Src0)
    Ptr = I.getArgOperand(0);
    Alignment = cast<ConstantInt>(I.getArgOperand(1))->getMaybeAlignValue();
    Mask = I.getArgOperand(2);
    Src0 = I.getArgOperand(3);
  };
  auto getExpandingLoadOps = [&](Value *&Ptr, Value *&Mask, Value *&Src0,
                                 MaybeAlign &Alignment) {
    // @llvm.masked.expandload.*(Ptr, Mask, Src0)
    Ptr = I.getArgOperand(0);
    Alignment = None;
    Mask = I.getArgOperand(1);
    Src0 = I.getArgOperand(2);
  };

  Value  *PtrOperand, *MaskOperand, *Src0Operand;
  MaybeAlign Alignment;
  if (IsExpanding)
    getExpandingLoadOps(PtrOperand, MaskOperand, Src0Operand, Alignment);
  else
    getMaskedLoadOps(PtrOperand, MaskOperand, Src0Operand, Alignment);

  SDValue Ptr = getValue(PtrOperand);
  SDValue Src0 = getValue(Src0Operand);
  SDValue Mask = getValue(MaskOperand);
  SDValue Offset = DAG.getUNDEF(Ptr.getValueType());

  EVT VT = Src0.getValueType();
  if (!Alignment)
    Alignment = DAG.getEVTAlign(VT);

  AAMDNodes AAInfo = I.getAAMetadata();
  const MDNode *Ranges = I.getMetadata(LLVMContext::MD_range);

  // Do not serialize masked loads of constant memory with anything.
  MemoryLocation ML = MemoryLocation::getAfter(PtrOperand, AAInfo);
  bool AddToChain = !AA || !AA->pointsToConstantMemory(ML);

  SDValue InChain = AddToChain ? DAG.getRoot() : DAG.getEntryNode();

  MachineMemOperand *MMO = DAG.getMachineFunction().getMachineMemOperand(
      MachinePointerInfo(PtrOperand), MachineMemOperand::MOLoad,
      MemoryLocation::UnknownSize, *Alignment, AAInfo, Ranges);

  SDValue Load =
      DAG.getMaskedLoad(VT, sdl, InChain, Ptr, Offset, Mask, Src0, VT, MMO,
                        ISD::UNINDEXED, ISD::NON_EXTLOAD, IsExpanding);
  if (AddToChain)
    PendingLoads.push_back(Load.getValue(1));
  setValue(&I, Load);
}

void SelectionDAGBuilder::visitMaskedGather(const CallInst &I) {
  SDLoc sdl = getCurSDLoc();

  // @llvm.masked.gather.*(Ptrs, alignment, Mask, Src0)
  const Value *Ptr = I.getArgOperand(0);
  SDValue Src0 = getValue(I.getArgOperand(3));
  SDValue Mask = getValue(I.getArgOperand(2));

  const TargetLowering &TLI = DAG.getTargetLoweringInfo();
  EVT VT = TLI.getValueType(DAG.getDataLayout(), I.getType());
  Align Alignment = cast<ConstantInt>(I.getArgOperand(1))
                        ->getMaybeAlignValue()
                        .value_or(DAG.getEVTAlign(VT.getScalarType()));

  const MDNode *Ranges = I.getMetadata(LLVMContext::MD_range);

  SDValue Root = DAG.getRoot();
  SDValue Base;
  SDValue Index;
  ISD::MemIndexType IndexType;
  SDValue Scale;
  bool UniformBase = getUniformBase(Ptr, Base, Index, IndexType, Scale, this,
                                    I.getParent(), VT.getScalarStoreSize());
  unsigned AS = Ptr->getType()->getScalarType()->getPointerAddressSpace();
  MachineMemOperand *MMO = DAG.getMachineFunction().getMachineMemOperand(
      MachinePointerInfo(AS), MachineMemOperand::MOLoad,
      // TODO: Make MachineMemOperands aware of scalable
      // vectors.
      MemoryLocation::UnknownSize, Alignment, I.getAAMetadata(), Ranges);

  if (!UniformBase) {
    Base = DAG.getConstant(0, sdl, TLI.getPointerTy(DAG.getDataLayout()));
    Index = getValue(Ptr);
    IndexType = ISD::SIGNED_SCALED;
    Scale = DAG.getTargetConstant(1, sdl, TLI.getPointerTy(DAG.getDataLayout()));
  }

  EVT IdxVT = Index.getValueType();
  EVT EltTy = IdxVT.getVectorElementType();
  if (TLI.shouldExtendGSIndex(IdxVT, EltTy)) {
    EVT NewIdxVT = IdxVT.changeVectorElementType(EltTy);
    Index = DAG.getNode(ISD::SIGN_EXTEND, sdl, NewIdxVT, Index);
  }

  SDValue Ops[] = { Root, Src0, Mask, Base, Index, Scale };
  SDValue Gather = DAG.getMaskedGather(DAG.getVTList(VT, MVT::Other), VT, sdl,
                                       Ops, MMO, IndexType, ISD::NON_EXTLOAD);

  PendingLoads.push_back(Gather.getValue(1));
  setValue(&I, Gather);
}

void SelectionDAGBuilder::visitAtomicCmpXchg(const AtomicCmpXchgInst &I) {
  SDLoc dl = getCurSDLoc();
  AtomicOrdering SuccessOrdering = I.getSuccessOrdering();
  AtomicOrdering FailureOrdering = I.getFailureOrdering();
  SyncScope::ID SSID = I.getSyncScopeID();

  SDValue InChain = getRoot();

  MVT MemVT = getValue(I.getCompareOperand()).getSimpleValueType();
  SDVTList VTs = DAG.getVTList(MemVT, MVT::i1, MVT::Other);

  const TargetLowering &TLI = DAG.getTargetLoweringInfo();
  auto Flags = TLI.getAtomicMemOperandFlags(I, DAG.getDataLayout());

  MachineFunction &MF = DAG.getMachineFunction();
  MachineMemOperand *MMO = MF.getMachineMemOperand(
      MachinePointerInfo(I.getPointerOperand()), Flags, MemVT.getStoreSize(),
      DAG.getEVTAlign(MemVT), AAMDNodes(), nullptr, SSID, SuccessOrdering,
      FailureOrdering);

  SDValue L = DAG.getAtomicCmpSwap(ISD::ATOMIC_CMP_SWAP_WITH_SUCCESS,
                                   dl, MemVT, VTs, InChain,
                                   getValue(I.getPointerOperand()),
                                   getValue(I.getCompareOperand()),
                                   getValue(I.getNewValOperand()), MMO);

  SDValue OutChain = L.getValue(2);

  setValue(&I, L);
  DAG.setRoot(OutChain);
}

void SelectionDAGBuilder::visitAtomicRMW(const AtomicRMWInst &I) {
  SDLoc dl = getCurSDLoc();
  ISD::NodeType NT;
  switch (I.getOperation()) {
  default: llvm_unreachable("Unknown atomicrmw operation");
  case AtomicRMWInst::Xchg: NT = ISD::ATOMIC_SWAP; break;
  case AtomicRMWInst::Add:  NT = ISD::ATOMIC_LOAD_ADD; break;
  case AtomicRMWInst::Sub:  NT = ISD::ATOMIC_LOAD_SUB; break;
  case AtomicRMWInst::And:  NT = ISD::ATOMIC_LOAD_AND; break;
  case AtomicRMWInst::Nand: NT = ISD::ATOMIC_LOAD_NAND; break;
  case AtomicRMWInst::Or:   NT = ISD::ATOMIC_LOAD_OR; break;
  case AtomicRMWInst::Xor:  NT = ISD::ATOMIC_LOAD_XOR; break;
  case AtomicRMWInst::Max:  NT = ISD::ATOMIC_LOAD_MAX; break;
  case AtomicRMWInst::Min:  NT = ISD::ATOMIC_LOAD_MIN; break;
  case AtomicRMWInst::UMax: NT = ISD::ATOMIC_LOAD_UMAX; break;
  case AtomicRMWInst::UMin: NT = ISD::ATOMIC_LOAD_UMIN; break;
  case AtomicRMWInst::FAdd: NT = ISD::ATOMIC_LOAD_FADD; break;
  case AtomicRMWInst::FSub: NT = ISD::ATOMIC_LOAD_FSUB; break;
  case AtomicRMWInst::FMax: NT = ISD::ATOMIC_LOAD_FMAX; break;
  case AtomicRMWInst::FMin: NT = ISD::ATOMIC_LOAD_FMIN; break;
  }
  AtomicOrdering Ordering = I.getOrdering();
  SyncScope::ID SSID = I.getSyncScopeID();

  SDValue InChain = getRoot();

  auto MemVT = getValue(I.getValOperand()).getSimpleValueType();
  const TargetLowering &TLI = DAG.getTargetLoweringInfo();
  auto Flags = TLI.getAtomicMemOperandFlags(I, DAG.getDataLayout());

  MachineFunction &MF = DAG.getMachineFunction();
  MachineMemOperand *MMO = MF.getMachineMemOperand(
      MachinePointerInfo(I.getPointerOperand()), Flags, MemVT.getStoreSize(),
      DAG.getEVTAlign(MemVT), AAMDNodes(), nullptr, SSID, Ordering);

  SDValue L =
    DAG.getAtomic(NT, dl, MemVT, InChain,
                  getValue(I.getPointerOperand()), getValue(I.getValOperand()),
                  MMO);

  SDValue OutChain = L.getValue(1);

  setValue(&I, L);
  DAG.setRoot(OutChain);
}

void SelectionDAGBuilder::visitFence(const FenceInst &I) {
  SDLoc dl = getCurSDLoc();
  const TargetLowering &TLI = DAG.getTargetLoweringInfo();
  SDValue Ops[3];
  Ops[0] = getRoot();
  Ops[1] = DAG.getTargetConstant((unsigned)I.getOrdering(), dl,
                                 TLI.getFenceOperandTy(DAG.getDataLayout()));
  Ops[2] = DAG.getTargetConstant(I.getSyncScopeID(), dl,
                                 TLI.getFenceOperandTy(DAG.getDataLayout()));
  SDValue N = DAG.getNode(ISD::ATOMIC_FENCE, dl, MVT::Other, Ops);
  setValue(&I, N);
  DAG.setRoot(N);
}

void SelectionDAGBuilder::visitAtomicLoad(const LoadInst &I) {
  SDLoc dl = getCurSDLoc();
  AtomicOrdering Order = I.getOrdering();
  SyncScope::ID SSID = I.getSyncScopeID();

  SDValue InChain = getRoot();

  const TargetLowering &TLI = DAG.getTargetLoweringInfo();
  EVT VT = TLI.getValueType(DAG.getDataLayout(), I.getType());
  EVT MemVT = TLI.getMemValueType(DAG.getDataLayout(), I.getType());

  if (!TLI.supportsUnalignedAtomics() &&
      I.getAlign().value() < MemVT.getSizeInBits() / 8)
    report_fatal_error("Cannot generate unaligned atomic load");

  auto Flags = TLI.getLoadMemOperandFlags(I, DAG.getDataLayout());

  MachineMemOperand *MMO = DAG.getMachineFunction().getMachineMemOperand(
      MachinePointerInfo(I.getPointerOperand()), Flags, MemVT.getStoreSize(),
      I.getAlign(), AAMDNodes(), nullptr, SSID, Order);

  InChain = TLI.prepareVolatileOrAtomicLoad(InChain, dl, DAG);

  SDValue Ptr = getValue(I.getPointerOperand());

  if (TLI.lowerAtomicLoadAsLoadSDNode(I)) {
    // TODO: Once this is better exercised by tests, it should be merged with
    // the normal path for loads to prevent future divergence.
    SDValue L = DAG.getLoad(MemVT, dl, InChain, Ptr, MMO);
    if (MemVT != VT)
      L = DAG.getPtrExtOrTrunc(L, dl, VT);

    setValue(&I, L);
    SDValue OutChain = L.getValue(1);
    if (!I.isUnordered())
      DAG.setRoot(OutChain);
    else
      PendingLoads.push_back(OutChain);
    return;
  }

  SDValue L = DAG.getAtomic(ISD::ATOMIC_LOAD, dl, MemVT, MemVT, InChain,
                            Ptr, MMO);

  SDValue OutChain = L.getValue(1);
  if (MemVT != VT)
    L = DAG.getPtrExtOrTrunc(L, dl, VT);

  setValue(&I, L);
  DAG.setRoot(OutChain);
}

void SelectionDAGBuilder::visitAtomicStore(const StoreInst &I) {
  SDLoc dl = getCurSDLoc();

  AtomicOrdering Ordering = I.getOrdering();
  SyncScope::ID SSID = I.getSyncScopeID();

  SDValue InChain = getRoot();

  const TargetLowering &TLI = DAG.getTargetLoweringInfo();
  EVT MemVT =
      TLI.getMemValueType(DAG.getDataLayout(), I.getValueOperand()->getType());

  if (!TLI.supportsUnalignedAtomics() &&
      I.getAlign().value() < MemVT.getSizeInBits() / 8)
    report_fatal_error("Cannot generate unaligned atomic store");

  auto Flags = TLI.getStoreMemOperandFlags(I, DAG.getDataLayout());

  MachineFunction &MF = DAG.getMachineFunction();
  MachineMemOperand *MMO = MF.getMachineMemOperand(
      MachinePointerInfo(I.getPointerOperand()), Flags, MemVT.getStoreSize(),
      I.getAlign(), AAMDNodes(), nullptr, SSID, Ordering);

  SDValue Val = getValue(I.getValueOperand());
  if (Val.getValueType() != MemVT)
    Val = DAG.getPtrExtOrTrunc(Val, dl, MemVT);
  SDValue Ptr = getValue(I.getPointerOperand());

  if (TLI.lowerAtomicStoreAsStoreSDNode(I)) {
    // TODO: Once this is better exercised by tests, it should be merged with
    // the normal path for stores to prevent future divergence.
    SDValue S = DAG.getStore(InChain, dl, Val, Ptr, MMO);
    setValue(&I, S);
    DAG.setRoot(S);
    return;
  }
  SDValue OutChain = DAG.getAtomic(ISD::ATOMIC_STORE, dl, MemVT, InChain,
                                   Ptr, Val, MMO);

  setValue(&I, OutChain);
  DAG.setRoot(OutChain);
}

/// visitTargetIntrinsic - Lower a call of a target intrinsic to an INTRINSIC
/// node.
void SelectionDAGBuilder::visitTargetIntrinsic(const CallInst &I,
                                               unsigned Intrinsic) {
  // Ignore the callsite's attributes. A specific call site may be marked with
  // readnone, but the lowering code will expect the chain based on the
  // definition.
  const Function *F = I.getCalledFunction();
  bool HasChain = !F->doesNotAccessMemory();
  bool OnlyLoad = HasChain && F->onlyReadsMemory();

  // Build the operand list.
  SmallVector<SDValue, 8> Ops;
  if (HasChain) {  // If this intrinsic has side-effects, chainify it.
    if (OnlyLoad) {
      // We don't need to serialize loads against other loads.
      Ops.push_back(DAG.getRoot());
    } else {
      Ops.push_back(getRoot());
    }
  }

  // Info is set by getTgtMemIntrinsic
  TargetLowering::IntrinsicInfo Info;
  const TargetLowering &TLI = DAG.getTargetLoweringInfo();
  bool IsTgtIntrinsic = TLI.getTgtMemIntrinsic(Info, I,
                                               DAG.getMachineFunction(),
                                               Intrinsic);

  // Add the intrinsic ID as an integer operand if it's not a target intrinsic.
  if (!IsTgtIntrinsic || Info.opc == ISD::INTRINSIC_VOID ||
      Info.opc == ISD::INTRINSIC_W_CHAIN)
    Ops.push_back(DAG.getTargetConstant(Intrinsic, getCurSDLoc(),
                                        TLI.getPointerTy(DAG.getDataLayout())));

  // Add all operands of the call to the operand list.
  for (unsigned i = 0, e = I.arg_size(); i != e; ++i) {
    const Value *Arg = I.getArgOperand(i);
    if (!I.paramHasAttr(i, Attribute::ImmArg)) {
      Ops.push_back(getValue(Arg));
      continue;
    }

    // Use TargetConstant instead of a regular constant for immarg.
    EVT VT = TLI.getValueType(DAG.getDataLayout(), Arg->getType(), true);
    if (const ConstantInt *CI = dyn_cast<ConstantInt>(Arg)) {
      assert(CI->getBitWidth() <= 64 &&
             "large intrinsic immediates not handled");
      Ops.push_back(DAG.getTargetConstant(*CI, SDLoc(), VT));
    } else {
      Ops.push_back(
          DAG.getTargetConstantFP(*cast<ConstantFP>(Arg), SDLoc(), VT));
    }
  }

  SmallVector<EVT, 4> ValueVTs;
  ComputeValueVTs(TLI, DAG.getDataLayout(), I.getType(), ValueVTs);

  if (HasChain)
    ValueVTs.push_back(MVT::Other);

  SDVTList VTs = DAG.getVTList(ValueVTs);

  // Propagate fast-math-flags from IR to node(s).
  SDNodeFlags Flags;
  if (auto *FPMO = dyn_cast<FPMathOperator>(&I))
    Flags.copyFMF(*FPMO);
  SelectionDAG::FlagInserter FlagsInserter(DAG, Flags);

  // Create the node.
  SDValue Result;
  // In some cases, custom collection of operands from CallInst I may be needed.
  TLI.CollectTargetIntrinsicOperands(I, Ops, DAG);
  if (IsTgtIntrinsic) {
    // This is target intrinsic that touches memory
    Result =
        DAG.getMemIntrinsicNode(Info.opc, getCurSDLoc(), VTs, Ops, Info.memVT,
                                MachinePointerInfo(Info.ptrVal, Info.offset),
                                Info.align, Info.flags, Info.size,
                                I.getAAMetadata());
  } else if (!HasChain) {
    Result = DAG.getNode(ISD::INTRINSIC_WO_CHAIN, getCurSDLoc(), VTs, Ops);
  } else if (!I.getType()->isVoidTy()) {
    Result = DAG.getNode(ISD::INTRINSIC_W_CHAIN, getCurSDLoc(), VTs, Ops);
  } else {
    Result = DAG.getNode(ISD::INTRINSIC_VOID, getCurSDLoc(), VTs, Ops);
  }

  if (HasChain) {
    SDValue Chain = Result.getValue(Result.getNode()->getNumValues()-1);
    if (OnlyLoad)
      PendingLoads.push_back(Chain);
    else
      DAG.setRoot(Chain);
  }

  if (!I.getType()->isVoidTy()) {
    if (!isa<VectorType>(I.getType()))
      Result = lowerRangeToAssertZExt(DAG, I, Result);

    MaybeAlign Alignment = I.getRetAlign();
    if (!Alignment)
      Alignment = F->getAttributes().getRetAlignment();
    // Insert `assertalign` node if there's an alignment.
    if (InsertAssertAlign && Alignment) {
      Result =
          DAG.getAssertAlign(getCurSDLoc(), Result, Alignment.valueOrOne());
    }

    setValue(&I, Result);
  }
}

/// GetSignificand - Get the significand and build it into a floating-point
/// number with exponent of 1:
///
///   Op = (Op & 0x007fffff) | 0x3f800000;
///
/// where Op is the hexadecimal representation of floating point value.
static SDValue GetSignificand(SelectionDAG &DAG, SDValue Op, const SDLoc &dl) {
  SDValue t1 = DAG.getNode(ISD::AND, dl, MVT::i32, Op,
                           DAG.getConstant(0x007fffff, dl, MVT::i32));
  SDValue t2 = DAG.getNode(ISD::OR, dl, MVT::i32, t1,
                           DAG.getConstant(0x3f800000, dl, MVT::i32));
  return DAG.getNode(ISD::BITCAST, dl, MVT::f32, t2);
}

/// GetExponent - Get the exponent:
///
///   (float)(int)(((Op & 0x7f800000) >> 23) - 127);
///
/// where Op is the hexadecimal representation of floating point value.
static SDValue GetExponent(SelectionDAG &DAG, SDValue Op,
                           const TargetLowering &TLI, const SDLoc &dl) {
  SDValue t0 = DAG.getNode(ISD::AND, dl, MVT::i32, Op,
                           DAG.getConstant(0x7f800000, dl, MVT::i32));
  SDValue t1 = DAG.getNode(
      ISD::SRL, dl, MVT::i32, t0,
      DAG.getConstant(23, dl,
                      TLI.getShiftAmountTy(MVT::i32, DAG.getDataLayout())));
  SDValue t2 = DAG.getNode(ISD::SUB, dl, MVT::i32, t1,
                           DAG.getConstant(127, dl, MVT::i32));
  return DAG.getNode(ISD::SINT_TO_FP, dl, MVT::f32, t2);
}

/// getF32Constant - Get 32-bit floating point constant.
static SDValue getF32Constant(SelectionDAG &DAG, unsigned Flt,
                              const SDLoc &dl) {
  return DAG.getConstantFP(APFloat(APFloat::IEEEsingle(), APInt(32, Flt)), dl,
                           MVT::f32);
}

static SDValue getLimitedPrecisionExp2(SDValue t0, const SDLoc &dl,
                                       SelectionDAG &DAG) {
  // TODO: What fast-math-flags should be set on the floating-point nodes?

  //   IntegerPartOfX = ((int32_t)(t0);
  SDValue IntegerPartOfX = DAG.getNode(ISD::FP_TO_SINT, dl, MVT::i32, t0);

  //   FractionalPartOfX = t0 - (float)IntegerPartOfX;
  SDValue t1 = DAG.getNode(ISD::SINT_TO_FP, dl, MVT::f32, IntegerPartOfX);
  SDValue X = DAG.getNode(ISD::FSUB, dl, MVT::f32, t0, t1);

  //   IntegerPartOfX <<= 23;
  IntegerPartOfX =
      DAG.getNode(ISD::SHL, dl, MVT::i32, IntegerPartOfX,
                  DAG.getConstant(23, dl,
                                  DAG.getTargetLoweringInfo().getShiftAmountTy(
                                      MVT::i32, DAG.getDataLayout())));

  SDValue TwoToFractionalPartOfX;
  if (LimitFloatPrecision <= 6) {
    // For floating-point precision of 6:
    //
    //   TwoToFractionalPartOfX =
    //     0.997535578f +
    //       (0.735607626f + 0.252464424f * x) * x;
    //
    // error 0.0144103317, which is 6 bits
    SDValue t2 = DAG.getNode(ISD::FMUL, dl, MVT::f32, X,
                             getF32Constant(DAG, 0x3e814304, dl));
    SDValue t3 = DAG.getNode(ISD::FADD, dl, MVT::f32, t2,
                             getF32Constant(DAG, 0x3f3c50c8, dl));
    SDValue t4 = DAG.getNode(ISD::FMUL, dl, MVT::f32, t3, X);
    TwoToFractionalPartOfX = DAG.getNode(ISD::FADD, dl, MVT::f32, t4,
                                         getF32Constant(DAG, 0x3f7f5e7e, dl));
  } else if (LimitFloatPrecision <= 12) {
    // For floating-point precision of 12:
    //
    //   TwoToFractionalPartOfX =
    //     0.999892986f +
    //       (0.696457318f +
    //         (0.224338339f + 0.792043434e-1f * x) * x) * x;
    //
    // error 0.000107046256, which is 13 to 14 bits
    SDValue t2 = DAG.getNode(ISD::FMUL, dl, MVT::f32, X,
                             getF32Constant(DAG, 0x3da235e3, dl));
    SDValue t3 = DAG.getNode(ISD::FADD, dl, MVT::f32, t2,
                             getF32Constant(DAG, 0x3e65b8f3, dl));
    SDValue t4 = DAG.getNode(ISD::FMUL, dl, MVT::f32, t3, X);
    SDValue t5 = DAG.getNode(ISD::FADD, dl, MVT::f32, t4,
                             getF32Constant(DAG, 0x3f324b07, dl));
    SDValue t6 = DAG.getNode(ISD::FMUL, dl, MVT::f32, t5, X);
    TwoToFractionalPartOfX = DAG.getNode(ISD::FADD, dl, MVT::f32, t6,
                                         getF32Constant(DAG, 0x3f7ff8fd, dl));
  } else { // LimitFloatPrecision <= 18
    // For floating-point precision of 18:
    //
    //   TwoToFractionalPartOfX =
    //     0.999999982f +
    //       (0.693148872f +
    //         (0.240227044f +
    //           (0.554906021e-1f +
    //             (0.961591928e-2f +
    //               (0.136028312e-2f + 0.157059148e-3f *x)*x)*x)*x)*x)*x;
    // error 2.47208000*10^(-7), which is better than 18 bits
    SDValue t2 = DAG.getNode(ISD::FMUL, dl, MVT::f32, X,
                             getF32Constant(DAG, 0x3924b03e, dl));
    SDValue t3 = DAG.getNode(ISD::FADD, dl, MVT::f32, t2,
                             getF32Constant(DAG, 0x3ab24b87, dl));
    SDValue t4 = DAG.getNode(ISD::FMUL, dl, MVT::f32, t3, X);
    SDValue t5 = DAG.getNode(ISD::FADD, dl, MVT::f32, t4,
                             getF32Constant(DAG, 0x3c1d8c17, dl));
    SDValue t6 = DAG.getNode(ISD::FMUL, dl, MVT::f32, t5, X);
    SDValue t7 = DAG.getNode(ISD::FADD, dl, MVT::f32, t6,
                             getF32Constant(DAG, 0x3d634a1d, dl));
    SDValue t8 = DAG.getNode(ISD::FMUL, dl, MVT::f32, t7, X);
    SDValue t9 = DAG.getNode(ISD::FADD, dl, MVT::f32, t8,
                             getF32Constant(DAG, 0x3e75fe14, dl));
    SDValue t10 = DAG.getNode(ISD::FMUL, dl, MVT::f32, t9, X);
    SDValue t11 = DAG.getNode(ISD::FADD, dl, MVT::f32, t10,
                              getF32Constant(DAG, 0x3f317234, dl));
    SDValue t12 = DAG.getNode(ISD::FMUL, dl, MVT::f32, t11, X);
    TwoToFractionalPartOfX = DAG.getNode(ISD::FADD, dl, MVT::f32, t12,
                                         getF32Constant(DAG, 0x3f800000, dl));
  }

  // Add the exponent into the result in integer domain.
  SDValue t13 = DAG.getNode(ISD::BITCAST, dl, MVT::i32, TwoToFractionalPartOfX);
  return DAG.getNode(ISD::BITCAST, dl, MVT::f32,
                     DAG.getNode(ISD::ADD, dl, MVT::i32, t13, IntegerPartOfX));
}

/// expandExp - Lower an exp intrinsic. Handles the special sequences for
/// limited-precision mode.
static SDValue expandExp(const SDLoc &dl, SDValue Op, SelectionDAG &DAG,
                         const TargetLowering &TLI, SDNodeFlags Flags) {
  if (Op.getValueType() == MVT::f32 &&
      LimitFloatPrecision > 0 && LimitFloatPrecision <= 18) {

    // Put the exponent in the right bit position for later addition to the
    // final result:
    //
    // t0 = Op * log2(e)

    // TODO: What fast-math-flags should be set here?
    SDValue t0 = DAG.getNode(ISD::FMUL, dl, MVT::f32, Op,
                             DAG.getConstantFP(numbers::log2ef, dl, MVT::f32));
    return getLimitedPrecisionExp2(t0, dl, DAG);
  }

  // No special expansion.
  return DAG.getNode(ISD::FEXP, dl, Op.getValueType(), Op, Flags);
}

/// expandLog - Lower a log intrinsic. Handles the special sequences for
/// limited-precision mode.
static SDValue expandLog(const SDLoc &dl, SDValue Op, SelectionDAG &DAG,
                         const TargetLowering &TLI, SDNodeFlags Flags) {
  // TODO: What fast-math-flags should be set on the floating-point nodes?

  if (Op.getValueType() == MVT::f32 &&
      LimitFloatPrecision > 0 && LimitFloatPrecision <= 18) {
    SDValue Op1 = DAG.getNode(ISD::BITCAST, dl, MVT::i32, Op);

    // Scale the exponent by log(2).
    SDValue Exp = GetExponent(DAG, Op1, TLI, dl);
    SDValue LogOfExponent =
        DAG.getNode(ISD::FMUL, dl, MVT::f32, Exp,
                    DAG.getConstantFP(numbers::ln2f, dl, MVT::f32));

    // Get the significand and build it into a floating-point number with
    // exponent of 1.
    SDValue X = GetSignificand(DAG, Op1, dl);

    SDValue LogOfMantissa;
    if (LimitFloatPrecision <= 6) {
      // For floating-point precision of 6:
      //
      //   LogofMantissa =
      //     -1.1609546f +
      //       (1.4034025f - 0.23903021f * x) * x;
      //
      // error 0.0034276066, which is better than 8 bits
      SDValue t0 = DAG.getNode(ISD::FMUL, dl, MVT::f32, X,
                               getF32Constant(DAG, 0xbe74c456, dl));
      SDValue t1 = DAG.getNode(ISD::FADD, dl, MVT::f32, t0,
                               getF32Constant(DAG, 0x3fb3a2b1, dl));
      SDValue t2 = DAG.getNode(ISD::FMUL, dl, MVT::f32, t1, X);
      LogOfMantissa = DAG.getNode(ISD::FSUB, dl, MVT::f32, t2,
                                  getF32Constant(DAG, 0x3f949a29, dl));
    } else if (LimitFloatPrecision <= 12) {
      // For floating-point precision of 12:
      //
      //   LogOfMantissa =
      //     -1.7417939f +
      //       (2.8212026f +
      //         (-1.4699568f +
      //           (0.44717955f - 0.56570851e-1f * x) * x) * x) * x;
      //
      // error 0.000061011436, which is 14 bits
      SDValue t0 = DAG.getNode(ISD::FMUL, dl, MVT::f32, X,
                               getF32Constant(DAG, 0xbd67b6d6, dl));
      SDValue t1 = DAG.getNode(ISD::FADD, dl, MVT::f32, t0,
                               getF32Constant(DAG, 0x3ee4f4b8, dl));
      SDValue t2 = DAG.getNode(ISD::FMUL, dl, MVT::f32, t1, X);
      SDValue t3 = DAG.getNode(ISD::FSUB, dl, MVT::f32, t2,
                               getF32Constant(DAG, 0x3fbc278b, dl));
      SDValue t4 = DAG.getNode(ISD::FMUL, dl, MVT::f32, t3, X);
      SDValue t5 = DAG.getNode(ISD::FADD, dl, MVT::f32, t4,
                               getF32Constant(DAG, 0x40348e95, dl));
      SDValue t6 = DAG.getNode(ISD::FMUL, dl, MVT::f32, t5, X);
      LogOfMantissa = DAG.getNode(ISD::FSUB, dl, MVT::f32, t6,
                                  getF32Constant(DAG, 0x3fdef31a, dl));
    } else { // LimitFloatPrecision <= 18
      // For floating-point precision of 18:
      //
      //   LogOfMantissa =
      //     -2.1072184f +
      //       (4.2372794f +
      //         (-3.7029485f +
      //           (2.2781945f +
      //             (-0.87823314f +
      //               (0.19073739f - 0.17809712e-1f * x) * x) * x) * x) * x)*x;
      //
      // error 0.0000023660568, which is better than 18 bits
      SDValue t0 = DAG.getNode(ISD::FMUL, dl, MVT::f32, X,
                               getF32Constant(DAG, 0xbc91e5ac, dl));
      SDValue t1 = DAG.getNode(ISD::FADD, dl, MVT::f32, t0,
                               getF32Constant(DAG, 0x3e4350aa, dl));
      SDValue t2 = DAG.getNode(ISD::FMUL, dl, MVT::f32, t1, X);
      SDValue t3 = DAG.getNode(ISD::FSUB, dl, MVT::f32, t2,
                               getF32Constant(DAG, 0x3f60d3e3, dl));
      SDValue t4 = DAG.getNode(ISD::FMUL, dl, MVT::f32, t3, X);
      SDValue t5 = DAG.getNode(ISD::FADD, dl, MVT::f32, t4,
                               getF32Constant(DAG, 0x4011cdf0, dl));
      SDValue t6 = DAG.getNode(ISD::FMUL, dl, MVT::f32, t5, X);
      SDValue t7 = DAG.getNode(ISD::FSUB, dl, MVT::f32, t6,
                               getF32Constant(DAG, 0x406cfd1c, dl));
      SDValue t8 = DAG.getNode(ISD::FMUL, dl, MVT::f32, t7, X);
      SDValue t9 = DAG.getNode(ISD::FADD, dl, MVT::f32, t8,
                               getF32Constant(DAG, 0x408797cb, dl));
      SDValue t10 = DAG.getNode(ISD::FMUL, dl, MVT::f32, t9, X);
      LogOfMantissa = DAG.getNode(ISD::FSUB, dl, MVT::f32, t10,
                                  getF32Constant(DAG, 0x4006dcab, dl));
    }

    return DAG.getNode(ISD::FADD, dl, MVT::f32, LogOfExponent, LogOfMantissa);
  }

  // No special expansion.
  return DAG.getNode(ISD::FLOG, dl, Op.getValueType(), Op, Flags);
}

/// expandLog2 - Lower a log2 intrinsic. Handles the special sequences for
/// limited-precision mode.
static SDValue expandLog2(const SDLoc &dl, SDValue Op, SelectionDAG &DAG,
                          const TargetLowering &TLI, SDNodeFlags Flags) {
  // TODO: What fast-math-flags should be set on the floating-point nodes?

  if (Op.getValueType() == MVT::f32 &&
      LimitFloatPrecision > 0 && LimitFloatPrecision <= 18) {
    SDValue Op1 = DAG.getNode(ISD::BITCAST, dl, MVT::i32, Op);

    // Get the exponent.
    SDValue LogOfExponent = GetExponent(DAG, Op1, TLI, dl);

    // Get the significand and build it into a floating-point number with
    // exponent of 1.
    SDValue X = GetSignificand(DAG, Op1, dl);

    // Different possible minimax approximations of significand in
    // floating-point for various degrees of accuracy over [1,2].
    SDValue Log2ofMantissa;
    if (LimitFloatPrecision <= 6) {
      // For floating-point precision of 6:
      //
      //   Log2ofMantissa = -1.6749035f + (2.0246817f - .34484768f * x) * x;
      //
      // error 0.0049451742, which is more than 7 bits
      SDValue t0 = DAG.getNode(ISD::FMUL, dl, MVT::f32, X,
                               getF32Constant(DAG, 0xbeb08fe0, dl));
      SDValue t1 = DAG.getNode(ISD::FADD, dl, MVT::f32, t0,
                               getF32Constant(DAG, 0x40019463, dl));
      SDValue t2 = DAG.getNode(ISD::FMUL, dl, MVT::f32, t1, X);
      Log2ofMantissa = DAG.getNode(ISD::FSUB, dl, MVT::f32, t2,
                                   getF32Constant(DAG, 0x3fd6633d, dl));
    } else if (LimitFloatPrecision <= 12) {
      // For floating-point precision of 12:
      //
      //   Log2ofMantissa =
      //     -2.51285454f +
      //       (4.07009056f +
      //         (-2.12067489f +
      //           (.645142248f - 0.816157886e-1f * x) * x) * x) * x;
      //
      // error 0.0000876136000, which is better than 13 bits
      SDValue t0 = DAG.getNode(ISD::FMUL, dl, MVT::f32, X,
                               getF32Constant(DAG, 0xbda7262e, dl));
      SDValue t1 = DAG.getNode(ISD::FADD, dl, MVT::f32, t0,
                               getF32Constant(DAG, 0x3f25280b, dl));
      SDValue t2 = DAG.getNode(ISD::FMUL, dl, MVT::f32, t1, X);
      SDValue t3 = DAG.getNode(ISD::FSUB, dl, MVT::f32, t2,
                               getF32Constant(DAG, 0x4007b923, dl));
      SDValue t4 = DAG.getNode(ISD::FMUL, dl, MVT::f32, t3, X);
      SDValue t5 = DAG.getNode(ISD::FADD, dl, MVT::f32, t4,
                               getF32Constant(DAG, 0x40823e2f, dl));
      SDValue t6 = DAG.getNode(ISD::FMUL, dl, MVT::f32, t5, X);
      Log2ofMantissa = DAG.getNode(ISD::FSUB, dl, MVT::f32, t6,
                                   getF32Constant(DAG, 0x4020d29c, dl));
    } else { // LimitFloatPrecision <= 18
      // For floating-point precision of 18:
      //
      //   Log2ofMantissa =
      //     -3.0400495f +
      //       (6.1129976f +
      //         (-5.3420409f +
      //           (3.2865683f +
      //             (-1.2669343f +
      //               (0.27515199f -
      //                 0.25691327e-1f * x) * x) * x) * x) * x) * x;
      //
      // error 0.0000018516, which is better than 18 bits
      SDValue t0 = DAG.getNode(ISD::FMUL, dl, MVT::f32, X,
                               getF32Constant(DAG, 0xbcd2769e, dl));
      SDValue t1 = DAG.getNode(ISD::FADD, dl, MVT::f32, t0,
                               getF32Constant(DAG, 0x3e8ce0b9, dl));
      SDValue t2 = DAG.getNode(ISD::FMUL, dl, MVT::f32, t1, X);
      SDValue t3 = DAG.getNode(ISD::FSUB, dl, MVT::f32, t2,
                               getF32Constant(DAG, 0x3fa22ae7, dl));
      SDValue t4 = DAG.getNode(ISD::FMUL, dl, MVT::f32, t3, X);
      SDValue t5 = DAG.getNode(ISD::FADD, dl, MVT::f32, t4,
                               getF32Constant(DAG, 0x40525723, dl));
      SDValue t6 = DAG.getNode(ISD::FMUL, dl, MVT::f32, t5, X);
      SDValue t7 = DAG.getNode(ISD::FSUB, dl, MVT::f32, t6,
                               getF32Constant(DAG, 0x40aaf200, dl));
      SDValue t8 = DAG.getNode(ISD::FMUL, dl, MVT::f32, t7, X);
      SDValue t9 = DAG.getNode(ISD::FADD, dl, MVT::f32, t8,
                               getF32Constant(DAG, 0x40c39dad, dl));
      SDValue t10 = DAG.getNode(ISD::FMUL, dl, MVT::f32, t9, X);
      Log2ofMantissa = DAG.getNode(ISD::FSUB, dl, MVT::f32, t10,
                                   getF32Constant(DAG, 0x4042902c, dl));
    }

    return DAG.getNode(ISD::FADD, dl, MVT::f32, LogOfExponent, Log2ofMantissa);
  }

  // No special expansion.
  return DAG.getNode(ISD::FLOG2, dl, Op.getValueType(), Op, Flags);
}

/// expandLog10 - Lower a log10 intrinsic. Handles the special sequences for
/// limited-precision mode.
static SDValue expandLog10(const SDLoc &dl, SDValue Op, SelectionDAG &DAG,
                           const TargetLowering &TLI, SDNodeFlags Flags) {
  // TODO: What fast-math-flags should be set on the floating-point nodes?

  if (Op.getValueType() == MVT::f32 &&
      LimitFloatPrecision > 0 && LimitFloatPrecision <= 18) {
    SDValue Op1 = DAG.getNode(ISD::BITCAST, dl, MVT::i32, Op);

    // Scale the exponent by log10(2) [0.30102999f].
    SDValue Exp = GetExponent(DAG, Op1, TLI, dl);
    SDValue LogOfExponent = DAG.getNode(ISD::FMUL, dl, MVT::f32, Exp,
                                        getF32Constant(DAG, 0x3e9a209a, dl));

    // Get the significand and build it into a floating-point number with
    // exponent of 1.
    SDValue X = GetSignificand(DAG, Op1, dl);

    SDValue Log10ofMantissa;
    if (LimitFloatPrecision <= 6) {
      // For floating-point precision of 6:
      //
      //   Log10ofMantissa =
      //     -0.50419619f +
      //       (0.60948995f - 0.10380950f * x) * x;
      //
      // error 0.0014886165, which is 6 bits
      SDValue t0 = DAG.getNode(ISD::FMUL, dl, MVT::f32, X,
                               getF32Constant(DAG, 0xbdd49a13, dl));
      SDValue t1 = DAG.getNode(ISD::FADD, dl, MVT::f32, t0,
                               getF32Constant(DAG, 0x3f1c0789, dl));
      SDValue t2 = DAG.getNode(ISD::FMUL, dl, MVT::f32, t1, X);
      Log10ofMantissa = DAG.getNode(ISD::FSUB, dl, MVT::f32, t2,
                                    getF32Constant(DAG, 0x3f011300, dl));
    } else if (LimitFloatPrecision <= 12) {
      // For floating-point precision of 12:
      //
      //   Log10ofMantissa =
      //     -0.64831180f +
      //       (0.91751397f +
      //         (-0.31664806f + 0.47637168e-1f * x) * x) * x;
      //
      // error 0.00019228036, which is better than 12 bits
      SDValue t0 = DAG.getNode(ISD::FMUL, dl, MVT::f32, X,
                               getF32Constant(DAG, 0x3d431f31, dl));
      SDValue t1 = DAG.getNode(ISD::FSUB, dl, MVT::f32, t0,
                               getF32Constant(DAG, 0x3ea21fb2, dl));
      SDValue t2 = DAG.getNode(ISD::FMUL, dl, MVT::f32, t1, X);
      SDValue t3 = DAG.getNode(ISD::FADD, dl, MVT::f32, t2,
                               getF32Constant(DAG, 0x3f6ae232, dl));
      SDValue t4 = DAG.getNode(ISD::FMUL, dl, MVT::f32, t3, X);
      Log10ofMantissa = DAG.getNode(ISD::FSUB, dl, MVT::f32, t4,
                                    getF32Constant(DAG, 0x3f25f7c3, dl));
    } else { // LimitFloatPrecision <= 18
      // For floating-point precision of 18:
      //
      //   Log10ofMantissa =
      //     -0.84299375f +
      //       (1.5327582f +
      //         (-1.0688956f +
      //           (0.49102474f +
      //             (-0.12539807f + 0.13508273e-1f * x) * x) * x) * x) * x;
      //
      // error 0.0000037995730, which is better than 18 bits
      SDValue t0 = DAG.getNode(ISD::FMUL, dl, MVT::f32, X,
                               getF32Constant(DAG, 0x3c5d51ce, dl));
      SDValue t1 = DAG.getNode(ISD::FSUB, dl, MVT::f32, t0,
                               getF32Constant(DAG, 0x3e00685a, dl));
      SDValue t2 = DAG.getNode(ISD::FMUL, dl, MVT::f32, t1, X);
      SDValue t3 = DAG.getNode(ISD::FADD, dl, MVT::f32, t2,
                               getF32Constant(DAG, 0x3efb6798, dl));
      SDValue t4 = DAG.getNode(ISD::FMUL, dl, MVT::f32, t3, X);
      SDValue t5 = DAG.getNode(ISD::FSUB, dl, MVT::f32, t4,
                               getF32Constant(DAG, 0x3f88d192, dl));
      SDValue t6 = DAG.getNode(ISD::FMUL, dl, MVT::f32, t5, X);
      SDValue t7 = DAG.getNode(ISD::FADD, dl, MVT::f32, t6,
                               getF32Constant(DAG, 0x3fc4316c, dl));
      SDValue t8 = DAG.getNode(ISD::FMUL, dl, MVT::f32, t7, X);
      Log10ofMantissa = DAG.getNode(ISD::FSUB, dl, MVT::f32, t8,
                                    getF32Constant(DAG, 0x3f57ce70, dl));
    }

    return DAG.getNode(ISD::FADD, dl, MVT::f32, LogOfExponent, Log10ofMantissa);
  }

  // No special expansion.
  return DAG.getNode(ISD::FLOG10, dl, Op.getValueType(), Op, Flags);
}

/// expandExp2 - Lower an exp2 intrinsic. Handles the special sequences for
/// limited-precision mode.
static SDValue expandExp2(const SDLoc &dl, SDValue Op, SelectionDAG &DAG,
                          const TargetLowering &TLI, SDNodeFlags Flags) {
  if (Op.getValueType() == MVT::f32 &&
      LimitFloatPrecision > 0 && LimitFloatPrecision <= 18)
    return getLimitedPrecisionExp2(Op, dl, DAG);

  // No special expansion.
  return DAG.getNode(ISD::FEXP2, dl, Op.getValueType(), Op, Flags);
}

/// visitPow - Lower a pow intrinsic. Handles the special sequences for
/// limited-precision mode with x == 10.0f.
static SDValue expandPow(const SDLoc &dl, SDValue LHS, SDValue RHS,
                         SelectionDAG &DAG, const TargetLowering &TLI,
                         SDNodeFlags Flags) {
  bool IsExp10 = false;
  if (LHS.getValueType() == MVT::f32 && RHS.getValueType() == MVT::f32 &&
      LimitFloatPrecision > 0 && LimitFloatPrecision <= 18) {
    if (ConstantFPSDNode *LHSC = dyn_cast<ConstantFPSDNode>(LHS)) {
      APFloat Ten(10.0f);
      IsExp10 = LHSC->isExactlyValue(Ten);
    }
  }

  // TODO: What fast-math-flags should be set on the FMUL node?
  if (IsExp10) {
    // Put the exponent in the right bit position for later addition to the
    // final result:
    //
    //   #define LOG2OF10 3.3219281f
    //   t0 = Op * LOG2OF10;
    SDValue t0 = DAG.getNode(ISD::FMUL, dl, MVT::f32, RHS,
                             getF32Constant(DAG, 0x40549a78, dl));
    return getLimitedPrecisionExp2(t0, dl, DAG);
  }

  // No special expansion.
  return DAG.getNode(ISD::FPOW, dl, LHS.getValueType(), LHS, RHS, Flags);
}

/// ExpandPowI - Expand a llvm.powi intrinsic.
static SDValue ExpandPowI(const SDLoc &DL, SDValue LHS, SDValue RHS,
                          SelectionDAG &DAG) {
  // If RHS is a constant, we can expand this out to a multiplication tree if
  // it's beneficial on the target, otherwise we end up lowering to a call to
  // __powidf2 (for example).
  if (ConstantSDNode *RHSC = dyn_cast<ConstantSDNode>(RHS)) {
    unsigned Val = RHSC->getSExtValue();

    // powi(x, 0) -> 1.0
    if (Val == 0)
      return DAG.getConstantFP(1.0, DL, LHS.getValueType());

    if (DAG.getTargetLoweringInfo().isBeneficialToExpandPowI(
            Val, DAG.shouldOptForSize())) {
      // Get the exponent as a positive value.
      if ((int)Val < 0)
        Val = -Val;
      // We use the simple binary decomposition method to generate the multiply
      // sequence.  There are more optimal ways to do this (for example,
      // powi(x,15) generates one more multiply than it should), but this has
      // the benefit of being both really simple and much better than a libcall.
      SDValue Res; // Logically starts equal to 1.0
      SDValue CurSquare = LHS;
      // TODO: Intrinsics should have fast-math-flags that propagate to these
      // nodes.
      while (Val) {
        if (Val & 1) {
          if (Res.getNode())
            Res =
                DAG.getNode(ISD::FMUL, DL, Res.getValueType(), Res, CurSquare);
          else
            Res = CurSquare; // 1.0*CurSquare.
        }

        CurSquare = DAG.getNode(ISD::FMUL, DL, CurSquare.getValueType(),
                                CurSquare, CurSquare);
        Val >>= 1;
      }

      // If the original was negative, invert the result, producing 1/(x*x*x).
      if (RHSC->getSExtValue() < 0)
        Res = DAG.getNode(ISD::FDIV, DL, LHS.getValueType(),
                          DAG.getConstantFP(1.0, DL, LHS.getValueType()), Res);
      return Res;
    }
  }

  // Otherwise, expand to a libcall.
  return DAG.getNode(ISD::FPOWI, DL, LHS.getValueType(), LHS, RHS);
}

static SDValue expandDivFix(unsigned Opcode, const SDLoc &DL,
                            SDValue LHS, SDValue RHS, SDValue Scale,
                            SelectionDAG &DAG, const TargetLowering &TLI) {
  EVT VT = LHS.getValueType();
  bool Signed = Opcode == ISD::SDIVFIX || Opcode == ISD::SDIVFIXSAT;
  bool Saturating = Opcode == ISD::SDIVFIXSAT || Opcode == ISD::UDIVFIXSAT;
  LLVMContext &Ctx = *DAG.getContext();

  // If the type is legal but the operation isn't, this node might survive all
  // the way to operation legalization. If we end up there and we do not have
  // the ability to widen the type (if VT*2 is not legal), we cannot expand the
  // node.

  // Coax the legalizer into expanding the node during type legalization instead
  // by bumping the size by one bit. This will force it to Promote, enabling the
  // early expansion and avoiding the need to expand later.

  // We don't have to do this if Scale is 0; that can always be expanded, unless
  // it's a saturating signed operation. Those can experience true integer
  // division overflow, a case which we must avoid.

  // FIXME: We wouldn't have to do this (or any of the early
  // expansion/promotion) if it was possible to expand a libcall of an
  // illegal type during operation legalization. But it's not, so things
  // get a bit hacky.
  unsigned ScaleInt = cast<ConstantSDNode>(Scale)->getZExtValue();
  if ((ScaleInt > 0 || (Saturating && Signed)) &&
      (TLI.isTypeLegal(VT) ||
       (VT.isVector() && TLI.isTypeLegal(VT.getVectorElementType())))) {
    TargetLowering::LegalizeAction Action = TLI.getFixedPointOperationAction(
        Opcode, VT, ScaleInt);
    if (Action != TargetLowering::Legal && Action != TargetLowering::Custom) {
      EVT PromVT;
      if (VT.isScalarInteger())
        PromVT = EVT::getIntegerVT(Ctx, VT.getSizeInBits() + 1);
      else if (VT.isVector()) {
        PromVT = VT.getVectorElementType();
        PromVT = EVT::getIntegerVT(Ctx, PromVT.getSizeInBits() + 1);
        PromVT = EVT::getVectorVT(Ctx, PromVT, VT.getVectorElementCount());
      } else
        llvm_unreachable("Wrong VT for DIVFIX?");
      if (Signed) {
        LHS = DAG.getSExtOrTrunc(LHS, DL, PromVT);
        RHS = DAG.getSExtOrTrunc(RHS, DL, PromVT);
      } else {
        LHS = DAG.getZExtOrTrunc(LHS, DL, PromVT);
        RHS = DAG.getZExtOrTrunc(RHS, DL, PromVT);
      }
      EVT ShiftTy = TLI.getShiftAmountTy(PromVT, DAG.getDataLayout());
      // For saturating operations, we need to shift up the LHS to get the
      // proper saturation width, and then shift down again afterwards.
      if (Saturating)
        LHS = DAG.getNode(ISD::SHL, DL, PromVT, LHS,
                          DAG.getConstant(1, DL, ShiftTy));
      SDValue Res = DAG.getNode(Opcode, DL, PromVT, LHS, RHS, Scale);
      if (Saturating)
        Res = DAG.getNode(Signed ? ISD::SRA : ISD::SRL, DL, PromVT, Res,
                          DAG.getConstant(1, DL, ShiftTy));
      return DAG.getZExtOrTrunc(Res, DL, VT);
    }
  }

  return DAG.getNode(Opcode, DL, VT, LHS, RHS, Scale);
}

// getUnderlyingArgRegs - Find underlying registers used for a truncated,
// bitcasted, or split argument. Returns a list of <Register, size in bits>
static void
getUnderlyingArgRegs(SmallVectorImpl<std::pair<unsigned, TypeSize>> &Regs,
                     const SDValue &N) {
  switch (N.getOpcode()) {
  case ISD::CopyFromReg: {
    SDValue Op = N.getOperand(1);
    Regs.emplace_back(cast<RegisterSDNode>(Op)->getReg(),
                      Op.getValueType().getSizeInBits());
    return;
  }
  case ISD::BITCAST:
  case ISD::AssertZext:
  case ISD::AssertSext:
  case ISD::TRUNCATE:
    getUnderlyingArgRegs(Regs, N.getOperand(0));
    return;
  case ISD::BUILD_PAIR:
  case ISD::BUILD_VECTOR:
  case ISD::CONCAT_VECTORS:
    for (SDValue Op : N->op_values())
      getUnderlyingArgRegs(Regs, Op);
    return;
  default:
    return;
  }
}

/// If the DbgValueInst is a dbg_value of a function argument, create the
/// corresponding DBG_VALUE machine instruction for it now.  At the end of
/// instruction selection, they will be inserted to the entry BB.
/// We don't currently support this for variadic dbg_values, as they shouldn't
/// appear for function arguments or in the prologue.
bool SelectionDAGBuilder::EmitFuncArgumentDbgValue(
    const Value *V, DILocalVariable *Variable, DIExpression *Expr,
    DILocation *DL, FuncArgumentDbgValueKind Kind, const SDValue &N) {
  const Argument *Arg = dyn_cast<Argument>(V);
  if (!Arg)
    return false;

  MachineFunction &MF = DAG.getMachineFunction();
  const TargetInstrInfo *TII = DAG.getSubtarget().getInstrInfo();

  // Helper to create DBG_INSTR_REFs or DBG_VALUEs, depending on what kind
  // we've been asked to pursue.
  auto MakeVRegDbgValue = [&](Register Reg, DIExpression *FragExpr,
                              bool Indirect) {
    if (Reg.isVirtual() && MF.useDebugInstrRef()) {
      // For VRegs, in instruction referencing mode, create a DBG_INSTR_REF
      // pointing at the VReg, which will be patched up later.
      auto &Inst = TII->get(TargetOpcode::DBG_INSTR_REF);
      auto MIB = BuildMI(MF, DL, Inst);
      MIB.addReg(Reg);
      MIB.addImm(0);
      MIB.addMetadata(Variable);
      auto *NewDIExpr = FragExpr;
      // We don't have an "Indirect" field in DBG_INSTR_REF, fold that into
      // the DIExpression.
      if (Indirect)
        NewDIExpr = DIExpression::prepend(FragExpr, DIExpression::DerefBefore);
      MIB.addMetadata(NewDIExpr);
      return MIB;
    } else {
      // Create a completely standard DBG_VALUE.
      auto &Inst = TII->get(TargetOpcode::DBG_VALUE);
      return BuildMI(MF, DL, Inst, Indirect, Reg, Variable, FragExpr);
    }
  };

  if (Kind == FuncArgumentDbgValueKind::Value) {
    // ArgDbgValues are hoisted to the beginning of the entry block. So we
    // should only emit as ArgDbgValue if the dbg.value intrinsic is found in
    // the entry block.
    bool IsInEntryBlock = FuncInfo.MBB == &FuncInfo.MF->front();
    if (!IsInEntryBlock)
      return false;

    // ArgDbgValues are hoisted to the beginning of the entry block.  So we
    // should only emit as ArgDbgValue if the dbg.value intrinsic describes a
    // variable that also is a param.
    //
    // Although, if we are at the top of the entry block already, we can still
    // emit using ArgDbgValue. This might catch some situations when the
    // dbg.value refers to an argument that isn't used in the entry block, so
    // any CopyToReg node would be optimized out and the only way to express
    // this DBG_VALUE is by using the physical reg (or FI) as done in this
    // method.  ArgDbgValues are hoisted to the beginning of the entry block. So
    // we should only emit as ArgDbgValue if the Variable is an argument to the
    // current function, and the dbg.value intrinsic is found in the entry
    // block.
    bool VariableIsFunctionInputArg = Variable->isParameter() &&
        !DL->getInlinedAt();
    bool IsInPrologue = SDNodeOrder == LowestSDNodeOrder;
    if (!IsInPrologue && !VariableIsFunctionInputArg)
      return false;

    // Here we assume that a function argument on IR level only can be used to
    // describe one input parameter on source level. If we for example have
    // source code like this
    //
    //    struct A { long x, y; };
    //    void foo(struct A a, long b) {
    //      ...
    //      b = a.x;
    //      ...
    //    }
    //
    // and IR like this
    //
    //  define void @foo(i32 %a1, i32 %a2, i32 %b)  {
    //  entry:
    //    call void @llvm.dbg.value(metadata i32 %a1, "a", DW_OP_LLVM_fragment
    //    call void @llvm.dbg.value(metadata i32 %a2, "a", DW_OP_LLVM_fragment
    //    call void @llvm.dbg.value(metadata i32 %b, "b",
    //    ...
    //    call void @llvm.dbg.value(metadata i32 %a1, "b"
    //    ...
    //
    // then the last dbg.value is describing a parameter "b" using a value that
    // is an argument. But since we already has used %a1 to describe a parameter
    // we should not handle that last dbg.value here (that would result in an
    // incorrect hoisting of the DBG_VALUE to the function entry).
    // Notice that we allow one dbg.value per IR level argument, to accommodate
    // for the situation with fragments above.
    if (VariableIsFunctionInputArg) {
      unsigned ArgNo = Arg->getArgNo();
      if (ArgNo >= FuncInfo.DescribedArgs.size())
        FuncInfo.DescribedArgs.resize(ArgNo + 1, false);
      else if (!IsInPrologue && FuncInfo.DescribedArgs.test(ArgNo))
        return false;
      FuncInfo.DescribedArgs.set(ArgNo);
    }
  }

  bool IsIndirect = false;
  Optional<MachineOperand> Op;
  // Some arguments' frame index is recorded during argument lowering.
  int FI = FuncInfo.getArgumentFrameIndex(Arg);
  if (FI != std::numeric_limits<int>::max())
    Op = MachineOperand::CreateFI(FI);

  SmallVector<std::pair<unsigned, TypeSize>, 8> ArgRegsAndSizes;
  if (!Op && N.getNode()) {
    getUnderlyingArgRegs(ArgRegsAndSizes, N);
    Register Reg;
    if (ArgRegsAndSizes.size() == 1)
      Reg = ArgRegsAndSizes.front().first;

    if (Reg && Reg.isVirtual()) {
      MachineRegisterInfo &RegInfo = MF.getRegInfo();
      Register PR = RegInfo.getLiveInPhysReg(Reg);
      if (PR)
        Reg = PR;
    }
    if (Reg) {
      Op = MachineOperand::CreateReg(Reg, false);
      IsIndirect = Kind != FuncArgumentDbgValueKind::Value;
    }
  }

  if (!Op && N.getNode()) {
    // Check if frame index is available.
    SDValue LCandidate = peekThroughBitcasts(N);
    if (LoadSDNode *LNode = dyn_cast<LoadSDNode>(LCandidate.getNode()))
      if (FrameIndexSDNode *FINode =
          dyn_cast<FrameIndexSDNode>(LNode->getBasePtr().getNode()))
        Op = MachineOperand::CreateFI(FINode->getIndex());
  }

  if (!Op) {
    // Create a DBG_VALUE for each decomposed value in ArgRegs to cover Reg
    auto splitMultiRegDbgValue = [&](ArrayRef<std::pair<unsigned, TypeSize>>
                                         SplitRegs) {
      unsigned Offset = 0;
      for (const auto &RegAndSize : SplitRegs) {
        // If the expression is already a fragment, the current register
        // offset+size might extend beyond the fragment. In this case, only
        // the register bits that are inside the fragment are relevant.
        int RegFragmentSizeInBits = RegAndSize.second;
        if (auto ExprFragmentInfo = Expr->getFragmentInfo()) {
          uint64_t ExprFragmentSizeInBits = ExprFragmentInfo->SizeInBits;
          // The register is entirely outside the expression fragment,
          // so is irrelevant for debug info.
          if (Offset >= ExprFragmentSizeInBits)
            break;
          // The register is partially outside the expression fragment, only
          // the low bits within the fragment are relevant for debug info.
          if (Offset + RegFragmentSizeInBits > ExprFragmentSizeInBits) {
            RegFragmentSizeInBits = ExprFragmentSizeInBits - Offset;
          }
        }

        auto FragmentExpr = DIExpression::createFragmentExpression(
            Expr, Offset, RegFragmentSizeInBits);
        Offset += RegAndSize.second;
        // If a valid fragment expression cannot be created, the variable's
        // correct value cannot be determined and so it is set as Undef.
        if (!FragmentExpr) {
          SDDbgValue *SDV = DAG.getConstantDbgValue(
              Variable, Expr, UndefValue::get(V->getType()), DL, SDNodeOrder);
          DAG.AddDbgValue(SDV, false);
          continue;
        }
        MachineInstr *NewMI =
            MakeVRegDbgValue(RegAndSize.first, *FragmentExpr,
                             Kind != FuncArgumentDbgValueKind::Value);
        FuncInfo.ArgDbgValues.push_back(NewMI);
      }
    };

    // Check if ValueMap has reg number.
    DenseMap<const Value *, Register>::const_iterator
      VMI = FuncInfo.ValueMap.find(V);
    if (VMI != FuncInfo.ValueMap.end()) {
      const auto &TLI = DAG.getTargetLoweringInfo();
      RegsForValue RFV(V->getContext(), TLI, DAG.getDataLayout(), VMI->second,
                       V->getType(), None);
      if (RFV.occupiesMultipleRegs()) {
        splitMultiRegDbgValue(RFV.getRegsAndSizes());
        return true;
      }

      Op = MachineOperand::CreateReg(VMI->second, false);
      IsIndirect = Kind != FuncArgumentDbgValueKind::Value;
    } else if (ArgRegsAndSizes.size() > 1) {
      // This was split due to the calling convention, and no virtual register
      // mapping exists for the value.
      splitMultiRegDbgValue(ArgRegsAndSizes);
      return true;
    }
  }

  if (!Op)
    return false;

  assert(Variable->isValidLocationForIntrinsic(DL) &&
         "Expected inlined-at fields to agree");
  MachineInstr *NewMI = nullptr;

  if (Op->isReg())
    NewMI = MakeVRegDbgValue(Op->getReg(), Expr, IsIndirect);
  else
    NewMI = BuildMI(MF, DL, TII->get(TargetOpcode::DBG_VALUE), true, *Op,
                    Variable, Expr);

  // Otherwise, use ArgDbgValues.
  FuncInfo.ArgDbgValues.push_back(NewMI);
  return true;
}

/// Return the appropriate SDDbgValue based on N.
SDDbgValue *SelectionDAGBuilder::getDbgValue(SDValue N,
                                             DILocalVariable *Variable,
                                             DIExpression *Expr,
                                             const DebugLoc &dl,
                                             unsigned DbgSDNodeOrder) {
  if (auto *FISDN = dyn_cast<FrameIndexSDNode>(N.getNode())) {
    // Construct a FrameIndexDbgValue for FrameIndexSDNodes so we can describe
    // stack slot locations.
    //
    // Consider "int x = 0; int *px = &x;". There are two kinds of interesting
    // debug values here after optimization:
    //
    //   dbg.value(i32* %px, !"int *px", !DIExpression()), and
    //   dbg.value(i32* %px, !"int x", !DIExpression(DW_OP_deref))
    //
    // Both describe the direct values of their associated variables.
    return DAG.getFrameIndexDbgValue(Variable, Expr, FISDN->getIndex(),
                                     /*IsIndirect*/ false, dl, DbgSDNodeOrder);
  }
  return DAG.getDbgValue(Variable, Expr, N.getNode(), N.getResNo(),
                         /*IsIndirect*/ false, dl, DbgSDNodeOrder);
}

static unsigned FixedPointIntrinsicToOpcode(unsigned Intrinsic) {
  switch (Intrinsic) {
  case Intrinsic::smul_fix:
    return ISD::SMULFIX;
  case Intrinsic::umul_fix:
    return ISD::UMULFIX;
  case Intrinsic::smul_fix_sat:
    return ISD::SMULFIXSAT;
  case Intrinsic::umul_fix_sat:
    return ISD::UMULFIXSAT;
  case Intrinsic::sdiv_fix:
    return ISD::SDIVFIX;
  case Intrinsic::udiv_fix:
    return ISD::UDIVFIX;
  case Intrinsic::sdiv_fix_sat:
    return ISD::SDIVFIXSAT;
  case Intrinsic::udiv_fix_sat:
    return ISD::UDIVFIXSAT;
  default:
    llvm_unreachable("Unhandled fixed point intrinsic");
  }
}

void SelectionDAGBuilder::lowerCallToExternalSymbol(const CallInst &I,
                                           const char *FunctionName) {
  assert(FunctionName && "FunctionName must not be nullptr");
  SDValue Callee = DAG.getExternalSymbol(
      FunctionName,
      DAG.getTargetLoweringInfo().getPointerTy(DAG.getDataLayout()));
  LowerCallTo(I, Callee, I.isTailCall(), I.isMustTailCall());
}

/// Given a @llvm.call.preallocated.setup, return the corresponding
/// preallocated call.
static const CallBase *FindPreallocatedCall(const Value *PreallocatedSetup) {
  assert(cast<CallBase>(PreallocatedSetup)
                 ->getCalledFunction()
                 ->getIntrinsicID() == Intrinsic::call_preallocated_setup &&
         "expected call_preallocated_setup Value");
  for (const auto *U : PreallocatedSetup->users()) {
    auto *UseCall = cast<CallBase>(U);
    const Function *Fn = UseCall->getCalledFunction();
    if (!Fn || Fn->getIntrinsicID() != Intrinsic::call_preallocated_arg) {
      return UseCall;
    }
  }
  llvm_unreachable("expected corresponding call to preallocated setup/arg");
}

/// Lower the call to the specified intrinsic function.
void SelectionDAGBuilder::visitIntrinsicCall(const CallInst &I,
                                             unsigned Intrinsic) {
  const TargetLowering &TLI = DAG.getTargetLoweringInfo();
  SDLoc sdl = getCurSDLoc();
  DebugLoc dl = getCurDebugLoc();
  SDValue Res;

  SDNodeFlags Flags;
  if (auto *FPOp = dyn_cast<FPMathOperator>(&I))
    Flags.copyFMF(*FPOp);

  switch (Intrinsic) {
  default:
    // By default, turn this into a target intrinsic node.
    visitTargetIntrinsic(I, Intrinsic);
    return;
  case Intrinsic::vscale: {
    match(&I, m_VScale(DAG.getDataLayout()));
    EVT VT = TLI.getValueType(DAG.getDataLayout(), I.getType());
    setValue(&I, DAG.getVScale(sdl, VT, APInt(VT.getSizeInBits(), 1)));
    return;
  }
  case Intrinsic::vastart:  visitVAStart(I); return;
  case Intrinsic::vaend:    visitVAEnd(I); return;
  case Intrinsic::vacopy:   visitVACopy(I); return;
  case Intrinsic::returnaddress:
    setValue(&I, DAG.getNode(ISD::RETURNADDR, sdl,
                             TLI.getValueType(DAG.getDataLayout(), I.getType()),
                             getValue(I.getArgOperand(0))));
    return;
  case Intrinsic::addressofreturnaddress:
    setValue(&I,
             DAG.getNode(ISD::ADDROFRETURNADDR, sdl,
                         TLI.getValueType(DAG.getDataLayout(), I.getType())));
    return;
  case Intrinsic::sponentry:
    setValue(&I,
             DAG.getNode(ISD::SPONENTRY, sdl,
                         TLI.getValueType(DAG.getDataLayout(), I.getType())));
    return;
  case Intrinsic::frameaddress:
    setValue(&I, DAG.getNode(ISD::FRAMEADDR, sdl,
                             TLI.getFrameIndexTy(DAG.getDataLayout()),
                             getValue(I.getArgOperand(0))));
    return;
  case Intrinsic::read_volatile_register:
  case Intrinsic::read_register: {
    Value *Reg = I.getArgOperand(0);
    SDValue Chain = getRoot();
    SDValue RegName =
        DAG.getMDNode(cast<MDNode>(cast<MetadataAsValue>(Reg)->getMetadata()));
    EVT VT = TLI.getValueType(DAG.getDataLayout(), I.getType());
    Res = DAG.getNode(ISD::READ_REGISTER, sdl,
      DAG.getVTList(VT, MVT::Other), Chain, RegName);
    setValue(&I, Res);
    DAG.setRoot(Res.getValue(1));
    return;
  }
  case Intrinsic::write_register: {
    Value *Reg = I.getArgOperand(0);
    Value *RegValue = I.getArgOperand(1);
    SDValue Chain = getRoot();
    SDValue RegName =
        DAG.getMDNode(cast<MDNode>(cast<MetadataAsValue>(Reg)->getMetadata()));
    DAG.setRoot(DAG.getNode(ISD::WRITE_REGISTER, sdl, MVT::Other, Chain,
                            RegName, getValue(RegValue)));
    return;
  }
  case Intrinsic::memcpy: {
    const auto &MCI = cast<MemCpyInst>(I);
    SDValue Op1 = getValue(I.getArgOperand(0));
    SDValue Op2 = getValue(I.getArgOperand(1));
    SDValue Op3 = getValue(I.getArgOperand(2));
    // @llvm.memcpy defines 0 and 1 to both mean no alignment.
    Align DstAlign = MCI.getDestAlign().valueOrOne();
    Align SrcAlign = MCI.getSourceAlign().valueOrOne();
    Align Alignment = std::min(DstAlign, SrcAlign);
    bool isVol = MCI.isVolatile();
    bool isTC = I.isTailCall() && isInTailCallPosition(I, DAG.getTarget());
    // FIXME: Support passing different dest/src alignments to the memcpy DAG
    // node.
    SDValue Root = isVol ? getRoot() : getMemoryRoot();
    SDValue MC = DAG.getMemcpy(
        Root, sdl, Op1, Op2, Op3, Alignment, isVol,
        /* AlwaysInline */ false, isTC, MachinePointerInfo(I.getArgOperand(0)),
        MachinePointerInfo(I.getArgOperand(1)), I.getAAMetadata(), AA);
    updateDAGForMaybeTailCall(MC);
    return;
  }
  case Intrinsic::memcpy_inline: {
    const auto &MCI = cast<MemCpyInlineInst>(I);
    SDValue Dst = getValue(I.getArgOperand(0));
    SDValue Src = getValue(I.getArgOperand(1));
    SDValue Size = getValue(I.getArgOperand(2));
    assert(isa<ConstantSDNode>(Size) && "memcpy_inline needs constant size");
    // @llvm.memcpy.inline defines 0 and 1 to both mean no alignment.
    Align DstAlign = MCI.getDestAlign().valueOrOne();
    Align SrcAlign = MCI.getSourceAlign().valueOrOne();
    Align Alignment = std::min(DstAlign, SrcAlign);
    bool isVol = MCI.isVolatile();
    bool isTC = I.isTailCall() && isInTailCallPosition(I, DAG.getTarget());
    // FIXME: Support passing different dest/src alignments to the memcpy DAG
    // node.
    SDValue MC = DAG.getMemcpy(
        getRoot(), sdl, Dst, Src, Size, Alignment, isVol,
        /* AlwaysInline */ true, isTC, MachinePointerInfo(I.getArgOperand(0)),
        MachinePointerInfo(I.getArgOperand(1)), I.getAAMetadata(), AA);
    updateDAGForMaybeTailCall(MC);
    return;
  }
  case Intrinsic::memset: {
    const auto &MSI = cast<MemSetInst>(I);
    SDValue Op1 = getValue(I.getArgOperand(0));
    SDValue Op2 = getValue(I.getArgOperand(1));
    SDValue Op3 = getValue(I.getArgOperand(2));
    // @llvm.memset defines 0 and 1 to both mean no alignment.
    Align Alignment = MSI.getDestAlign().valueOrOne();
    bool isVol = MSI.isVolatile();
    bool isTC = I.isTailCall() && isInTailCallPosition(I, DAG.getTarget());
    SDValue Root = isVol ? getRoot() : getMemoryRoot();
    SDValue MS = DAG.getMemset(
        Root, sdl, Op1, Op2, Op3, Alignment, isVol, /* AlwaysInline */ false,
        isTC, MachinePointerInfo(I.getArgOperand(0)), I.getAAMetadata());
    updateDAGForMaybeTailCall(MS);
    return;
  }
  case Intrinsic::memset_inline: {
    const auto &MSII = cast<MemSetInlineInst>(I);
    SDValue Dst = getValue(I.getArgOperand(0));
    SDValue Value = getValue(I.getArgOperand(1));
    SDValue Size = getValue(I.getArgOperand(2));
    assert(isa<ConstantSDNode>(Size) && "memset_inline needs constant size");
    // @llvm.memset defines 0 and 1 to both mean no alignment.
    Align DstAlign = MSII.getDestAlign().valueOrOne();
    bool isVol = MSII.isVolatile();
    bool isTC = I.isTailCall() && isInTailCallPosition(I, DAG.getTarget());
    SDValue Root = isVol ? getRoot() : getMemoryRoot();
    SDValue MC = DAG.getMemset(Root, sdl, Dst, Value, Size, DstAlign, isVol,
                               /* AlwaysInline */ true, isTC,
                               MachinePointerInfo(I.getArgOperand(0)),
                               I.getAAMetadata());
    updateDAGForMaybeTailCall(MC);
    return;
  }
  case Intrinsic::memmove: {
    const auto &MMI = cast<MemMoveInst>(I);
    SDValue Op1 = getValue(I.getArgOperand(0));
    SDValue Op2 = getValue(I.getArgOperand(1));
    SDValue Op3 = getValue(I.getArgOperand(2));
    // @llvm.memmove defines 0 and 1 to both mean no alignment.
    Align DstAlign = MMI.getDestAlign().valueOrOne();
    Align SrcAlign = MMI.getSourceAlign().valueOrOne();
    Align Alignment = std::min(DstAlign, SrcAlign);
    bool isVol = MMI.isVolatile();
    bool isTC = I.isTailCall() && isInTailCallPosition(I, DAG.getTarget());
    // FIXME: Support passing different dest/src alignments to the memmove DAG
    // node.
    SDValue Root = isVol ? getRoot() : getMemoryRoot();
    SDValue MM = DAG.getMemmove(Root, sdl, Op1, Op2, Op3, Alignment, isVol,
                                isTC, MachinePointerInfo(I.getArgOperand(0)),
                                MachinePointerInfo(I.getArgOperand(1)),
                                I.getAAMetadata(), AA);
    updateDAGForMaybeTailCall(MM);
    return;
  }
  case Intrinsic::memcpy_element_unordered_atomic: {
    const AtomicMemCpyInst &MI = cast<AtomicMemCpyInst>(I);
    SDValue Dst = getValue(MI.getRawDest());
    SDValue Src = getValue(MI.getRawSource());
    SDValue Length = getValue(MI.getLength());

    Type *LengthTy = MI.getLength()->getType();
    unsigned ElemSz = MI.getElementSizeInBytes();
    bool isTC = I.isTailCall() && isInTailCallPosition(I, DAG.getTarget());
    SDValue MC =
        DAG.getAtomicMemcpy(getRoot(), sdl, Dst, Src, Length, LengthTy, ElemSz,
                            isTC, MachinePointerInfo(MI.getRawDest()),
                            MachinePointerInfo(MI.getRawSource()));
    updateDAGForMaybeTailCall(MC);
    return;
  }
  case Intrinsic::memmove_element_unordered_atomic: {
    auto &MI = cast<AtomicMemMoveInst>(I);
    SDValue Dst = getValue(MI.getRawDest());
    SDValue Src = getValue(MI.getRawSource());
    SDValue Length = getValue(MI.getLength());

    Type *LengthTy = MI.getLength()->getType();
    unsigned ElemSz = MI.getElementSizeInBytes();
    bool isTC = I.isTailCall() && isInTailCallPosition(I, DAG.getTarget());
    SDValue MC =
        DAG.getAtomicMemmove(getRoot(), sdl, Dst, Src, Length, LengthTy, ElemSz,
                             isTC, MachinePointerInfo(MI.getRawDest()),
                             MachinePointerInfo(MI.getRawSource()));
    updateDAGForMaybeTailCall(MC);
    return;
  }
  case Intrinsic::memset_element_unordered_atomic: {
    auto &MI = cast<AtomicMemSetInst>(I);
    SDValue Dst = getValue(MI.getRawDest());
    SDValue Val = getValue(MI.getValue());
    SDValue Length = getValue(MI.getLength());

    Type *LengthTy = MI.getLength()->getType();
    unsigned ElemSz = MI.getElementSizeInBytes();
    bool isTC = I.isTailCall() && isInTailCallPosition(I, DAG.getTarget());
    SDValue MC =
        DAG.getAtomicMemset(getRoot(), sdl, Dst, Val, Length, LengthTy, ElemSz,
                            isTC, MachinePointerInfo(MI.getRawDest()));
    updateDAGForMaybeTailCall(MC);
    return;
  }
  case Intrinsic::call_preallocated_setup: {
    const CallBase *PreallocatedCall = FindPreallocatedCall(&I);
    SDValue SrcValue = DAG.getSrcValue(PreallocatedCall);
    SDValue Res = DAG.getNode(ISD::PREALLOCATED_SETUP, sdl, MVT::Other,
                              getRoot(), SrcValue);
    setValue(&I, Res);
    DAG.setRoot(Res);
    return;
  }
  case Intrinsic::call_preallocated_arg: {
    const CallBase *PreallocatedCall = FindPreallocatedCall(I.getOperand(0));
    SDValue SrcValue = DAG.getSrcValue(PreallocatedCall);
    SDValue Ops[3];
    Ops[0] = getRoot();
    Ops[1] = SrcValue;
    Ops[2] = DAG.getTargetConstant(*cast<ConstantInt>(I.getArgOperand(1)), sdl,
                                   MVT::i32); // arg index
    SDValue Res = DAG.getNode(
        ISD::PREALLOCATED_ARG, sdl,
        DAG.getVTList(TLI.getPointerTy(DAG.getDataLayout()), MVT::Other), Ops);
    setValue(&I, Res);
    DAG.setRoot(Res.getValue(1));
    return;
  }
  case Intrinsic::dbg_addr:
  case Intrinsic::dbg_declare: {
    // Assume dbg.addr and dbg.declare can not currently use DIArgList, i.e.
    // they are non-variadic.
    const auto &DI = cast<DbgVariableIntrinsic>(I);
    assert(!DI.hasArgList() && "Only dbg.value should currently use DIArgList");
    DILocalVariable *Variable = DI.getVariable();
    DIExpression *Expression = DI.getExpression();
    dropDanglingDebugInfo(Variable, Expression);
    assert(Variable && "Missing variable");
    LLVM_DEBUG(dbgs() << "SelectionDAG visiting debug intrinsic: " << DI
                      << "\n");
    // Check if address has undef value.
    const Value *Address = DI.getVariableLocationOp(0);
    if (!Address || isa<UndefValue>(Address) ||
        (Address->use_empty() && !isa<Argument>(Address))) {
      LLVM_DEBUG(dbgs() << "Dropping debug info for " << DI
                        << " (bad/undef/unused-arg address)\n");
      return;
    }

    bool isParameter = Variable->isParameter() || isa<Argument>(Address);

    // Check if this variable can be described by a frame index, typically
    // either as a static alloca or a byval parameter.
    int FI = std::numeric_limits<int>::max();
    if (const auto *AI =
            dyn_cast<AllocaInst>(Address->stripInBoundsConstantOffsets())) {
      if (AI->isStaticAlloca()) {
        auto I = FuncInfo.StaticAllocaMap.find(AI);
        if (I != FuncInfo.StaticAllocaMap.end())
          FI = I->second;
      }
    } else if (const auto *Arg = dyn_cast<Argument>(
                   Address->stripInBoundsConstantOffsets())) {
      FI = FuncInfo.getArgumentFrameIndex(Arg);
    }

    // llvm.dbg.addr is control dependent and always generates indirect
    // DBG_VALUE instructions. llvm.dbg.declare is handled as a frame index in
    // the MachineFunction variable table.
    if (FI != std::numeric_limits<int>::max()) {
      if (Intrinsic == Intrinsic::dbg_addr) {
        SDDbgValue *SDV = DAG.getFrameIndexDbgValue(
            Variable, Expression, FI, getRoot().getNode(), /*IsIndirect*/ true,
            dl, SDNodeOrder);
        DAG.AddDbgValue(SDV, isParameter);
      } else {
        LLVM_DEBUG(dbgs() << "Skipping " << DI
                          << " (variable info stashed in MF side table)\n");
      }
      return;
    }

    SDValue &N = NodeMap[Address];
    if (!N.getNode() && isa<Argument>(Address))
      // Check unused arguments map.
      N = UnusedArgNodeMap[Address];
    SDDbgValue *SDV;
    if (N.getNode()) {
      if (const BitCastInst *BCI = dyn_cast<BitCastInst>(Address))
        Address = BCI->getOperand(0);
      // Parameters are handled specially.
      auto FINode = dyn_cast<FrameIndexSDNode>(N.getNode());
      if (isParameter && FINode) {
        // Byval parameter. We have a frame index at this point.
        SDV =
            DAG.getFrameIndexDbgValue(Variable, Expression, FINode->getIndex(),
                                      /*IsIndirect*/ true, dl, SDNodeOrder);
      } else if (isa<Argument>(Address)) {
        // Address is an argument, so try to emit its dbg value using
        // virtual register info from the FuncInfo.ValueMap.
        EmitFuncArgumentDbgValue(Address, Variable, Expression, dl,
                                 FuncArgumentDbgValueKind::Declare, N);
        return;
      } else {
        SDV = DAG.getDbgValue(Variable, Expression, N.getNode(), N.getResNo(),
                              true, dl, SDNodeOrder);
      }
      DAG.AddDbgValue(SDV, isParameter);
    } else {
      // If Address is an argument then try to emit its dbg value using
      // virtual register info from the FuncInfo.ValueMap.
      if (!EmitFuncArgumentDbgValue(Address, Variable, Expression, dl,
                                    FuncArgumentDbgValueKind::Declare, N)) {
        LLVM_DEBUG(dbgs() << "Dropping debug info for " << DI
                          << " (could not emit func-arg dbg_value)\n");
      }
    }
    return;
  }
  case Intrinsic::dbg_label: {
    const DbgLabelInst &DI = cast<DbgLabelInst>(I);
    DILabel *Label = DI.getLabel();
    assert(Label && "Missing label");

    SDDbgLabel *SDV;
    SDV = DAG.getDbgLabel(Label, dl, SDNodeOrder);
    DAG.AddDbgLabel(SDV);
    return;
  }
  case Intrinsic::dbg_value: {
    const DbgValueInst &DI = cast<DbgValueInst>(I);
    assert(DI.getVariable() && "Missing variable");

    DILocalVariable *Variable = DI.getVariable();
    DIExpression *Expression = DI.getExpression();
    dropDanglingDebugInfo(Variable, Expression);
    SmallVector<Value *, 4> Values(DI.getValues());
    if (Values.empty())
      return;

    if (llvm::is_contained(Values, nullptr))
      return;

    bool IsVariadic = DI.hasArgList();
    if (!handleDebugValue(Values, Variable, Expression, dl, DI.getDebugLoc(),
                          SDNodeOrder, IsVariadic))
      addDanglingDebugInfo(&DI, dl, SDNodeOrder);
    return;
  }

  case Intrinsic::eh_typeid_for: {
    // Find the type id for the given typeinfo.
    GlobalValue *GV = ExtractTypeInfo(I.getArgOperand(0));
    unsigned TypeID = DAG.getMachineFunction().getTypeIDFor(GV);
    Res = DAG.getConstant(TypeID, sdl, MVT::i32);
    setValue(&I, Res);
    return;
  }

  case Intrinsic::eh_return_i32:
  case Intrinsic::eh_return_i64:
    DAG.getMachineFunction().setCallsEHReturn(true);
    DAG.setRoot(DAG.getNode(ISD::EH_RETURN, sdl,
                            MVT::Other,
                            getControlRoot(),
                            getValue(I.getArgOperand(0)),
                            getValue(I.getArgOperand(1))));
    return;
  case Intrinsic::eh_unwind_init:
    DAG.getMachineFunction().setCallsUnwindInit(true);
    return;
  case Intrinsic::eh_dwarf_cfa:
    setValue(&I, DAG.getNode(ISD::EH_DWARF_CFA, sdl,
                             TLI.getPointerTy(DAG.getDataLayout()),
                             getValue(I.getArgOperand(0))));
    return;
  case Intrinsic::eh_sjlj_callsite: {
    MachineModuleInfo &MMI = DAG.getMachineFunction().getMMI();
    ConstantInt *CI = cast<ConstantInt>(I.getArgOperand(0));
    assert(MMI.getCurrentCallSite() == 0 && "Overlapping call sites!");

    MMI.setCurrentCallSite(CI->getZExtValue());
    return;
  }
  case Intrinsic::eh_sjlj_functioncontext: {
    // Get and store the index of the function context.
    MachineFrameInfo &MFI = DAG.getMachineFunction().getFrameInfo();
    AllocaInst *FnCtx =
      cast<AllocaInst>(I.getArgOperand(0)->stripPointerCasts());
    int FI = FuncInfo.StaticAllocaMap[FnCtx];
    MFI.setFunctionContextIndex(FI);
    return;
  }
  case Intrinsic::eh_sjlj_setjmp: {
    SDValue Ops[2];
    Ops[0] = getRoot();
    Ops[1] = getValue(I.getArgOperand(0));
    SDValue Op = DAG.getNode(ISD::EH_SJLJ_SETJMP, sdl,
                             DAG.getVTList(MVT::i32, MVT::Other), Ops);
    setValue(&I, Op.getValue(0));
    DAG.setRoot(Op.getValue(1));
    return;
  }
  case Intrinsic::eh_sjlj_longjmp:
    DAG.setRoot(DAG.getNode(ISD::EH_SJLJ_LONGJMP, sdl, MVT::Other,
                            getRoot(), getValue(I.getArgOperand(0))));
    return;
  case Intrinsic::eh_sjlj_setup_dispatch:
    DAG.setRoot(DAG.getNode(ISD::EH_SJLJ_SETUP_DISPATCH, sdl, MVT::Other,
                            getRoot()));
    return;
  case Intrinsic::masked_gather:
    visitMaskedGather(I);
    return;
  case Intrinsic::masked_load:
    visitMaskedLoad(I);
    return;
  case Intrinsic::masked_scatter:
    visitMaskedScatter(I);
    return;
  case Intrinsic::masked_store:
    visitMaskedStore(I);
    return;
  case Intrinsic::masked_expandload:
    visitMaskedLoad(I, true /* IsExpanding */);
    return;
  case Intrinsic::masked_compressstore:
    visitMaskedStore(I, true /* IsCompressing */);
    return;
  case Intrinsic::powi:
    setValue(&I, ExpandPowI(sdl, getValue(I.getArgOperand(0)),
                            getValue(I.getArgOperand(1)), DAG));
    return;
  case Intrinsic::log:
    setValue(&I, expandLog(sdl, getValue(I.getArgOperand(0)), DAG, TLI, Flags));
    return;
  case Intrinsic::log2:
    setValue(&I,
             expandLog2(sdl, getValue(I.getArgOperand(0)), DAG, TLI, Flags));
    return;
  case Intrinsic::log10:
    setValue(&I,
             expandLog10(sdl, getValue(I.getArgOperand(0)), DAG, TLI, Flags));
    return;
  case Intrinsic::exp:
    setValue(&I, expandExp(sdl, getValue(I.getArgOperand(0)), DAG, TLI, Flags));
    return;
  case Intrinsic::exp2:
    setValue(&I,
             expandExp2(sdl, getValue(I.getArgOperand(0)), DAG, TLI, Flags));
    return;
  case Intrinsic::pow:
    setValue(&I, expandPow(sdl, getValue(I.getArgOperand(0)),
                           getValue(I.getArgOperand(1)), DAG, TLI, Flags));
    return;
  case Intrinsic::sqrt:
  case Intrinsic::fabs:
  case Intrinsic::sin:
  case Intrinsic::cos:
  case Intrinsic::floor:
  case Intrinsic::ceil:
  case Intrinsic::trunc:
  case Intrinsic::rint:
  case Intrinsic::nearbyint:
  case Intrinsic::round:
  case Intrinsic::roundeven:
  case Intrinsic::canonicalize: {
    unsigned Opcode;
    switch (Intrinsic) {
    default: llvm_unreachable("Impossible intrinsic");  // Can't reach here.
    case Intrinsic::sqrt:      Opcode = ISD::FSQRT;      break;
    case Intrinsic::fabs:      Opcode = ISD::FABS;       break;
    case Intrinsic::sin:       Opcode = ISD::FSIN;       break;
    case Intrinsic::cos:       Opcode = ISD::FCOS;       break;
    case Intrinsic::floor:     Opcode = ISD::FFLOOR;     break;
    case Intrinsic::ceil:      Opcode = ISD::FCEIL;      break;
    case Intrinsic::trunc:     Opcode = ISD::FTRUNC;     break;
    case Intrinsic::rint:      Opcode = ISD::FRINT;      break;
    case Intrinsic::nearbyint: Opcode = ISD::FNEARBYINT; break;
    case Intrinsic::round:     Opcode = ISD::FROUND;     break;
    case Intrinsic::roundeven: Opcode = ISD::FROUNDEVEN; break;
    case Intrinsic::canonicalize: Opcode = ISD::FCANONICALIZE; break;
    }

    setValue(&I, DAG.getNode(Opcode, sdl,
                             getValue(I.getArgOperand(0)).getValueType(),
                             getValue(I.getArgOperand(0)), Flags));
    return;
  }
  case Intrinsic::lround:
  case Intrinsic::llround:
  case Intrinsic::lrint:
  case Intrinsic::llrint: {
    unsigned Opcode;
    switch (Intrinsic) {
    default: llvm_unreachable("Impossible intrinsic");  // Can't reach here.
    case Intrinsic::lround:  Opcode = ISD::LROUND;  break;
    case Intrinsic::llround: Opcode = ISD::LLROUND; break;
    case Intrinsic::lrint:   Opcode = ISD::LRINT;   break;
    case Intrinsic::llrint:  Opcode = ISD::LLRINT;  break;
    }

    EVT RetVT = TLI.getValueType(DAG.getDataLayout(), I.getType());
    setValue(&I, DAG.getNode(Opcode, sdl, RetVT,
                             getValue(I.getArgOperand(0))));
    return;
  }
  case Intrinsic::minnum:
    setValue(&I, DAG.getNode(ISD::FMINNUM, sdl,
                             getValue(I.getArgOperand(0)).getValueType(),
                             getValue(I.getArgOperand(0)),
                             getValue(I.getArgOperand(1)), Flags));
    return;
  case Intrinsic::maxnum:
    setValue(&I, DAG.getNode(ISD::FMAXNUM, sdl,
                             getValue(I.getArgOperand(0)).getValueType(),
                             getValue(I.getArgOperand(0)),
                             getValue(I.getArgOperand(1)), Flags));
    return;
  case Intrinsic::minimum:
    setValue(&I, DAG.getNode(ISD::FMINIMUM, sdl,
                             getValue(I.getArgOperand(0)).getValueType(),
                             getValue(I.getArgOperand(0)),
                             getValue(I.getArgOperand(1)), Flags));
    return;
  case Intrinsic::maximum:
    setValue(&I, DAG.getNode(ISD::FMAXIMUM, sdl,
                             getValue(I.getArgOperand(0)).getValueType(),
                             getValue(I.getArgOperand(0)),
                             getValue(I.getArgOperand(1)), Flags));
    return;
  case Intrinsic::copysign:
    setValue(&I, DAG.getNode(ISD::FCOPYSIGN, sdl,
                             getValue(I.getArgOperand(0)).getValueType(),
                             getValue(I.getArgOperand(0)),
                             getValue(I.getArgOperand(1)), Flags));
    return;
  case Intrinsic::arithmetic_fence: {
    setValue(&I, DAG.getNode(ISD::ARITH_FENCE, sdl,
                             getValue(I.getArgOperand(0)).getValueType(),
                             getValue(I.getArgOperand(0)), Flags));
    return;
  }
  case Intrinsic::fma:
    setValue(&I, DAG.getNode(
                     ISD::FMA, sdl, getValue(I.getArgOperand(0)).getValueType(),
                     getValue(I.getArgOperand(0)), getValue(I.getArgOperand(1)),
                     getValue(I.getArgOperand(2)), Flags));
    return;
#define INSTRUCTION(NAME, NARG, ROUND_MODE, INTRINSIC)                         \
  case Intrinsic::INTRINSIC:
#include "llvm/IR/ConstrainedOps.def"
    visitConstrainedFPIntrinsic(cast<ConstrainedFPIntrinsic>(I));
    return;
#define BEGIN_REGISTER_VP_INTRINSIC(VPID, ...) case Intrinsic::VPID:
#include "llvm/IR/VPIntrinsics.def"
    visitVectorPredicationIntrinsic(cast<VPIntrinsic>(I));
    return;
  case Intrinsic::fptrunc_round: {
    // Get the last argument, the metadata and convert it to an integer in the
    // call
    Metadata *MD = cast<MetadataAsValue>(I.getArgOperand(1))->getMetadata();
    Optional<RoundingMode> RoundMode =
        convertStrToRoundingMode(cast<MDString>(MD)->getString());

    EVT VT = TLI.getValueType(DAG.getDataLayout(), I.getType());

    // Propagate fast-math-flags from IR to node(s).
    SDNodeFlags Flags;
    Flags.copyFMF(*cast<FPMathOperator>(&I));
    SelectionDAG::FlagInserter FlagsInserter(DAG, Flags);

    SDValue Result;
    Result = DAG.getNode(
        ISD::FPTRUNC_ROUND, sdl, VT, getValue(I.getArgOperand(0)),
        DAG.getTargetConstant((int)*RoundMode, sdl,
                              TLI.getPointerTy(DAG.getDataLayout())));
    setValue(&I, Result);

    return;
  }
  case Intrinsic::fmuladd: {
    EVT VT = TLI.getValueType(DAG.getDataLayout(), I.getType());
    if (TM.Options.AllowFPOpFusion != FPOpFusion::Strict &&
        TLI.isFMAFasterThanFMulAndFAdd(DAG.getMachineFunction(), VT)) {
      setValue(&I, DAG.getNode(ISD::FMA, sdl,
                               getValue(I.getArgOperand(0)).getValueType(),
                               getValue(I.getArgOperand(0)),
                               getValue(I.getArgOperand(1)),
                               getValue(I.getArgOperand(2)), Flags));
    } else {
      // TODO: Intrinsic calls should have fast-math-flags.
      SDValue Mul = DAG.getNode(
          ISD::FMUL, sdl, getValue(I.getArgOperand(0)).getValueType(),
          getValue(I.getArgOperand(0)), getValue(I.getArgOperand(1)), Flags);
      SDValue Add = DAG.getNode(ISD::FADD, sdl,
                                getValue(I.getArgOperand(0)).getValueType(),
                                Mul, getValue(I.getArgOperand(2)), Flags);
      setValue(&I, Add);
    }
    return;
  }
  case Intrinsic::convert_to_fp16:
    setValue(&I, DAG.getNode(ISD::BITCAST, sdl, MVT::i16,
                             DAG.getNode(ISD::FP_ROUND, sdl, MVT::f16,
                                         getValue(I.getArgOperand(0)),
                                         DAG.getTargetConstant(0, sdl,
                                                               MVT::i32))));
    return;
  case Intrinsic::convert_from_fp16:
    setValue(&I, DAG.getNode(ISD::FP_EXTEND, sdl,
                             TLI.getValueType(DAG.getDataLayout(), I.getType()),
                             DAG.getNode(ISD::BITCAST, sdl, MVT::f16,
                                         getValue(I.getArgOperand(0)))));
    return;
  case Intrinsic::fptosi_sat: {
    EVT VT = TLI.getValueType(DAG.getDataLayout(), I.getType());
    setValue(&I, DAG.getNode(ISD::FP_TO_SINT_SAT, sdl, VT,
                             getValue(I.getArgOperand(0)),
                             DAG.getValueType(VT.getScalarType())));
    return;
  }
  case Intrinsic::fptoui_sat: {
    EVT VT = TLI.getValueType(DAG.getDataLayout(), I.getType());
    setValue(&I, DAG.getNode(ISD::FP_TO_UINT_SAT, sdl, VT,
                             getValue(I.getArgOperand(0)),
                             DAG.getValueType(VT.getScalarType())));
    return;
  }
  case Intrinsic::set_rounding:
    Res = DAG.getNode(ISD::SET_ROUNDING, sdl, MVT::Other,
                      {getRoot(), getValue(I.getArgOperand(0))});
    setValue(&I, Res);
    DAG.setRoot(Res.getValue(0));
    return;
  case Intrinsic::is_fpclass: {
    const DataLayout DLayout = DAG.getDataLayout();
    EVT DestVT = TLI.getValueType(DLayout, I.getType());
    EVT ArgVT = TLI.getValueType(DLayout, I.getArgOperand(0)->getType());
    unsigned Test = cast<ConstantInt>(I.getArgOperand(1))->getZExtValue();
    MachineFunction &MF = DAG.getMachineFunction();
    const Function &F = MF.getFunction();
    SDValue Op = getValue(I.getArgOperand(0));
    SDNodeFlags Flags;
    Flags.setNoFPExcept(
        !F.getAttributes().hasFnAttr(llvm::Attribute::StrictFP));
    // If ISD::IS_FPCLASS should be expanded, do it right now, because the
    // expansion can use illegal types. Making expansion early allows
    // legalizing these types prior to selection.
    if (!TLI.isOperationLegalOrCustom(ISD::IS_FPCLASS, ArgVT)) {
      SDValue Result = TLI.expandIS_FPCLASS(DestVT, Op, Test, Flags, sdl, DAG);
      setValue(&I, Result);
      return;
    }

    SDValue Check = DAG.getTargetConstant(Test, sdl, MVT::i32);
    SDValue V = DAG.getNode(ISD::IS_FPCLASS, sdl, DestVT, {Op, Check}, Flags);
    setValue(&I, V);
    return;
  }
  case Intrinsic::pcmarker: {
    SDValue Tmp = getValue(I.getArgOperand(0));
    DAG.setRoot(DAG.getNode(ISD::PCMARKER, sdl, MVT::Other, getRoot(), Tmp));
    return;
  }
  case Intrinsic::readcyclecounter: {
    SDValue Op = getRoot();
    Res = DAG.getNode(ISD::READCYCLECOUNTER, sdl,
                      DAG.getVTList(MVT::i64, MVT::Other), Op);
    setValue(&I, Res);
    DAG.setRoot(Res.getValue(1));
    return;
  }
  case Intrinsic::bitreverse:
    setValue(&I, DAG.getNode(ISD::BITREVERSE, sdl,
                             getValue(I.getArgOperand(0)).getValueType(),
                             getValue(I.getArgOperand(0))));
    return;
  case Intrinsic::bswap:
    setValue(&I, DAG.getNode(ISD::BSWAP, sdl,
                             getValue(I.getArgOperand(0)).getValueType(),
                             getValue(I.getArgOperand(0))));
    return;
  case Intrinsic::cttz: {
    SDValue Arg = getValue(I.getArgOperand(0));
    ConstantInt *CI = cast<ConstantInt>(I.getArgOperand(1));
    EVT Ty = Arg.getValueType();
    setValue(&I, DAG.getNode(CI->isZero() ? ISD::CTTZ : ISD::CTTZ_ZERO_UNDEF,
                             sdl, Ty, Arg));
    return;
  }
  case Intrinsic::ctlz: {
    SDValue Arg = getValue(I.getArgOperand(0));
    ConstantInt *CI = cast<ConstantInt>(I.getArgOperand(1));
    EVT Ty = Arg.getValueType();
    setValue(&I, DAG.getNode(CI->isZero() ? ISD::CTLZ : ISD::CTLZ_ZERO_UNDEF,
                             sdl, Ty, Arg));
    return;
  }
  case Intrinsic::ctpop: {
    SDValue Arg = getValue(I.getArgOperand(0));
    EVT Ty = Arg.getValueType();
    setValue(&I, DAG.getNode(ISD::CTPOP, sdl, Ty, Arg));
    return;
  }
  case Intrinsic::fshl:
  case Intrinsic::fshr: {
    bool IsFSHL = Intrinsic == Intrinsic::fshl;
    SDValue X = getValue(I.getArgOperand(0));
    SDValue Y = getValue(I.getArgOperand(1));
    SDValue Z = getValue(I.getArgOperand(2));
    EVT VT = X.getValueType();

    if (X == Y) {
      auto RotateOpcode = IsFSHL ? ISD::ROTL : ISD::ROTR;
      setValue(&I, DAG.getNode(RotateOpcode, sdl, VT, X, Z));
    } else {
      auto FunnelOpcode = IsFSHL ? ISD::FSHL : ISD::FSHR;
      setValue(&I, DAG.getNode(FunnelOpcode, sdl, VT, X, Y, Z));
    }
    return;
  }
  case Intrinsic::sadd_sat: {
    SDValue Op1 = getValue(I.getArgOperand(0));
    SDValue Op2 = getValue(I.getArgOperand(1));
    setValue(&I, DAG.getNode(ISD::SADDSAT, sdl, Op1.getValueType(), Op1, Op2));
    return;
  }
  case Intrinsic::uadd_sat: {
    SDValue Op1 = getValue(I.getArgOperand(0));
    SDValue Op2 = getValue(I.getArgOperand(1));
    setValue(&I, DAG.getNode(ISD::UADDSAT, sdl, Op1.getValueType(), Op1, Op2));
    return;
  }
  case Intrinsic::ssub_sat: {
    SDValue Op1 = getValue(I.getArgOperand(0));
    SDValue Op2 = getValue(I.getArgOperand(1));
    setValue(&I, DAG.getNode(ISD::SSUBSAT, sdl, Op1.getValueType(), Op1, Op2));
    return;
  }
  case Intrinsic::usub_sat: {
    SDValue Op1 = getValue(I.getArgOperand(0));
    SDValue Op2 = getValue(I.getArgOperand(1));
    setValue(&I, DAG.getNode(ISD::USUBSAT, sdl, Op1.getValueType(), Op1, Op2));
    return;
  }
  case Intrinsic::sshl_sat: {
    SDValue Op1 = getValue(I.getArgOperand(0));
    SDValue Op2 = getValue(I.getArgOperand(1));
    setValue(&I, DAG.getNode(ISD::SSHLSAT, sdl, Op1.getValueType(), Op1, Op2));
    return;
  }
  case Intrinsic::ushl_sat: {
    SDValue Op1 = getValue(I.getArgOperand(0));
    SDValue Op2 = getValue(I.getArgOperand(1));
    setValue(&I, DAG.getNode(ISD::USHLSAT, sdl, Op1.getValueType(), Op1, Op2));
    return;
  }
  case Intrinsic::smul_fix:
  case Intrinsic::umul_fix:
  case Intrinsic::smul_fix_sat:
  case Intrinsic::umul_fix_sat: {
    SDValue Op1 = getValue(I.getArgOperand(0));
    SDValue Op2 = getValue(I.getArgOperand(1));
    SDValue Op3 = getValue(I.getArgOperand(2));
    setValue(&I, DAG.getNode(FixedPointIntrinsicToOpcode(Intrinsic), sdl,
                             Op1.getValueType(), Op1, Op2, Op3));
    return;
  }
  case Intrinsic::sdiv_fix:
  case Intrinsic::udiv_fix:
  case Intrinsic::sdiv_fix_sat:
  case Intrinsic::udiv_fix_sat: {
    SDValue Op1 = getValue(I.getArgOperand(0));
    SDValue Op2 = getValue(I.getArgOperand(1));
    SDValue Op3 = getValue(I.getArgOperand(2));
    setValue(&I, expandDivFix(FixedPointIntrinsicToOpcode(Intrinsic), sdl,
                              Op1, Op2, Op3, DAG, TLI));
    return;
  }
  case Intrinsic::smax: {
    SDValue Op1 = getValue(I.getArgOperand(0));
    SDValue Op2 = getValue(I.getArgOperand(1));
    setValue(&I, DAG.getNode(ISD::SMAX, sdl, Op1.getValueType(), Op1, Op2));
    return;
  }
  case Intrinsic::smin: {
    SDValue Op1 = getValue(I.getArgOperand(0));
    SDValue Op2 = getValue(I.getArgOperand(1));
    setValue(&I, DAG.getNode(ISD::SMIN, sdl, Op1.getValueType(), Op1, Op2));
    return;
  }
  case Intrinsic::umax: {
    SDValue Op1 = getValue(I.getArgOperand(0));
    SDValue Op2 = getValue(I.getArgOperand(1));
    setValue(&I, DAG.getNode(ISD::UMAX, sdl, Op1.getValueType(), Op1, Op2));
    return;
  }
  case Intrinsic::umin: {
    SDValue Op1 = getValue(I.getArgOperand(0));
    SDValue Op2 = getValue(I.getArgOperand(1));
    setValue(&I, DAG.getNode(ISD::UMIN, sdl, Op1.getValueType(), Op1, Op2));
    return;
  }
  case Intrinsic::abs: {
    // TODO: Preserve "int min is poison" arg in SDAG?
    SDValue Op1 = getValue(I.getArgOperand(0));
    setValue(&I, DAG.getNode(ISD::ABS, sdl, Op1.getValueType(), Op1));
    return;
  }
  case Intrinsic::stacksave: {
    SDValue Op = getRoot();
    EVT VT = TLI.getValueType(DAG.getDataLayout(), I.getType());
    Res = DAG.getNode(ISD::STACKSAVE, sdl, DAG.getVTList(VT, MVT::Other), Op);
    setValue(&I, Res);
    DAG.setRoot(Res.getValue(1));
    return;
  }
  case Intrinsic::stackrestore:
    Res = getValue(I.getArgOperand(0));
    DAG.setRoot(DAG.getNode(ISD::STACKRESTORE, sdl, MVT::Other, getRoot(), Res));
    return;
  case Intrinsic::get_dynamic_area_offset: {
    SDValue Op = getRoot();
    EVT PtrTy = TLI.getFrameIndexTy(DAG.getDataLayout());
    EVT ResTy = TLI.getValueType(DAG.getDataLayout(), I.getType());
    // Result type for @llvm.get.dynamic.area.offset should match PtrTy for
    // target.
    if (PtrTy.getFixedSizeInBits() < ResTy.getFixedSizeInBits())
      report_fatal_error("Wrong result type for @llvm.get.dynamic.area.offset"
                         " intrinsic!");
    Res = DAG.getNode(ISD::GET_DYNAMIC_AREA_OFFSET, sdl, DAG.getVTList(ResTy),
                      Op);
    DAG.setRoot(Op);
    setValue(&I, Res);
    return;
  }
  case Intrinsic::stackguard: {
    MachineFunction &MF = DAG.getMachineFunction();
    const Module &M = *MF.getFunction().getParent();
    SDValue Chain = getRoot();
    if (TLI.useLoadStackGuardNode()) {
      Res = getLoadStackGuard(DAG, sdl, Chain);
    } else {
      EVT PtrTy = TLI.getValueType(DAG.getDataLayout(), I.getType());
      const Value *Global = TLI.getSDagStackGuard(M);
      Align Align = DAG.getDataLayout().getPrefTypeAlign(Global->getType());
      Res = DAG.getLoad(PtrTy, sdl, Chain, getValue(Global),
                        MachinePointerInfo(Global, 0), Align,
                        MachineMemOperand::MOVolatile);
    }
    if (TLI.useStackGuardXorFP())
      Res = TLI.emitStackGuardXorFP(DAG, Res, sdl);
    DAG.setRoot(Chain);
    setValue(&I, Res);
    return;
  }
  case Intrinsic::stackprotector: {
    // Emit code into the DAG to store the stack guard onto the stack.
    MachineFunction &MF = DAG.getMachineFunction();
    MachineFrameInfo &MFI = MF.getFrameInfo();
    SDValue Src, Chain = getRoot();

    if (TLI.useLoadStackGuardNode())
      Src = getLoadStackGuard(DAG, sdl, Chain);
    else
      Src = getValue(I.getArgOperand(0));   // The guard's value.

    AllocaInst *Slot = cast<AllocaInst>(I.getArgOperand(1));

    int FI = FuncInfo.StaticAllocaMap[Slot];
    MFI.setStackProtectorIndex(FI);
    EVT PtrTy = TLI.getFrameIndexTy(DAG.getDataLayout());

    SDValue FIN = DAG.getFrameIndex(FI, PtrTy);

    // Store the stack protector onto the stack.
    Res = DAG.getStore(
        Chain, sdl, Src, FIN,
        MachinePointerInfo::getFixedStack(DAG.getMachineFunction(), FI),
        MaybeAlign(), MachineMemOperand::MOVolatile);
    setValue(&I, Res);
    DAG.setRoot(Res);
    return;
  }
  case Intrinsic::objectsize:
    llvm_unreachable("llvm.objectsize.* should have been lowered already");

  case Intrinsic::is_constant:
    llvm_unreachable("llvm.is.constant.* should have been lowered already");

  case Intrinsic::annotation:
  case Intrinsic::ptr_annotation:
  case Intrinsic::launder_invariant_group:
  case Intrinsic::strip_invariant_group:
    // Drop the intrinsic, but forward the value
    setValue(&I, getValue(I.getOperand(0)));
    return;

  case Intrinsic::assume:
  case Intrinsic::experimental_noalias_scope_decl:
  case Intrinsic::var_annotation:
  case Intrinsic::sideeffect:
    // Discard annotate attributes, noalias scope declarations, assumptions, and
    // artificial side-effects.
    return;

  case Intrinsic::codeview_annotation: {
    // Emit a label associated with this metadata.
    MachineFunction &MF = DAG.getMachineFunction();
    MCSymbol *Label =
        MF.getMMI().getContext().createTempSymbol("annotation", true);
    Metadata *MD = cast<MetadataAsValue>(I.getArgOperand(0))->getMetadata();
    MF.addCodeViewAnnotation(Label, cast<MDNode>(MD));
    Res = DAG.getLabelNode(ISD::ANNOTATION_LABEL, sdl, getRoot(), Label);
    DAG.setRoot(Res);
    return;
  }

  case Intrinsic::init_trampoline: {
    const Function *F = cast<Function>(I.getArgOperand(1)->stripPointerCasts());

    SDValue Ops[6];
    Ops[0] = getRoot();
    Ops[1] = getValue(I.getArgOperand(0));
    Ops[2] = getValue(I.getArgOperand(1));
    Ops[3] = getValue(I.getArgOperand(2));
    Ops[4] = DAG.getSrcValue(I.getArgOperand(0));
    Ops[5] = DAG.getSrcValue(F);

    Res = DAG.getNode(ISD::INIT_TRAMPOLINE, sdl, MVT::Other, Ops);

    DAG.setRoot(Res);
    return;
  }
  case Intrinsic::adjust_trampoline:
    setValue(&I, DAG.getNode(ISD::ADJUST_TRAMPOLINE, sdl,
                             TLI.getPointerTy(DAG.getDataLayout()),
                             getValue(I.getArgOperand(0))));
    return;
  case Intrinsic::gcroot: {
    assert(DAG.getMachineFunction().getFunction().hasGC() &&
           "only valid in functions with gc specified, enforced by Verifier");
    assert(GFI && "implied by previous");
    const Value *Alloca = I.getArgOperand(0)->stripPointerCasts();
    const Constant *TypeMap = cast<Constant>(I.getArgOperand(1));

    FrameIndexSDNode *FI = cast<FrameIndexSDNode>(getValue(Alloca).getNode());
    GFI->addStackRoot(FI->getIndex(), TypeMap);
    return;
  }
  case Intrinsic::gcread:
  case Intrinsic::gcwrite:
    llvm_unreachable("GC failed to lower gcread/gcwrite intrinsics!");
  case Intrinsic::flt_rounds:
    Res = DAG.getNode(ISD::FLT_ROUNDS_, sdl, {MVT::i32, MVT::Other}, getRoot());
    setValue(&I, Res);
    DAG.setRoot(Res.getValue(1));
    return;

  case Intrinsic::expect:
    // Just replace __builtin_expect(exp, c) with EXP.
    setValue(&I, getValue(I.getArgOperand(0)));
    return;

  case Intrinsic::ubsantrap:
  case Intrinsic::debugtrap:
  case Intrinsic::trap: {
    StringRef TrapFuncName =
        I.getAttributes().getFnAttr("trap-func-name").getValueAsString();
    if (TrapFuncName.empty()) {
      switch (Intrinsic) {
      case Intrinsic::trap:
        DAG.setRoot(DAG.getNode(ISD::TRAP, sdl, MVT::Other, getRoot()));
        break;
      case Intrinsic::debugtrap:
        DAG.setRoot(DAG.getNode(ISD::DEBUGTRAP, sdl, MVT::Other, getRoot()));
        break;
      case Intrinsic::ubsantrap:
        DAG.setRoot(DAG.getNode(
            ISD::UBSANTRAP, sdl, MVT::Other, getRoot(),
            DAG.getTargetConstant(
                cast<ConstantInt>(I.getArgOperand(0))->getZExtValue(), sdl,
                MVT::i32)));
        break;
      default: llvm_unreachable("unknown trap intrinsic");
      }
      return;
    }
    TargetLowering::ArgListTy Args;
    if (Intrinsic == Intrinsic::ubsantrap) {
      Args.push_back(TargetLoweringBase::ArgListEntry());
      Args[0].Val = I.getArgOperand(0);
      Args[0].Node = getValue(Args[0].Val);
      Args[0].Ty = Args[0].Val->getType();
    }

    TargetLowering::CallLoweringInfo CLI(DAG);
    CLI.setDebugLoc(sdl).setChain(getRoot()).setLibCallee(
        CallingConv::C, I.getType(),
        DAG.getExternalSymbol(TrapFuncName.data(),
                              TLI.getPointerTy(DAG.getDataLayout())),
        std::move(Args));

    std::pair<SDValue, SDValue> Result = TLI.LowerCallTo(CLI);
    DAG.setRoot(Result.second);
    return;
  }

  case Intrinsic::uadd_with_overflow:
  case Intrinsic::sadd_with_overflow:
  case Intrinsic::usub_with_overflow:
  case Intrinsic::ssub_with_overflow:
  case Intrinsic::umul_with_overflow:
  case Intrinsic::smul_with_overflow: {
    ISD::NodeType Op;
    switch (Intrinsic) {
    default: llvm_unreachable("Impossible intrinsic");  // Can't reach here.
    case Intrinsic::uadd_with_overflow: Op = ISD::UADDO; break;
    case Intrinsic::sadd_with_overflow: Op = ISD::SADDO; break;
    case Intrinsic::usub_with_overflow: Op = ISD::USUBO; break;
    case Intrinsic::ssub_with_overflow: Op = ISD::SSUBO; break;
    case Intrinsic::umul_with_overflow: Op = ISD::UMULO; break;
    case Intrinsic::smul_with_overflow: Op = ISD::SMULO; break;
    }
    SDValue Op1 = getValue(I.getArgOperand(0));
    SDValue Op2 = getValue(I.getArgOperand(1));

    EVT ResultVT = Op1.getValueType();
    EVT OverflowVT = MVT::i1;
    if (ResultVT.isVector())
      OverflowVT = EVT::getVectorVT(
          *Context, OverflowVT, ResultVT.getVectorElementCount());

    SDVTList VTs = DAG.getVTList(ResultVT, OverflowVT);
    setValue(&I, DAG.getNode(Op, sdl, VTs, Op1, Op2));
    return;
  }
  case Intrinsic::prefetch: {
    SDValue Ops[5];
    unsigned rw = cast<ConstantInt>(I.getArgOperand(1))->getZExtValue();
    auto Flags = rw == 0 ? MachineMemOperand::MOLoad :MachineMemOperand::MOStore;
    Ops[0] = DAG.getRoot();
    Ops[1] = getValue(I.getArgOperand(0));
    Ops[2] = getValue(I.getArgOperand(1));
    Ops[3] = getValue(I.getArgOperand(2));
    Ops[4] = getValue(I.getArgOperand(3));
    SDValue Result = DAG.getMemIntrinsicNode(
        ISD::PREFETCH, sdl, DAG.getVTList(MVT::Other), Ops,
        EVT::getIntegerVT(*Context, 8), MachinePointerInfo(I.getArgOperand(0)),
        /* align */ None, Flags);

    // Chain the prefetch in parallell with any pending loads, to stay out of
    // the way of later optimizations.
    PendingLoads.push_back(Result);
    Result = getRoot();
    DAG.setRoot(Result);
    return;
  }
  case Intrinsic::lifetime_start:
  case Intrinsic::lifetime_end: {
    bool IsStart = (Intrinsic == Intrinsic::lifetime_start);
    // Stack coloring is not enabled in O0, discard region information.
    if (TM.getOptLevel() == CodeGenOpt::None)
      return;

    const int64_t ObjectSize =
        cast<ConstantInt>(I.getArgOperand(0))->getSExtValue();
    Value *const ObjectPtr = I.getArgOperand(1);
    SmallVector<const Value *, 4> Allocas;
    getUnderlyingObjects(ObjectPtr, Allocas);

    for (const Value *Alloca : Allocas) {
      const AllocaInst *LifetimeObject = dyn_cast_or_null<AllocaInst>(Alloca);

      // Could not find an Alloca.
      if (!LifetimeObject)
        continue;

      // First check that the Alloca is static, otherwise it won't have a
      // valid frame index.
      auto SI = FuncInfo.StaticAllocaMap.find(LifetimeObject);
      if (SI == FuncInfo.StaticAllocaMap.end())
        return;

      const int FrameIndex = SI->second;
      int64_t Offset;
      if (GetPointerBaseWithConstantOffset(
              ObjectPtr, Offset, DAG.getDataLayout()) != LifetimeObject)
        Offset = -1; // Cannot determine offset from alloca to lifetime object.
      Res = DAG.getLifetimeNode(IsStart, sdl, getRoot(), FrameIndex, ObjectSize,
                                Offset);
      DAG.setRoot(Res);
    }
    return;
  }
  case Intrinsic::pseudoprobe: {
    auto Guid = cast<ConstantInt>(I.getArgOperand(0))->getZExtValue();
    auto Index = cast<ConstantInt>(I.getArgOperand(1))->getZExtValue();
    auto Attr = cast<ConstantInt>(I.getArgOperand(2))->getZExtValue();
    Res = DAG.getPseudoProbeNode(sdl, getRoot(), Guid, Index, Attr);
    DAG.setRoot(Res);
    return;
  }
  case Intrinsic::invariant_start:
    // Discard region information.
    setValue(&I,
             DAG.getUNDEF(TLI.getValueType(DAG.getDataLayout(), I.getType())));
    return;
  case Intrinsic::invariant_end:
    // Discard region information.
    return;
  case Intrinsic::clear_cache:
    /// FunctionName may be null.
    if (const char *FunctionName = TLI.getClearCacheBuiltinName())
      lowerCallToExternalSymbol(I, FunctionName);
    return;
  case Intrinsic::donothing:
  case Intrinsic::seh_try_begin:
  case Intrinsic::seh_scope_begin:
  case Intrinsic::seh_try_end:
  case Intrinsic::seh_scope_end:
    // ignore
    return;
  case Intrinsic::experimental_stackmap:
    visitStackmap(I);
    return;
  case Intrinsic::experimental_patchpoint_void:
  case Intrinsic::experimental_patchpoint_i64:
    visitPatchpoint(I);
    return;
  case Intrinsic::experimental_gc_statepoint:
    LowerStatepoint(cast<GCStatepointInst>(I));
    return;
  case Intrinsic::experimental_gc_result:
    visitGCResult(cast<GCResultInst>(I));
    return;
  case Intrinsic::experimental_gc_relocate:
    visitGCRelocate(cast<GCRelocateInst>(I));
    return;
  case Intrinsic::instrprof_cover:
    llvm_unreachable("instrprof failed to lower a cover");
  case Intrinsic::instrprof_increment:
    llvm_unreachable("instrprof failed to lower an increment");
  case Intrinsic::instrprof_value_profile:
    llvm_unreachable("instrprof failed to lower a value profiling call");
  case Intrinsic::localescape: {
    MachineFunction &MF = DAG.getMachineFunction();
    const TargetInstrInfo *TII = DAG.getSubtarget().getInstrInfo();

    // Directly emit some LOCAL_ESCAPE machine instrs. Label assignment emission
    // is the same on all targets.
    for (unsigned Idx = 0, E = I.arg_size(); Idx < E; ++Idx) {
      Value *Arg = I.getArgOperand(Idx)->stripPointerCasts();
      if (isa<ConstantPointerNull>(Arg))
        continue; // Skip null pointers. They represent a hole in index space.
      AllocaInst *Slot = cast<AllocaInst>(Arg);
      assert(FuncInfo.StaticAllocaMap.count(Slot) &&
             "can only escape static allocas");
      int FI = FuncInfo.StaticAllocaMap[Slot];
      MCSymbol *FrameAllocSym =
          MF.getMMI().getContext().getOrCreateFrameAllocSymbol(
              GlobalValue::dropLLVMManglingEscape(MF.getName()), Idx);
      BuildMI(*FuncInfo.MBB, FuncInfo.InsertPt, dl,
              TII->get(TargetOpcode::LOCAL_ESCAPE))
          .addSym(FrameAllocSym)
          .addFrameIndex(FI);
    }

    return;
  }

  case Intrinsic::localrecover: {
    // i8* @llvm.localrecover(i8* %fn, i8* %fp, i32 %idx)
    MachineFunction &MF = DAG.getMachineFunction();

    // Get the symbol that defines the frame offset.
    auto *Fn = cast<Function>(I.getArgOperand(0)->stripPointerCasts());
    auto *Idx = cast<ConstantInt>(I.getArgOperand(2));
    unsigned IdxVal =
        unsigned(Idx->getLimitedValue(std::numeric_limits<int>::max()));
    MCSymbol *FrameAllocSym =
        MF.getMMI().getContext().getOrCreateFrameAllocSymbol(
            GlobalValue::dropLLVMManglingEscape(Fn->getName()), IdxVal);

    Value *FP = I.getArgOperand(1);
    SDValue FPVal = getValue(FP);
    EVT PtrVT = FPVal.getValueType();

    // Create a MCSymbol for the label to avoid any target lowering
    // that would make this PC relative.
    SDValue OffsetSym = DAG.getMCSymbol(FrameAllocSym, PtrVT);
    SDValue OffsetVal =
        DAG.getNode(ISD::LOCAL_RECOVER, sdl, PtrVT, OffsetSym);

    // Add the offset to the FP.
    SDValue Add = DAG.getMemBasePlusOffset(FPVal, OffsetVal, sdl);
    setValue(&I, Add);

    return;
  }

  case Intrinsic::eh_exceptionpointer:
  case Intrinsic::eh_exceptioncode: {
    // Get the exception pointer vreg, copy from it, and resize it to fit.
    const auto *CPI = cast<CatchPadInst>(I.getArgOperand(0));
    MVT PtrVT = TLI.getPointerTy(DAG.getDataLayout());
    const TargetRegisterClass *PtrRC = TLI.getRegClassFor(PtrVT);
    unsigned VReg = FuncInfo.getCatchPadExceptionPointerVReg(CPI, PtrRC);
    SDValue N = DAG.getCopyFromReg(DAG.getEntryNode(), sdl, VReg, PtrVT);
    if (Intrinsic == Intrinsic::eh_exceptioncode)
      N = DAG.getZExtOrTrunc(N, sdl, MVT::i32);
    setValue(&I, N);
    return;
  }
  case Intrinsic::xray_customevent: {
    // Here we want to make sure that the intrinsic behaves as if it has a
    // specific calling convention, and only for x86_64.
    // FIXME: Support other platforms later.
    const auto &Triple = DAG.getTarget().getTargetTriple();
    if (Triple.getArch() != Triple::x86_64)
      return;

    SmallVector<SDValue, 8> Ops;

    // We want to say that we always want the arguments in registers.
    SDValue LogEntryVal = getValue(I.getArgOperand(0));
    SDValue StrSizeVal = getValue(I.getArgOperand(1));
    SDVTList NodeTys = DAG.getVTList(MVT::Other, MVT::Glue);
    SDValue Chain = getRoot();
    Ops.push_back(LogEntryVal);
    Ops.push_back(StrSizeVal);
    Ops.push_back(Chain);

    // We need to enforce the calling convention for the callsite, so that
    // argument ordering is enforced correctly, and that register allocation can
    // see that some registers may be assumed clobbered and have to preserve
    // them across calls to the intrinsic.
    MachineSDNode *MN = DAG.getMachineNode(TargetOpcode::PATCHABLE_EVENT_CALL,
                                           sdl, NodeTys, Ops);
    SDValue patchableNode = SDValue(MN, 0);
    DAG.setRoot(patchableNode);
    setValue(&I, patchableNode);
    return;
  }
  case Intrinsic::xray_typedevent: {
    // Here we want to make sure that the intrinsic behaves as if it has a
    // specific calling convention, and only for x86_64.
    // FIXME: Support other platforms later.
    const auto &Triple = DAG.getTarget().getTargetTriple();
    if (Triple.getArch() != Triple::x86_64)
      return;

    SmallVector<SDValue, 8> Ops;

    // We want to say that we always want the arguments in registers.
    // It's unclear to me how manipulating the selection DAG here forces callers
    // to provide arguments in registers instead of on the stack.
    SDValue LogTypeId = getValue(I.getArgOperand(0));
    SDValue LogEntryVal = getValue(I.getArgOperand(1));
    SDValue StrSizeVal = getValue(I.getArgOperand(2));
    SDVTList NodeTys = DAG.getVTList(MVT::Other, MVT::Glue);
    SDValue Chain = getRoot();
    Ops.push_back(LogTypeId);
    Ops.push_back(LogEntryVal);
    Ops.push_back(StrSizeVal);
    Ops.push_back(Chain);

    // We need to enforce the calling convention for the callsite, so that
    // argument ordering is enforced correctly, and that register allocation can
    // see that some registers may be assumed clobbered and have to preserve
    // them across calls to the intrinsic.
    MachineSDNode *MN = DAG.getMachineNode(
        TargetOpcode::PATCHABLE_TYPED_EVENT_CALL, sdl, NodeTys, Ops);
    SDValue patchableNode = SDValue(MN, 0);
    DAG.setRoot(patchableNode);
    setValue(&I, patchableNode);
    return;
  }
  case Intrinsic::experimental_deoptimize:
    LowerDeoptimizeCall(&I);
    return;
  case Intrinsic::experimental_stepvector:
    visitStepVector(I);
    return;
  case Intrinsic::vector_reduce_fadd:
  case Intrinsic::vector_reduce_fmul:
  case Intrinsic::vector_reduce_add:
  case Intrinsic::vector_reduce_mul:
  case Intrinsic::vector_reduce_and:
  case Intrinsic::vector_reduce_or:
  case Intrinsic::vector_reduce_xor:
  case Intrinsic::vector_reduce_smax:
  case Intrinsic::vector_reduce_smin:
  case Intrinsic::vector_reduce_umax:
  case Intrinsic::vector_reduce_umin:
  case Intrinsic::vector_reduce_fmax:
  case Intrinsic::vector_reduce_fmin:
    visitVectorReduce(I, Intrinsic);
    return;

  case Intrinsic::icall_branch_funnel: {
    SmallVector<SDValue, 16> Ops;
    Ops.push_back(getValue(I.getArgOperand(0)));

    int64_t Offset;
    auto *Base = dyn_cast<GlobalObject>(GetPointerBaseWithConstantOffset(
        I.getArgOperand(1), Offset, DAG.getDataLayout()));
    if (!Base)
      report_fatal_error(
          "llvm.icall.branch.funnel operand must be a GlobalValue");
    Ops.push_back(DAG.getTargetGlobalAddress(Base, sdl, MVT::i64, 0));

    struct BranchFunnelTarget {
      int64_t Offset;
      SDValue Target;
    };
    SmallVector<BranchFunnelTarget, 8> Targets;

    for (unsigned Op = 1, N = I.arg_size(); Op != N; Op += 2) {
      auto *ElemBase = dyn_cast<GlobalObject>(GetPointerBaseWithConstantOffset(
          I.getArgOperand(Op), Offset, DAG.getDataLayout()));
      if (ElemBase != Base)
        report_fatal_error("all llvm.icall.branch.funnel operands must refer "
                           "to the same GlobalValue");

      SDValue Val = getValue(I.getArgOperand(Op + 1));
      auto *GA = dyn_cast<GlobalAddressSDNode>(Val);
      if (!GA)
        report_fatal_error(
            "llvm.icall.branch.funnel operand must be a GlobalValue");
      Targets.push_back({Offset, DAG.getTargetGlobalAddress(
                                     GA->getGlobal(), sdl, Val.getValueType(),
                                     GA->getOffset())});
    }
    llvm::sort(Targets,
               [](const BranchFunnelTarget &T1, const BranchFunnelTarget &T2) {
                 return T1.Offset < T2.Offset;
               });

    for (auto &T : Targets) {
      Ops.push_back(DAG.getTargetConstant(T.Offset, sdl, MVT::i32));
      Ops.push_back(T.Target);
    }

    Ops.push_back(DAG.getRoot()); // Chain
    SDValue N(DAG.getMachineNode(TargetOpcode::ICALL_BRANCH_FUNNEL, sdl,
                                 MVT::Other, Ops),
              0);
    DAG.setRoot(N);
    setValue(&I, N);
    HasTailCall = true;
    return;
  }

  case Intrinsic::wasm_landingpad_index:
    // Information this intrinsic contained has been transferred to
    // MachineFunction in SelectionDAGISel::PrepareEHLandingPad. We can safely
    // delete it now.
    return;

  case Intrinsic::aarch64_settag:
  case Intrinsic::aarch64_settag_zero: {
    const SelectionDAGTargetInfo &TSI = DAG.getSelectionDAGInfo();
    bool ZeroMemory = Intrinsic == Intrinsic::aarch64_settag_zero;
    SDValue Val = TSI.EmitTargetCodeForSetTag(
        DAG, sdl, getRoot(), getValue(I.getArgOperand(0)),
        getValue(I.getArgOperand(1)), MachinePointerInfo(I.getArgOperand(0)),
        ZeroMemory);
    DAG.setRoot(Val);
    setValue(&I, Val);
    return;
  }
  case Intrinsic::ptrmask: {
    SDValue Ptr = getValue(I.getOperand(0));
    SDValue Const = getValue(I.getOperand(1));

    EVT PtrVT = Ptr.getValueType();
    setValue(&I, DAG.getNode(ISD::AND, sdl, PtrVT, Ptr,
                             DAG.getZExtOrTrunc(Const, sdl, PtrVT)));
    return;
  }
  case Intrinsic::threadlocal_address: {
    setValue(&I, getValue(I.getOperand(0)));
    return;
  }
  case Intrinsic::get_active_lane_mask: {
    EVT CCVT = TLI.getValueType(DAG.getDataLayout(), I.getType());
    SDValue Index = getValue(I.getOperand(0));
    EVT ElementVT = Index.getValueType();

    if (!TLI.shouldExpandGetActiveLaneMask(CCVT, ElementVT)) {
      visitTargetIntrinsic(I, Intrinsic);
      return;
    }

    SDValue TripCount = getValue(I.getOperand(1));
    auto VecTy = CCVT.changeVectorElementType(ElementVT);

    SDValue VectorIndex = DAG.getSplat(VecTy, sdl, Index);
    SDValue VectorTripCount = DAG.getSplat(VecTy, sdl, TripCount);
    SDValue VectorStep = DAG.getStepVector(sdl, VecTy);
    SDValue VectorInduction = DAG.getNode(
        ISD::UADDSAT, sdl, VecTy, VectorIndex, VectorStep);
    SDValue SetCC = DAG.getSetCC(sdl, CCVT, VectorInduction,
                                 VectorTripCount, ISD::CondCode::SETULT);
    setValue(&I, SetCC);
    return;
  }
  case Intrinsic::vector_insert: {
    SDValue Vec = getValue(I.getOperand(0));
    SDValue SubVec = getValue(I.getOperand(1));
    SDValue Index = getValue(I.getOperand(2));

    // The intrinsic's index type is i64, but the SDNode requires an index type
    // suitable for the target. Convert the index as required.
    MVT VectorIdxTy = TLI.getVectorIdxTy(DAG.getDataLayout());
    if (Index.getValueType() != VectorIdxTy)
      Index = DAG.getVectorIdxConstant(
          cast<ConstantSDNode>(Index)->getZExtValue(), sdl);

    EVT ResultVT = TLI.getValueType(DAG.getDataLayout(), I.getType());
    setValue(&I, DAG.getNode(ISD::INSERT_SUBVECTOR, sdl, ResultVT, Vec, SubVec,
                             Index));
    return;
  }
  case Intrinsic::vector_extract: {
    SDValue Vec = getValue(I.getOperand(0));
    SDValue Index = getValue(I.getOperand(1));
    EVT ResultVT = TLI.getValueType(DAG.getDataLayout(), I.getType());

    // The intrinsic's index type is i64, but the SDNode requires an index type
    // suitable for the target. Convert the index as required.
    MVT VectorIdxTy = TLI.getVectorIdxTy(DAG.getDataLayout());
    if (Index.getValueType() != VectorIdxTy)
      Index = DAG.getVectorIdxConstant(
          cast<ConstantSDNode>(Index)->getZExtValue(), sdl);

    setValue(&I,
             DAG.getNode(ISD::EXTRACT_SUBVECTOR, sdl, ResultVT, Vec, Index));
    return;
  }
  case Intrinsic::experimental_vector_reverse:
    visitVectorReverse(I);
    return;
  case Intrinsic::experimental_vector_splice:
    visitVectorSplice(I);
    return;
  }
}

void SelectionDAGBuilder::visitConstrainedFPIntrinsic(
    const ConstrainedFPIntrinsic &FPI) {
  SDLoc sdl = getCurSDLoc();

  // We do not need to serialize constrained FP intrinsics against
  // each other or against (nonvolatile) loads, so they can be
  // chained like loads.
  SDValue Chain = DAG.getRoot();
  SmallVector<SDValue, 4> Opers;
  Opers.push_back(Chain);
  if (FPI.isUnaryOp()) {
    Opers.push_back(getValue(FPI.getArgOperand(0)));
  } else if (FPI.isTernaryOp()) {
    Opers.push_back(getValue(FPI.getArgOperand(0)));
    Opers.push_back(getValue(FPI.getArgOperand(1)));
    Opers.push_back(getValue(FPI.getArgOperand(2)));
  } else {
    Opers.push_back(getValue(FPI.getArgOperand(0)));
    Opers.push_back(getValue(FPI.getArgOperand(1)));
  }

  auto pushOutChain = [this](SDValue Result, fp::ExceptionBehavior EB) {
    assert(Result.getNode()->getNumValues() == 2);

    // Push node to the appropriate list so that future instructions can be
    // chained up correctly.
    SDValue OutChain = Result.getValue(1);
    switch (EB) {
    case fp::ExceptionBehavior::ebIgnore:
      // The only reason why ebIgnore nodes still need to be chained is that
      // they might depend on the current rounding mode, and therefore must
      // not be moved across instruction that may change that mode.
      [[fallthrough]];
    case fp::ExceptionBehavior::ebMayTrap:
      // These must not be moved across calls or instructions that may change
      // floating-point exception masks.
      PendingConstrainedFP.push_back(OutChain);
      break;
    case fp::ExceptionBehavior::ebStrict:
      // These must not be moved across calls or instructions that may change
      // floating-point exception masks or read floating-point exception flags.
      // In addition, they cannot be optimized out even if unused.
      PendingConstrainedFPStrict.push_back(OutChain);
      break;
    }
  };

  const TargetLowering &TLI = DAG.getTargetLoweringInfo();
  EVT VT = TLI.getValueType(DAG.getDataLayout(), FPI.getType());
  SDVTList VTs = DAG.getVTList(VT, MVT::Other);
  fp::ExceptionBehavior EB = *FPI.getExceptionBehavior();

  SDNodeFlags Flags;
  if (EB == fp::ExceptionBehavior::ebIgnore)
    Flags.setNoFPExcept(true);

  if (auto *FPOp = dyn_cast<FPMathOperator>(&FPI))
    Flags.copyFMF(*FPOp);

  unsigned Opcode;
  switch (FPI.getIntrinsicID()) {
  default: llvm_unreachable("Impossible intrinsic");  // Can't reach here.
#define DAG_INSTRUCTION(NAME, NARG, ROUND_MODE, INTRINSIC, DAGN)               \
  case Intrinsic::INTRINSIC:                                                   \
    Opcode = ISD::STRICT_##DAGN;                                               \
    break;
#include "llvm/IR/ConstrainedOps.def"
  case Intrinsic::experimental_constrained_fmuladd: {
    Opcode = ISD::STRICT_FMA;
    // Break fmuladd into fmul and fadd.
    if (TM.Options.AllowFPOpFusion == FPOpFusion::Strict ||
        !TLI.isFMAFasterThanFMulAndFAdd(DAG.getMachineFunction(), VT)) {
      Opers.pop_back();
      SDValue Mul = DAG.getNode(ISD::STRICT_FMUL, sdl, VTs, Opers, Flags);
      pushOutChain(Mul, EB);
      Opcode = ISD::STRICT_FADD;
      Opers.clear();
      Opers.push_back(Mul.getValue(1));
      Opers.push_back(Mul.getValue(0));
      Opers.push_back(getValue(FPI.getArgOperand(2)));
    }
    break;
  }
  }

  // A few strict DAG nodes carry additional operands that are not
  // set up by the default code above.
  switch (Opcode) {
  default: break;
  case ISD::STRICT_FP_ROUND:
    Opers.push_back(
        DAG.getTargetConstant(0, sdl, TLI.getPointerTy(DAG.getDataLayout())));
    break;
  case ISD::STRICT_FSETCC:
  case ISD::STRICT_FSETCCS: {
    auto *FPCmp = dyn_cast<ConstrainedFPCmpIntrinsic>(&FPI);
    ISD::CondCode Condition = getFCmpCondCode(FPCmp->getPredicate());
    if (TM.Options.NoNaNsFPMath)
      Condition = getFCmpCodeWithoutNaN(Condition);
    Opers.push_back(DAG.getCondCode(Condition));
    break;
  }
  }

  SDValue Result = DAG.getNode(Opcode, sdl, VTs, Opers, Flags);
  pushOutChain(Result, EB);

  SDValue FPResult = Result.getValue(0);
  setValue(&FPI, FPResult);
}

static unsigned getISDForVPIntrinsic(const VPIntrinsic &VPIntrin) {
  Optional<unsigned> ResOPC;
  switch (VPIntrin.getIntrinsicID()) {
#define HELPER_MAP_VPID_TO_VPSD(VPID, VPSD)                                    \
  case Intrinsic::VPID:                                                        \
    ResOPC = ISD::VPSD;                                                        \
    break;
#include "llvm/IR/VPIntrinsics.def"
  }

  if (!ResOPC)
    llvm_unreachable(
        "Inconsistency: no SDNode available for this VPIntrinsic!");

  if (*ResOPC == ISD::VP_REDUCE_SEQ_FADD ||
      *ResOPC == ISD::VP_REDUCE_SEQ_FMUL) {
    if (VPIntrin.getFastMathFlags().allowReassoc())
      return *ResOPC == ISD::VP_REDUCE_SEQ_FADD ? ISD::VP_REDUCE_FADD
                                                : ISD::VP_REDUCE_FMUL;
  }

  return *ResOPC;
}

void SelectionDAGBuilder::visitVPLoad(const VPIntrinsic &VPIntrin, EVT VT,
                                      SmallVector<SDValue, 7> &OpValues) {
  SDLoc DL = getCurSDLoc();
  Value *PtrOperand = VPIntrin.getArgOperand(0);
  MaybeAlign Alignment = VPIntrin.getPointerAlignment();
  AAMDNodes AAInfo = VPIntrin.getAAMetadata();
  const MDNode *Ranges = VPIntrin.getMetadata(LLVMContext::MD_range);
  SDValue LD;
  bool AddToChain = true;
  // Do not serialize variable-length loads of constant memory with
  // anything.
  if (!Alignment)
    Alignment = DAG.getEVTAlign(VT);
  MemoryLocation ML = MemoryLocation::getAfter(PtrOperand, AAInfo);
  AddToChain = !AA || !AA->pointsToConstantMemory(ML);
  SDValue InChain = AddToChain ? DAG.getRoot() : DAG.getEntryNode();
  MachineMemOperand *MMO = DAG.getMachineFunction().getMachineMemOperand(
      MachinePointerInfo(PtrOperand), MachineMemOperand::MOLoad,
      MemoryLocation::UnknownSize, *Alignment, AAInfo, Ranges);
  LD = DAG.getLoadVP(VT, DL, InChain, OpValues[0], OpValues[1], OpValues[2],
                     MMO, false /*IsExpanding */);
  if (AddToChain)
    PendingLoads.push_back(LD.getValue(1));
  setValue(&VPIntrin, LD);
}

void SelectionDAGBuilder::visitVPGather(const VPIntrinsic &VPIntrin, EVT VT,
                                        SmallVector<SDValue, 7> &OpValues) {
<<<<<<< HEAD
=======
  SDLoc DL = getCurSDLoc();
  const TargetLowering &TLI = DAG.getTargetLoweringInfo();
  Value *PtrOperand = VPIntrin.getArgOperand(0);
  MaybeAlign Alignment = VPIntrin.getPointerAlignment();
  AAMDNodes AAInfo = VPIntrin.getAAMetadata();
  const MDNode *Ranges = VPIntrin.getMetadata(LLVMContext::MD_range);
  SDValue LD;
  if (!Alignment)
    Alignment = DAG.getEVTAlign(VT.getScalarType());
  unsigned AS =
    PtrOperand->getType()->getScalarType()->getPointerAddressSpace();
  MachineMemOperand *MMO = DAG.getMachineFunction().getMachineMemOperand(
     MachinePointerInfo(AS), MachineMemOperand::MOLoad,
     MemoryLocation::UnknownSize, *Alignment, AAInfo, Ranges);
  SDValue Base, Index, Scale;
  ISD::MemIndexType IndexType;
  bool UniformBase = getUniformBase(PtrOperand, Base, Index, IndexType, Scale,
                                    this, VPIntrin.getParent(),
                                    VT.getScalarStoreSize());
  if (!UniformBase) {
    Base = DAG.getConstant(0, DL, TLI.getPointerTy(DAG.getDataLayout()));
    Index = getValue(PtrOperand);
    IndexType = ISD::SIGNED_SCALED;
    Scale = DAG.getTargetConstant(1, DL, TLI.getPointerTy(DAG.getDataLayout()));
  }
  EVT IdxVT = Index.getValueType();
  EVT EltTy = IdxVT.getVectorElementType();
  if (TLI.shouldExtendGSIndex(IdxVT, EltTy)) {
    EVT NewIdxVT = IdxVT.changeVectorElementType(EltTy);
    Index = DAG.getNode(ISD::SIGN_EXTEND, DL, NewIdxVT, Index);
  }
  LD = DAG.getGatherVP(
      DAG.getVTList(VT, MVT::Other), VT, DL,
      {DAG.getRoot(), Base, Index, Scale, OpValues[1], OpValues[2]}, MMO,
      IndexType);
  PendingLoads.push_back(LD.getValue(1));
  setValue(&VPIntrin, LD);
}

void SelectionDAGBuilder::visitVPStore(const VPIntrinsic &VPIntrin,
                                       SmallVector<SDValue, 7> &OpValues) {
  SDLoc DL = getCurSDLoc();
  Value *PtrOperand = VPIntrin.getArgOperand(1);
  EVT VT = OpValues[0].getValueType();
  MaybeAlign Alignment = VPIntrin.getPointerAlignment();
  AAMDNodes AAInfo = VPIntrin.getAAMetadata();
  SDValue ST;
  if (!Alignment)
    Alignment = DAG.getEVTAlign(VT);
  SDValue Ptr = OpValues[1];
  SDValue Offset = DAG.getUNDEF(Ptr.getValueType());
  MachineMemOperand *MMO = DAG.getMachineFunction().getMachineMemOperand(
      MachinePointerInfo(PtrOperand), MachineMemOperand::MOStore,
      MemoryLocation::UnknownSize, *Alignment, AAInfo);
  ST = DAG.getStoreVP(getMemoryRoot(), DL, OpValues[0], Ptr, Offset,
                      OpValues[2], OpValues[3], VT, MMO, ISD::UNINDEXED,
                      /* IsTruncating */ false, /*IsCompressing*/ false);
  DAG.setRoot(ST);
  setValue(&VPIntrin, ST);
}

void SelectionDAGBuilder::visitVPScatter(const VPIntrinsic &VPIntrin,
                                              SmallVector<SDValue, 7> &OpValues) {
>>>>>>> f788a4d7
  SDLoc DL = getCurSDLoc();
  const TargetLowering &TLI = DAG.getTargetLoweringInfo();
  Value *PtrOperand = VPIntrin.getArgOperand(0);
  MaybeAlign Alignment = VPIntrin.getPointerAlignment();
  AAMDNodes AAInfo = VPIntrin.getAAMetadata();
  const MDNode *Ranges = VPIntrin.getMetadata(LLVMContext::MD_range);
  SDValue LD;
  if (!Alignment)
    Alignment = DAG.getEVTAlign(VT.getScalarType());
  unsigned AS =
    PtrOperand->getType()->getScalarType()->getPointerAddressSpace();
  MachineMemOperand *MMO = DAG.getMachineFunction().getMachineMemOperand(
     MachinePointerInfo(AS), MachineMemOperand::MOLoad,
     MemoryLocation::UnknownSize, *Alignment, AAInfo, Ranges);
  SDValue Base, Index, Scale;
  ISD::MemIndexType IndexType;
  bool UniformBase = getUniformBase(PtrOperand, Base, Index, IndexType, Scale,
                                    this, VPIntrin.getParent(),
                                    VT.getScalarStoreSize());
  if (!UniformBase) {
    Base = DAG.getConstant(0, DL, TLI.getPointerTy(DAG.getDataLayout()));
    Index = getValue(PtrOperand);
    IndexType = ISD::SIGNED_SCALED;
    Scale = DAG.getTargetConstant(1, DL, TLI.getPointerTy(DAG.getDataLayout()));
  }
  EVT IdxVT = Index.getValueType();
  EVT EltTy = IdxVT.getVectorElementType();
  if (TLI.shouldExtendGSIndex(IdxVT, EltTy)) {
    EVT NewIdxVT = IdxVT.changeVectorElementType(EltTy);
    Index = DAG.getNode(ISD::SIGN_EXTEND, DL, NewIdxVT, Index);
  }
  LD = DAG.getGatherVP(
      DAG.getVTList(VT, MVT::Other), VT, DL,
      {DAG.getRoot(), Base, Index, Scale, OpValues[1], OpValues[2]}, MMO,
      IndexType);
  PendingLoads.push_back(LD.getValue(1));
  setValue(&VPIntrin, LD);
}

void SelectionDAGBuilder::visitVPStore(const VPIntrinsic &VPIntrin,
                                       SmallVector<SDValue, 7> &OpValues) {
  SDLoc DL = getCurSDLoc();
  Value *PtrOperand = VPIntrin.getArgOperand(1);
  EVT VT = OpValues[0].getValueType();
  MaybeAlign Alignment = VPIntrin.getPointerAlignment();
  AAMDNodes AAInfo = VPIntrin.getAAMetadata();
  SDValue ST;
  if (!Alignment)
<<<<<<< HEAD
    Alignment = DAG.getEVTAlign(VT);
  SDValue Ptr = OpValues[1];
  SDValue Offset = DAG.getUNDEF(Ptr.getValueType());
  MachineMemOperand *MMO = DAG.getMachineFunction().getMachineMemOperand(
      MachinePointerInfo(PtrOperand), MachineMemOperand::MOStore,
      MemoryLocation::UnknownSize, *Alignment, AAInfo);
  ST = DAG.getStoreVP(getMemoryRoot(), DL, OpValues[0], Ptr, Offset,
                      OpValues[2], OpValues[3], VT, MMO, ISD::UNINDEXED,
                      /* IsTruncating */ false, /*IsCompressing*/ false);
  DAG.setRoot(ST);
  setValue(&VPIntrin, ST);
}

void SelectionDAGBuilder::visitVPScatter(const VPIntrinsic &VPIntrin,
                                              SmallVector<SDValue, 7> &OpValues) {
  SDLoc DL = getCurSDLoc();
  const TargetLowering &TLI = DAG.getTargetLoweringInfo();
  Value *PtrOperand = VPIntrin.getArgOperand(1);
  EVT VT = OpValues[0].getValueType();
  MaybeAlign Alignment = VPIntrin.getPointerAlignment();
  AAMDNodes AAInfo = VPIntrin.getAAMetadata();
  SDValue ST;
  if (!Alignment)
=======
>>>>>>> f788a4d7
    Alignment = DAG.getEVTAlign(VT.getScalarType());
  unsigned AS =
      PtrOperand->getType()->getScalarType()->getPointerAddressSpace();
  MachineMemOperand *MMO = DAG.getMachineFunction().getMachineMemOperand(
      MachinePointerInfo(AS), MachineMemOperand::MOStore,
      MemoryLocation::UnknownSize, *Alignment, AAInfo);
  SDValue Base, Index, Scale;
  ISD::MemIndexType IndexType;
  bool UniformBase = getUniformBase(PtrOperand, Base, Index, IndexType, Scale,
                                    this, VPIntrin.getParent(),
                                    VT.getScalarStoreSize());
  if (!UniformBase) {
    Base = DAG.getConstant(0, DL, TLI.getPointerTy(DAG.getDataLayout()));
    Index = getValue(PtrOperand);
    IndexType = ISD::SIGNED_SCALED;
    Scale =
      DAG.getTargetConstant(1, DL, TLI.getPointerTy(DAG.getDataLayout()));
  }
  EVT IdxVT = Index.getValueType();
  EVT EltTy = IdxVT.getVectorElementType();
  if (TLI.shouldExtendGSIndex(IdxVT, EltTy)) {
    EVT NewIdxVT = IdxVT.changeVectorElementType(EltTy);
    Index = DAG.getNode(ISD::SIGN_EXTEND, DL, NewIdxVT, Index);
  }
  ST = DAG.getScatterVP(DAG.getVTList(MVT::Other), VT, DL,
                        {getMemoryRoot(), OpValues[0], Base, Index, Scale,
                         OpValues[2], OpValues[3]},
                        MMO, IndexType);
  DAG.setRoot(ST);
  setValue(&VPIntrin, ST);
}

void SelectionDAGBuilder::visitVPStridedLoad(
    const VPIntrinsic &VPIntrin, EVT VT, SmallVectorImpl<SDValue> &OpValues) {
  SDLoc DL = getCurSDLoc();
  Value *PtrOperand = VPIntrin.getArgOperand(0);
  MaybeAlign Alignment = VPIntrin.getPointerAlignment();
  if (!Alignment)
    Alignment = DAG.getEVTAlign(VT.getScalarType());
  AAMDNodes AAInfo = VPIntrin.getAAMetadata();
  const MDNode *Ranges = VPIntrin.getMetadata(LLVMContext::MD_range);
  MemoryLocation ML = MemoryLocation::getAfter(PtrOperand, AAInfo);
  bool AddToChain = !AA || !AA->pointsToConstantMemory(ML);
  SDValue InChain = AddToChain ? DAG.getRoot() : DAG.getEntryNode();
  MachineMemOperand *MMO = DAG.getMachineFunction().getMachineMemOperand(
      MachinePointerInfo(PtrOperand), MachineMemOperand::MOLoad,
      MemoryLocation::UnknownSize, *Alignment, AAInfo, Ranges);

  SDValue LD = DAG.getStridedLoadVP(VT, DL, InChain, OpValues[0], OpValues[1],
                                    OpValues[2], OpValues[3], MMO,
                                    false /*IsExpanding*/);

  if (AddToChain)
    PendingLoads.push_back(LD.getValue(1));
  setValue(&VPIntrin, LD);
}

void SelectionDAGBuilder::visitVPStridedStore(
    const VPIntrinsic &VPIntrin, SmallVectorImpl<SDValue> &OpValues) {
  SDLoc DL = getCurSDLoc();
  Value *PtrOperand = VPIntrin.getArgOperand(1);
  EVT VT = OpValues[0].getValueType();
  MaybeAlign Alignment = VPIntrin.getPointerAlignment();
  if (!Alignment)
    Alignment = DAG.getEVTAlign(VT.getScalarType());
  AAMDNodes AAInfo = VPIntrin.getAAMetadata();
  MachineMemOperand *MMO = DAG.getMachineFunction().getMachineMemOperand(
      MachinePointerInfo(PtrOperand), MachineMemOperand::MOStore,
      MemoryLocation::UnknownSize, *Alignment, AAInfo);

  SDValue ST = DAG.getStridedStoreVP(
      getMemoryRoot(), DL, OpValues[0], OpValues[1],
      DAG.getUNDEF(OpValues[1].getValueType()), OpValues[2], OpValues[3],
      OpValues[4], VT, MMO, ISD::UNINDEXED, /*IsTruncating*/ false,
      /*IsCompressing*/ false);

  DAG.setRoot(ST);
  setValue(&VPIntrin, ST);
}

void SelectionDAGBuilder::visitVPCmp(const VPCmpIntrinsic &VPIntrin) {
  const TargetLowering &TLI = DAG.getTargetLoweringInfo();
  SDLoc DL = getCurSDLoc();

  ISD::CondCode Condition;
  CmpInst::Predicate CondCode = VPIntrin.getPredicate();
  bool IsFP = VPIntrin.getOperand(0)->getType()->isFPOrFPVectorTy();
  if (IsFP) {
    // FIXME: Regular fcmps are FPMathOperators which may have fast-math (nnan)
    // flags, but calls that don't return floating-point types can't be
    // FPMathOperators, like vp.fcmp. This affects constrained fcmp too.
    Condition = getFCmpCondCode(CondCode);
    if (TM.Options.NoNaNsFPMath)
      Condition = getFCmpCodeWithoutNaN(Condition);
  } else {
    Condition = getICmpCondCode(CondCode);
  }

  SDValue Op1 = getValue(VPIntrin.getOperand(0));
  SDValue Op2 = getValue(VPIntrin.getOperand(1));
  // #2 is the condition code
  SDValue MaskOp = getValue(VPIntrin.getOperand(3));
  SDValue EVL = getValue(VPIntrin.getOperand(4));
  MVT EVLParamVT = TLI.getVPExplicitVectorLengthTy();
  assert(EVLParamVT.isScalarInteger() && EVLParamVT.bitsGE(MVT::i32) &&
         "Unexpected target EVL type");
  EVL = DAG.getNode(ISD::ZERO_EXTEND, DL, EVLParamVT, EVL);

  EVT DestVT = DAG.getTargetLoweringInfo().getValueType(DAG.getDataLayout(),
                                                        VPIntrin.getType());
  setValue(&VPIntrin,
           DAG.getSetCCVP(DL, DestVT, Op1, Op2, Condition, MaskOp, EVL));
}

void SelectionDAGBuilder::visitVectorPredicationIntrinsic(
    const VPIntrinsic &VPIntrin) {
  SDLoc DL = getCurSDLoc();
  unsigned Opcode = getISDForVPIntrinsic(VPIntrin);

  auto IID = VPIntrin.getIntrinsicID();

  if (const auto *CmpI = dyn_cast<VPCmpIntrinsic>(&VPIntrin))
    return visitVPCmp(*CmpI);

  SmallVector<EVT, 4> ValueVTs;
  const TargetLowering &TLI = DAG.getTargetLoweringInfo();
  ComputeValueVTs(TLI, DAG.getDataLayout(), VPIntrin.getType(), ValueVTs);
  SDVTList VTs = DAG.getVTList(ValueVTs);

  auto EVLParamPos = VPIntrinsic::getVectorLengthParamPos(IID);

  MVT EVLParamVT = TLI.getVPExplicitVectorLengthTy();
  assert(EVLParamVT.isScalarInteger() && EVLParamVT.bitsGE(MVT::i32) &&
         "Unexpected target EVL type");

  // Request operands.
  SmallVector<SDValue, 7> OpValues;
  for (unsigned I = 0; I < VPIntrin.arg_size(); ++I) {
    auto Op = getValue(VPIntrin.getArgOperand(I));
    if (I == EVLParamPos)
      Op = DAG.getNode(ISD::ZERO_EXTEND, DL, EVLParamVT, Op);
    OpValues.push_back(Op);
  }

  switch (Opcode) {
  default: {
    SDNodeFlags SDFlags;
    if (auto *FPMO = dyn_cast<FPMathOperator>(&VPIntrin))
      SDFlags.copyFMF(*FPMO);
    SDValue Result = DAG.getNode(Opcode, DL, VTs, OpValues, SDFlags);
    setValue(&VPIntrin, Result);
    break;
  }
  case ISD::VP_LOAD:
    visitVPLoad(VPIntrin, ValueVTs[0], OpValues);
    break;
  case ISD::VP_GATHER:
    visitVPGather(VPIntrin, ValueVTs[0], OpValues);
    break;
  case ISD::EXPERIMENTAL_VP_STRIDED_LOAD:
    visitVPStridedLoad(VPIntrin, ValueVTs[0], OpValues);
    break;
  case ISD::VP_STORE:
    visitVPStore(VPIntrin, OpValues);
    break;
  case ISD::VP_SCATTER:
    visitVPScatter(VPIntrin, OpValues);
    break;
  case ISD::EXPERIMENTAL_VP_STRIDED_STORE:
    visitVPStridedStore(VPIntrin, OpValues);
    break;
  case ISD::VP_FMULADD: {
    assert(OpValues.size() == 5 && "Unexpected number of operands");
    SDNodeFlags SDFlags;
    if (auto *FPMO = dyn_cast<FPMathOperator>(&VPIntrin))
      SDFlags.copyFMF(*FPMO);
    if (TM.Options.AllowFPOpFusion != FPOpFusion::Strict &&
        TLI.isFMAFasterThanFMulAndFAdd(DAG.getMachineFunction(), ValueVTs[0])) {
      setValue(&VPIntrin, DAG.getNode(ISD::VP_FMA, DL, VTs, OpValues, SDFlags));
    } else {
      SDValue Mul = DAG.getNode(
          ISD::VP_FMUL, DL, VTs,
          {OpValues[0], OpValues[1], OpValues[3], OpValues[4]}, SDFlags);
      SDValue Add =
          DAG.getNode(ISD::VP_FADD, DL, VTs,
                      {Mul, OpValues[2], OpValues[3], OpValues[4]}, SDFlags);
      setValue(&VPIntrin, Add);
    }
    break;
  }
  }
}

SDValue SelectionDAGBuilder::lowerStartEH(SDValue Chain,
                                          const BasicBlock *EHPadBB,
                                          MCSymbol *&BeginLabel) {
  MachineFunction &MF = DAG.getMachineFunction();
  MachineModuleInfo &MMI = MF.getMMI();

  // Insert a label before the invoke call to mark the try range.  This can be
  // used to detect deletion of the invoke via the MachineModuleInfo.
  BeginLabel = MMI.getContext().createTempSymbol();

  // For SjLj, keep track of which landing pads go with which invokes
  // so as to maintain the ordering of pads in the LSDA.
  unsigned CallSiteIndex = MMI.getCurrentCallSite();
  if (CallSiteIndex) {
    MF.setCallSiteBeginLabel(BeginLabel, CallSiteIndex);
    LPadToCallSiteMap[FuncInfo.MBBMap[EHPadBB]].push_back(CallSiteIndex);

    // Now that the call site is handled, stop tracking it.
    MMI.setCurrentCallSite(0);
  }

  return DAG.getEHLabel(getCurSDLoc(), Chain, BeginLabel);
}

SDValue SelectionDAGBuilder::lowerEndEH(SDValue Chain, const InvokeInst *II,
                                        const BasicBlock *EHPadBB,
                                        MCSymbol *BeginLabel) {
  assert(BeginLabel && "BeginLabel should've been set");

  MachineFunction &MF = DAG.getMachineFunction();
  MachineModuleInfo &MMI = MF.getMMI();

  // Insert a label at the end of the invoke call to mark the try range.  This
  // can be used to detect deletion of the invoke via the MachineModuleInfo.
  MCSymbol *EndLabel = MMI.getContext().createTempSymbol();
  Chain = DAG.getEHLabel(getCurSDLoc(), Chain, EndLabel);

  // Inform MachineModuleInfo of range.
  auto Pers = classifyEHPersonality(FuncInfo.Fn->getPersonalityFn());
  // There is a platform (e.g. wasm) that uses funclet style IR but does not
  // actually use outlined funclets and their LSDA info style.
  if (MF.hasEHFunclets() && isFuncletEHPersonality(Pers)) {
    assert(II && "II should've been set");
    WinEHFuncInfo *EHInfo = MF.getWinEHFuncInfo();
    EHInfo->addIPToStateRange(II, BeginLabel, EndLabel);
  } else if (!isScopedEHPersonality(Pers)) {
    assert(EHPadBB);
    MF.addInvoke(FuncInfo.MBBMap[EHPadBB], BeginLabel, EndLabel);
  }

  return Chain;
}

std::pair<SDValue, SDValue>
SelectionDAGBuilder::lowerInvokable(TargetLowering::CallLoweringInfo &CLI,
                                    const BasicBlock *EHPadBB) {
  MCSymbol *BeginLabel = nullptr;

  if (EHPadBB) {
    // Both PendingLoads and PendingExports must be flushed here;
    // this call might not return.
    (void)getRoot();
    DAG.setRoot(lowerStartEH(getControlRoot(), EHPadBB, BeginLabel));
    CLI.setChain(getRoot());
  }

  const TargetLowering &TLI = DAG.getTargetLoweringInfo();
  std::pair<SDValue, SDValue> Result = TLI.LowerCallTo(CLI);

  assert((CLI.IsTailCall || Result.second.getNode()) &&
         "Non-null chain expected with non-tail call!");
  assert((Result.second.getNode() || !Result.first.getNode()) &&
         "Null value expected with tail call!");

  if (!Result.second.getNode()) {
    // As a special case, a null chain means that a tail call has been emitted
    // and the DAG root is already updated.
    HasTailCall = true;

    // Since there's no actual continuation from this block, nothing can be
    // relying on us setting vregs for them.
    PendingExports.clear();
  } else {
    DAG.setRoot(Result.second);
  }

  if (EHPadBB) {
    DAG.setRoot(lowerEndEH(getRoot(), cast_or_null<InvokeInst>(CLI.CB), EHPadBB,
                           BeginLabel));
  }

  return Result;
}

void SelectionDAGBuilder::LowerCallTo(const CallBase &CB, SDValue Callee,
                                      bool isTailCall,
                                      bool isMustTailCall,
                                      const BasicBlock *EHPadBB) {
  auto &DL = DAG.getDataLayout();
  FunctionType *FTy = CB.getFunctionType();
  Type *RetTy = CB.getType();

  TargetLowering::ArgListTy Args;
  Args.reserve(CB.arg_size());

  const Value *SwiftErrorVal = nullptr;
  const TargetLowering &TLI = DAG.getTargetLoweringInfo();

  if (isTailCall) {
    // Avoid emitting tail calls in functions with the disable-tail-calls
    // attribute.
    auto *Caller = CB.getParent()->getParent();
    if (Caller->getFnAttribute("disable-tail-calls").getValueAsString() ==
        "true" && !isMustTailCall)
      isTailCall = false;

    // We can't tail call inside a function with a swifterror argument. Lowering
    // does not support this yet. It would have to move into the swifterror
    // register before the call.
    if (TLI.supportSwiftError() &&
        Caller->getAttributes().hasAttrSomewhere(Attribute::SwiftError))
      isTailCall = false;
  }

  for (auto I = CB.arg_begin(), E = CB.arg_end(); I != E; ++I) {
    TargetLowering::ArgListEntry Entry;
    const Value *V = *I;

    // Skip empty types
    if (V->getType()->isEmptyTy())
      continue;

    SDValue ArgNode = getValue(V);
    Entry.Node = ArgNode; Entry.Ty = V->getType();

    Entry.setAttributes(&CB, I - CB.arg_begin());

    // Use swifterror virtual register as input to the call.
    if (Entry.IsSwiftError && TLI.supportSwiftError()) {
      SwiftErrorVal = V;
      // We find the virtual register for the actual swifterror argument.
      // Instead of using the Value, we use the virtual register instead.
      Entry.Node =
          DAG.getRegister(SwiftError.getOrCreateVRegUseAt(&CB, FuncInfo.MBB, V),
                          EVT(TLI.getPointerTy(DL)));
    }

    Args.push_back(Entry);

    // If we have an explicit sret argument that is an Instruction, (i.e., it
    // might point to function-local memory), we can't meaningfully tail-call.
    if (Entry.IsSRet && isa<Instruction>(V))
      isTailCall = false;
  }

  // If call site has a cfguardtarget operand bundle, create and add an
  // additional ArgListEntry.
  if (auto Bundle = CB.getOperandBundle(LLVMContext::OB_cfguardtarget)) {
    TargetLowering::ArgListEntry Entry;
    Value *V = Bundle->Inputs[0];
    SDValue ArgNode = getValue(V);
    Entry.Node = ArgNode;
    Entry.Ty = V->getType();
    Entry.IsCFGuardTarget = true;
    Args.push_back(Entry);
  }

  // Check if target-independent constraints permit a tail call here.
  // Target-dependent constraints are checked within TLI->LowerCallTo.
  if (isTailCall && !isInTailCallPosition(CB, DAG.getTarget()))
    isTailCall = false;

  // Disable tail calls if there is an swifterror argument. Targets have not
  // been updated to support tail calls.
  if (TLI.supportSwiftError() && SwiftErrorVal)
    isTailCall = false;

  ConstantInt *CFIType = nullptr;
  if (CB.isIndirectCall()) {
    if (auto Bundle = CB.getOperandBundle(LLVMContext::OB_kcfi)) {
      if (!TLI.supportKCFIBundles())
        report_fatal_error(
            "Target doesn't support calls with kcfi operand bundles.");
      CFIType = cast<ConstantInt>(Bundle->Inputs[0]);
      assert(CFIType->getType()->isIntegerTy(32) && "Invalid CFI type");
    }
  }

  TargetLowering::CallLoweringInfo CLI(DAG);
  CLI.setDebugLoc(getCurSDLoc())
      .setChain(getRoot())
      .setCallee(RetTy, FTy, Callee, std::move(Args), CB)
      .setTailCall(isTailCall)
      .setConvergent(CB.isConvergent())
      .setIsPreallocated(
          CB.countOperandBundlesOfType(LLVMContext::OB_preallocated) != 0)
      .setCFIType(CFIType);
  std::pair<SDValue, SDValue> Result = lowerInvokable(CLI, EHPadBB);

  if (Result.first.getNode()) {
    Result.first = lowerRangeToAssertZExt(DAG, CB, Result.first);
    setValue(&CB, Result.first);
  }

  // The last element of CLI.InVals has the SDValue for swifterror return.
  // Here we copy it to a virtual register and update SwiftErrorMap for
  // book-keeping.
  if (SwiftErrorVal && TLI.supportSwiftError()) {
    // Get the last element of InVals.
    SDValue Src = CLI.InVals.back();
    Register VReg =
        SwiftError.getOrCreateVRegDefAt(&CB, FuncInfo.MBB, SwiftErrorVal);
    SDValue CopyNode = CLI.DAG.getCopyToReg(Result.second, CLI.DL, VReg, Src);
    DAG.setRoot(CopyNode);
  }
}

static SDValue getMemCmpLoad(const Value *PtrVal, MVT LoadVT,
                             SelectionDAGBuilder &Builder) {
  // Check to see if this load can be trivially constant folded, e.g. if the
  // input is from a string literal.
  if (const Constant *LoadInput = dyn_cast<Constant>(PtrVal)) {
    // Cast pointer to the type we really want to load.
    Type *LoadTy =
        Type::getIntNTy(PtrVal->getContext(), LoadVT.getScalarSizeInBits());
    if (LoadVT.isVector())
      LoadTy = FixedVectorType::get(LoadTy, LoadVT.getVectorNumElements());

    LoadInput = ConstantExpr::getBitCast(const_cast<Constant *>(LoadInput),
                                         PointerType::getUnqual(LoadTy));

    if (const Constant *LoadCst =
            ConstantFoldLoadFromConstPtr(const_cast<Constant *>(LoadInput),
                                         LoadTy, Builder.DAG.getDataLayout()))
      return Builder.getValue(LoadCst);
  }

  // Otherwise, we have to emit the load.  If the pointer is to unfoldable but
  // still constant memory, the input chain can be the entry node.
  SDValue Root;
  bool ConstantMemory = false;

  // Do not serialize (non-volatile) loads of constant memory with anything.
  if (Builder.AA && Builder.AA->pointsToConstantMemory(PtrVal)) {
    Root = Builder.DAG.getEntryNode();
    ConstantMemory = true;
  } else {
    // Do not serialize non-volatile loads against each other.
    Root = Builder.DAG.getRoot();
  }

  SDValue Ptr = Builder.getValue(PtrVal);
  SDValue LoadVal =
      Builder.DAG.getLoad(LoadVT, Builder.getCurSDLoc(), Root, Ptr,
                          MachinePointerInfo(PtrVal), Align(1));

  if (!ConstantMemory)
    Builder.PendingLoads.push_back(LoadVal.getValue(1));
  return LoadVal;
}

/// Record the value for an instruction that produces an integer result,
/// converting the type where necessary.
void SelectionDAGBuilder::processIntegerCallValue(const Instruction &I,
                                                  SDValue Value,
                                                  bool IsSigned) {
  EVT VT = DAG.getTargetLoweringInfo().getValueType(DAG.getDataLayout(),
                                                    I.getType(), true);
  if (IsSigned)
    Value = DAG.getSExtOrTrunc(Value, getCurSDLoc(), VT);
  else
    Value = DAG.getZExtOrTrunc(Value, getCurSDLoc(), VT);
  setValue(&I, Value);
}

/// See if we can lower a memcmp/bcmp call into an optimized form. If so, return
/// true and lower it. Otherwise return false, and it will be lowered like a
/// normal call.
/// The caller already checked that \p I calls the appropriate LibFunc with a
/// correct prototype.
bool SelectionDAGBuilder::visitMemCmpBCmpCall(const CallInst &I) {
  const Value *LHS = I.getArgOperand(0), *RHS = I.getArgOperand(1);
  const Value *Size = I.getArgOperand(2);
  const ConstantSDNode *CSize = dyn_cast<ConstantSDNode>(getValue(Size));
  if (CSize && CSize->getZExtValue() == 0) {
    EVT CallVT = DAG.getTargetLoweringInfo().getValueType(DAG.getDataLayout(),
                                                          I.getType(), true);
    setValue(&I, DAG.getConstant(0, getCurSDLoc(), CallVT));
    return true;
  }

  const SelectionDAGTargetInfo &TSI = DAG.getSelectionDAGInfo();
  std::pair<SDValue, SDValue> Res = TSI.EmitTargetCodeForMemcmp(
      DAG, getCurSDLoc(), DAG.getRoot(), getValue(LHS), getValue(RHS),
      getValue(Size), MachinePointerInfo(LHS), MachinePointerInfo(RHS));
  if (Res.first.getNode()) {
    processIntegerCallValue(I, Res.first, true);
    PendingLoads.push_back(Res.second);
    return true;
  }

  // memcmp(S1,S2,2) != 0 -> (*(short*)LHS != *(short*)RHS)  != 0
  // memcmp(S1,S2,4) != 0 -> (*(int*)LHS != *(int*)RHS)  != 0
  if (!CSize || !isOnlyUsedInZeroEqualityComparison(&I))
    return false;

  // If the target has a fast compare for the given size, it will return a
  // preferred load type for that size. Require that the load VT is legal and
  // that the target supports unaligned loads of that type. Otherwise, return
  // INVALID.
  auto hasFastLoadsAndCompare = [&](unsigned NumBits) {
    const TargetLowering &TLI = DAG.getTargetLoweringInfo();
    MVT LVT = TLI.hasFastEqualityCompare(NumBits);
    if (LVT != MVT::INVALID_SIMPLE_VALUE_TYPE) {
      // TODO: Handle 5 byte compare as 4-byte + 1 byte.
      // TODO: Handle 8 byte compare on x86-32 as two 32-bit loads.
      // TODO: Check alignment of src and dest ptrs.
      unsigned DstAS = LHS->getType()->getPointerAddressSpace();
      unsigned SrcAS = RHS->getType()->getPointerAddressSpace();
      if (!TLI.isTypeLegal(LVT) ||
          !TLI.allowsMisalignedMemoryAccesses(LVT, SrcAS) ||
          !TLI.allowsMisalignedMemoryAccesses(LVT, DstAS))
        LVT = MVT::INVALID_SIMPLE_VALUE_TYPE;
    }

    return LVT;
  };

  // This turns into unaligned loads. We only do this if the target natively
  // supports the MVT we'll be loading or if it is small enough (<= 4) that
  // we'll only produce a small number of byte loads.
  MVT LoadVT;
  unsigned NumBitsToCompare = CSize->getZExtValue() * 8;
  switch (NumBitsToCompare) {
  default:
    return false;
  case 16:
    LoadVT = MVT::i16;
    break;
  case 32:
    LoadVT = MVT::i32;
    break;
  case 64:
  case 128:
  case 256:
    LoadVT = hasFastLoadsAndCompare(NumBitsToCompare);
    break;
  }

  if (LoadVT == MVT::INVALID_SIMPLE_VALUE_TYPE)
    return false;

  SDValue LoadL = getMemCmpLoad(LHS, LoadVT, *this);
  SDValue LoadR = getMemCmpLoad(RHS, LoadVT, *this);

  // Bitcast to a wide integer type if the loads are vectors.
  if (LoadVT.isVector()) {
    EVT CmpVT = EVT::getIntegerVT(LHS->getContext(), LoadVT.getSizeInBits());
    LoadL = DAG.getBitcast(CmpVT, LoadL);
    LoadR = DAG.getBitcast(CmpVT, LoadR);
  }

  SDValue Cmp = DAG.getSetCC(getCurSDLoc(), MVT::i1, LoadL, LoadR, ISD::SETNE);
  processIntegerCallValue(I, Cmp, false);
  return true;
}

/// See if we can lower a memchr call into an optimized form. If so, return
/// true and lower it. Otherwise return false, and it will be lowered like a
/// normal call.
/// The caller already checked that \p I calls the appropriate LibFunc with a
/// correct prototype.
bool SelectionDAGBuilder::visitMemChrCall(const CallInst &I) {
  const Value *Src = I.getArgOperand(0);
  const Value *Char = I.getArgOperand(1);
  const Value *Length = I.getArgOperand(2);

  const SelectionDAGTargetInfo &TSI = DAG.getSelectionDAGInfo();
  std::pair<SDValue, SDValue> Res =
    TSI.EmitTargetCodeForMemchr(DAG, getCurSDLoc(), DAG.getRoot(),
                                getValue(Src), getValue(Char), getValue(Length),
                                MachinePointerInfo(Src));
  if (Res.first.getNode()) {
    setValue(&I, Res.first);
    PendingLoads.push_back(Res.second);
    return true;
  }

  return false;
}

/// See if we can lower a mempcpy call into an optimized form. If so, return
/// true and lower it. Otherwise return false, and it will be lowered like a
/// normal call.
/// The caller already checked that \p I calls the appropriate LibFunc with a
/// correct prototype.
bool SelectionDAGBuilder::visitMemPCpyCall(const CallInst &I) {
  SDValue Dst = getValue(I.getArgOperand(0));
  SDValue Src = getValue(I.getArgOperand(1));
  SDValue Size = getValue(I.getArgOperand(2));

  Align DstAlign = DAG.InferPtrAlign(Dst).valueOrOne();
  Align SrcAlign = DAG.InferPtrAlign(Src).valueOrOne();
  // DAG::getMemcpy needs Alignment to be defined.
  Align Alignment = std::min(DstAlign, SrcAlign);

  bool isVol = false;
  SDLoc sdl = getCurSDLoc();

  // In the mempcpy context we need to pass in a false value for isTailCall
  // because the return pointer needs to be adjusted by the size of
  // the copied memory.
  SDValue Root = isVol ? getRoot() : getMemoryRoot();
  SDValue MC = DAG.getMemcpy(Root, sdl, Dst, Src, Size, Alignment, isVol, false,
                             /*isTailCall=*/false,
                             MachinePointerInfo(I.getArgOperand(0)),
                             MachinePointerInfo(I.getArgOperand(1)),
                             I.getAAMetadata());
  assert(MC.getNode() != nullptr &&
         "** memcpy should not be lowered as TailCall in mempcpy context **");
  DAG.setRoot(MC);

  // Check if Size needs to be truncated or extended.
  Size = DAG.getSExtOrTrunc(Size, sdl, Dst.getValueType());

  // Adjust return pointer to point just past the last dst byte.
  SDValue DstPlusSize = DAG.getNode(ISD::ADD, sdl, Dst.getValueType(),
                                    Dst, Size);
  setValue(&I, DstPlusSize);
  return true;
}

/// See if we can lower a strcpy call into an optimized form.  If so, return
/// true and lower it, otherwise return false and it will be lowered like a
/// normal call.
/// The caller already checked that \p I calls the appropriate LibFunc with a
/// correct prototype.
bool SelectionDAGBuilder::visitStrCpyCall(const CallInst &I, bool isStpcpy) {
  const Value *Arg0 = I.getArgOperand(0), *Arg1 = I.getArgOperand(1);

  const SelectionDAGTargetInfo &TSI = DAG.getSelectionDAGInfo();
  std::pair<SDValue, SDValue> Res =
    TSI.EmitTargetCodeForStrcpy(DAG, getCurSDLoc(), getRoot(),
                                getValue(Arg0), getValue(Arg1),
                                MachinePointerInfo(Arg0),
                                MachinePointerInfo(Arg1), isStpcpy);
  if (Res.first.getNode()) {
    setValue(&I, Res.first);
    DAG.setRoot(Res.second);
    return true;
  }

  return false;
}

/// See if we can lower a strcmp call into an optimized form.  If so, return
/// true and lower it, otherwise return false and it will be lowered like a
/// normal call.
/// The caller already checked that \p I calls the appropriate LibFunc with a
/// correct prototype.
bool SelectionDAGBuilder::visitStrCmpCall(const CallInst &I) {
  const Value *Arg0 = I.getArgOperand(0), *Arg1 = I.getArgOperand(1);

  const SelectionDAGTargetInfo &TSI = DAG.getSelectionDAGInfo();
  std::pair<SDValue, SDValue> Res =
    TSI.EmitTargetCodeForStrcmp(DAG, getCurSDLoc(), DAG.getRoot(),
                                getValue(Arg0), getValue(Arg1),
                                MachinePointerInfo(Arg0),
                                MachinePointerInfo(Arg1));
  if (Res.first.getNode()) {
    processIntegerCallValue(I, Res.first, true);
    PendingLoads.push_back(Res.second);
    return true;
  }

  return false;
}

/// See if we can lower a strlen call into an optimized form.  If so, return
/// true and lower it, otherwise return false and it will be lowered like a
/// normal call.
/// The caller already checked that \p I calls the appropriate LibFunc with a
/// correct prototype.
bool SelectionDAGBuilder::visitStrLenCall(const CallInst &I) {
  const Value *Arg0 = I.getArgOperand(0);

  const SelectionDAGTargetInfo &TSI = DAG.getSelectionDAGInfo();
  std::pair<SDValue, SDValue> Res =
    TSI.EmitTargetCodeForStrlen(DAG, getCurSDLoc(), DAG.getRoot(),
                                getValue(Arg0), MachinePointerInfo(Arg0));
  if (Res.first.getNode()) {
    processIntegerCallValue(I, Res.first, false);
    PendingLoads.push_back(Res.second);
    return true;
  }

  return false;
}

/// See if we can lower a strnlen call into an optimized form.  If so, return
/// true and lower it, otherwise return false and it will be lowered like a
/// normal call.
/// The caller already checked that \p I calls the appropriate LibFunc with a
/// correct prototype.
bool SelectionDAGBuilder::visitStrNLenCall(const CallInst &I) {
  const Value *Arg0 = I.getArgOperand(0), *Arg1 = I.getArgOperand(1);

  const SelectionDAGTargetInfo &TSI = DAG.getSelectionDAGInfo();
  std::pair<SDValue, SDValue> Res =
    TSI.EmitTargetCodeForStrnlen(DAG, getCurSDLoc(), DAG.getRoot(),
                                 getValue(Arg0), getValue(Arg1),
                                 MachinePointerInfo(Arg0));
  if (Res.first.getNode()) {
    processIntegerCallValue(I, Res.first, false);
    PendingLoads.push_back(Res.second);
    return true;
  }

  return false;
}

/// See if we can lower a unary floating-point operation into an SDNode with
/// the specified Opcode.  If so, return true and lower it, otherwise return
/// false and it will be lowered like a normal call.
/// The caller already checked that \p I calls the appropriate LibFunc with a
/// correct prototype.
bool SelectionDAGBuilder::visitUnaryFloatCall(const CallInst &I,
                                              unsigned Opcode) {
  // We already checked this call's prototype; verify it doesn't modify errno.
  if (!I.onlyReadsMemory())
    return false;

  SDNodeFlags Flags;
  Flags.copyFMF(cast<FPMathOperator>(I));

  SDValue Tmp = getValue(I.getArgOperand(0));
  setValue(&I,
           DAG.getNode(Opcode, getCurSDLoc(), Tmp.getValueType(), Tmp, Flags));
  return true;
}

/// See if we can lower a binary floating-point operation into an SDNode with
/// the specified Opcode. If so, return true and lower it. Otherwise return
/// false, and it will be lowered like a normal call.
/// The caller already checked that \p I calls the appropriate LibFunc with a
/// correct prototype.
bool SelectionDAGBuilder::visitBinaryFloatCall(const CallInst &I,
                                               unsigned Opcode) {
  // We already checked this call's prototype; verify it doesn't modify errno.
  if (!I.onlyReadsMemory())
    return false;

  SDNodeFlags Flags;
  Flags.copyFMF(cast<FPMathOperator>(I));

  SDValue Tmp0 = getValue(I.getArgOperand(0));
  SDValue Tmp1 = getValue(I.getArgOperand(1));
  EVT VT = Tmp0.getValueType();
  setValue(&I, DAG.getNode(Opcode, getCurSDLoc(), VT, Tmp0, Tmp1, Flags));
  return true;
}

void SelectionDAGBuilder::visitCall(const CallInst &I) {
  // Handle inline assembly differently.
  if (I.isInlineAsm()) {
    visitInlineAsm(I);
    return;
  }

  if (Function *F = I.getCalledFunction()) {
    diagnoseDontCall(I);

    if (F->isDeclaration()) {
      // Is this an LLVM intrinsic or a target-specific intrinsic?
      unsigned IID = F->getIntrinsicID();
      if (!IID)
        if (const TargetIntrinsicInfo *II = TM.getIntrinsicInfo())
          IID = II->getIntrinsicID(F);

      if (IID) {
        visitIntrinsicCall(I, IID);
        return;
      }
    }

    // Check for well-known libc/libm calls.  If the function is internal, it
    // can't be a library call.  Don't do the check if marked as nobuiltin for
    // some reason or the call site requires strict floating point semantics.
    LibFunc Func;
    if (!I.isNoBuiltin() && !I.isStrictFP() && !F->hasLocalLinkage() &&
        F->hasName() && LibInfo->getLibFunc(*F, Func) &&
        LibInfo->hasOptimizedCodeGen(Func)) {
      switch (Func) {
      default: break;
      case LibFunc_bcmp:
        if (visitMemCmpBCmpCall(I))
          return;
        break;
      case LibFunc_copysign:
      case LibFunc_copysignf:
      case LibFunc_copysignl:
        // We already checked this call's prototype; verify it doesn't modify
        // errno.
        if (I.onlyReadsMemory()) {
          SDValue LHS = getValue(I.getArgOperand(0));
          SDValue RHS = getValue(I.getArgOperand(1));
          setValue(&I, DAG.getNode(ISD::FCOPYSIGN, getCurSDLoc(),
                                   LHS.getValueType(), LHS, RHS));
          return;
        }
        break;
      case LibFunc_fabs:
      case LibFunc_fabsf:
      case LibFunc_fabsl:
        if (visitUnaryFloatCall(I, ISD::FABS))
          return;
        break;
      case LibFunc_fmin:
      case LibFunc_fminf:
      case LibFunc_fminl:
        if (visitBinaryFloatCall(I, ISD::FMINNUM))
          return;
        break;
      case LibFunc_fmax:
      case LibFunc_fmaxf:
      case LibFunc_fmaxl:
        if (visitBinaryFloatCall(I, ISD::FMAXNUM))
          return;
        break;
      case LibFunc_sin:
      case LibFunc_sinf:
      case LibFunc_sinl:
        if (visitUnaryFloatCall(I, ISD::FSIN))
          return;
        break;
      case LibFunc_cos:
      case LibFunc_cosf:
      case LibFunc_cosl:
        if (visitUnaryFloatCall(I, ISD::FCOS))
          return;
        break;
      case LibFunc_sqrt:
      case LibFunc_sqrtf:
      case LibFunc_sqrtl:
      case LibFunc_sqrt_finite:
      case LibFunc_sqrtf_finite:
      case LibFunc_sqrtl_finite:
        if (visitUnaryFloatCall(I, ISD::FSQRT))
          return;
        break;
      case LibFunc_floor:
      case LibFunc_floorf:
      case LibFunc_floorl:
        if (visitUnaryFloatCall(I, ISD::FFLOOR))
          return;
        break;
      case LibFunc_nearbyint:
      case LibFunc_nearbyintf:
      case LibFunc_nearbyintl:
        if (visitUnaryFloatCall(I, ISD::FNEARBYINT))
          return;
        break;
      case LibFunc_ceil:
      case LibFunc_ceilf:
      case LibFunc_ceill:
        if (visitUnaryFloatCall(I, ISD::FCEIL))
          return;
        break;
      case LibFunc_rint:
      case LibFunc_rintf:
      case LibFunc_rintl:
        if (visitUnaryFloatCall(I, ISD::FRINT))
          return;
        break;
      case LibFunc_round:
      case LibFunc_roundf:
      case LibFunc_roundl:
        if (visitUnaryFloatCall(I, ISD::FROUND))
          return;
        break;
      case LibFunc_trunc:
      case LibFunc_truncf:
      case LibFunc_truncl:
        if (visitUnaryFloatCall(I, ISD::FTRUNC))
          return;
        break;
      case LibFunc_log2:
      case LibFunc_log2f:
      case LibFunc_log2l:
        if (visitUnaryFloatCall(I, ISD::FLOG2))
          return;
        break;
      case LibFunc_exp2:
      case LibFunc_exp2f:
      case LibFunc_exp2l:
        if (visitUnaryFloatCall(I, ISD::FEXP2))
          return;
        break;
      case LibFunc_memcmp:
        if (visitMemCmpBCmpCall(I))
          return;
        break;
      case LibFunc_mempcpy:
        if (visitMemPCpyCall(I))
          return;
        break;
      case LibFunc_memchr:
        if (visitMemChrCall(I))
          return;
        break;
      case LibFunc_strcpy:
        if (visitStrCpyCall(I, false))
          return;
        break;
      case LibFunc_stpcpy:
        if (visitStrCpyCall(I, true))
          return;
        break;
      case LibFunc_strcmp:
        if (visitStrCmpCall(I))
          return;
        break;
      case LibFunc_strlen:
        if (visitStrLenCall(I))
          return;
        break;
      case LibFunc_strnlen:
        if (visitStrNLenCall(I))
          return;
        break;
      }
    }
  }

  // Deopt bundles are lowered in LowerCallSiteWithDeoptBundle, and we don't
  // have to do anything here to lower funclet bundles.
  // CFGuardTarget bundles are lowered in LowerCallTo.
  assert(!I.hasOperandBundlesOtherThan(
             {LLVMContext::OB_deopt, LLVMContext::OB_funclet,
              LLVMContext::OB_cfguardtarget, LLVMContext::OB_preallocated,
              LLVMContext::OB_clang_arc_attachedcall, LLVMContext::OB_kcfi}) &&
         "Cannot lower calls with arbitrary operand bundles!");

  SDValue Callee = getValue(I.getCalledOperand());

  if (I.countOperandBundlesOfType(LLVMContext::OB_deopt))
    LowerCallSiteWithDeoptBundle(&I, Callee, nullptr);
  else
    // Check if we can potentially perform a tail call. More detailed checking
    // is be done within LowerCallTo, after more information about the call is
    // known.
    LowerCallTo(I, Callee, I.isTailCall(), I.isMustTailCall());
}

namespace {

/// AsmOperandInfo - This contains information for each constraint that we are
/// lowering.
class SDISelAsmOperandInfo : public TargetLowering::AsmOperandInfo {
public:
  /// CallOperand - If this is the result output operand or a clobber
  /// this is null, otherwise it is the incoming operand to the CallInst.
  /// This gets modified as the asm is processed.
  SDValue CallOperand;

  /// AssignedRegs - If this is a register or register class operand, this
  /// contains the set of register corresponding to the operand.
  RegsForValue AssignedRegs;

  explicit SDISelAsmOperandInfo(const TargetLowering::AsmOperandInfo &info)
    : TargetLowering::AsmOperandInfo(info), CallOperand(nullptr, 0) {
  }

  /// Whether or not this operand accesses memory
  bool hasMemory(const TargetLowering &TLI) const {
    // Indirect operand accesses access memory.
    if (isIndirect)
      return true;

    for (const auto &Code : Codes)
      if (TLI.getConstraintType(Code) == TargetLowering::C_Memory)
        return true;

    return false;
  }
};


} // end anonymous namespace

/// Make sure that the output operand \p OpInfo and its corresponding input
/// operand \p MatchingOpInfo have compatible constraint types (otherwise error
/// out).
static void patchMatchingInput(const SDISelAsmOperandInfo &OpInfo,
                               SDISelAsmOperandInfo &MatchingOpInfo,
                               SelectionDAG &DAG) {
  if (OpInfo.ConstraintVT == MatchingOpInfo.ConstraintVT)
    return;

  const TargetRegisterInfo *TRI = DAG.getSubtarget().getRegisterInfo();
  const auto &TLI = DAG.getTargetLoweringInfo();

  std::pair<unsigned, const TargetRegisterClass *> MatchRC =
      TLI.getRegForInlineAsmConstraint(TRI, OpInfo.ConstraintCode,
                                       OpInfo.ConstraintVT);
  std::pair<unsigned, const TargetRegisterClass *> InputRC =
      TLI.getRegForInlineAsmConstraint(TRI, MatchingOpInfo.ConstraintCode,
                                       MatchingOpInfo.ConstraintVT);
  if ((OpInfo.ConstraintVT.isInteger() !=
       MatchingOpInfo.ConstraintVT.isInteger()) ||
      (MatchRC.second != InputRC.second)) {
    // FIXME: error out in a more elegant fashion
    report_fatal_error("Unsupported asm: input constraint"
                       " with a matching output constraint of"
                       " incompatible type!");
  }
  MatchingOpInfo.ConstraintVT = OpInfo.ConstraintVT;
}

/// Get a direct memory input to behave well as an indirect operand.
/// This may introduce stores, hence the need for a \p Chain.
/// \return The (possibly updated) chain.
static SDValue getAddressForMemoryInput(SDValue Chain, const SDLoc &Location,
                                        SDISelAsmOperandInfo &OpInfo,
                                        SelectionDAG &DAG) {
  const TargetLowering &TLI = DAG.getTargetLoweringInfo();

  // If we don't have an indirect input, put it in the constpool if we can,
  // otherwise spill it to a stack slot.
  // TODO: This isn't quite right. We need to handle these according to
  // the addressing mode that the constraint wants. Also, this may take
  // an additional register for the computation and we don't want that
  // either.

  // If the operand is a float, integer, or vector constant, spill to a
  // constant pool entry to get its address.
  const Value *OpVal = OpInfo.CallOperandVal;
  if (isa<ConstantFP>(OpVal) || isa<ConstantInt>(OpVal) ||
      isa<ConstantVector>(OpVal) || isa<ConstantDataVector>(OpVal)) {
    OpInfo.CallOperand = DAG.getConstantPool(
        cast<Constant>(OpVal), TLI.getPointerTy(DAG.getDataLayout()));
    return Chain;
  }

  // Otherwise, create a stack slot and emit a store to it before the asm.
  Type *Ty = OpVal->getType();
  auto &DL = DAG.getDataLayout();
  uint64_t TySize = DL.getTypeAllocSize(Ty);
  MachineFunction &MF = DAG.getMachineFunction();
  int SSFI = MF.getFrameInfo().CreateStackObject(
      TySize, DL.getPrefTypeAlign(Ty), false);
  SDValue StackSlot = DAG.getFrameIndex(SSFI, TLI.getFrameIndexTy(DL));
  Chain = DAG.getTruncStore(Chain, Location, OpInfo.CallOperand, StackSlot,
                            MachinePointerInfo::getFixedStack(MF, SSFI),
                            TLI.getMemValueType(DL, Ty));
  OpInfo.CallOperand = StackSlot;

  return Chain;
}

/// GetRegistersForValue - Assign registers (virtual or physical) for the
/// specified operand.  We prefer to assign virtual registers, to allow the
/// register allocator to handle the assignment process.  However, if the asm
/// uses features that we can't model on machineinstrs, we have SDISel do the
/// allocation.  This produces generally horrible, but correct, code.
///
///   OpInfo describes the operand
///   RefOpInfo describes the matching operand if any, the operand otherwise
static llvm::Optional<unsigned>
getRegistersForValue(SelectionDAG &DAG, const SDLoc &DL,
                     SDISelAsmOperandInfo &OpInfo,
                     SDISelAsmOperandInfo &RefOpInfo) {
  LLVMContext &Context = *DAG.getContext();
  const TargetLowering &TLI = DAG.getTargetLoweringInfo();

  MachineFunction &MF = DAG.getMachineFunction();
  SmallVector<unsigned, 4> Regs;
  const TargetRegisterInfo &TRI = *MF.getSubtarget().getRegisterInfo();

  // No work to do for memory/address operands.
  if (OpInfo.ConstraintType == TargetLowering::C_Memory ||
      OpInfo.ConstraintType == TargetLowering::C_Address)
    return None;

  // If this is a constraint for a single physreg, or a constraint for a
  // register class, find it.
  unsigned AssignedReg;
  const TargetRegisterClass *RC;
  std::tie(AssignedReg, RC) = TLI.getRegForInlineAsmConstraint(
      &TRI, RefOpInfo.ConstraintCode, RefOpInfo.ConstraintVT);
  // RC is unset only on failure. Return immediately.
  if (!RC)
    return None;

  // Get the actual register value type.  This is important, because the user
  // may have asked for (e.g.) the AX register in i32 type.  We need to
  // remember that AX is actually i16 to get the right extension.
  const MVT RegVT = *TRI.legalclasstypes_begin(*RC);

  if (OpInfo.ConstraintVT != MVT::Other && RegVT != MVT::Untyped) {
    // If this is an FP operand in an integer register (or visa versa), or more
    // generally if the operand value disagrees with the register class we plan
    // to stick it in, fix the operand type.
    //
    // If this is an input value, the bitcast to the new type is done now.
    // Bitcast for output value is done at the end of visitInlineAsm().
    if ((OpInfo.Type == InlineAsm::isOutput ||
         OpInfo.Type == InlineAsm::isInput) &&
        !TRI.isTypeLegalForClass(*RC, OpInfo.ConstraintVT)) {
      // Try to convert to the first EVT that the reg class contains.  If the
      // types are identical size, use a bitcast to convert (e.g. two differing
      // vector types).  Note: output bitcast is done at the end of
      // visitInlineAsm().
      if (RegVT.getSizeInBits() == OpInfo.ConstraintVT.getSizeInBits()) {
        // Exclude indirect inputs while they are unsupported because the code
        // to perform the load is missing and thus OpInfo.CallOperand still
        // refers to the input address rather than the pointed-to value.
        if (OpInfo.Type == InlineAsm::isInput && !OpInfo.isIndirect)
          OpInfo.CallOperand =
              DAG.getNode(ISD::BITCAST, DL, RegVT, OpInfo.CallOperand);
        OpInfo.ConstraintVT = RegVT;
        // If the operand is an FP value and we want it in integer registers,
        // use the corresponding integer type. This turns an f64 value into
        // i64, which can be passed with two i32 values on a 32-bit machine.
      } else if (RegVT.isInteger() && OpInfo.ConstraintVT.isFloatingPoint()) {
        MVT VT = MVT::getIntegerVT(OpInfo.ConstraintVT.getSizeInBits());
        if (OpInfo.Type == InlineAsm::isInput)
          OpInfo.CallOperand =
              DAG.getNode(ISD::BITCAST, DL, VT, OpInfo.CallOperand);
        OpInfo.ConstraintVT = VT;
      }
    }
  }

  // No need to allocate a matching input constraint since the constraint it's
  // matching to has already been allocated.
  if (OpInfo.isMatchingInputConstraint())
    return None;

  EVT ValueVT = OpInfo.ConstraintVT;
  if (OpInfo.ConstraintVT == MVT::Other)
    ValueVT = RegVT;

  // Initialize NumRegs.
  unsigned NumRegs = 1;
  if (OpInfo.ConstraintVT != MVT::Other)
    NumRegs = TLI.getNumRegisters(Context, OpInfo.ConstraintVT, RegVT);

  // If this is a constraint for a specific physical register, like {r17},
  // assign it now.

  // If this associated to a specific register, initialize iterator to correct
  // place. If virtual, make sure we have enough registers

  // Initialize iterator if necessary
  TargetRegisterClass::iterator I = RC->begin();
  MachineRegisterInfo &RegInfo = MF.getRegInfo();

  // Do not check for single registers.
  if (AssignedReg) {
    I = std::find(I, RC->end(), AssignedReg);
    if (I == RC->end()) {
      // RC does not contain the selected register, which indicates a
      // mismatch between the register and the required type/bitwidth.
      return {AssignedReg};
    }
  }

  for (; NumRegs; --NumRegs, ++I) {
    assert(I != RC->end() && "Ran out of registers to allocate!");
    Register R = AssignedReg ? Register(*I) : RegInfo.createVirtualRegister(RC);
    Regs.push_back(R);
  }

  OpInfo.AssignedRegs = RegsForValue(Regs, RegVT, ValueVT);
  return None;
}

static unsigned
findMatchingInlineAsmOperand(unsigned OperandNo,
                             const std::vector<SDValue> &AsmNodeOperands) {
  // Scan until we find the definition we already emitted of this operand.
  unsigned CurOp = InlineAsm::Op_FirstOperand;
  for (; OperandNo; --OperandNo) {
    // Advance to the next operand.
    unsigned OpFlag =
        cast<ConstantSDNode>(AsmNodeOperands[CurOp])->getZExtValue();
    assert((InlineAsm::isRegDefKind(OpFlag) ||
            InlineAsm::isRegDefEarlyClobberKind(OpFlag) ||
            InlineAsm::isMemKind(OpFlag)) &&
           "Skipped past definitions?");
    CurOp += InlineAsm::getNumOperandRegisters(OpFlag) + 1;
  }
  return CurOp;
}

namespace {

class ExtraFlags {
  unsigned Flags = 0;

public:
  explicit ExtraFlags(const CallBase &Call) {
    const InlineAsm *IA = cast<InlineAsm>(Call.getCalledOperand());
    if (IA->hasSideEffects())
      Flags |= InlineAsm::Extra_HasSideEffects;
    if (IA->isAlignStack())
      Flags |= InlineAsm::Extra_IsAlignStack;
    if (Call.isConvergent())
      Flags |= InlineAsm::Extra_IsConvergent;
    Flags |= IA->getDialect() * InlineAsm::Extra_AsmDialect;
  }

  void update(const TargetLowering::AsmOperandInfo &OpInfo) {
    // Ideally, we would only check against memory constraints.  However, the
    // meaning of an Other constraint can be target-specific and we can't easily
    // reason about it.  Therefore, be conservative and set MayLoad/MayStore
    // for Other constraints as well.
    if (OpInfo.ConstraintType == TargetLowering::C_Memory ||
        OpInfo.ConstraintType == TargetLowering::C_Other) {
      if (OpInfo.Type == InlineAsm::isInput)
        Flags |= InlineAsm::Extra_MayLoad;
      else if (OpInfo.Type == InlineAsm::isOutput)
        Flags |= InlineAsm::Extra_MayStore;
      else if (OpInfo.Type == InlineAsm::isClobber)
        Flags |= (InlineAsm::Extra_MayLoad | InlineAsm::Extra_MayStore);
    }
  }

  unsigned get() const { return Flags; }
};

} // end anonymous namespace

/// visitInlineAsm - Handle a call to an InlineAsm object.
void SelectionDAGBuilder::visitInlineAsm(const CallBase &Call,
                                         const BasicBlock *EHPadBB) {
  const InlineAsm *IA = cast<InlineAsm>(Call.getCalledOperand());

  /// ConstraintOperands - Information about all of the constraints.
  SmallVector<SDISelAsmOperandInfo, 16> ConstraintOperands;

  const TargetLowering &TLI = DAG.getTargetLoweringInfo();
  TargetLowering::AsmOperandInfoVector TargetConstraints = TLI.ParseConstraints(
      DAG.getDataLayout(), DAG.getSubtarget().getRegisterInfo(), Call);

  // First Pass: Calculate HasSideEffects and ExtraFlags (AlignStack,
  // AsmDialect, MayLoad, MayStore).
  bool HasSideEffect = IA->hasSideEffects();
  ExtraFlags ExtraInfo(Call);

  for (auto &T : TargetConstraints) {
    ConstraintOperands.push_back(SDISelAsmOperandInfo(T));
    SDISelAsmOperandInfo &OpInfo = ConstraintOperands.back();

    if (OpInfo.CallOperandVal)
      OpInfo.CallOperand = getValue(OpInfo.CallOperandVal);

    if (!HasSideEffect)
      HasSideEffect = OpInfo.hasMemory(TLI);

    // Determine if this InlineAsm MayLoad or MayStore based on the constraints.
    // FIXME: Could we compute this on OpInfo rather than T?

    // Compute the constraint code and ConstraintType to use.
    TLI.ComputeConstraintToUse(T, SDValue());

    if (T.ConstraintType == TargetLowering::C_Immediate &&
        OpInfo.CallOperand && !isa<ConstantSDNode>(OpInfo.CallOperand))
      // We've delayed emitting a diagnostic like the "n" constraint because
      // inlining could cause an integer showing up.
      return emitInlineAsmError(Call, "constraint '" + Twine(T.ConstraintCode) +
                                          "' expects an integer constant "
                                          "expression");

    ExtraInfo.update(T);
  }

  // We won't need to flush pending loads if this asm doesn't touch
  // memory and is nonvolatile.
  SDValue Flag, Chain = (HasSideEffect) ? getRoot() : DAG.getRoot();

  bool EmitEHLabels = isa<InvokeInst>(Call) && IA->canThrow();
  if (EmitEHLabels) {
    assert(EHPadBB && "InvokeInst must have an EHPadBB");
  }
  bool IsCallBr = isa<CallBrInst>(Call);

  if (IsCallBr || EmitEHLabels) {
    // If this is a callbr or invoke we need to flush pending exports since
    // inlineasm_br and invoke are terminators.
    // We need to do this before nodes are glued to the inlineasm_br node.
    Chain = getControlRoot();
  }

  MCSymbol *BeginLabel = nullptr;
  if (EmitEHLabels) {
    Chain = lowerStartEH(Chain, EHPadBB, BeginLabel);
  }

  // Second pass over the constraints: compute which constraint option to use.
  for (SDISelAsmOperandInfo &OpInfo : ConstraintOperands) {
    // If this is an output operand with a matching input operand, look up the
    // matching input. If their types mismatch, e.g. one is an integer, the
    // other is floating point, or their sizes are different, flag it as an
    // error.
    if (OpInfo.hasMatchingInput()) {
      SDISelAsmOperandInfo &Input = ConstraintOperands[OpInfo.MatchingInput];
      patchMatchingInput(OpInfo, Input, DAG);
    }

    // Compute the constraint code and ConstraintType to use.
    TLI.ComputeConstraintToUse(OpInfo, OpInfo.CallOperand, &DAG);

    if ((OpInfo.ConstraintType == TargetLowering::C_Memory &&
         OpInfo.Type == InlineAsm::isClobber) ||
        OpInfo.ConstraintType == TargetLowering::C_Address)
      continue;

    // If this is a memory input, and if the operand is not indirect, do what we
    // need to provide an address for the memory input.
    if (OpInfo.ConstraintType == TargetLowering::C_Memory &&
        !OpInfo.isIndirect) {
      assert((OpInfo.isMultipleAlternative ||
              (OpInfo.Type == InlineAsm::isInput)) &&
             "Can only indirectify direct input operands!");

      // Memory operands really want the address of the value.
      Chain = getAddressForMemoryInput(Chain, getCurSDLoc(), OpInfo, DAG);

      // There is no longer a Value* corresponding to this operand.
      OpInfo.CallOperandVal = nullptr;

      // It is now an indirect operand.
      OpInfo.isIndirect = true;
    }

  }

  // AsmNodeOperands - The operands for the ISD::INLINEASM node.
  std::vector<SDValue> AsmNodeOperands;
  AsmNodeOperands.push_back(SDValue());  // reserve space for input chain
  AsmNodeOperands.push_back(DAG.getTargetExternalSymbol(
      IA->getAsmString().c_str(), TLI.getProgramPointerTy(DAG.getDataLayout())));

  // If we have a !srcloc metadata node associated with it, we want to attach
  // this to the ultimately generated inline asm machineinstr.  To do this, we
  // pass in the third operand as this (potentially null) inline asm MDNode.
  const MDNode *SrcLoc = Call.getMetadata("srcloc");
  AsmNodeOperands.push_back(DAG.getMDNode(SrcLoc));

  // Remember the HasSideEffect, AlignStack, AsmDialect, MayLoad and MayStore
  // bits as operand 3.
  AsmNodeOperands.push_back(DAG.getTargetConstant(
      ExtraInfo.get(), getCurSDLoc(), TLI.getPointerTy(DAG.getDataLayout())));

  // Third pass: Loop over operands to prepare DAG-level operands.. As part of
  // this, assign virtual and physical registers for inputs and otput.
  for (SDISelAsmOperandInfo &OpInfo : ConstraintOperands) {
    // Assign Registers.
    SDISelAsmOperandInfo &RefOpInfo =
        OpInfo.isMatchingInputConstraint()
            ? ConstraintOperands[OpInfo.getMatchedOperand()]
            : OpInfo;
    const auto RegError =
        getRegistersForValue(DAG, getCurSDLoc(), OpInfo, RefOpInfo);
    if (RegError) {
      const MachineFunction &MF = DAG.getMachineFunction();
      const TargetRegisterInfo &TRI = *MF.getSubtarget().getRegisterInfo();
      const char *RegName = TRI.getName(RegError.value());
      emitInlineAsmError(Call, "register '" + Twine(RegName) +
                                   "' allocated for constraint '" +
                                   Twine(OpInfo.ConstraintCode) +
                                   "' does not match required type");
      return;
    }

    auto DetectWriteToReservedRegister = [&]() {
      const MachineFunction &MF = DAG.getMachineFunction();
      const TargetRegisterInfo &TRI = *MF.getSubtarget().getRegisterInfo();
      for (unsigned Reg : OpInfo.AssignedRegs.Regs) {
        if (Register::isPhysicalRegister(Reg) &&
            TRI.isInlineAsmReadOnlyReg(MF, Reg)) {
          const char *RegName = TRI.getName(Reg);
          emitInlineAsmError(Call, "write to reserved register '" +
                                       Twine(RegName) + "'");
          return true;
        }
      }
      return false;
    };
    assert((OpInfo.ConstraintType != TargetLowering::C_Address ||
            (OpInfo.Type == InlineAsm::isInput &&
             !OpInfo.isMatchingInputConstraint())) &&
           "Only address as input operand is allowed.");

    switch (OpInfo.Type) {
    case InlineAsm::isOutput:
      if (OpInfo.ConstraintType == TargetLowering::C_Memory) {
        unsigned ConstraintID =
            TLI.getInlineAsmMemConstraint(OpInfo.ConstraintCode);
        assert(ConstraintID != InlineAsm::Constraint_Unknown &&
               "Failed to convert memory constraint code to constraint id.");

        // Add information to the INLINEASM node to know about this output.
        unsigned OpFlags = InlineAsm::getFlagWord(InlineAsm::Kind_Mem, 1);
        OpFlags = InlineAsm::getFlagWordForMem(OpFlags, ConstraintID);
        AsmNodeOperands.push_back(DAG.getTargetConstant(OpFlags, getCurSDLoc(),
                                                        MVT::i32));
        AsmNodeOperands.push_back(OpInfo.CallOperand);
      } else {
        // Otherwise, this outputs to a register (directly for C_Register /
        // C_RegisterClass, and a target-defined fashion for
        // C_Immediate/C_Other). Find a register that we can use.
        if (OpInfo.AssignedRegs.Regs.empty()) {
          emitInlineAsmError(
              Call, "couldn't allocate output register for constraint '" +
                        Twine(OpInfo.ConstraintCode) + "'");
          return;
        }

        if (DetectWriteToReservedRegister())
          return;

        // Add information to the INLINEASM node to know that this register is
        // set.
        OpInfo.AssignedRegs.AddInlineAsmOperands(
            OpInfo.isEarlyClobber ? InlineAsm::Kind_RegDefEarlyClobber
                                  : InlineAsm::Kind_RegDef,
            false, 0, getCurSDLoc(), DAG, AsmNodeOperands);
      }
      break;

    case InlineAsm::isInput:
    case InlineAsm::isLabel: {
      SDValue InOperandVal = OpInfo.CallOperand;

      if (OpInfo.isMatchingInputConstraint()) {
        // If this is required to match an output register we have already set,
        // just use its register.
        auto CurOp = findMatchingInlineAsmOperand(OpInfo.getMatchedOperand(),
                                                  AsmNodeOperands);
        unsigned OpFlag =
          cast<ConstantSDNode>(AsmNodeOperands[CurOp])->getZExtValue();
        if (InlineAsm::isRegDefKind(OpFlag) ||
            InlineAsm::isRegDefEarlyClobberKind(OpFlag)) {
          // Add (OpFlag&0xffff)>>3 registers to MatchedRegs.
          if (OpInfo.isIndirect) {
            // This happens on gcc/testsuite/gcc.dg/pr8788-1.c
            emitInlineAsmError(Call, "inline asm not supported yet: "
                                     "don't know how to handle tied "
                                     "indirect register inputs");
            return;
          }

          SmallVector<unsigned, 4> Regs;
          MachineFunction &MF = DAG.getMachineFunction();
          MachineRegisterInfo &MRI = MF.getRegInfo();
          const TargetRegisterInfo &TRI = *MF.getSubtarget().getRegisterInfo();
          auto *R = cast<RegisterSDNode>(AsmNodeOperands[CurOp+1]);
          Register TiedReg = R->getReg();
          MVT RegVT = R->getSimpleValueType(0);
          const TargetRegisterClass *RC =
              TiedReg.isVirtual()     ? MRI.getRegClass(TiedReg)
              : RegVT != MVT::Untyped ? TLI.getRegClassFor(RegVT)
                                      : TRI.getMinimalPhysRegClass(TiedReg);
          unsigned NumRegs = InlineAsm::getNumOperandRegisters(OpFlag);
          for (unsigned i = 0; i != NumRegs; ++i)
            Regs.push_back(MRI.createVirtualRegister(RC));

          RegsForValue MatchedRegs(Regs, RegVT, InOperandVal.getValueType());

          SDLoc dl = getCurSDLoc();
          // Use the produced MatchedRegs object to
          MatchedRegs.getCopyToRegs(InOperandVal, DAG, dl, Chain, &Flag, &Call);
          MatchedRegs.AddInlineAsmOperands(InlineAsm::Kind_RegUse,
                                           true, OpInfo.getMatchedOperand(), dl,
                                           DAG, AsmNodeOperands);
          break;
        }

        assert(InlineAsm::isMemKind(OpFlag) && "Unknown matching constraint!");
        assert(InlineAsm::getNumOperandRegisters(OpFlag) == 1 &&
               "Unexpected number of operands");
        // Add information to the INLINEASM node to know about this input.
        // See InlineAsm.h isUseOperandTiedToDef.
        OpFlag = InlineAsm::convertMemFlagWordToMatchingFlagWord(OpFlag);
        OpFlag = InlineAsm::getFlagWordForMatchingOp(OpFlag,
                                                    OpInfo.getMatchedOperand());
        AsmNodeOperands.push_back(DAG.getTargetConstant(
            OpFlag, getCurSDLoc(), TLI.getPointerTy(DAG.getDataLayout())));
        AsmNodeOperands.push_back(AsmNodeOperands[CurOp+1]);
        break;
      }

      // Treat indirect 'X' constraint as memory.
      if (OpInfo.ConstraintType == TargetLowering::C_Other &&
          OpInfo.isIndirect)
        OpInfo.ConstraintType = TargetLowering::C_Memory;

      if (OpInfo.ConstraintType == TargetLowering::C_Immediate ||
          OpInfo.ConstraintType == TargetLowering::C_Other) {
        std::vector<SDValue> Ops;
        TLI.LowerAsmOperandForConstraint(InOperandVal, OpInfo.ConstraintCode,
                                          Ops, DAG);
        if (Ops.empty()) {
          if (OpInfo.ConstraintType == TargetLowering::C_Immediate)
            if (isa<ConstantSDNode>(InOperandVal)) {
              emitInlineAsmError(Call, "value out of range for constraint '" +
                                           Twine(OpInfo.ConstraintCode) + "'");
              return;
            }

          emitInlineAsmError(Call,
                             "invalid operand for inline asm constraint '" +
                                 Twine(OpInfo.ConstraintCode) + "'");
          return;
        }

        // Add information to the INLINEASM node to know about this input.
        unsigned ResOpType =
          InlineAsm::getFlagWord(InlineAsm::Kind_Imm, Ops.size());
        AsmNodeOperands.push_back(DAG.getTargetConstant(
            ResOpType, getCurSDLoc(), TLI.getPointerTy(DAG.getDataLayout())));
        llvm::append_range(AsmNodeOperands, Ops);
        break;
      }

      if (OpInfo.ConstraintType == TargetLowering::C_Memory ||
          OpInfo.ConstraintType == TargetLowering::C_Address) {
        assert((OpInfo.isIndirect ||
                OpInfo.ConstraintType != TargetLowering::C_Memory) &&
               "Operand must be indirect to be a mem!");
        assert(InOperandVal.getValueType() ==
                   TLI.getPointerTy(DAG.getDataLayout()) &&
               "Memory operands expect pointer values");

        unsigned ConstraintID =
            TLI.getInlineAsmMemConstraint(OpInfo.ConstraintCode);
        assert(ConstraintID != InlineAsm::Constraint_Unknown &&
               "Failed to convert memory constraint code to constraint id.");

        // Add information to the INLINEASM node to know about this input.
        unsigned ResOpType = InlineAsm::getFlagWord(InlineAsm::Kind_Mem, 1);
        ResOpType = InlineAsm::getFlagWordForMem(ResOpType, ConstraintID);
        AsmNodeOperands.push_back(DAG.getTargetConstant(ResOpType,
                                                        getCurSDLoc(),
                                                        MVT::i32));
        AsmNodeOperands.push_back(InOperandVal);
        break;
      }

      assert((OpInfo.ConstraintType == TargetLowering::C_RegisterClass ||
              OpInfo.ConstraintType == TargetLowering::C_Register) &&
             "Unknown constraint type!");

      // TODO: Support this.
      if (OpInfo.isIndirect) {
        emitInlineAsmError(
            Call, "Don't know how to handle indirect register inputs yet "
                  "for constraint '" +
                      Twine(OpInfo.ConstraintCode) + "'");
        return;
      }

      // Copy the input into the appropriate registers.
      if (OpInfo.AssignedRegs.Regs.empty()) {
        emitInlineAsmError(Call,
                           "couldn't allocate input reg for constraint '" +
                               Twine(OpInfo.ConstraintCode) + "'");
        return;
      }

      if (DetectWriteToReservedRegister())
        return;

      SDLoc dl = getCurSDLoc();

      OpInfo.AssignedRegs.getCopyToRegs(InOperandVal, DAG, dl, Chain, &Flag,
                                        &Call);

      OpInfo.AssignedRegs.AddInlineAsmOperands(InlineAsm::Kind_RegUse, false, 0,
                                               dl, DAG, AsmNodeOperands);
      break;
    }
    case InlineAsm::isClobber:
      // Add the clobbered value to the operand list, so that the register
      // allocator is aware that the physreg got clobbered.
      if (!OpInfo.AssignedRegs.Regs.empty())
        OpInfo.AssignedRegs.AddInlineAsmOperands(InlineAsm::Kind_Clobber,
                                                 false, 0, getCurSDLoc(), DAG,
                                                 AsmNodeOperands);
      break;
    }
  }

  // Finish up input operands.  Set the input chain and add the flag last.
  AsmNodeOperands[InlineAsm::Op_InputChain] = Chain;
  if (Flag.getNode()) AsmNodeOperands.push_back(Flag);

  unsigned ISDOpc = IsCallBr ? ISD::INLINEASM_BR : ISD::INLINEASM;
  Chain = DAG.getNode(ISDOpc, getCurSDLoc(),
                      DAG.getVTList(MVT::Other, MVT::Glue), AsmNodeOperands);
  Flag = Chain.getValue(1);

  // Do additional work to generate outputs.

  SmallVector<EVT, 1> ResultVTs;
  SmallVector<SDValue, 1> ResultValues;
  SmallVector<SDValue, 8> OutChains;

  llvm::Type *CallResultType = Call.getType();
  ArrayRef<Type *> ResultTypes;
  if (StructType *StructResult = dyn_cast<StructType>(CallResultType))
    ResultTypes = StructResult->elements();
  else if (!CallResultType->isVoidTy())
    ResultTypes = makeArrayRef(CallResultType);

  auto CurResultType = ResultTypes.begin();
  auto handleRegAssign = [&](SDValue V) {
    assert(CurResultType != ResultTypes.end() && "Unexpected value");
    assert((*CurResultType)->isSized() && "Unexpected unsized type");
    EVT ResultVT = TLI.getValueType(DAG.getDataLayout(), *CurResultType);
    ++CurResultType;
    // If the type of the inline asm call site return value is different but has
    // same size as the type of the asm output bitcast it.  One example of this
    // is for vectors with different width / number of elements.  This can
    // happen for register classes that can contain multiple different value
    // types.  The preg or vreg allocated may not have the same VT as was
    // expected.
    //
    // This can also happen for a return value that disagrees with the register
    // class it is put in, eg. a double in a general-purpose register on a
    // 32-bit machine.
    if (ResultVT != V.getValueType() &&
        ResultVT.getSizeInBits() == V.getValueSizeInBits())
      V = DAG.getNode(ISD::BITCAST, getCurSDLoc(), ResultVT, V);
    else if (ResultVT != V.getValueType() && ResultVT.isInteger() &&
             V.getValueType().isInteger()) {
      // If a result value was tied to an input value, the computed result
      // may have a wider width than the expected result.  Extract the
      // relevant portion.
      V = DAG.getNode(ISD::TRUNCATE, getCurSDLoc(), ResultVT, V);
    }
    assert(ResultVT == V.getValueType() && "Asm result value mismatch!");
    ResultVTs.push_back(ResultVT);
    ResultValues.push_back(V);
  };

  // Deal with output operands.
  for (SDISelAsmOperandInfo &OpInfo : ConstraintOperands) {
    if (OpInfo.Type == InlineAsm::isOutput) {
      SDValue Val;
      // Skip trivial output operands.
      if (OpInfo.AssignedRegs.Regs.empty())
        continue;

      switch (OpInfo.ConstraintType) {
      case TargetLowering::C_Register:
      case TargetLowering::C_RegisterClass:
        Val = OpInfo.AssignedRegs.getCopyFromRegs(DAG, FuncInfo, getCurSDLoc(),
                                                  Chain, &Flag, &Call);
        break;
      case TargetLowering::C_Immediate:
      case TargetLowering::C_Other:
        Val = TLI.LowerAsmOutputForConstraint(Chain, Flag, getCurSDLoc(),
                                              OpInfo, DAG);
        break;
      case TargetLowering::C_Memory:
        break; // Already handled.
      case TargetLowering::C_Address:
        break; // Silence warning.
      case TargetLowering::C_Unknown:
        assert(false && "Unexpected unknown constraint");
      }

      // Indirect output manifest as stores. Record output chains.
      if (OpInfo.isIndirect) {
        const Value *Ptr = OpInfo.CallOperandVal;
        assert(Ptr && "Expected value CallOperandVal for indirect asm operand");
        SDValue Store = DAG.getStore(Chain, getCurSDLoc(), Val, getValue(Ptr),
                                     MachinePointerInfo(Ptr));
        OutChains.push_back(Store);
      } else {
        // generate CopyFromRegs to associated registers.
        assert(!Call.getType()->isVoidTy() && "Bad inline asm!");
        if (Val.getOpcode() == ISD::MERGE_VALUES) {
          for (const SDValue &V : Val->op_values())
            handleRegAssign(V);
        } else
          handleRegAssign(Val);
      }
    }
  }

  // Set results.
  if (!ResultValues.empty()) {
    assert(CurResultType == ResultTypes.end() &&
           "Mismatch in number of ResultTypes");
    assert(ResultValues.size() == ResultTypes.size() &&
           "Mismatch in number of output operands in asm result");

    SDValue V = DAG.getNode(ISD::MERGE_VALUES, getCurSDLoc(),
                            DAG.getVTList(ResultVTs), ResultValues);
    setValue(&Call, V);
  }

  // Collect store chains.
  if (!OutChains.empty())
    Chain = DAG.getNode(ISD::TokenFactor, getCurSDLoc(), MVT::Other, OutChains);

  if (EmitEHLabels) {
    Chain = lowerEndEH(Chain, cast<InvokeInst>(&Call), EHPadBB, BeginLabel);
  }

  // Only Update Root if inline assembly has a memory effect.
  if (ResultValues.empty() || HasSideEffect || !OutChains.empty() || IsCallBr ||
      EmitEHLabels)
    DAG.setRoot(Chain);
}

void SelectionDAGBuilder::emitInlineAsmError(const CallBase &Call,
                                             const Twine &Message) {
  LLVMContext &Ctx = *DAG.getContext();
  Ctx.emitError(&Call, Message);

  // Make sure we leave the DAG in a valid state
  const TargetLowering &TLI = DAG.getTargetLoweringInfo();
  SmallVector<EVT, 1> ValueVTs;
  ComputeValueVTs(TLI, DAG.getDataLayout(), Call.getType(), ValueVTs);

  if (ValueVTs.empty())
    return;

  SmallVector<SDValue, 1> Ops;
  for (unsigned i = 0, e = ValueVTs.size(); i != e; ++i)
    Ops.push_back(DAG.getUNDEF(ValueVTs[i]));

  setValue(&Call, DAG.getMergeValues(Ops, getCurSDLoc()));
}

void SelectionDAGBuilder::visitVAStart(const CallInst &I) {
  DAG.setRoot(DAG.getNode(ISD::VASTART, getCurSDLoc(),
                          MVT::Other, getRoot(),
                          getValue(I.getArgOperand(0)),
                          DAG.getSrcValue(I.getArgOperand(0))));
}

void SelectionDAGBuilder::visitVAArg(const VAArgInst &I) {
  const TargetLowering &TLI = DAG.getTargetLoweringInfo();
  const DataLayout &DL = DAG.getDataLayout();
  SDValue V = DAG.getVAArg(
      TLI.getMemValueType(DAG.getDataLayout(), I.getType()), getCurSDLoc(),
      getRoot(), getValue(I.getOperand(0)), DAG.getSrcValue(I.getOperand(0)),
      DL.getABITypeAlign(I.getType()).value());
  DAG.setRoot(V.getValue(1));

  if (I.getType()->isPointerTy())
    V = DAG.getPtrExtOrTrunc(
        V, getCurSDLoc(), TLI.getValueType(DAG.getDataLayout(), I.getType()));
  setValue(&I, V);
}

void SelectionDAGBuilder::visitVAEnd(const CallInst &I) {
  DAG.setRoot(DAG.getNode(ISD::VAEND, getCurSDLoc(),
                          MVT::Other, getRoot(),
                          getValue(I.getArgOperand(0)),
                          DAG.getSrcValue(I.getArgOperand(0))));
}

void SelectionDAGBuilder::visitVACopy(const CallInst &I) {
  DAG.setRoot(DAG.getNode(ISD::VACOPY, getCurSDLoc(),
                          MVT::Other, getRoot(),
                          getValue(I.getArgOperand(0)),
                          getValue(I.getArgOperand(1)),
                          DAG.getSrcValue(I.getArgOperand(0)),
                          DAG.getSrcValue(I.getArgOperand(1))));
}

SDValue SelectionDAGBuilder::lowerRangeToAssertZExt(SelectionDAG &DAG,
                                                    const Instruction &I,
                                                    SDValue Op) {
  const MDNode *Range = I.getMetadata(LLVMContext::MD_range);
  if (!Range)
    return Op;

  ConstantRange CR = getConstantRangeFromMetadata(*Range);
  if (CR.isFullSet() || CR.isEmptySet() || CR.isUpperWrapped())
    return Op;

  APInt Lo = CR.getUnsignedMin();
  if (!Lo.isMinValue())
    return Op;

  APInt Hi = CR.getUnsignedMax();
  unsigned Bits = std::max(Hi.getActiveBits(),
                           static_cast<unsigned>(IntegerType::MIN_INT_BITS));

  EVT SmallVT = EVT::getIntegerVT(*DAG.getContext(), Bits);

  SDLoc SL = getCurSDLoc();

  SDValue ZExt = DAG.getNode(ISD::AssertZext, SL, Op.getValueType(), Op,
                             DAG.getValueType(SmallVT));
  unsigned NumVals = Op.getNode()->getNumValues();
  if (NumVals == 1)
    return ZExt;

  SmallVector<SDValue, 4> Ops;

  Ops.push_back(ZExt);
  for (unsigned I = 1; I != NumVals; ++I)
    Ops.push_back(Op.getValue(I));

  return DAG.getMergeValues(Ops, SL);
}

/// Populate a CallLowerinInfo (into \p CLI) based on the properties of
/// the call being lowered.
///
/// This is a helper for lowering intrinsics that follow a target calling
/// convention or require stack pointer adjustment. Only a subset of the
/// intrinsic's operands need to participate in the calling convention.
void SelectionDAGBuilder::populateCallLoweringInfo(
    TargetLowering::CallLoweringInfo &CLI, const CallBase *Call,
    unsigned ArgIdx, unsigned NumArgs, SDValue Callee, Type *ReturnTy,
    bool IsPatchPoint) {
  TargetLowering::ArgListTy Args;
  Args.reserve(NumArgs);

  // Populate the argument list.
  // Attributes for args start at offset 1, after the return attribute.
  for (unsigned ArgI = ArgIdx, ArgE = ArgIdx + NumArgs;
       ArgI != ArgE; ++ArgI) {
    const Value *V = Call->getOperand(ArgI);

    assert(!V->getType()->isEmptyTy() && "Empty type passed to intrinsic.");

    TargetLowering::ArgListEntry Entry;
    Entry.Node = getValue(V);
    Entry.Ty = V->getType();
    Entry.setAttributes(Call, ArgI);
    Args.push_back(Entry);
  }

  CLI.setDebugLoc(getCurSDLoc())
      .setChain(getRoot())
      .setCallee(Call->getCallingConv(), ReturnTy, Callee, std::move(Args))
      .setDiscardResult(Call->use_empty())
      .setIsPatchPoint(IsPatchPoint)
      .setIsPreallocated(
          Call->countOperandBundlesOfType(LLVMContext::OB_preallocated) != 0);
}

/// Add a stack map intrinsic call's live variable operands to a stackmap
/// or patchpoint target node's operand list.
///
/// Constants are converted to TargetConstants purely as an optimization to
/// avoid constant materialization and register allocation.
///
/// FrameIndex operands are converted to TargetFrameIndex so that ISEL does not
/// generate addess computation nodes, and so FinalizeISel can convert the
/// TargetFrameIndex into a DirectMemRefOp StackMap location. This avoids
/// address materialization and register allocation, but may also be required
/// for correctness. If a StackMap (or PatchPoint) intrinsic directly uses an
/// alloca in the entry block, then the runtime may assume that the alloca's
/// StackMap location can be read immediately after compilation and that the
/// location is valid at any point during execution (this is similar to the
/// assumption made by the llvm.gcroot intrinsic). If the alloca's location were
/// only available in a register, then the runtime would need to trap when
/// execution reaches the StackMap in order to read the alloca's location.
static void addStackMapLiveVars(const CallBase &Call, unsigned StartIdx,
                                const SDLoc &DL, SmallVectorImpl<SDValue> &Ops,
                                SelectionDAGBuilder &Builder) {
  SelectionDAG &DAG = Builder.DAG;
  for (unsigned I = StartIdx; I < Call.arg_size(); I++) {
    SDValue Op = Builder.getValue(Call.getArgOperand(I));

    // Things on the stack are pointer-typed, meaning that they are already
    // legal and can be emitted directly to target nodes.
    if (FrameIndexSDNode *FI = dyn_cast<FrameIndexSDNode>(Op)) {
      Ops.push_back(DAG.getTargetFrameIndex(FI->getIndex(), Op.getValueType()));
    } else {
      // Otherwise emit a target independent node to be legalised.
      Ops.push_back(Builder.getValue(Call.getArgOperand(I)));
    }
  }
}

/// Lower llvm.experimental.stackmap.
void SelectionDAGBuilder::visitStackmap(const CallInst &CI) {
  // void @llvm.experimental.stackmap(i64 <id>, i32 <numShadowBytes>,
  //                                  [live variables...])

  assert(CI.getType()->isVoidTy() && "Stackmap cannot return a value.");

  SDValue Chain, InFlag, Callee;
  SmallVector<SDValue, 32> Ops;

  SDLoc DL = getCurSDLoc();
  Callee = getValue(CI.getCalledOperand());

  // The stackmap intrinsic only records the live variables (the arguments
  // passed to it) and emits NOPS (if requested). Unlike the patchpoint
  // intrinsic, this won't be lowered to a function call. This means we don't
  // have to worry about calling conventions and target specific lowering code.
  // Instead we perform the call lowering right here.
  //
  // chain, flag = CALLSEQ_START(chain, 0, 0)
  // chain, flag = STACKMAP(id, nbytes, ..., chain, flag)
  // chain, flag = CALLSEQ_END(chain, 0, 0, flag)
  //
  Chain = DAG.getCALLSEQ_START(getRoot(), 0, 0, DL);
  InFlag = Chain.getValue(1);

  // Add the STACKMAP operands, starting with DAG house-keeping.
  Ops.push_back(Chain);
  Ops.push_back(InFlag);

  // Add the <id>, <numShadowBytes> operands.
  //
  // These do not require legalisation, and can be emitted directly to target
  // constant nodes.
  SDValue ID = getValue(CI.getArgOperand(0));
  assert(ID.getValueType() == MVT::i64);
  SDValue IDConst = DAG.getTargetConstant(
      cast<ConstantSDNode>(ID)->getZExtValue(), DL, ID.getValueType());
  Ops.push_back(IDConst);

  SDValue Shad = getValue(CI.getArgOperand(1));
  assert(Shad.getValueType() == MVT::i32);
  SDValue ShadConst = DAG.getTargetConstant(
      cast<ConstantSDNode>(Shad)->getZExtValue(), DL, Shad.getValueType());
  Ops.push_back(ShadConst);

  // Add the live variables.
  addStackMapLiveVars(CI, 2, DL, Ops, *this);

  // Create the STACKMAP node.
  SDVTList NodeTys = DAG.getVTList(MVT::Other, MVT::Glue);
  Chain = DAG.getNode(ISD::STACKMAP, DL, NodeTys, Ops);
  InFlag = Chain.getValue(1);

  Chain = DAG.getCALLSEQ_END(Chain, 0, 0, InFlag, DL);

  // Stackmaps don't generate values, so nothing goes into the NodeMap.

  // Set the root to the target-lowered call chain.
  DAG.setRoot(Chain);

  // Inform the Frame Information that we have a stackmap in this function.
  FuncInfo.MF->getFrameInfo().setHasStackMap();
}

/// Lower llvm.experimental.patchpoint directly to its target opcode.
void SelectionDAGBuilder::visitPatchpoint(const CallBase &CB,
                                          const BasicBlock *EHPadBB) {
  // void|i64 @llvm.experimental.patchpoint.void|i64(i64 <id>,
  //                                                 i32 <numBytes>,
  //                                                 i8* <target>,
  //                                                 i32 <numArgs>,
  //                                                 [Args...],
  //                                                 [live variables...])

  CallingConv::ID CC = CB.getCallingConv();
  bool IsAnyRegCC = CC == CallingConv::AnyReg;
  bool HasDef = !CB.getType()->isVoidTy();
  SDLoc dl = getCurSDLoc();
  SDValue Callee = getValue(CB.getArgOperand(PatchPointOpers::TargetPos));

  // Handle immediate and symbolic callees.
  if (auto* ConstCallee = dyn_cast<ConstantSDNode>(Callee))
    Callee = DAG.getIntPtrConstant(ConstCallee->getZExtValue(), dl,
                                   /*isTarget=*/true);
  else if (auto* SymbolicCallee = dyn_cast<GlobalAddressSDNode>(Callee))
    Callee =  DAG.getTargetGlobalAddress(SymbolicCallee->getGlobal(),
                                         SDLoc(SymbolicCallee),
                                         SymbolicCallee->getValueType(0));

  // Get the real number of arguments participating in the call <numArgs>
  SDValue NArgVal = getValue(CB.getArgOperand(PatchPointOpers::NArgPos));
  unsigned NumArgs = cast<ConstantSDNode>(NArgVal)->getZExtValue();

  // Skip the four meta args: <id>, <numNopBytes>, <target>, <numArgs>
  // Intrinsics include all meta-operands up to but not including CC.
  unsigned NumMetaOpers = PatchPointOpers::CCPos;
  assert(CB.arg_size() >= NumMetaOpers + NumArgs &&
         "Not enough arguments provided to the patchpoint intrinsic");

  // For AnyRegCC the arguments are lowered later on manually.
  unsigned NumCallArgs = IsAnyRegCC ? 0 : NumArgs;
  Type *ReturnTy =
      IsAnyRegCC ? Type::getVoidTy(*DAG.getContext()) : CB.getType();

  TargetLowering::CallLoweringInfo CLI(DAG);
  populateCallLoweringInfo(CLI, &CB, NumMetaOpers, NumCallArgs, Callee,
                           ReturnTy, true);
  std::pair<SDValue, SDValue> Result = lowerInvokable(CLI, EHPadBB);

  SDNode *CallEnd = Result.second.getNode();
  if (HasDef && (CallEnd->getOpcode() == ISD::CopyFromReg))
    CallEnd = CallEnd->getOperand(0).getNode();

  /// Get a call instruction from the call sequence chain.
  /// Tail calls are not allowed.
  assert(CallEnd->getOpcode() == ISD::CALLSEQ_END &&
         "Expected a callseq node.");
  SDNode *Call = CallEnd->getOperand(0).getNode();
  bool HasGlue = Call->getGluedNode();

  // Replace the target specific call node with the patchable intrinsic.
  SmallVector<SDValue, 8> Ops;

  // Push the chain.
  Ops.push_back(*(Call->op_begin()));

  // Optionally, push the glue (if any).
  if (HasGlue)
    Ops.push_back(*(Call->op_end() - 1));

  // Push the register mask info.
  if (HasGlue)
    Ops.push_back(*(Call->op_end() - 2));
  else
    Ops.push_back(*(Call->op_end() - 1));

  // Add the <id> and <numBytes> constants.
  SDValue IDVal = getValue(CB.getArgOperand(PatchPointOpers::IDPos));
  Ops.push_back(DAG.getTargetConstant(
                  cast<ConstantSDNode>(IDVal)->getZExtValue(), dl, MVT::i64));
  SDValue NBytesVal = getValue(CB.getArgOperand(PatchPointOpers::NBytesPos));
  Ops.push_back(DAG.getTargetConstant(
                  cast<ConstantSDNode>(NBytesVal)->getZExtValue(), dl,
                  MVT::i32));

  // Add the callee.
  Ops.push_back(Callee);

  // Adjust <numArgs> to account for any arguments that have been passed on the
  // stack instead.
  // Call Node: Chain, Target, {Args}, RegMask, [Glue]
  unsigned NumCallRegArgs = Call->getNumOperands() - (HasGlue ? 4 : 3);
  NumCallRegArgs = IsAnyRegCC ? NumArgs : NumCallRegArgs;
  Ops.push_back(DAG.getTargetConstant(NumCallRegArgs, dl, MVT::i32));

  // Add the calling convention
  Ops.push_back(DAG.getTargetConstant((unsigned)CC, dl, MVT::i32));

  // Add the arguments we omitted previously. The register allocator should
  // place these in any free register.
  if (IsAnyRegCC)
    for (unsigned i = NumMetaOpers, e = NumMetaOpers + NumArgs; i != e; ++i)
      Ops.push_back(getValue(CB.getArgOperand(i)));

  // Push the arguments from the call instruction.
  SDNode::op_iterator e = HasGlue ? Call->op_end()-2 : Call->op_end()-1;
  Ops.append(Call->op_begin() + 2, e);

  // Push live variables for the stack map.
  addStackMapLiveVars(CB, NumMetaOpers + NumArgs, dl, Ops, *this);

  SDVTList NodeTys;
  if (IsAnyRegCC && HasDef) {
    // Create the return types based on the intrinsic definition
    const TargetLowering &TLI = DAG.getTargetLoweringInfo();
    SmallVector<EVT, 3> ValueVTs;
    ComputeValueVTs(TLI, DAG.getDataLayout(), CB.getType(), ValueVTs);
    assert(ValueVTs.size() == 1 && "Expected only one return value type.");

    // There is always a chain and a glue type at the end
    ValueVTs.push_back(MVT::Other);
    ValueVTs.push_back(MVT::Glue);
    NodeTys = DAG.getVTList(ValueVTs);
  } else
    NodeTys = DAG.getVTList(MVT::Other, MVT::Glue);

  // Replace the target specific call node with a PATCHPOINT node.
  SDValue PPV = DAG.getNode(ISD::PATCHPOINT, dl, NodeTys, Ops);

  // Update the NodeMap.
  if (HasDef) {
    if (IsAnyRegCC)
      setValue(&CB, SDValue(PPV.getNode(), 0));
    else
      setValue(&CB, Result.first);
  }

  // Fixup the consumers of the intrinsic. The chain and glue may be used in the
  // call sequence. Furthermore the location of the chain and glue can change
  // when the AnyReg calling convention is used and the intrinsic returns a
  // value.
  if (IsAnyRegCC && HasDef) {
    SDValue From[] = {SDValue(Call, 0), SDValue(Call, 1)};
    SDValue To[] = {PPV.getValue(1), PPV.getValue(2)};
    DAG.ReplaceAllUsesOfValuesWith(From, To, 2);
  } else
    DAG.ReplaceAllUsesWith(Call, PPV.getNode());
  DAG.DeleteNode(Call);

  // Inform the Frame Information that we have a patchpoint in this function.
  FuncInfo.MF->getFrameInfo().setHasPatchPoint();
}

void SelectionDAGBuilder::visitVectorReduce(const CallInst &I,
                                            unsigned Intrinsic) {
  const TargetLowering &TLI = DAG.getTargetLoweringInfo();
  SDValue Op1 = getValue(I.getArgOperand(0));
  SDValue Op2;
  if (I.arg_size() > 1)
    Op2 = getValue(I.getArgOperand(1));
  SDLoc dl = getCurSDLoc();
  EVT VT = TLI.getValueType(DAG.getDataLayout(), I.getType());
  SDValue Res;
  SDNodeFlags SDFlags;
  if (auto *FPMO = dyn_cast<FPMathOperator>(&I))
    SDFlags.copyFMF(*FPMO);

  switch (Intrinsic) {
  case Intrinsic::vector_reduce_fadd:
    if (SDFlags.hasAllowReassociation())
      Res = DAG.getNode(ISD::FADD, dl, VT, Op1,
                        DAG.getNode(ISD::VECREDUCE_FADD, dl, VT, Op2, SDFlags),
                        SDFlags);
    else
      Res = DAG.getNode(ISD::VECREDUCE_SEQ_FADD, dl, VT, Op1, Op2, SDFlags);
    break;
  case Intrinsic::vector_reduce_fmul:
    if (SDFlags.hasAllowReassociation())
      Res = DAG.getNode(ISD::FMUL, dl, VT, Op1,
                        DAG.getNode(ISD::VECREDUCE_FMUL, dl, VT, Op2, SDFlags),
                        SDFlags);
    else
      Res = DAG.getNode(ISD::VECREDUCE_SEQ_FMUL, dl, VT, Op1, Op2, SDFlags);
    break;
  case Intrinsic::vector_reduce_add:
    Res = DAG.getNode(ISD::VECREDUCE_ADD, dl, VT, Op1);
    break;
  case Intrinsic::vector_reduce_mul:
    Res = DAG.getNode(ISD::VECREDUCE_MUL, dl, VT, Op1);
    break;
  case Intrinsic::vector_reduce_and:
    Res = DAG.getNode(ISD::VECREDUCE_AND, dl, VT, Op1);
    break;
  case Intrinsic::vector_reduce_or:
    Res = DAG.getNode(ISD::VECREDUCE_OR, dl, VT, Op1);
    break;
  case Intrinsic::vector_reduce_xor:
    Res = DAG.getNode(ISD::VECREDUCE_XOR, dl, VT, Op1);
    break;
  case Intrinsic::vector_reduce_smax:
    Res = DAG.getNode(ISD::VECREDUCE_SMAX, dl, VT, Op1);
    break;
  case Intrinsic::vector_reduce_smin:
    Res = DAG.getNode(ISD::VECREDUCE_SMIN, dl, VT, Op1);
    break;
  case Intrinsic::vector_reduce_umax:
    Res = DAG.getNode(ISD::VECREDUCE_UMAX, dl, VT, Op1);
    break;
  case Intrinsic::vector_reduce_umin:
    Res = DAG.getNode(ISD::VECREDUCE_UMIN, dl, VT, Op1);
    break;
  case Intrinsic::vector_reduce_fmax:
    Res = DAG.getNode(ISD::VECREDUCE_FMAX, dl, VT, Op1, SDFlags);
    break;
  case Intrinsic::vector_reduce_fmin:
    Res = DAG.getNode(ISD::VECREDUCE_FMIN, dl, VT, Op1, SDFlags);
    break;
  default:
    llvm_unreachable("Unhandled vector reduce intrinsic");
  }
  setValue(&I, Res);
}

/// Returns an AttributeList representing the attributes applied to the return
/// value of the given call.
static AttributeList getReturnAttrs(TargetLowering::CallLoweringInfo &CLI) {
  SmallVector<Attribute::AttrKind, 2> Attrs;
  if (CLI.RetSExt)
    Attrs.push_back(Attribute::SExt);
  if (CLI.RetZExt)
    Attrs.push_back(Attribute::ZExt);
  if (CLI.IsInReg)
    Attrs.push_back(Attribute::InReg);

  return AttributeList::get(CLI.RetTy->getContext(), AttributeList::ReturnIndex,
                            Attrs);
}

/// TargetLowering::LowerCallTo - This is the default LowerCallTo
/// implementation, which just calls LowerCall.
/// FIXME: When all targets are
/// migrated to using LowerCall, this hook should be integrated into SDISel.
std::pair<SDValue, SDValue>
TargetLowering::LowerCallTo(TargetLowering::CallLoweringInfo &CLI) const {
  // Handle the incoming return values from the call.
  CLI.Ins.clear();
  Type *OrigRetTy = CLI.RetTy;
  SmallVector<EVT, 4> RetTys;
  SmallVector<uint64_t, 4> Offsets;
  auto &DL = CLI.DAG.getDataLayout();
  ComputeValueVTs(*this, DL, CLI.RetTy, RetTys, &Offsets);

  if (CLI.IsPostTypeLegalization) {
    // If we are lowering a libcall after legalization, split the return type.
    SmallVector<EVT, 4> OldRetTys;
    SmallVector<uint64_t, 4> OldOffsets;
    RetTys.swap(OldRetTys);
    Offsets.swap(OldOffsets);

    for (size_t i = 0, e = OldRetTys.size(); i != e; ++i) {
      EVT RetVT = OldRetTys[i];
      uint64_t Offset = OldOffsets[i];
      MVT RegisterVT = getRegisterType(CLI.RetTy->getContext(), RetVT);
      unsigned NumRegs = getNumRegisters(CLI.RetTy->getContext(), RetVT);
      unsigned RegisterVTByteSZ = RegisterVT.getSizeInBits() / 8;
      RetTys.append(NumRegs, RegisterVT);
      for (unsigned j = 0; j != NumRegs; ++j)
        Offsets.push_back(Offset + j * RegisterVTByteSZ);
    }
  }

  SmallVector<ISD::OutputArg, 4> Outs;
  GetReturnInfo(CLI.CallConv, CLI.RetTy, getReturnAttrs(CLI), Outs, *this, DL);

  bool CanLowerReturn =
      this->CanLowerReturn(CLI.CallConv, CLI.DAG.getMachineFunction(),
                           CLI.IsVarArg, Outs, CLI.RetTy->getContext());

  SDValue DemoteStackSlot;
  int DemoteStackIdx = -100;
  if (!CanLowerReturn) {
    // FIXME: equivalent assert?
    // assert(!CS.hasInAllocaArgument() &&
    //        "sret demotion is incompatible with inalloca");
    uint64_t TySize = DL.getTypeAllocSize(CLI.RetTy);
    Align Alignment = DL.getPrefTypeAlign(CLI.RetTy);
    MachineFunction &MF = CLI.DAG.getMachineFunction();
    DemoteStackIdx =
        MF.getFrameInfo().CreateStackObject(TySize, Alignment, false);
    Type *StackSlotPtrType = PointerType::get(CLI.RetTy,
                                              DL.getAllocaAddrSpace());

    DemoteStackSlot = CLI.DAG.getFrameIndex(DemoteStackIdx, getFrameIndexTy(DL));
    ArgListEntry Entry;
    Entry.Node = DemoteStackSlot;
    Entry.Ty = StackSlotPtrType;
    Entry.IsSExt = false;
    Entry.IsZExt = false;
    Entry.IsInReg = false;
    Entry.IsSRet = true;
    Entry.IsNest = false;
    Entry.IsByVal = false;
    Entry.IsByRef = false;
    Entry.IsReturned = false;
    Entry.IsSwiftSelf = false;
    Entry.IsSwiftAsync = false;
    Entry.IsSwiftError = false;
    Entry.IsCFGuardTarget = false;
    Entry.Alignment = Alignment;
    CLI.getArgs().insert(CLI.getArgs().begin(), Entry);
    CLI.NumFixedArgs += 1;
    CLI.RetTy = Type::getVoidTy(CLI.RetTy->getContext());

    // sret demotion isn't compatible with tail-calls, since the sret argument
    // points into the callers stack frame.
    CLI.IsTailCall = false;
  } else {
    bool NeedsRegBlock = functionArgumentNeedsConsecutiveRegisters(
        CLI.RetTy, CLI.CallConv, CLI.IsVarArg, DL);
    for (unsigned I = 0, E = RetTys.size(); I != E; ++I) {
      ISD::ArgFlagsTy Flags;
      if (NeedsRegBlock) {
        Flags.setInConsecutiveRegs();
        if (I == RetTys.size() - 1)
          Flags.setInConsecutiveRegsLast();
      }
      EVT VT = RetTys[I];
      MVT RegisterVT = getRegisterTypeForCallingConv(CLI.RetTy->getContext(),
                                                     CLI.CallConv, VT);
      unsigned NumRegs = getNumRegistersForCallingConv(CLI.RetTy->getContext(),
                                                       CLI.CallConv, VT);
      for (unsigned i = 0; i != NumRegs; ++i) {
        ISD::InputArg MyFlags;
        MyFlags.Flags = Flags;
        MyFlags.VT = RegisterVT;
        MyFlags.ArgVT = VT;
        MyFlags.Used = CLI.IsReturnValueUsed;
        if (CLI.RetTy->isPointerTy()) {
          MyFlags.Flags.setPointer();
          MyFlags.Flags.setPointerAddrSpace(
              cast<PointerType>(CLI.RetTy)->getAddressSpace());
        }
        if (CLI.RetSExt)
          MyFlags.Flags.setSExt();
        if (CLI.RetZExt)
          MyFlags.Flags.setZExt();
        if (CLI.IsInReg)
          MyFlags.Flags.setInReg();
        CLI.Ins.push_back(MyFlags);
      }
    }
  }

  // We push in swifterror return as the last element of CLI.Ins.
  ArgListTy &Args = CLI.getArgs();
  if (supportSwiftError()) {
    for (const ArgListEntry &Arg : Args) {
      if (Arg.IsSwiftError) {
        ISD::InputArg MyFlags;
        MyFlags.VT = getPointerTy(DL);
        MyFlags.ArgVT = EVT(getPointerTy(DL));
        MyFlags.Flags.setSwiftError();
        CLI.Ins.push_back(MyFlags);
      }
    }
  }

  // Handle all of the outgoing arguments.
  CLI.Outs.clear();
  CLI.OutVals.clear();
  for (unsigned i = 0, e = Args.size(); i != e; ++i) {
    SmallVector<EVT, 4> ValueVTs;
    ComputeValueVTs(*this, DL, Args[i].Ty, ValueVTs);
    // FIXME: Split arguments if CLI.IsPostTypeLegalization
    Type *FinalType = Args[i].Ty;
    if (Args[i].IsByVal)
      FinalType = Args[i].IndirectType;
    bool NeedsRegBlock = functionArgumentNeedsConsecutiveRegisters(
        FinalType, CLI.CallConv, CLI.IsVarArg, DL);
    for (unsigned Value = 0, NumValues = ValueVTs.size(); Value != NumValues;
         ++Value) {
      EVT VT = ValueVTs[Value];
      Type *ArgTy = VT.getTypeForEVT(CLI.RetTy->getContext());
      SDValue Op = SDValue(Args[i].Node.getNode(),
                           Args[i].Node.getResNo() + Value);
      ISD::ArgFlagsTy Flags;

      // Certain targets (such as MIPS), may have a different ABI alignment
      // for a type depending on the context. Give the target a chance to
      // specify the alignment it wants.
      const Align OriginalAlignment(getABIAlignmentForCallingConv(ArgTy, DL));
      Flags.setOrigAlign(OriginalAlignment);

      if (Args[i].Ty->isPointerTy()) {
        Flags.setPointer();
        Flags.setPointerAddrSpace(
            cast<PointerType>(Args[i].Ty)->getAddressSpace());
      }
      if (Args[i].IsZExt)
        Flags.setZExt();
      if (Args[i].IsSExt)
        Flags.setSExt();
      if (Args[i].IsInReg) {
        // If we are using vectorcall calling convention, a structure that is
        // passed InReg - is surely an HVA
        if (CLI.CallConv == CallingConv::X86_VectorCall &&
            isa<StructType>(FinalType)) {
          // The first value of a structure is marked
          if (0 == Value)
            Flags.setHvaStart();
          Flags.setHva();
        }
        // Set InReg Flag
        Flags.setInReg();
      }
      if (Args[i].IsSRet)
        Flags.setSRet();
      if (Args[i].IsSwiftSelf)
        Flags.setSwiftSelf();
      if (Args[i].IsSwiftAsync)
        Flags.setSwiftAsync();
      if (Args[i].IsSwiftError)
        Flags.setSwiftError();
      if (Args[i].IsCFGuardTarget)
        Flags.setCFGuardTarget();
      if (Args[i].IsByVal)
        Flags.setByVal();
      if (Args[i].IsByRef)
        Flags.setByRef();
      if (Args[i].IsPreallocated) {
        Flags.setPreallocated();
        // Set the byval flag for CCAssignFn callbacks that don't know about
        // preallocated.  This way we can know how many bytes we should've
        // allocated and how many bytes a callee cleanup function will pop.  If
        // we port preallocated to more targets, we'll have to add custom
        // preallocated handling in the various CC lowering callbacks.
        Flags.setByVal();
      }
      if (Args[i].IsInAlloca) {
        Flags.setInAlloca();
        // Set the byval flag for CCAssignFn callbacks that don't know about
        // inalloca.  This way we can know how many bytes we should've allocated
        // and how many bytes a callee cleanup function will pop.  If we port
        // inalloca to more targets, we'll have to add custom inalloca handling
        // in the various CC lowering callbacks.
        Flags.setByVal();
      }
      Align MemAlign;
      if (Args[i].IsByVal || Args[i].IsInAlloca || Args[i].IsPreallocated) {
        unsigned FrameSize = DL.getTypeAllocSize(Args[i].IndirectType);
        Flags.setByValSize(FrameSize);

        // info is not there but there are cases it cannot get right.
        if (auto MA = Args[i].Alignment)
          MemAlign = *MA;
        else
          MemAlign = Align(getByValTypeAlignment(Args[i].IndirectType, DL));
      } else if (auto MA = Args[i].Alignment) {
        MemAlign = *MA;
      } else {
        MemAlign = OriginalAlignment;
      }
      Flags.setMemAlign(MemAlign);
      if (Args[i].IsNest)
        Flags.setNest();
      if (NeedsRegBlock)
        Flags.setInConsecutiveRegs();

      MVT PartVT = getRegisterTypeForCallingConv(CLI.RetTy->getContext(),
                                                 CLI.CallConv, VT);
      unsigned NumParts = getNumRegistersForCallingConv(CLI.RetTy->getContext(),
                                                        CLI.CallConv, VT);
      SmallVector<SDValue, 4> Parts(NumParts);
      ISD::NodeType ExtendKind = ISD::ANY_EXTEND;

      if (Args[i].IsSExt)
        ExtendKind = ISD::SIGN_EXTEND;
      else if (Args[i].IsZExt)
        ExtendKind = ISD::ZERO_EXTEND;

      // Conservatively only handle 'returned' on non-vectors that can be lowered,
      // for now.
      if (Args[i].IsReturned && !Op.getValueType().isVector() &&
          CanLowerReturn) {
        assert((CLI.RetTy == Args[i].Ty ||
                (CLI.RetTy->isPointerTy() && Args[i].Ty->isPointerTy() &&
                 CLI.RetTy->getPointerAddressSpace() ==
                     Args[i].Ty->getPointerAddressSpace())) &&
               RetTys.size() == NumValues && "unexpected use of 'returned'");
        // Before passing 'returned' to the target lowering code, ensure that
        // either the register MVT and the actual EVT are the same size or that
        // the return value and argument are extended in the same way; in these
        // cases it's safe to pass the argument register value unchanged as the
        // return register value (although it's at the target's option whether
        // to do so)
        // TODO: allow code generation to take advantage of partially preserved
        // registers rather than clobbering the entire register when the
        // parameter extension method is not compatible with the return
        // extension method
        if ((NumParts * PartVT.getSizeInBits() == VT.getSizeInBits()) ||
            (ExtendKind != ISD::ANY_EXTEND && CLI.RetSExt == Args[i].IsSExt &&
             CLI.RetZExt == Args[i].IsZExt))
          Flags.setReturned();
      }

      getCopyToParts(CLI.DAG, CLI.DL, Op, &Parts[0], NumParts, PartVT, CLI.CB,
                     CLI.CallConv, ExtendKind);

      for (unsigned j = 0; j != NumParts; ++j) {
        // if it isn't first piece, alignment must be 1
        // For scalable vectors the scalable part is currently handled
        // by individual targets, so we just use the known minimum size here.
        ISD::OutputArg MyFlags(
            Flags, Parts[j].getValueType().getSimpleVT(), VT,
            i < CLI.NumFixedArgs, i,
            j * Parts[j].getValueType().getStoreSize().getKnownMinSize());
        if (NumParts > 1 && j == 0)
          MyFlags.Flags.setSplit();
        else if (j != 0) {
          MyFlags.Flags.setOrigAlign(Align(1));
          if (j == NumParts - 1)
            MyFlags.Flags.setSplitEnd();
        }

        CLI.Outs.push_back(MyFlags);
        CLI.OutVals.push_back(Parts[j]);
      }

      if (NeedsRegBlock && Value == NumValues - 1)
        CLI.Outs[CLI.Outs.size() - 1].Flags.setInConsecutiveRegsLast();
    }
  }

  SmallVector<SDValue, 4> InVals;
  CLI.Chain = LowerCall(CLI, InVals);

  // Update CLI.InVals to use outside of this function.
  CLI.InVals = InVals;

  // Verify that the target's LowerCall behaved as expected.
  assert(CLI.Chain.getNode() && CLI.Chain.getValueType() == MVT::Other &&
         "LowerCall didn't return a valid chain!");
  assert((!CLI.IsTailCall || InVals.empty()) &&
         "LowerCall emitted a return value for a tail call!");
  assert((CLI.IsTailCall || InVals.size() == CLI.Ins.size()) &&
         "LowerCall didn't emit the correct number of values!");

  // For a tail call, the return value is merely live-out and there aren't
  // any nodes in the DAG representing it. Return a special value to
  // indicate that a tail call has been emitted and no more Instructions
  // should be processed in the current block.
  if (CLI.IsTailCall) {
    CLI.DAG.setRoot(CLI.Chain);
    return std::make_pair(SDValue(), SDValue());
  }

#ifndef NDEBUG
  for (unsigned i = 0, e = CLI.Ins.size(); i != e; ++i) {
    assert(InVals[i].getNode() && "LowerCall emitted a null value!");
    assert(EVT(CLI.Ins[i].VT) == InVals[i].getValueType() &&
           "LowerCall emitted a value with the wrong type!");
  }
#endif

  SmallVector<SDValue, 4> ReturnValues;
  if (!CanLowerReturn) {
    // The instruction result is the result of loading from the
    // hidden sret parameter.
    SmallVector<EVT, 1> PVTs;
    Type *PtrRetTy = OrigRetTy->getPointerTo(DL.getAllocaAddrSpace());

    ComputeValueVTs(*this, DL, PtrRetTy, PVTs);
    assert(PVTs.size() == 1 && "Pointers should fit in one register");
    EVT PtrVT = PVTs[0];

    unsigned NumValues = RetTys.size();
    ReturnValues.resize(NumValues);
    SmallVector<SDValue, 4> Chains(NumValues);

    // An aggregate return value cannot wrap around the address space, so
    // offsets to its parts don't wrap either.
    SDNodeFlags Flags;
    Flags.setNoUnsignedWrap(true);

    MachineFunction &MF = CLI.DAG.getMachineFunction();
    Align HiddenSRetAlign = MF.getFrameInfo().getObjectAlign(DemoteStackIdx);
    for (unsigned i = 0; i < NumValues; ++i) {
      SDValue Add = CLI.DAG.getNode(ISD::ADD, CLI.DL, PtrVT, DemoteStackSlot,
                                    CLI.DAG.getConstant(Offsets[i], CLI.DL,
                                                        PtrVT), Flags);
      SDValue L = CLI.DAG.getLoad(
          RetTys[i], CLI.DL, CLI.Chain, Add,
          MachinePointerInfo::getFixedStack(CLI.DAG.getMachineFunction(),
                                            DemoteStackIdx, Offsets[i]),
          HiddenSRetAlign);
      ReturnValues[i] = L;
      Chains[i] = L.getValue(1);
    }

    CLI.Chain = CLI.DAG.getNode(ISD::TokenFactor, CLI.DL, MVT::Other, Chains);
  } else {
    // Collect the legal value parts into potentially illegal values
    // that correspond to the original function's return values.
    Optional<ISD::NodeType> AssertOp;
    if (CLI.RetSExt)
      AssertOp = ISD::AssertSext;
    else if (CLI.RetZExt)
      AssertOp = ISD::AssertZext;
    unsigned CurReg = 0;
    for (unsigned I = 0, E = RetTys.size(); I != E; ++I) {
      EVT VT = RetTys[I];
      MVT RegisterVT = getRegisterTypeForCallingConv(CLI.RetTy->getContext(),
                                                     CLI.CallConv, VT);
      unsigned NumRegs = getNumRegistersForCallingConv(CLI.RetTy->getContext(),
                                                       CLI.CallConv, VT);

      ReturnValues.push_back(getCopyFromParts(CLI.DAG, CLI.DL, &InVals[CurReg],
                                              NumRegs, RegisterVT, VT, nullptr,
                                              CLI.CallConv, AssertOp));
      CurReg += NumRegs;
    }

    // For a function returning void, there is no return value. We can't create
    // such a node, so we just return a null return value in that case. In
    // that case, nothing will actually look at the value.
    if (ReturnValues.empty())
      return std::make_pair(SDValue(), CLI.Chain);
  }

  SDValue Res = CLI.DAG.getNode(ISD::MERGE_VALUES, CLI.DL,
                                CLI.DAG.getVTList(RetTys), ReturnValues);
  return std::make_pair(Res, CLI.Chain);
}

/// Places new result values for the node in Results (their number
/// and types must exactly match those of the original return values of
/// the node), or leaves Results empty, which indicates that the node is not
/// to be custom lowered after all.
void TargetLowering::LowerOperationWrapper(SDNode *N,
                                           SmallVectorImpl<SDValue> &Results,
                                           SelectionDAG &DAG) const {
  SDValue Res = LowerOperation(SDValue(N, 0), DAG);

  if (!Res.getNode())
    return;

  // If the original node has one result, take the return value from
  // LowerOperation as is. It might not be result number 0.
  if (N->getNumValues() == 1) {
    Results.push_back(Res);
    return;
  }

  // If the original node has multiple results, then the return node should
  // have the same number of results.
  assert((N->getNumValues() == Res->getNumValues()) &&
      "Lowering returned the wrong number of results!");

  // Places new result values base on N result number.
  for (unsigned I = 0, E = N->getNumValues(); I != E; ++I)
    Results.push_back(Res.getValue(I));
}

SDValue TargetLowering::LowerOperation(SDValue Op, SelectionDAG &DAG) const {
  llvm_unreachable("LowerOperation not implemented for this target!");
}

void SelectionDAGBuilder::CopyValueToVirtualRegister(const Value *V,
                                                     unsigned Reg,
                                                     ISD::NodeType ExtendType) {
  SDValue Op = getNonRegisterValue(V);
  assert((Op.getOpcode() != ISD::CopyFromReg ||
          cast<RegisterSDNode>(Op.getOperand(1))->getReg() != Reg) &&
         "Copy from a reg to the same reg!");
  assert(!Register::isPhysicalRegister(Reg) && "Is a physreg");

  const TargetLowering &TLI = DAG.getTargetLoweringInfo();
  // If this is an InlineAsm we have to match the registers required, not the
  // notional registers required by the type.

  RegsForValue RFV(V->getContext(), TLI, DAG.getDataLayout(), Reg, V->getType(),
                   None); // This is not an ABI copy.
  SDValue Chain = DAG.getEntryNode();

  if (ExtendType == ISD::ANY_EXTEND) {
    auto PreferredExtendIt = FuncInfo.PreferredExtendType.find(V);
    if (PreferredExtendIt != FuncInfo.PreferredExtendType.end())
      ExtendType = PreferredExtendIt->second;
  }
  RFV.getCopyToRegs(Op, DAG, getCurSDLoc(), Chain, nullptr, V, ExtendType);
  PendingExports.push_back(Chain);
}

#include "llvm/CodeGen/SelectionDAGISel.h"

/// isOnlyUsedInEntryBlock - If the specified argument is only used in the
/// entry block, return true.  This includes arguments used by switches, since
/// the switch may expand into multiple basic blocks.
static bool isOnlyUsedInEntryBlock(const Argument *A, bool FastISel) {
  // With FastISel active, we may be splitting blocks, so force creation
  // of virtual registers for all non-dead arguments.
  if (FastISel)
    return A->use_empty();

  const BasicBlock &Entry = A->getParent()->front();
  for (const User *U : A->users())
    if (cast<Instruction>(U)->getParent() != &Entry || isa<SwitchInst>(U))
      return false;  // Use not in entry block.

  return true;
}

using ArgCopyElisionMapTy =
    DenseMap<const Argument *,
             std::pair<const AllocaInst *, const StoreInst *>>;

/// Scan the entry block of the function in FuncInfo for arguments that look
/// like copies into a local alloca. Record any copied arguments in
/// ArgCopyElisionCandidates.
static void
findArgumentCopyElisionCandidates(const DataLayout &DL,
                                  FunctionLoweringInfo *FuncInfo,
                                  ArgCopyElisionMapTy &ArgCopyElisionCandidates) {
  // Record the state of every static alloca used in the entry block. Argument
  // allocas are all used in the entry block, so we need approximately as many
  // entries as we have arguments.
  enum StaticAllocaInfo { Unknown, Clobbered, Elidable };
  SmallDenseMap<const AllocaInst *, StaticAllocaInfo, 8> StaticAllocas;
  unsigned NumArgs = FuncInfo->Fn->arg_size();
  StaticAllocas.reserve(NumArgs * 2);

  auto GetInfoIfStaticAlloca = [&](const Value *V) -> StaticAllocaInfo * {
    if (!V)
      return nullptr;
    V = V->stripPointerCasts();
    const auto *AI = dyn_cast<AllocaInst>(V);
    if (!AI || !AI->isStaticAlloca() || !FuncInfo->StaticAllocaMap.count(AI))
      return nullptr;
    auto Iter = StaticAllocas.insert({AI, Unknown});
    return &Iter.first->second;
  };

  // Look for stores of arguments to static allocas. Look through bitcasts and
  // GEPs to handle type coercions, as long as the alloca is fully initialized
  // by the store. Any non-store use of an alloca escapes it and any subsequent
  // unanalyzed store might write it.
  // FIXME: Handle structs initialized with multiple stores.
  for (const Instruction &I : FuncInfo->Fn->getEntryBlock()) {
    // Look for stores, and handle non-store uses conservatively.
    const auto *SI = dyn_cast<StoreInst>(&I);
    if (!SI) {
      // We will look through cast uses, so ignore them completely.
      if (I.isCast())
        continue;
      // Ignore debug info and pseudo op intrinsics, they don't escape or store
      // to allocas.
      if (I.isDebugOrPseudoInst())
        continue;
      // This is an unknown instruction. Assume it escapes or writes to all
      // static alloca operands.
      for (const Use &U : I.operands()) {
        if (StaticAllocaInfo *Info = GetInfoIfStaticAlloca(U))
          *Info = StaticAllocaInfo::Clobbered;
      }
      continue;
    }

    // If the stored value is a static alloca, mark it as escaped.
    if (StaticAllocaInfo *Info = GetInfoIfStaticAlloca(SI->getValueOperand()))
      *Info = StaticAllocaInfo::Clobbered;

    // Check if the destination is a static alloca.
    const Value *Dst = SI->getPointerOperand()->stripPointerCasts();
    StaticAllocaInfo *Info = GetInfoIfStaticAlloca(Dst);
    if (!Info)
      continue;
    const AllocaInst *AI = cast<AllocaInst>(Dst);

    // Skip allocas that have been initialized or clobbered.
    if (*Info != StaticAllocaInfo::Unknown)
      continue;

    // Check if the stored value is an argument, and that this store fully
    // initializes the alloca.
    // If the argument type has padding bits we can't directly forward a pointer
    // as the upper bits may contain garbage.
    // Don't elide copies from the same argument twice.
    const Value *Val = SI->getValueOperand()->stripPointerCasts();
    const auto *Arg = dyn_cast<Argument>(Val);
    if (!Arg || Arg->hasPassPointeeByValueCopyAttr() ||
        Arg->getType()->isEmptyTy() ||
        DL.getTypeStoreSize(Arg->getType()) !=
            DL.getTypeAllocSize(AI->getAllocatedType()) ||
        !DL.typeSizeEqualsStoreSize(Arg->getType()) ||
        ArgCopyElisionCandidates.count(Arg)) {
      *Info = StaticAllocaInfo::Clobbered;
      continue;
    }

    LLVM_DEBUG(dbgs() << "Found argument copy elision candidate: " << *AI
                      << '\n');

    // Mark this alloca and store for argument copy elision.
    *Info = StaticAllocaInfo::Elidable;
    ArgCopyElisionCandidates.insert({Arg, {AI, SI}});

    // Stop scanning if we've seen all arguments. This will happen early in -O0
    // builds, which is useful, because -O0 builds have large entry blocks and
    // many allocas.
    if (ArgCopyElisionCandidates.size() == NumArgs)
      break;
  }
}

/// Try to elide argument copies from memory into a local alloca. Succeeds if
/// ArgVal is a load from a suitable fixed stack object.
static void tryToElideArgumentCopy(
    FunctionLoweringInfo &FuncInfo, SmallVectorImpl<SDValue> &Chains,
    DenseMap<int, int> &ArgCopyElisionFrameIndexMap,
    SmallPtrSetImpl<const Instruction *> &ElidedArgCopyInstrs,
    ArgCopyElisionMapTy &ArgCopyElisionCandidates, const Argument &Arg,
    SDValue ArgVal, bool &ArgHasUses) {
  // Check if this is a load from a fixed stack object.
  auto *LNode = dyn_cast<LoadSDNode>(ArgVal);
  if (!LNode)
    return;
  auto *FINode = dyn_cast<FrameIndexSDNode>(LNode->getBasePtr().getNode());
  if (!FINode)
    return;

  // Check that the fixed stack object is the right size and alignment.
  // Look at the alignment that the user wrote on the alloca instead of looking
  // at the stack object.
  auto ArgCopyIter = ArgCopyElisionCandidates.find(&Arg);
  assert(ArgCopyIter != ArgCopyElisionCandidates.end());
  const AllocaInst *AI = ArgCopyIter->second.first;
  int FixedIndex = FINode->getIndex();
  int &AllocaIndex = FuncInfo.StaticAllocaMap[AI];
  int OldIndex = AllocaIndex;
  MachineFrameInfo &MFI = FuncInfo.MF->getFrameInfo();
  if (MFI.getObjectSize(FixedIndex) != MFI.getObjectSize(OldIndex)) {
    LLVM_DEBUG(
        dbgs() << "  argument copy elision failed due to bad fixed stack "
                  "object size\n");
    return;
  }
  Align RequiredAlignment = AI->getAlign();
  if (MFI.getObjectAlign(FixedIndex) < RequiredAlignment) {
    LLVM_DEBUG(dbgs() << "  argument copy elision failed: alignment of alloca "
                         "greater than stack argument alignment ("
                      << DebugStr(RequiredAlignment) << " vs "
                      << DebugStr(MFI.getObjectAlign(FixedIndex)) << ")\n");
    return;
  }

  // Perform the elision. Delete the old stack object and replace its only use
  // in the variable info map. Mark the stack object as mutable.
  LLVM_DEBUG({
    dbgs() << "Eliding argument copy from " << Arg << " to " << *AI << '\n'
           << "  Replacing frame index " << OldIndex << " with " << FixedIndex
           << '\n';
  });
  MFI.RemoveStackObject(OldIndex);
  MFI.setIsImmutableObjectIndex(FixedIndex, false);
  AllocaIndex = FixedIndex;
  ArgCopyElisionFrameIndexMap.insert({OldIndex, FixedIndex});
  Chains.push_back(ArgVal.getValue(1));

  // Avoid emitting code for the store implementing the copy.
  const StoreInst *SI = ArgCopyIter->second.second;
  ElidedArgCopyInstrs.insert(SI);

  // Check for uses of the argument again so that we can avoid exporting ArgVal
  // if it is't used by anything other than the store.
  for (const Value *U : Arg.users()) {
    if (U != SI) {
      ArgHasUses = true;
      break;
    }
  }
}

void SelectionDAGISel::LowerArguments(const Function &F) {
  SelectionDAG &DAG = SDB->DAG;
  SDLoc dl = SDB->getCurSDLoc();
  const DataLayout &DL = DAG.getDataLayout();
  SmallVector<ISD::InputArg, 16> Ins;

  // In Naked functions we aren't going to save any registers.
  if (F.hasFnAttribute(Attribute::Naked))
    return;

  if (!FuncInfo->CanLowerReturn) {
    // Put in an sret pointer parameter before all the other parameters.
    SmallVector<EVT, 1> ValueVTs;
    ComputeValueVTs(*TLI, DAG.getDataLayout(),
                    F.getReturnType()->getPointerTo(
                        DAG.getDataLayout().getAllocaAddrSpace()),
                    ValueVTs);

    // NOTE: Assuming that a pointer will never break down to more than one VT
    // or one register.
    ISD::ArgFlagsTy Flags;
    Flags.setSRet();
    MVT RegisterVT = TLI->getRegisterType(*DAG.getContext(), ValueVTs[0]);
    ISD::InputArg RetArg(Flags, RegisterVT, ValueVTs[0], true,
                         ISD::InputArg::NoArgIndex, 0);
    Ins.push_back(RetArg);
  }

  // Look for stores of arguments to static allocas. Mark such arguments with a
  // flag to ask the target to give us the memory location of that argument if
  // available.
  ArgCopyElisionMapTy ArgCopyElisionCandidates;
  findArgumentCopyElisionCandidates(DL, FuncInfo.get(),
                                    ArgCopyElisionCandidates);

  // Set up the incoming argument description vector.
  for (const Argument &Arg : F.args()) {
    unsigned ArgNo = Arg.getArgNo();
    SmallVector<EVT, 4> ValueVTs;
    ComputeValueVTs(*TLI, DAG.getDataLayout(), Arg.getType(), ValueVTs);
    bool isArgValueUsed = !Arg.use_empty();
    unsigned PartBase = 0;
    Type *FinalType = Arg.getType();
    if (Arg.hasAttribute(Attribute::ByVal))
      FinalType = Arg.getParamByValType();
    bool NeedsRegBlock = TLI->functionArgumentNeedsConsecutiveRegisters(
        FinalType, F.getCallingConv(), F.isVarArg(), DL);
    for (unsigned Value = 0, NumValues = ValueVTs.size();
         Value != NumValues; ++Value) {
      EVT VT = ValueVTs[Value];
      Type *ArgTy = VT.getTypeForEVT(*DAG.getContext());
      ISD::ArgFlagsTy Flags;


      if (Arg.getType()->isPointerTy()) {
        Flags.setPointer();
        Flags.setPointerAddrSpace(
            cast<PointerType>(Arg.getType())->getAddressSpace());
      }
      if (Arg.hasAttribute(Attribute::ZExt))
        Flags.setZExt();
      if (Arg.hasAttribute(Attribute::SExt))
        Flags.setSExt();
      if (Arg.hasAttribute(Attribute::InReg)) {
        // If we are using vectorcall calling convention, a structure that is
        // passed InReg - is surely an HVA
        if (F.getCallingConv() == CallingConv::X86_VectorCall &&
            isa<StructType>(Arg.getType())) {
          // The first value of a structure is marked
          if (0 == Value)
            Flags.setHvaStart();
          Flags.setHva();
        }
        // Set InReg Flag
        Flags.setInReg();
      }
      if (Arg.hasAttribute(Attribute::StructRet))
        Flags.setSRet();
      if (Arg.hasAttribute(Attribute::SwiftSelf))
        Flags.setSwiftSelf();
      if (Arg.hasAttribute(Attribute::SwiftAsync))
        Flags.setSwiftAsync();
      if (Arg.hasAttribute(Attribute::SwiftError))
        Flags.setSwiftError();
      if (Arg.hasAttribute(Attribute::ByVal))
        Flags.setByVal();
      if (Arg.hasAttribute(Attribute::ByRef))
        Flags.setByRef();
      if (Arg.hasAttribute(Attribute::InAlloca)) {
        Flags.setInAlloca();
        // Set the byval flag for CCAssignFn callbacks that don't know about
        // inalloca.  This way we can know how many bytes we should've allocated
        // and how many bytes a callee cleanup function will pop.  If we port
        // inalloca to more targets, we'll have to add custom inalloca handling
        // in the various CC lowering callbacks.
        Flags.setByVal();
      }
      if (Arg.hasAttribute(Attribute::Preallocated)) {
        Flags.setPreallocated();
        // Set the byval flag for CCAssignFn callbacks that don't know about
        // preallocated.  This way we can know how many bytes we should've
        // allocated and how many bytes a callee cleanup function will pop.  If
        // we port preallocated to more targets, we'll have to add custom
        // preallocated handling in the various CC lowering callbacks.
        Flags.setByVal();
      }

      // Certain targets (such as MIPS), may have a different ABI alignment
      // for a type depending on the context. Give the target a chance to
      // specify the alignment it wants.
      const Align OriginalAlignment(
          TLI->getABIAlignmentForCallingConv(ArgTy, DL));
      Flags.setOrigAlign(OriginalAlignment);

      Align MemAlign;
      Type *ArgMemTy = nullptr;
      if (Flags.isByVal() || Flags.isInAlloca() || Flags.isPreallocated() ||
          Flags.isByRef()) {
        if (!ArgMemTy)
          ArgMemTy = Arg.getPointeeInMemoryValueType();

        uint64_t MemSize = DL.getTypeAllocSize(ArgMemTy);

        // For in-memory arguments, size and alignment should be passed from FE.
        // BE will guess if this info is not there but there are cases it cannot
        // get right.
        if (auto ParamAlign = Arg.getParamStackAlign())
          MemAlign = *ParamAlign;
        else if ((ParamAlign = Arg.getParamAlign()))
          MemAlign = *ParamAlign;
        else
          MemAlign = Align(TLI->getByValTypeAlignment(ArgMemTy, DL));
        if (Flags.isByRef())
          Flags.setByRefSize(MemSize);
        else
          Flags.setByValSize(MemSize);
      } else if (auto ParamAlign = Arg.getParamStackAlign()) {
        MemAlign = *ParamAlign;
      } else {
        MemAlign = OriginalAlignment;
      }
      Flags.setMemAlign(MemAlign);

      if (Arg.hasAttribute(Attribute::Nest))
        Flags.setNest();
      if (NeedsRegBlock)
        Flags.setInConsecutiveRegs();
      if (ArgCopyElisionCandidates.count(&Arg))
        Flags.setCopyElisionCandidate();
      if (Arg.hasAttribute(Attribute::Returned))
        Flags.setReturned();

      MVT RegisterVT = TLI->getRegisterTypeForCallingConv(
          *CurDAG->getContext(), F.getCallingConv(), VT);
      unsigned NumRegs = TLI->getNumRegistersForCallingConv(
          *CurDAG->getContext(), F.getCallingConv(), VT);
      for (unsigned i = 0; i != NumRegs; ++i) {
        // For scalable vectors, use the minimum size; individual targets
        // are responsible for handling scalable vector arguments and
        // return values.
        ISD::InputArg MyFlags(Flags, RegisterVT, VT, isArgValueUsed,
                 ArgNo, PartBase+i*RegisterVT.getStoreSize().getKnownMinSize());
        if (NumRegs > 1 && i == 0)
          MyFlags.Flags.setSplit();
        // if it isn't first piece, alignment must be 1
        else if (i > 0) {
          MyFlags.Flags.setOrigAlign(Align(1));
          if (i == NumRegs - 1)
            MyFlags.Flags.setSplitEnd();
        }
        Ins.push_back(MyFlags);
      }
      if (NeedsRegBlock && Value == NumValues - 1)
        Ins[Ins.size() - 1].Flags.setInConsecutiveRegsLast();
      PartBase += VT.getStoreSize().getKnownMinSize();
    }
  }

  // Call the target to set up the argument values.
  SmallVector<SDValue, 8> InVals;
  SDValue NewRoot = TLI->LowerFormalArguments(
      DAG.getRoot(), F.getCallingConv(), F.isVarArg(), Ins, dl, DAG, InVals);

  // Verify that the target's LowerFormalArguments behaved as expected.
  assert(NewRoot.getNode() && NewRoot.getValueType() == MVT::Other &&
         "LowerFormalArguments didn't return a valid chain!");
  assert(InVals.size() == Ins.size() &&
         "LowerFormalArguments didn't emit the correct number of values!");
  LLVM_DEBUG({
    for (unsigned i = 0, e = Ins.size(); i != e; ++i) {
      assert(InVals[i].getNode() &&
             "LowerFormalArguments emitted a null value!");
      assert(EVT(Ins[i].VT) == InVals[i].getValueType() &&
             "LowerFormalArguments emitted a value with the wrong type!");
    }
  });

  // Update the DAG with the new chain value resulting from argument lowering.
  DAG.setRoot(NewRoot);

  // Set up the argument values.
  unsigned i = 0;
  if (!FuncInfo->CanLowerReturn) {
    // Create a virtual register for the sret pointer, and put in a copy
    // from the sret argument into it.
    SmallVector<EVT, 1> ValueVTs;
    ComputeValueVTs(*TLI, DAG.getDataLayout(),
                    F.getReturnType()->getPointerTo(
                        DAG.getDataLayout().getAllocaAddrSpace()),
                    ValueVTs);
    MVT VT = ValueVTs[0].getSimpleVT();
    MVT RegVT = TLI->getRegisterType(*CurDAG->getContext(), VT);
    Optional<ISD::NodeType> AssertOp;
    SDValue ArgValue = getCopyFromParts(DAG, dl, &InVals[0], 1, RegVT, VT,
                                        nullptr, F.getCallingConv(), AssertOp);

    MachineFunction& MF = SDB->DAG.getMachineFunction();
    MachineRegisterInfo& RegInfo = MF.getRegInfo();
    Register SRetReg =
        RegInfo.createVirtualRegister(TLI->getRegClassFor(RegVT));
    FuncInfo->DemoteRegister = SRetReg;
    NewRoot =
        SDB->DAG.getCopyToReg(NewRoot, SDB->getCurSDLoc(), SRetReg, ArgValue);
    DAG.setRoot(NewRoot);

    // i indexes lowered arguments.  Bump it past the hidden sret argument.
    ++i;
  }

  SmallVector<SDValue, 4> Chains;
  DenseMap<int, int> ArgCopyElisionFrameIndexMap;
  for (const Argument &Arg : F.args()) {
    SmallVector<SDValue, 4> ArgValues;
    SmallVector<EVT, 4> ValueVTs;
    ComputeValueVTs(*TLI, DAG.getDataLayout(), Arg.getType(), ValueVTs);
    unsigned NumValues = ValueVTs.size();
    if (NumValues == 0)
      continue;

    bool ArgHasUses = !Arg.use_empty();

    // Elide the copying store if the target loaded this argument from a
    // suitable fixed stack object.
    if (Ins[i].Flags.isCopyElisionCandidate()) {
      tryToElideArgumentCopy(*FuncInfo, Chains, ArgCopyElisionFrameIndexMap,
                             ElidedArgCopyInstrs, ArgCopyElisionCandidates, Arg,
                             InVals[i], ArgHasUses);
    }

    // If this argument is unused then remember its value. It is used to generate
    // debugging information.
    bool isSwiftErrorArg =
        TLI->supportSwiftError() &&
        Arg.hasAttribute(Attribute::SwiftError);
    if (!ArgHasUses && !isSwiftErrorArg) {
      SDB->setUnusedArgValue(&Arg, InVals[i]);

      // Also remember any frame index for use in FastISel.
      if (FrameIndexSDNode *FI =
          dyn_cast<FrameIndexSDNode>(InVals[i].getNode()))
        FuncInfo->setArgumentFrameIndex(&Arg, FI->getIndex());
    }

    for (unsigned Val = 0; Val != NumValues; ++Val) {
      EVT VT = ValueVTs[Val];
      MVT PartVT = TLI->getRegisterTypeForCallingConv(*CurDAG->getContext(),
                                                      F.getCallingConv(), VT);
      unsigned NumParts = TLI->getNumRegistersForCallingConv(
          *CurDAG->getContext(), F.getCallingConv(), VT);

      // Even an apparent 'unused' swifterror argument needs to be returned. So
      // we do generate a copy for it that can be used on return from the
      // function.
      if (ArgHasUses || isSwiftErrorArg) {
        Optional<ISD::NodeType> AssertOp;
        if (Arg.hasAttribute(Attribute::SExt))
          AssertOp = ISD::AssertSext;
        else if (Arg.hasAttribute(Attribute::ZExt))
          AssertOp = ISD::AssertZext;

        ArgValues.push_back(getCopyFromParts(DAG, dl, &InVals[i], NumParts,
                                             PartVT, VT, nullptr,
                                             F.getCallingConv(), AssertOp));
      }

      i += NumParts;
    }

    // We don't need to do anything else for unused arguments.
    if (ArgValues.empty())
      continue;

    // Note down frame index.
    if (FrameIndexSDNode *FI =
        dyn_cast<FrameIndexSDNode>(ArgValues[0].getNode()))
      FuncInfo->setArgumentFrameIndex(&Arg, FI->getIndex());

    SDValue Res = DAG.getMergeValues(makeArrayRef(ArgValues.data(), NumValues),
                                     SDB->getCurSDLoc());

    SDB->setValue(&Arg, Res);
    if (!TM.Options.EnableFastISel && Res.getOpcode() == ISD::BUILD_PAIR) {
      // We want to associate the argument with the frame index, among
      // involved operands, that correspond to the lowest address. The
      // getCopyFromParts function, called earlier, is swapping the order of
      // the operands to BUILD_PAIR depending on endianness. The result of
      // that swapping is that the least significant bits of the argument will
      // be in the first operand of the BUILD_PAIR node, and the most
      // significant bits will be in the second operand.
      unsigned LowAddressOp = DAG.getDataLayout().isBigEndian() ? 1 : 0;
      if (LoadSDNode *LNode =
          dyn_cast<LoadSDNode>(Res.getOperand(LowAddressOp).getNode()))
        if (FrameIndexSDNode *FI =
            dyn_cast<FrameIndexSDNode>(LNode->getBasePtr().getNode()))
          FuncInfo->setArgumentFrameIndex(&Arg, FI->getIndex());
    }

    // Analyses past this point are naive and don't expect an assertion.
    if (Res.getOpcode() == ISD::AssertZext)
      Res = Res.getOperand(0);

    // Update the SwiftErrorVRegDefMap.
    if (Res.getOpcode() == ISD::CopyFromReg && isSwiftErrorArg) {
      unsigned Reg = cast<RegisterSDNode>(Res.getOperand(1))->getReg();
      if (Register::isVirtualRegister(Reg))
        SwiftError->setCurrentVReg(FuncInfo->MBB, SwiftError->getFunctionArg(),
                                   Reg);
    }

    // If this argument is live outside of the entry block, insert a copy from
    // wherever we got it to the vreg that other BB's will reference it as.
    if (Res.getOpcode() == ISD::CopyFromReg) {
      // If we can, though, try to skip creating an unnecessary vreg.
      // FIXME: This isn't very clean... it would be nice to make this more
      // general.
      unsigned Reg = cast<RegisterSDNode>(Res.getOperand(1))->getReg();
      if (Register::isVirtualRegister(Reg)) {
        FuncInfo->ValueMap[&Arg] = Reg;
        continue;
      }
    }
    if (!isOnlyUsedInEntryBlock(&Arg, TM.Options.EnableFastISel)) {
      FuncInfo->InitializeRegForValue(&Arg);
      SDB->CopyToExportRegsIfNeeded(&Arg);
    }
  }

  if (!Chains.empty()) {
    Chains.push_back(NewRoot);
    NewRoot = DAG.getNode(ISD::TokenFactor, dl, MVT::Other, Chains);
  }

  DAG.setRoot(NewRoot);

  assert(i == InVals.size() && "Argument register count mismatch!");

  // If any argument copy elisions occurred and we have debug info, update the
  // stale frame indices used in the dbg.declare variable info table.
  MachineFunction::VariableDbgInfoMapTy &DbgDeclareInfo = MF->getVariableDbgInfo();
  if (!DbgDeclareInfo.empty() && !ArgCopyElisionFrameIndexMap.empty()) {
    for (MachineFunction::VariableDbgInfo &VI : DbgDeclareInfo) {
      auto I = ArgCopyElisionFrameIndexMap.find(VI.Slot);
      if (I != ArgCopyElisionFrameIndexMap.end())
        VI.Slot = I->second;
    }
  }

  // Finally, if the target has anything special to do, allow it to do so.
  emitFunctionEntryCode();
}

/// Handle PHI nodes in successor blocks.  Emit code into the SelectionDAG to
/// ensure constants are generated when needed.  Remember the virtual registers
/// that need to be added to the Machine PHI nodes as input.  We cannot just
/// directly add them, because expansion might result in multiple MBB's for one
/// BB.  As such, the start of the BB might correspond to a different MBB than
/// the end.
void
SelectionDAGBuilder::HandlePHINodesInSuccessorBlocks(const BasicBlock *LLVMBB) {
  const TargetLowering &TLI = DAG.getTargetLoweringInfo();
  const Instruction *TI = LLVMBB->getTerminator();

  SmallPtrSet<MachineBasicBlock *, 4> SuccsHandled;

  // Check PHI nodes in successors that expect a value to be available from this
  // block.
  for (unsigned succ = 0, e = TI->getNumSuccessors(); succ != e; ++succ) {
    const BasicBlock *SuccBB = TI->getSuccessor(succ);
    if (!isa<PHINode>(SuccBB->begin())) continue;
    MachineBasicBlock *SuccMBB = FuncInfo.MBBMap[SuccBB];

    // If this terminator has multiple identical successors (common for
    // switches), only handle each succ once.
    if (!SuccsHandled.insert(SuccMBB).second)
      continue;

    MachineBasicBlock::iterator MBBI = SuccMBB->begin();

    // At this point we know that there is a 1-1 correspondence between LLVM PHI
    // nodes and Machine PHI nodes, but the incoming operands have not been
    // emitted yet.
    for (const PHINode &PN : SuccBB->phis()) {
      // Ignore dead phi's.
      if (PN.use_empty())
        continue;

      // Skip empty types
      if (PN.getType()->isEmptyTy())
        continue;

      unsigned Reg;
      const Value *PHIOp = PN.getIncomingValueForBlock(LLVMBB);

      if (const Constant *C = dyn_cast<Constant>(PHIOp)) {
        unsigned &RegOut = ConstantsOut[C];
        if (RegOut == 0) {
          RegOut = FuncInfo.CreateRegs(C);
          // We need to zero/sign extend ConstantInt phi operands to match
          // assumptions in FunctionLoweringInfo::ComputePHILiveOutRegInfo.
          ISD::NodeType ExtendType = ISD::ANY_EXTEND;
          if (auto *CI = dyn_cast<ConstantInt>(C))
            ExtendType = TLI.signExtendConstant(CI) ? ISD::SIGN_EXTEND
                                                    : ISD::ZERO_EXTEND;
          CopyValueToVirtualRegister(C, RegOut, ExtendType);
        }
        Reg = RegOut;
      } else {
        DenseMap<const Value *, Register>::iterator I =
          FuncInfo.ValueMap.find(PHIOp);
        if (I != FuncInfo.ValueMap.end())
          Reg = I->second;
        else {
          assert(isa<AllocaInst>(PHIOp) &&
                 FuncInfo.StaticAllocaMap.count(cast<AllocaInst>(PHIOp)) &&
                 "Didn't codegen value into a register!??");
          Reg = FuncInfo.CreateRegs(PHIOp);
          CopyValueToVirtualRegister(PHIOp, Reg);
        }
      }

      // Remember that this register needs to added to the machine PHI node as
      // the input for this MBB.
      SmallVector<EVT, 4> ValueVTs;
      ComputeValueVTs(TLI, DAG.getDataLayout(), PN.getType(), ValueVTs);
      for (unsigned vti = 0, vte = ValueVTs.size(); vti != vte; ++vti) {
        EVT VT = ValueVTs[vti];
        unsigned NumRegisters = TLI.getNumRegisters(*DAG.getContext(), VT);
        for (unsigned i = 0, e = NumRegisters; i != e; ++i)
          FuncInfo.PHINodesToUpdate.push_back(
              std::make_pair(&*MBBI++, Reg + i));
        Reg += NumRegisters;
      }
    }
  }

  ConstantsOut.clear();
}

MachineBasicBlock *SelectionDAGBuilder::NextBlock(MachineBasicBlock *MBB) {
  MachineFunction::iterator I(MBB);
  if (++I == FuncInfo.MF->end())
    return nullptr;
  return &*I;
}

/// During lowering new call nodes can be created (such as memset, etc.).
/// Those will become new roots of the current DAG, but complications arise
/// when they are tail calls. In such cases, the call lowering will update
/// the root, but the builder still needs to know that a tail call has been
/// lowered in order to avoid generating an additional return.
void SelectionDAGBuilder::updateDAGForMaybeTailCall(SDValue MaybeTC) {
  // If the node is null, we do have a tail call.
  if (MaybeTC.getNode() != nullptr)
    DAG.setRoot(MaybeTC);
  else
    HasTailCall = true;
}

void SelectionDAGBuilder::lowerWorkItem(SwitchWorkListItem W, Value *Cond,
                                        MachineBasicBlock *SwitchMBB,
                                        MachineBasicBlock *DefaultMBB) {
  MachineFunction *CurMF = FuncInfo.MF;
  MachineBasicBlock *NextMBB = nullptr;
  MachineFunction::iterator BBI(W.MBB);
  if (++BBI != FuncInfo.MF->end())
    NextMBB = &*BBI;

  unsigned Size = W.LastCluster - W.FirstCluster + 1;

  BranchProbabilityInfo *BPI = FuncInfo.BPI;

  if (Size == 2 && W.MBB == SwitchMBB) {
    // If any two of the cases has the same destination, and if one value
    // is the same as the other, but has one bit unset that the other has set,
    // use bit manipulation to do two compares at once.  For example:
    // "if (X == 6 || X == 4)" -> "if ((X|2) == 6)"
    // TODO: This could be extended to merge any 2 cases in switches with 3
    // cases.
    // TODO: Handle cases where W.CaseBB != SwitchBB.
    CaseCluster &Small = *W.FirstCluster;
    CaseCluster &Big = *W.LastCluster;

    if (Small.Low == Small.High && Big.Low == Big.High &&
        Small.MBB == Big.MBB) {
      const APInt &SmallValue = Small.Low->getValue();
      const APInt &BigValue = Big.Low->getValue();

      // Check that there is only one bit different.
      APInt CommonBit = BigValue ^ SmallValue;
      if (CommonBit.isPowerOf2()) {
        SDValue CondLHS = getValue(Cond);
        EVT VT = CondLHS.getValueType();
        SDLoc DL = getCurSDLoc();

        SDValue Or = DAG.getNode(ISD::OR, DL, VT, CondLHS,
                                 DAG.getConstant(CommonBit, DL, VT));
        SDValue Cond = DAG.getSetCC(
            DL, MVT::i1, Or, DAG.getConstant(BigValue | SmallValue, DL, VT),
            ISD::SETEQ);

        // Update successor info.
        // Both Small and Big will jump to Small.BB, so we sum up the
        // probabilities.
        addSuccessorWithProb(SwitchMBB, Small.MBB, Small.Prob + Big.Prob);
        if (BPI)
          addSuccessorWithProb(
              SwitchMBB, DefaultMBB,
              // The default destination is the first successor in IR.
              BPI->getEdgeProbability(SwitchMBB->getBasicBlock(), (unsigned)0));
        else
          addSuccessorWithProb(SwitchMBB, DefaultMBB);

        // Insert the true branch.
        SDValue BrCond =
            DAG.getNode(ISD::BRCOND, DL, MVT::Other, getControlRoot(), Cond,
                        DAG.getBasicBlock(Small.MBB));
        // Insert the false branch.
        BrCond = DAG.getNode(ISD::BR, DL, MVT::Other, BrCond,
                             DAG.getBasicBlock(DefaultMBB));

        DAG.setRoot(BrCond);
        return;
      }
    }
  }

  if (TM.getOptLevel() != CodeGenOpt::None) {
    // Here, we order cases by probability so the most likely case will be
    // checked first. However, two clusters can have the same probability in
    // which case their relative ordering is non-deterministic. So we use Low
    // as a tie-breaker as clusters are guaranteed to never overlap.
    llvm::sort(W.FirstCluster, W.LastCluster + 1,
               [](const CaseCluster &a, const CaseCluster &b) {
      return a.Prob != b.Prob ?
             a.Prob > b.Prob :
             a.Low->getValue().slt(b.Low->getValue());
    });

    // Rearrange the case blocks so that the last one falls through if possible
    // without changing the order of probabilities.
    for (CaseClusterIt I = W.LastCluster; I > W.FirstCluster; ) {
      --I;
      if (I->Prob > W.LastCluster->Prob)
        break;
      if (I->Kind == CC_Range && I->MBB == NextMBB) {
        std::swap(*I, *W.LastCluster);
        break;
      }
    }
  }

  // Compute total probability.
  BranchProbability DefaultProb = W.DefaultProb;
  BranchProbability UnhandledProbs = DefaultProb;
  for (CaseClusterIt I = W.FirstCluster; I <= W.LastCluster; ++I)
    UnhandledProbs += I->Prob;

  MachineBasicBlock *CurMBB = W.MBB;
  for (CaseClusterIt I = W.FirstCluster, E = W.LastCluster; I <= E; ++I) {
    bool FallthroughUnreachable = false;
    MachineBasicBlock *Fallthrough;
    if (I == W.LastCluster) {
      // For the last cluster, fall through to the default destination.
      Fallthrough = DefaultMBB;
      FallthroughUnreachable = isa<UnreachableInst>(
          DefaultMBB->getBasicBlock()->getFirstNonPHIOrDbg());
    } else {
      Fallthrough = CurMF->CreateMachineBasicBlock(CurMBB->getBasicBlock());
      CurMF->insert(BBI, Fallthrough);
      // Put Cond in a virtual register to make it available from the new blocks.
      ExportFromCurrentBlock(Cond);
    }
    UnhandledProbs -= I->Prob;

    switch (I->Kind) {
      case CC_JumpTable: {
        // FIXME: Optimize away range check based on pivot comparisons.
        JumpTableHeader *JTH = &SL->JTCases[I->JTCasesIndex].first;
        SwitchCG::JumpTable *JT = &SL->JTCases[I->JTCasesIndex].second;

        // The jump block hasn't been inserted yet; insert it here.
        MachineBasicBlock *JumpMBB = JT->MBB;
        CurMF->insert(BBI, JumpMBB);

        auto JumpProb = I->Prob;
        auto FallthroughProb = UnhandledProbs;

        // If the default statement is a target of the jump table, we evenly
        // distribute the default probability to successors of CurMBB. Also
        // update the probability on the edge from JumpMBB to Fallthrough.
        for (MachineBasicBlock::succ_iterator SI = JumpMBB->succ_begin(),
                                              SE = JumpMBB->succ_end();
             SI != SE; ++SI) {
          if (*SI == DefaultMBB) {
            JumpProb += DefaultProb / 2;
            FallthroughProb -= DefaultProb / 2;
            JumpMBB->setSuccProbability(SI, DefaultProb / 2);
            JumpMBB->normalizeSuccProbs();
            break;
          }
        }

        if (FallthroughUnreachable)
          JTH->FallthroughUnreachable = true;

        if (!JTH->FallthroughUnreachable)
          addSuccessorWithProb(CurMBB, Fallthrough, FallthroughProb);
        addSuccessorWithProb(CurMBB, JumpMBB, JumpProb);
        CurMBB->normalizeSuccProbs();

        // The jump table header will be inserted in our current block, do the
        // range check, and fall through to our fallthrough block.
        JTH->HeaderBB = CurMBB;
        JT->Default = Fallthrough; // FIXME: Move Default to JumpTableHeader.

        // If we're in the right place, emit the jump table header right now.
        if (CurMBB == SwitchMBB) {
          visitJumpTableHeader(*JT, *JTH, SwitchMBB);
          JTH->Emitted = true;
        }
        break;
      }
      case CC_BitTests: {
        // FIXME: Optimize away range check based on pivot comparisons.
        BitTestBlock *BTB = &SL->BitTestCases[I->BTCasesIndex];

        // The bit test blocks haven't been inserted yet; insert them here.
        for (BitTestCase &BTC : BTB->Cases)
          CurMF->insert(BBI, BTC.ThisBB);

        // Fill in fields of the BitTestBlock.
        BTB->Parent = CurMBB;
        BTB->Default = Fallthrough;

        BTB->DefaultProb = UnhandledProbs;
        // If the cases in bit test don't form a contiguous range, we evenly
        // distribute the probability on the edge to Fallthrough to two
        // successors of CurMBB.
        if (!BTB->ContiguousRange) {
          BTB->Prob += DefaultProb / 2;
          BTB->DefaultProb -= DefaultProb / 2;
        }

        if (FallthroughUnreachable)
          BTB->FallthroughUnreachable = true;

        // If we're in the right place, emit the bit test header right now.
        if (CurMBB == SwitchMBB) {
          visitBitTestHeader(*BTB, SwitchMBB);
          BTB->Emitted = true;
        }
        break;
      }
      case CC_Range: {
        const Value *RHS, *LHS, *MHS;
        ISD::CondCode CC;
        if (I->Low == I->High) {
          // Check Cond == I->Low.
          CC = ISD::SETEQ;
          LHS = Cond;
          RHS=I->Low;
          MHS = nullptr;
        } else {
          // Check I->Low <= Cond <= I->High.
          CC = ISD::SETLE;
          LHS = I->Low;
          MHS = Cond;
          RHS = I->High;
        }

        // If Fallthrough is unreachable, fold away the comparison.
        if (FallthroughUnreachable)
          CC = ISD::SETTRUE;

        // The false probability is the sum of all unhandled cases.
        CaseBlock CB(CC, LHS, RHS, MHS, I->MBB, Fallthrough, CurMBB,
                     getCurSDLoc(), I->Prob, UnhandledProbs);

        if (CurMBB == SwitchMBB)
          visitSwitchCase(CB, SwitchMBB);
        else
          SL->SwitchCases.push_back(CB);

        break;
      }
    }
    CurMBB = Fallthrough;
  }
}

unsigned SelectionDAGBuilder::caseClusterRank(const CaseCluster &CC,
                                              CaseClusterIt First,
                                              CaseClusterIt Last) {
  return std::count_if(First, Last + 1, [&](const CaseCluster &X) {
    if (X.Prob != CC.Prob)
      return X.Prob > CC.Prob;

    // Ties are broken by comparing the case value.
    return X.Low->getValue().slt(CC.Low->getValue());
  });
}

void SelectionDAGBuilder::splitWorkItem(SwitchWorkList &WorkList,
                                        const SwitchWorkListItem &W,
                                        Value *Cond,
                                        MachineBasicBlock *SwitchMBB) {
  assert(W.FirstCluster->Low->getValue().slt(W.LastCluster->Low->getValue()) &&
         "Clusters not sorted?");

  assert(W.LastCluster - W.FirstCluster + 1 >= 2 && "Too small to split!");

  // Balance the tree based on branch probabilities to create a near-optimal (in
  // terms of search time given key frequency) binary search tree. See e.g. Kurt
  // Mehlhorn "Nearly Optimal Binary Search Trees" (1975).
  CaseClusterIt LastLeft = W.FirstCluster;
  CaseClusterIt FirstRight = W.LastCluster;
  auto LeftProb = LastLeft->Prob + W.DefaultProb / 2;
  auto RightProb = FirstRight->Prob + W.DefaultProb / 2;

  // Move LastLeft and FirstRight towards each other from opposite directions to
  // find a partitioning of the clusters which balances the probability on both
  // sides. If LeftProb and RightProb are equal, alternate which side is
  // taken to ensure 0-probability nodes are distributed evenly.
  unsigned I = 0;
  while (LastLeft + 1 < FirstRight) {
    if (LeftProb < RightProb || (LeftProb == RightProb && (I & 1)))
      LeftProb += (++LastLeft)->Prob;
    else
      RightProb += (--FirstRight)->Prob;
    I++;
  }

  while (true) {
    // Our binary search tree differs from a typical BST in that ours can have up
    // to three values in each leaf. The pivot selection above doesn't take that
    // into account, which means the tree might require more nodes and be less
    // efficient. We compensate for this here.

    unsigned NumLeft = LastLeft - W.FirstCluster + 1;
    unsigned NumRight = W.LastCluster - FirstRight + 1;

    if (std::min(NumLeft, NumRight) < 3 && std::max(NumLeft, NumRight) > 3) {
      // If one side has less than 3 clusters, and the other has more than 3,
      // consider taking a cluster from the other side.

      if (NumLeft < NumRight) {
        // Consider moving the first cluster on the right to the left side.
        CaseCluster &CC = *FirstRight;
        unsigned RightSideRank = caseClusterRank(CC, FirstRight, W.LastCluster);
        unsigned LeftSideRank = caseClusterRank(CC, W.FirstCluster, LastLeft);
        if (LeftSideRank <= RightSideRank) {
          // Moving the cluster to the left does not demote it.
          ++LastLeft;
          ++FirstRight;
          continue;
        }
      } else {
        assert(NumRight < NumLeft);
        // Consider moving the last element on the left to the right side.
        CaseCluster &CC = *LastLeft;
        unsigned LeftSideRank = caseClusterRank(CC, W.FirstCluster, LastLeft);
        unsigned RightSideRank = caseClusterRank(CC, FirstRight, W.LastCluster);
        if (RightSideRank <= LeftSideRank) {
          // Moving the cluster to the right does not demot it.
          --LastLeft;
          --FirstRight;
          continue;
        }
      }
    }
    break;
  }

  assert(LastLeft + 1 == FirstRight);
  assert(LastLeft >= W.FirstCluster);
  assert(FirstRight <= W.LastCluster);

  // Use the first element on the right as pivot since we will make less-than
  // comparisons against it.
  CaseClusterIt PivotCluster = FirstRight;
  assert(PivotCluster > W.FirstCluster);
  assert(PivotCluster <= W.LastCluster);

  CaseClusterIt FirstLeft = W.FirstCluster;
  CaseClusterIt LastRight = W.LastCluster;

  const ConstantInt *Pivot = PivotCluster->Low;

  // New blocks will be inserted immediately after the current one.
  MachineFunction::iterator BBI(W.MBB);
  ++BBI;

  // We will branch to the LHS if Value < Pivot. If LHS is a single cluster,
  // we can branch to its destination directly if it's squeezed exactly in
  // between the known lower bound and Pivot - 1.
  MachineBasicBlock *LeftMBB;
  if (FirstLeft == LastLeft && FirstLeft->Kind == CC_Range &&
      FirstLeft->Low == W.GE &&
      (FirstLeft->High->getValue() + 1LL) == Pivot->getValue()) {
    LeftMBB = FirstLeft->MBB;
  } else {
    LeftMBB = FuncInfo.MF->CreateMachineBasicBlock(W.MBB->getBasicBlock());
    FuncInfo.MF->insert(BBI, LeftMBB);
    WorkList.push_back(
        {LeftMBB, FirstLeft, LastLeft, W.GE, Pivot, W.DefaultProb / 2});
    // Put Cond in a virtual register to make it available from the new blocks.
    ExportFromCurrentBlock(Cond);
  }

  // Similarly, we will branch to the RHS if Value >= Pivot. If RHS is a
  // single cluster, RHS.Low == Pivot, and we can branch to its destination
  // directly if RHS.High equals the current upper bound.
  MachineBasicBlock *RightMBB;
  if (FirstRight == LastRight && FirstRight->Kind == CC_Range &&
      W.LT && (FirstRight->High->getValue() + 1ULL) == W.LT->getValue()) {
    RightMBB = FirstRight->MBB;
  } else {
    RightMBB = FuncInfo.MF->CreateMachineBasicBlock(W.MBB->getBasicBlock());
    FuncInfo.MF->insert(BBI, RightMBB);
    WorkList.push_back(
        {RightMBB, FirstRight, LastRight, Pivot, W.LT, W.DefaultProb / 2});
    // Put Cond in a virtual register to make it available from the new blocks.
    ExportFromCurrentBlock(Cond);
  }

  // Create the CaseBlock record that will be used to lower the branch.
  CaseBlock CB(ISD::SETLT, Cond, Pivot, nullptr, LeftMBB, RightMBB, W.MBB,
               getCurSDLoc(), LeftProb, RightProb);

  if (W.MBB == SwitchMBB)
    visitSwitchCase(CB, SwitchMBB);
  else
    SL->SwitchCases.push_back(CB);
}

// Scale CaseProb after peeling a case with the probablity of PeeledCaseProb
// from the swith statement.
static BranchProbability scaleCaseProbality(BranchProbability CaseProb,
                                            BranchProbability PeeledCaseProb) {
  if (PeeledCaseProb == BranchProbability::getOne())
    return BranchProbability::getZero();
  BranchProbability SwitchProb = PeeledCaseProb.getCompl();

  uint32_t Numerator = CaseProb.getNumerator();
  uint32_t Denominator = SwitchProb.scale(CaseProb.getDenominator());
  return BranchProbability(Numerator, std::max(Numerator, Denominator));
}

// Try to peel the top probability case if it exceeds the threshold.
// Return current MachineBasicBlock for the switch statement if the peeling
// does not occur.
// If the peeling is performed, return the newly created MachineBasicBlock
// for the peeled switch statement. Also update Clusters to remove the peeled
// case. PeeledCaseProb is the BranchProbability for the peeled case.
MachineBasicBlock *SelectionDAGBuilder::peelDominantCaseCluster(
    const SwitchInst &SI, CaseClusterVector &Clusters,
    BranchProbability &PeeledCaseProb) {
  MachineBasicBlock *SwitchMBB = FuncInfo.MBB;
  // Don't perform if there is only one cluster or optimizing for size.
  if (SwitchPeelThreshold > 100 || !FuncInfo.BPI || Clusters.size() < 2 ||
      TM.getOptLevel() == CodeGenOpt::None ||
      SwitchMBB->getParent()->getFunction().hasMinSize())
    return SwitchMBB;

  BranchProbability TopCaseProb = BranchProbability(SwitchPeelThreshold, 100);
  unsigned PeeledCaseIndex = 0;
  bool SwitchPeeled = false;
  for (unsigned Index = 0; Index < Clusters.size(); ++Index) {
    CaseCluster &CC = Clusters[Index];
    if (CC.Prob < TopCaseProb)
      continue;
    TopCaseProb = CC.Prob;
    PeeledCaseIndex = Index;
    SwitchPeeled = true;
  }
  if (!SwitchPeeled)
    return SwitchMBB;

  LLVM_DEBUG(dbgs() << "Peeled one top case in switch stmt, prob: "
                    << TopCaseProb << "\n");

  // Record the MBB for the peeled switch statement.
  MachineFunction::iterator BBI(SwitchMBB);
  ++BBI;
  MachineBasicBlock *PeeledSwitchMBB =
      FuncInfo.MF->CreateMachineBasicBlock(SwitchMBB->getBasicBlock());
  FuncInfo.MF->insert(BBI, PeeledSwitchMBB);

  ExportFromCurrentBlock(SI.getCondition());
  auto PeeledCaseIt = Clusters.begin() + PeeledCaseIndex;
  SwitchWorkListItem W = {SwitchMBB, PeeledCaseIt, PeeledCaseIt,
                          nullptr,   nullptr,      TopCaseProb.getCompl()};
  lowerWorkItem(W, SI.getCondition(), SwitchMBB, PeeledSwitchMBB);

  Clusters.erase(PeeledCaseIt);
  for (CaseCluster &CC : Clusters) {
    LLVM_DEBUG(
        dbgs() << "Scale the probablity for one cluster, before scaling: "
               << CC.Prob << "\n");
    CC.Prob = scaleCaseProbality(CC.Prob, TopCaseProb);
    LLVM_DEBUG(dbgs() << "After scaling: " << CC.Prob << "\n");
  }
  PeeledCaseProb = TopCaseProb;
  return PeeledSwitchMBB;
}

void SelectionDAGBuilder::visitSwitch(const SwitchInst &SI) {
  // Extract cases from the switch.
  BranchProbabilityInfo *BPI = FuncInfo.BPI;
  CaseClusterVector Clusters;
  Clusters.reserve(SI.getNumCases());
  for (auto I : SI.cases()) {
    MachineBasicBlock *Succ = FuncInfo.MBBMap[I.getCaseSuccessor()];
    const ConstantInt *CaseVal = I.getCaseValue();
    BranchProbability Prob =
        BPI ? BPI->getEdgeProbability(SI.getParent(), I.getSuccessorIndex())
            : BranchProbability(1, SI.getNumCases() + 1);
    Clusters.push_back(CaseCluster::range(CaseVal, CaseVal, Succ, Prob));
  }

  MachineBasicBlock *DefaultMBB = FuncInfo.MBBMap[SI.getDefaultDest()];

  // Cluster adjacent cases with the same destination. We do this at all
  // optimization levels because it's cheap to do and will make codegen faster
  // if there are many clusters.
  sortAndRangeify(Clusters);

  // The branch probablity of the peeled case.
  BranchProbability PeeledCaseProb = BranchProbability::getZero();
  MachineBasicBlock *PeeledSwitchMBB =
      peelDominantCaseCluster(SI, Clusters, PeeledCaseProb);

  // If there is only the default destination, jump there directly.
  MachineBasicBlock *SwitchMBB = FuncInfo.MBB;
  if (Clusters.empty()) {
    assert(PeeledSwitchMBB == SwitchMBB);
    SwitchMBB->addSuccessor(DefaultMBB);
    if (DefaultMBB != NextBlock(SwitchMBB)) {
      DAG.setRoot(DAG.getNode(ISD::BR, getCurSDLoc(), MVT::Other,
                              getControlRoot(), DAG.getBasicBlock(DefaultMBB)));
    }
    return;
  }

  SL->findJumpTables(Clusters, &SI, DefaultMBB, DAG.getPSI(), DAG.getBFI());
  SL->findBitTestClusters(Clusters, &SI);

  LLVM_DEBUG({
    dbgs() << "Case clusters: ";
    for (const CaseCluster &C : Clusters) {
      if (C.Kind == CC_JumpTable)
        dbgs() << "JT:";
      if (C.Kind == CC_BitTests)
        dbgs() << "BT:";

      C.Low->getValue().print(dbgs(), true);
      if (C.Low != C.High) {
        dbgs() << '-';
        C.High->getValue().print(dbgs(), true);
      }
      dbgs() << ' ';
    }
    dbgs() << '\n';
  });

  assert(!Clusters.empty());
  SwitchWorkList WorkList;
  CaseClusterIt First = Clusters.begin();
  CaseClusterIt Last = Clusters.end() - 1;
  auto DefaultProb = getEdgeProbability(PeeledSwitchMBB, DefaultMBB);
  // Scale the branchprobability for DefaultMBB if the peel occurs and
  // DefaultMBB is not replaced.
  if (PeeledCaseProb != BranchProbability::getZero() &&
      DefaultMBB == FuncInfo.MBBMap[SI.getDefaultDest()])
    DefaultProb = scaleCaseProbality(DefaultProb, PeeledCaseProb);
  WorkList.push_back(
      {PeeledSwitchMBB, First, Last, nullptr, nullptr, DefaultProb});

  while (!WorkList.empty()) {
    SwitchWorkListItem W = WorkList.pop_back_val();
    unsigned NumClusters = W.LastCluster - W.FirstCluster + 1;

    if (NumClusters > 3 && TM.getOptLevel() != CodeGenOpt::None &&
        !DefaultMBB->getParent()->getFunction().hasMinSize()) {
      // For optimized builds, lower large range as a balanced binary tree.
      splitWorkItem(WorkList, W, SI.getCondition(), SwitchMBB);
      continue;
    }

    lowerWorkItem(W, SI.getCondition(), SwitchMBB, DefaultMBB);
  }
}

void SelectionDAGBuilder::visitStepVector(const CallInst &I) {
  const TargetLowering &TLI = DAG.getTargetLoweringInfo();
  auto DL = getCurSDLoc();
  EVT ResultVT = TLI.getValueType(DAG.getDataLayout(), I.getType());
  setValue(&I, DAG.getStepVector(DL, ResultVT));
}

void SelectionDAGBuilder::visitVectorReverse(const CallInst &I) {
  const TargetLowering &TLI = DAG.getTargetLoweringInfo();
  EVT VT = TLI.getValueType(DAG.getDataLayout(), I.getType());

  SDLoc DL = getCurSDLoc();
  SDValue V = getValue(I.getOperand(0));
  assert(VT == V.getValueType() && "Malformed vector.reverse!");

  if (VT.isScalableVector()) {
    setValue(&I, DAG.getNode(ISD::VECTOR_REVERSE, DL, VT, V));
    return;
  }

  // Use VECTOR_SHUFFLE for the fixed-length vector
  // to maintain existing behavior.
  SmallVector<int, 8> Mask;
  unsigned NumElts = VT.getVectorMinNumElements();
  for (unsigned i = 0; i != NumElts; ++i)
    Mask.push_back(NumElts - 1 - i);

  setValue(&I, DAG.getVectorShuffle(VT, DL, V, DAG.getUNDEF(VT), Mask));
}

void SelectionDAGBuilder::visitFreeze(const FreezeInst &I) {
  SmallVector<EVT, 4> ValueVTs;
  ComputeValueVTs(DAG.getTargetLoweringInfo(), DAG.getDataLayout(), I.getType(),
                  ValueVTs);
  unsigned NumValues = ValueVTs.size();
  if (NumValues == 0) return;

  SmallVector<SDValue, 4> Values(NumValues);
  SDValue Op = getValue(I.getOperand(0));

  for (unsigned i = 0; i != NumValues; ++i)
    Values[i] = DAG.getNode(ISD::FREEZE, getCurSDLoc(), ValueVTs[i],
                            SDValue(Op.getNode(), Op.getResNo() + i));

  setValue(&I, DAG.getNode(ISD::MERGE_VALUES, getCurSDLoc(),
                           DAG.getVTList(ValueVTs), Values));
}

void SelectionDAGBuilder::visitVectorSplice(const CallInst &I) {
  const TargetLowering &TLI = DAG.getTargetLoweringInfo();
  EVT VT = TLI.getValueType(DAG.getDataLayout(), I.getType());

  SDLoc DL = getCurSDLoc();
  SDValue V1 = getValue(I.getOperand(0));
  SDValue V2 = getValue(I.getOperand(1));
  int64_t Imm = cast<ConstantInt>(I.getOperand(2))->getSExtValue();

  // VECTOR_SHUFFLE doesn't support a scalable mask so use a dedicated node.
  if (VT.isScalableVector()) {
    MVT IdxVT = TLI.getVectorIdxTy(DAG.getDataLayout());
    setValue(&I, DAG.getNode(ISD::VECTOR_SPLICE, DL, VT, V1, V2,
                             DAG.getConstant(Imm, DL, IdxVT)));
    return;
  }

  unsigned NumElts = VT.getVectorNumElements();

  uint64_t Idx = (NumElts + Imm) % NumElts;

  // Use VECTOR_SHUFFLE to maintain original behaviour for fixed-length vectors.
  SmallVector<int, 8> Mask;
  for (unsigned i = 0; i < NumElts; ++i)
    Mask.push_back(Idx + i);
  setValue(&I, DAG.getVectorShuffle(VT, DL, V1, V2, Mask));
}<|MERGE_RESOLUTION|>--- conflicted
+++ resolved
@@ -7454,8 +7454,6 @@
 
 void SelectionDAGBuilder::visitVPGather(const VPIntrinsic &VPIntrin, EVT VT,
                                         SmallVector<SDValue, 7> &OpValues) {
-<<<<<<< HEAD
-=======
   SDLoc DL = getCurSDLoc();
   const TargetLowering &TLI = DAG.getTargetLoweringInfo();
   Value *PtrOperand = VPIntrin.getArgOperand(0);
@@ -7519,71 +7517,6 @@
 
 void SelectionDAGBuilder::visitVPScatter(const VPIntrinsic &VPIntrin,
                                               SmallVector<SDValue, 7> &OpValues) {
->>>>>>> f788a4d7
-  SDLoc DL = getCurSDLoc();
-  const TargetLowering &TLI = DAG.getTargetLoweringInfo();
-  Value *PtrOperand = VPIntrin.getArgOperand(0);
-  MaybeAlign Alignment = VPIntrin.getPointerAlignment();
-  AAMDNodes AAInfo = VPIntrin.getAAMetadata();
-  const MDNode *Ranges = VPIntrin.getMetadata(LLVMContext::MD_range);
-  SDValue LD;
-  if (!Alignment)
-    Alignment = DAG.getEVTAlign(VT.getScalarType());
-  unsigned AS =
-    PtrOperand->getType()->getScalarType()->getPointerAddressSpace();
-  MachineMemOperand *MMO = DAG.getMachineFunction().getMachineMemOperand(
-     MachinePointerInfo(AS), MachineMemOperand::MOLoad,
-     MemoryLocation::UnknownSize, *Alignment, AAInfo, Ranges);
-  SDValue Base, Index, Scale;
-  ISD::MemIndexType IndexType;
-  bool UniformBase = getUniformBase(PtrOperand, Base, Index, IndexType, Scale,
-                                    this, VPIntrin.getParent(),
-                                    VT.getScalarStoreSize());
-  if (!UniformBase) {
-    Base = DAG.getConstant(0, DL, TLI.getPointerTy(DAG.getDataLayout()));
-    Index = getValue(PtrOperand);
-    IndexType = ISD::SIGNED_SCALED;
-    Scale = DAG.getTargetConstant(1, DL, TLI.getPointerTy(DAG.getDataLayout()));
-  }
-  EVT IdxVT = Index.getValueType();
-  EVT EltTy = IdxVT.getVectorElementType();
-  if (TLI.shouldExtendGSIndex(IdxVT, EltTy)) {
-    EVT NewIdxVT = IdxVT.changeVectorElementType(EltTy);
-    Index = DAG.getNode(ISD::SIGN_EXTEND, DL, NewIdxVT, Index);
-  }
-  LD = DAG.getGatherVP(
-      DAG.getVTList(VT, MVT::Other), VT, DL,
-      {DAG.getRoot(), Base, Index, Scale, OpValues[1], OpValues[2]}, MMO,
-      IndexType);
-  PendingLoads.push_back(LD.getValue(1));
-  setValue(&VPIntrin, LD);
-}
-
-void SelectionDAGBuilder::visitVPStore(const VPIntrinsic &VPIntrin,
-                                       SmallVector<SDValue, 7> &OpValues) {
-  SDLoc DL = getCurSDLoc();
-  Value *PtrOperand = VPIntrin.getArgOperand(1);
-  EVT VT = OpValues[0].getValueType();
-  MaybeAlign Alignment = VPIntrin.getPointerAlignment();
-  AAMDNodes AAInfo = VPIntrin.getAAMetadata();
-  SDValue ST;
-  if (!Alignment)
-<<<<<<< HEAD
-    Alignment = DAG.getEVTAlign(VT);
-  SDValue Ptr = OpValues[1];
-  SDValue Offset = DAG.getUNDEF(Ptr.getValueType());
-  MachineMemOperand *MMO = DAG.getMachineFunction().getMachineMemOperand(
-      MachinePointerInfo(PtrOperand), MachineMemOperand::MOStore,
-      MemoryLocation::UnknownSize, *Alignment, AAInfo);
-  ST = DAG.getStoreVP(getMemoryRoot(), DL, OpValues[0], Ptr, Offset,
-                      OpValues[2], OpValues[3], VT, MMO, ISD::UNINDEXED,
-                      /* IsTruncating */ false, /*IsCompressing*/ false);
-  DAG.setRoot(ST);
-  setValue(&VPIntrin, ST);
-}
-
-void SelectionDAGBuilder::visitVPScatter(const VPIntrinsic &VPIntrin,
-                                              SmallVector<SDValue, 7> &OpValues) {
   SDLoc DL = getCurSDLoc();
   const TargetLowering &TLI = DAG.getTargetLoweringInfo();
   Value *PtrOperand = VPIntrin.getArgOperand(1);
@@ -7592,8 +7525,6 @@
   AAMDNodes AAInfo = VPIntrin.getAAMetadata();
   SDValue ST;
   if (!Alignment)
-=======
->>>>>>> f788a4d7
     Alignment = DAG.getEVTAlign(VT.getScalarType());
   unsigned AS =
       PtrOperand->getType()->getScalarType()->getPointerAddressSpace();
