//===--- Triple.cpp - Target triple helper class --------------------------===//
//
// Part of the LLVM Project, under the Apache License v2.0 with LLVM Exceptions.
// See https://llvm.org/LICENSE.txt for license information.
// SPDX-License-Identifier: Apache-2.0 WITH LLVM-exception
//
//===----------------------------------------------------------------------===//

#include "llvm/TargetParser/Triple.h"
#include "llvm/ADT/DenseMap.h"
#include "llvm/ADT/SmallString.h"
#include "llvm/ADT/StringExtras.h"
#include "llvm/ADT/StringSwitch.h"
#include "llvm/Support/ErrorHandling.h"
#include "llvm/Support/SwapByteOrder.h"
#include "llvm/Support/VersionTuple.h"
#include "llvm/TargetParser/ARMTargetParser.h"
#include "llvm/TargetParser/ARMTargetParserCommon.h"
#include "llvm/TargetParser/Host.h"
#include <cassert>
#include <cstring>
using namespace llvm;

StringRef Triple::getArchTypeName(ArchType Kind) {
  switch (Kind) {
  case UnknownArch:    return "unknown";

  case aarch64:        return "aarch64";
  case aarch64_32:     return "aarch64_32";
  case aarch64_be:     return "aarch64_be";
  case amdgcn:         return "amdgcn";
  case amdil64:        return "amdil64";
  case amdil:          return "amdil";
  case arc:            return "arc";
  case arm:            return "arm";
  case armeb:          return "armeb";
  case avr:            return "avr";
  case bpfeb:          return "bpfeb";
  case bpfel:          return "bpfel";
  case fpga:           return "fpga";
  case csky:           return "csky";
  case dxil:           return "dxil";
  case hexagon:        return "hexagon";
  case hsail64:        return "hsail64";
  case hsail:          return "hsail";
  case kalimba:        return "kalimba";
  case lanai:          return "lanai";
  case le32:           return "le32";
  case le64:           return "le64";
  case loongarch32:    return "loongarch32";
  case loongarch64:    return "loongarch64";
  case m68k:           return "m68k";
  case mips64:         return "mips64";
  case mips64el:       return "mips64el";
  case mips:           return "mips";
  case mipsel:         return "mipsel";
  case msp430:         return "msp430";
  case nvptx64:        return "nvptx64";
  case nvptx:          return "nvptx";
  case ppc64:          return "powerpc64";
  case ppc64le:        return "powerpc64le";
  case ppc:            return "powerpc";
  case ppcle:          return "powerpcle";
  case r600:           return "r600";
  case renderscript32: return "renderscript32";
  case renderscript64: return "renderscript64";
  case riscv32:        return "riscv32";
  case riscv64:        return "riscv64";
  case shave:          return "shave";
  case sparc:          return "sparc";
  case sparcel:        return "sparcel";
  case sparcv9:        return "sparcv9";
  case spir64:         return "spir64";
  case spir:           return "spir";
  case spirv:          return "spirv";
  case spirv32:        return "spirv32";
  case spirv64:        return "spirv64";
  case systemz:        return "s390x";
  case tce:            return "tce";
  case tcele:          return "tcele";
  case thumb:          return "thumb";
  case thumbeb:        return "thumbeb";
  case ve:             return "ve";
  case wasm32:         return "wasm32";
  case wasm64:         return "wasm64";
  case x86:            return "i386";
  case x86_64:         return "x86_64";
  case xcore:          return "xcore";
  case xtensa:         return "xtensa";
  }

  llvm_unreachable("Invalid ArchType!");
}

StringRef Triple::getArchName(ArchType Kind, SubArchType SubArch) {
  switch (Kind) {
  case Triple::mips:
    if (SubArch == MipsSubArch_r6)
      return "mipsisa32r6";
    break;
  case Triple::mipsel:
    if (SubArch == MipsSubArch_r6)
      return "mipsisa32r6el";
    break;
  case Triple::mips64:
    if (SubArch == MipsSubArch_r6)
      return "mipsisa64r6";
    break;
  case Triple::mips64el:
    if (SubArch == MipsSubArch_r6)
      return "mipsisa64r6el";
    break;
  case Triple::aarch64:
    if (SubArch == AArch64SubArch_arm64ec)
      return "arm64ec";
    if (SubArch == AArch64SubArch_arm64e)
      return "arm64e";
    break;
  default:
    break;
  }
  return getArchTypeName(Kind);
}

StringRef Triple::getArchTypePrefix(ArchType Kind) {
  switch (Kind) {
  default:
    return StringRef();

  case aarch64:
  case aarch64_be:
  case aarch64_32:  return "aarch64";

  case arc:         return "arc";

  case arm:
  case armeb:
  case thumb:
  case thumbeb:     return "arm";

  case avr:         return "avr";

  case ppc64:
  case ppc64le:
  case ppc:
  case ppcle:       return "ppc";

  case m68k:        return "m68k";

  case mips:
  case mipsel:
  case mips64:
  case mips64el:    return "mips";

  case hexagon:     return "hexagon";

  case amdgcn:      return "amdgcn";
  case r600:        return "r600";

  case bpfel:
  case bpfeb:       return "bpf";

  case sparcv9:
  case sparcel:
  case sparc:       return "sparc";

  case systemz:     return "s390";

  case x86:
  case x86_64:      return "x86";

  case xcore:       return "xcore";

  // NVPTX intrinsics are namespaced under nvvm.
  case nvptx:       return "nvvm";
  case nvptx64:     return "nvvm";

  case le32:        return "le32";
  case le64:        return "le64";

  case amdil:
  case amdil64:     return "amdil";

  case hsail:
  case hsail64:     return "hsail";

  case spir:
  case spir64:      return "spir";

  case spirv:
  case spirv32:
  case spirv64:     return "spirv";

  case kalimba:     return "kalimba";
  case lanai:       return "lanai";
  case shave:       return "shave";
  case wasm32:
  case wasm64:      return "wasm";

  case riscv32:
  case riscv64:     return "riscv";

  case fpga:        return "fpga";

  case ve:          return "ve";
  case csky:        return "csky";

  case loongarch32:
  case loongarch64: return "loongarch";

  case dxil:        return "dx";

  case xtensa:      return "xtensa";
  }
}

StringRef Triple::getVendorTypeName(VendorType Kind) {
  switch (Kind) {
  case UnknownVendor: return "unknown";

  case AMD: return "amd";
  case Apple: return "apple";
  case CSR: return "csr";
  case Freescale: return "fsl";
  case IBM: return "ibm";
  case ImaginationTechnologies: return "img";
  case Intel: return "intel";
  case Mesa: return "mesa";
  case MipsTechnologies: return "mti";
  case NVIDIA: return "nvidia";
  case OpenEmbedded: return "oe";
  case PC: return "pc";
  case SCEI: return "scei";
  case SUSE: return "suse";
  }

  llvm_unreachable("Invalid VendorType!");
}

StringRef Triple::getOSTypeName(OSType Kind) {
  switch (Kind) {
  case UnknownOS: return "unknown";

  case AIX: return "aix";
  case AMDHSA: return "amdhsa";
  case AMDPAL: return "amdpal";
  case CUDA: return "cuda";
  case Darwin: return "darwin";
  case DragonFly: return "dragonfly";
  case DriverKit: return "driverkit";
  case ELFIAMCU: return "elfiamcu";
  case Emscripten: return "emscripten";
  case FreeBSD: return "freebsd";
  case Fuchsia: return "fuchsia";
  case Haiku: return "haiku";
  case HermitCore: return "hermit";
  case Hurd: return "hurd";
  case IOS: return "ios";
  case KFreeBSD: return "kfreebsd";
  case Linux: return "linux";
  case Lv2: return "lv2";
  case MacOSX: return "macosx";
  case Mesa3D: return "mesa3d";
  case NVCL: return "nvcl";
  case NaCl: return "nacl";
  case NetBSD: return "netbsd";
  case OpenBSD: return "openbsd";
  case PS4: return "ps4";
  case PS5: return "ps5";
  case RTEMS: return "rtems";
  case Solaris: return "solaris";
  case Serenity: return "serenity";
  case TvOS: return "tvos";
  case UEFI: return "uefi";
  case WASI: return "wasi";
  case WatchOS: return "watchos";
  case Win32: return "windows";
  case ZOS: return "zos";
  case ShaderModel: return "shadermodel";
  case LiteOS: return "liteos";
  case XROS: return "xros";
  case Vulkan: return "vulkan";
  }

  llvm_unreachable("Invalid OSType");
}

StringRef Triple::getEnvironmentTypeName(EnvironmentType Kind) {
  switch (Kind) {
  case UnknownEnvironment: return "unknown";
  case Android: return "android";
  case CODE16: return "code16";
  case CoreCLR: return "coreclr";
  case Cygnus: return "cygnus";
  case EABI: return "eabi";
  case EABIHF: return "eabihf";
  case GNU: return "gnu";
  case GNUABI64: return "gnuabi64";
  case GNUABIN32: return "gnuabin32";
  case GNUEABI: return "gnueabi";
  case GNUEABIHF: return "gnueabihf";
  case GNUF32: return "gnuf32";
  case GNUF64: return "gnuf64";
  case GNUSF: return "gnusf";
  case GNUX32: return "gnux32";
  case GNUILP32: return "gnu_ilp32";
  case Itanium: return "itanium";
  case MSVC: return "msvc";
  case MacABI: return "macabi";
  case Musl: return "musl";
  case MuslEABI: return "musleabi";
  case MuslEABIHF: return "musleabihf";
  case MuslX32: return "muslx32";
  case Simulator: return "simulator";
  case Pixel: return "pixel";
  case Vertex: return "vertex";
  case Geometry: return "geometry";
  case Hull: return "hull";
  case Domain: return "domain";
  case Compute: return "compute";
  case Library: return "library";
  case RayGeneration: return "raygeneration";
  case Intersection: return "intersection";
  case AnyHit: return "anyhit";
  case ClosestHit: return "closesthit";
  case Miss: return "miss";
  case Callable: return "callable";
  case Mesh: return "mesh";
  case Amplification: return "amplification";
  case OpenCL:
    return "opencl";
  case OpenHOS: return "ohos";
  }

  llvm_unreachable("Invalid EnvironmentType!");
}

StringRef Triple::getObjectFormatTypeName(ObjectFormatType Kind) {
  switch (Kind) {
  case UnknownObjectFormat: return "";
  case COFF: return "coff";
  case ELF: return "elf";
  case GOFF: return "goff";
  case MachO: return "macho";
  case Wasm: return "wasm";
  case XCOFF: return "xcoff";
  case DXContainer: return "dxcontainer";
  case SPIRV: return "spirv";
  }
  llvm_unreachable("unknown object format type");
}

static Triple::ArchType parseBPFArch(StringRef ArchName) {
  if (ArchName.equals("bpf")) {
    if (sys::IsLittleEndianHost)
      return Triple::bpfel;
    else
      return Triple::bpfeb;
  } else if (ArchName.equals("bpf_be") || ArchName.equals("bpfeb")) {
    return Triple::bpfeb;
  } else if (ArchName.equals("bpf_le") || ArchName.equals("bpfel")) {
    return Triple::bpfel;
  } else {
    return Triple::UnknownArch;
  }
}

Triple::ArchType Triple::getArchTypeForLLVMName(StringRef Name) {
  Triple::ArchType BPFArch(parseBPFArch(Name));
  return StringSwitch<Triple::ArchType>(Name)
    .Case("aarch64", aarch64)
    .Case("aarch64_be", aarch64_be)
    .Case("aarch64_32", aarch64_32)
    .Case("arc", arc)
    .Case("arm64", aarch64) // "arm64" is an alias for "aarch64"
    .Case("arm64_32", aarch64_32)
    .Case("arm", arm)
    .Case("armeb", armeb)
    .Case("avr", avr)
    .StartsWith("bpf", BPFArch)
    .Case("m68k", m68k)
    .Case("mips", mips)
    .Case("mipsel", mipsel)
    .Case("mips64", mips64)
    .Case("mips64el", mips64el)
    .Case("msp430", msp430)
    .Case("ppc64", ppc64)
    .Case("ppc32", ppc)
    .Case("ppc", ppc)
    .Case("ppc32le", ppcle)
    .Case("ppcle", ppcle)
    .Case("ppc64le", ppc64le)
    .Case("r600", r600)
    .Case("amdgcn", amdgcn)
    .Case("riscv32", riscv32)
    .Case("riscv64", riscv64)
    .Case("hexagon", hexagon)
    .Case("sparc", sparc)
    .Case("sparcel", sparcel)
    .Case("sparcv9", sparcv9)
    .Case("s390x", systemz)
    .Case("systemz", systemz)
    .Case("tce", tce)
    .Case("tcele", tcele)
    .Case("thumb", thumb)
    .Case("thumbeb", thumbeb)
    .Case("x86", x86)
    .Case("i386", x86)
    .Case("x86-64", x86_64)
    .Case("xcore", xcore)
    .Case("nvptx", nvptx)
    .Case("nvptx64", nvptx64)
    .Case("le32", le32)
    .Case("le64", le64)
    .Case("amdil", amdil)
    .Case("amdil64", amdil64)
    .Case("hsail", hsail)
    .Case("hsail64", hsail64)
    .StartsWith("spirv64", spirv64)
    .StartsWith("spirv32", spirv32)
    .StartsWith("spirv", spirv)
    .StartsWith("spir64", spir64)
    .StartsWith("spir", spir)
    .Case("kalimba", kalimba)
    .Case("lanai", lanai)
    .Case("shave", shave)
    .Case("wasm32", wasm32)
    .Case("wasm64", wasm64)
    .Case("renderscript32", renderscript32)
    .Case("renderscript64", renderscript64)
    .Case("fpga", fpga)
    .Case("ve", ve)
    .Case("csky", csky)
    .Case("loongarch32", loongarch32)
    .Case("loongarch64", loongarch64)
    .Case("dxil", dxil)
    .Case("xtensa", xtensa)
    .Default(UnknownArch);
}

static Triple::ArchType parseARMArch(StringRef ArchName) {
  ARM::ISAKind ISA = ARM::parseArchISA(ArchName);
  ARM::EndianKind ENDIAN = ARM::parseArchEndian(ArchName);

  Triple::ArchType arch = Triple::UnknownArch;
  switch (ENDIAN) {
  case ARM::EndianKind::LITTLE: {
    switch (ISA) {
    case ARM::ISAKind::ARM:
      arch = Triple::arm;
      break;
    case ARM::ISAKind::THUMB:
      arch = Triple::thumb;
      break;
    case ARM::ISAKind::AARCH64:
      arch = Triple::aarch64;
      break;
    case ARM::ISAKind::INVALID:
      break;
    }
    break;
  }
  case ARM::EndianKind::BIG: {
    switch (ISA) {
    case ARM::ISAKind::ARM:
      arch = Triple::armeb;
      break;
    case ARM::ISAKind::THUMB:
      arch = Triple::thumbeb;
      break;
    case ARM::ISAKind::AARCH64:
      arch = Triple::aarch64_be;
      break;
    case ARM::ISAKind::INVALID:
      break;
    }
    break;
  }
  case ARM::EndianKind::INVALID: {
    break;
  }
  }

  ArchName = ARM::getCanonicalArchName(ArchName);
  if (ArchName.empty())
    return Triple::UnknownArch;

  // Thumb only exists in v4+
  if (ISA == ARM::ISAKind::THUMB &&
      (ArchName.starts_with("v2") || ArchName.starts_with("v3")))
    return Triple::UnknownArch;

  // Thumb only for v6m
  ARM::ProfileKind Profile = ARM::parseArchProfile(ArchName);
  unsigned Version = ARM::parseArchVersion(ArchName);
  if (Profile == ARM::ProfileKind::M && Version == 6) {
    if (ENDIAN == ARM::EndianKind::BIG)
      return Triple::thumbeb;
    else
      return Triple::thumb;
  }

  return arch;
}

static Triple::ArchType parseArch(StringRef ArchName) {
  auto AT = StringSwitch<Triple::ArchType>(ArchName)
    .Cases("i386", "i486", "i586", "i686", Triple::x86)
    // FIXME: Do we need to support these?
    .Cases("i786", "i886", "i986", Triple::x86)
    .Cases("amd64", "x86_64", "x86_64h", Triple::x86_64)
    .Cases("powerpc", "powerpcspe", "ppc", "ppc32", Triple::ppc)
    .Cases("powerpcle", "ppcle", "ppc32le", Triple::ppcle)
    .Cases("powerpc64", "ppu", "ppc64", Triple::ppc64)
    .Cases("powerpc64le", "ppc64le", Triple::ppc64le)
    .Case("xscale", Triple::arm)
    .Case("xscaleeb", Triple::armeb)
    .Case("aarch64", Triple::aarch64)
    .Case("aarch64_be", Triple::aarch64_be)
    .Case("aarch64_32", Triple::aarch64_32)
    .Case("arc", Triple::arc)
    .Case("arm64", Triple::aarch64)
    .Case("arm64_32", Triple::aarch64_32)
    .Case("arm64e", Triple::aarch64)
    .Case("arm64ec", Triple::aarch64)
    .Case("arm", Triple::arm)
    .Case("armeb", Triple::armeb)
    .Case("thumb", Triple::thumb)
    .Case("thumbeb", Triple::thumbeb)
    .Case("avr", Triple::avr)
    .Case("m68k", Triple::m68k)
    .Case("msp430", Triple::msp430)
    .Cases("mips", "mipseb", "mipsallegrex", "mipsisa32r6",
           "mipsr6", Triple::mips)
    .Cases("mipsel", "mipsallegrexel", "mipsisa32r6el", "mipsr6el",
           Triple::mipsel)
    .Cases("mips64", "mips64eb", "mipsn32", "mipsisa64r6",
           "mips64r6", "mipsn32r6", Triple::mips64)
    .Cases("mips64el", "mipsn32el", "mipsisa64r6el", "mips64r6el",
           "mipsn32r6el", Triple::mips64el)
    .Case("r600", Triple::r600)
    .Case("amdgcn", Triple::amdgcn)
    .Case("riscv32", Triple::riscv32)
    .Case("riscv64", Triple::riscv64)
    .Case("hexagon", Triple::hexagon)
    .Cases("s390x", "systemz", Triple::systemz)
    .Case("sparc", Triple::sparc)
    .Case("sparcel", Triple::sparcel)
    .Cases("sparcv9", "sparc64", Triple::sparcv9)
    .Case("tce", Triple::tce)
    .Case("tcele", Triple::tcele)
    .Case("xcore", Triple::xcore)
    .Case("nvptx", Triple::nvptx)
    .Case("nvptx64", Triple::nvptx64)
    .Case("le32", Triple::le32)
    .Case("le64", Triple::le64)
    .Case("amdil", Triple::amdil)
    .Case("amdil64", Triple::amdil64)
    .Case("hsail", Triple::hsail)
    .Case("hsail64", Triple::hsail64)
    .Case("spir", Triple::spir)
    .Case("spir64", Triple::spir64)
    .Cases("spirv", "spirv1.5", "spirv1.6", Triple::spirv)
    .Cases("spirv32", "spirv32v1.0", "spirv32v1.1", "spirv32v1.2",
           "spirv32v1.3", "spirv32v1.4", "spirv32v1.5", Triple::spirv32)
    .Cases("spirv64", "spirv64v1.0", "spirv64v1.1", "spirv64v1.2",
           "spirv64v1.3", "spirv64v1.4", "spirv64v1.5", Triple::spirv64)
    .Cases("spirv32", "spirv32v1.0", "spirv32v1.1", "spirv32v1.2",
           "spirv32v1.3", "spirv32v1.4", "spirv32v1.5", Triple::spirv32)
    .StartsWith("spir64", Triple::spir64)
    .StartsWith("spir", Triple::spir)
    .StartsWith("kalimba", Triple::kalimba)
    .Case("lanai", Triple::lanai)
    .Case("renderscript32", Triple::renderscript32)
    .Case("renderscript64", Triple::renderscript64)
    .StartsWith("fpga", Triple::fpga)
    .Case("shave", Triple::shave)
    .Case("ve", Triple::ve)
    .Case("wasm32", Triple::wasm32)
    .Case("wasm64", Triple::wasm64)
    .Case("csky", Triple::csky)
    .Case("loongarch32", Triple::loongarch32)
    .Case("loongarch64", Triple::loongarch64)
    .Case("dxil", Triple::dxil)
    .Case("xtensa", Triple::xtensa)
    .Default(Triple::UnknownArch);

  // Some architectures require special parsing logic just to compute the
  // ArchType result.
  if (AT == Triple::UnknownArch) {
    if (ArchName.starts_with("arm") || ArchName.starts_with("thumb") ||
        ArchName.starts_with("aarch64"))
      return parseARMArch(ArchName);
    if (ArchName.starts_with("bpf"))
      return parseBPFArch(ArchName);
  }

  return AT;
}

static Triple::VendorType parseVendor(StringRef VendorName) {
  return StringSwitch<Triple::VendorType>(VendorName)
    .Case("apple", Triple::Apple)
    .Case("pc", Triple::PC)
    .Case("scei", Triple::SCEI)
    .Case("sie", Triple::SCEI)
    .Case("fsl", Triple::Freescale)
    .Case("ibm", Triple::IBM)
    .Case("img", Triple::ImaginationTechnologies)
    .Case("mti", Triple::MipsTechnologies)
    .Case("nvidia", Triple::NVIDIA)
    .Case("csr", Triple::CSR)
    .Case("amd", Triple::AMD)
    .Case("mesa", Triple::Mesa)
    .Case("suse", Triple::SUSE)
    .Case("oe", Triple::OpenEmbedded)
    .Case("intel", Triple::Intel)
    .Default(Triple::UnknownVendor);
}

static Triple::OSType parseOS(StringRef OSName) {
  return StringSwitch<Triple::OSType>(OSName)
    .StartsWith("darwin", Triple::Darwin)
    .StartsWith("dragonfly", Triple::DragonFly)
    .StartsWith("freebsd", Triple::FreeBSD)
    .StartsWith("fuchsia", Triple::Fuchsia)
    .StartsWith("ios", Triple::IOS)
    .StartsWith("kfreebsd", Triple::KFreeBSD)
    .StartsWith("linux", Triple::Linux)
    .StartsWith("lv2", Triple::Lv2)
    .StartsWith("macos", Triple::MacOSX)
    .StartsWith("netbsd", Triple::NetBSD)
    .StartsWith("openbsd", Triple::OpenBSD)
    .StartsWith("solaris", Triple::Solaris)
    .StartsWith("uefi", Triple::UEFI)
    .StartsWith("win32", Triple::Win32)
    .StartsWith("windows", Triple::Win32)
    .StartsWith("zos", Triple::ZOS)
    .StartsWith("haiku", Triple::Haiku)
    .StartsWith("rtems", Triple::RTEMS)
    .StartsWith("nacl", Triple::NaCl)
    .StartsWith("aix", Triple::AIX)
    .StartsWith("cuda", Triple::CUDA)
    .StartsWith("nvcl", Triple::NVCL)
    .StartsWith("amdhsa", Triple::AMDHSA)
    .StartsWith("ps4", Triple::PS4)
    .StartsWith("ps5", Triple::PS5)
    .StartsWith("elfiamcu", Triple::ELFIAMCU)
    .StartsWith("tvos", Triple::TvOS)
    .StartsWith("watchos", Triple::WatchOS)
    .StartsWith("driverkit", Triple::DriverKit)
    .StartsWith("xros", Triple::XROS)
    .StartsWith("visionos", Triple::XROS)
    .StartsWith("mesa3d", Triple::Mesa3D)
    .StartsWith("amdpal", Triple::AMDPAL)
    .StartsWith("hermit", Triple::HermitCore)
    .StartsWith("hurd", Triple::Hurd)
    .StartsWith("wasi", Triple::WASI)
    .StartsWith("emscripten", Triple::Emscripten)
    .StartsWith("shadermodel", Triple::ShaderModel)
    .StartsWith("liteos", Triple::LiteOS)
    .StartsWith("serenity", Triple::Serenity)
    .StartsWith("vulkan", Triple::Vulkan)
    .Default(Triple::UnknownOS);
}

static Triple::EnvironmentType parseEnvironment(StringRef EnvironmentName) {
  return StringSwitch<Triple::EnvironmentType>(EnvironmentName)
      .StartsWith("eabihf", Triple::EABIHF)
      .StartsWith("eabi", Triple::EABI)
      .StartsWith("gnuabin32", Triple::GNUABIN32)
      .StartsWith("gnuabi64", Triple::GNUABI64)
      .StartsWith("gnueabihf", Triple::GNUEABIHF)
      .StartsWith("gnueabi", Triple::GNUEABI)
      .StartsWith("gnuf32", Triple::GNUF32)
      .StartsWith("gnuf64", Triple::GNUF64)
      .StartsWith("gnusf", Triple::GNUSF)
      .StartsWith("gnux32", Triple::GNUX32)
      .StartsWith("gnu_ilp32", Triple::GNUILP32)
      .StartsWith("code16", Triple::CODE16)
      .StartsWith("gnu", Triple::GNU)
      .StartsWith("android", Triple::Android)
      .StartsWith("musleabihf", Triple::MuslEABIHF)
      .StartsWith("musleabi", Triple::MuslEABI)
      .StartsWith("muslx32", Triple::MuslX32)
      .StartsWith("musl", Triple::Musl)
      .StartsWith("msvc", Triple::MSVC)
      .StartsWith("itanium", Triple::Itanium)
      .StartsWith("cygnus", Triple::Cygnus)
      .StartsWith("coreclr", Triple::CoreCLR)
      .StartsWith("simulator", Triple::Simulator)
      .StartsWith("macabi", Triple::MacABI)
      .StartsWith("pixel", Triple::Pixel)
      .StartsWith("vertex", Triple::Vertex)
      .StartsWith("geometry", Triple::Geometry)
      .StartsWith("hull", Triple::Hull)
      .StartsWith("domain", Triple::Domain)
      .StartsWith("compute", Triple::Compute)
      .StartsWith("library", Triple::Library)
      .StartsWith("raygeneration", Triple::RayGeneration)
      .StartsWith("intersection", Triple::Intersection)
      .StartsWith("anyhit", Triple::AnyHit)
      .StartsWith("closesthit", Triple::ClosestHit)
      .StartsWith("miss", Triple::Miss)
      .StartsWith("callable", Triple::Callable)
      .StartsWith("mesh", Triple::Mesh)
      .StartsWith("amplification", Triple::Amplification)
      .StartsWith("opencl", Triple::OpenCL)
      .StartsWith("ohos", Triple::OpenHOS)
      .Default(Triple::UnknownEnvironment);
}

static Triple::ObjectFormatType parseFormat(StringRef EnvironmentName) {
  return StringSwitch<Triple::ObjectFormatType>(EnvironmentName)
      // "xcoff" must come before "coff" because of the order-dependendent
      // pattern matching.
      .EndsWith("xcoff", Triple::XCOFF)
      .EndsWith("coff", Triple::COFF)
      .EndsWith("elf", Triple::ELF)
      .EndsWith("goff", Triple::GOFF)
      .EndsWith("macho", Triple::MachO)
      .EndsWith("wasm", Triple::Wasm)
      .EndsWith("spirv", Triple::SPIRV)
      .Default(Triple::UnknownObjectFormat);
}

static Triple::SubArchType parseSubArch(StringRef SubArchName) {
  if (SubArchName.starts_with("mips") &&
      (SubArchName.ends_with("r6el") || SubArchName.ends_with("r6")))
    return Triple::MipsSubArch_r6;

<<<<<<< HEAD
  if (SubArchName.startswith("spir")) {
=======
  if (SubArchName.starts_with("spir")) {
>>>>>>> 603ca26d
    StringRef SA(SubArchName);
    if (SA.consume_front("spir64_") || SA.consume_front("spir_")) {
      if (SA == "fpga")
        return Triple::SPIRSubArch_fpga;
      else if (SA == "fpga_image")
        return Triple::SPIRSubArch_fpga_image;
      else if (SA == "gen")
        return Triple::SPIRSubArch_gen;
      else if (SA == "gen_image")
        return Triple::SPIRSubArch_gen_image;
      else if (SA == "x86_64")
        return Triple::SPIRSubArch_x86_64;
      else if (SA == "x86_64_image")
        return Triple::SPIRSubArch_x86_64_image;
    }
  }

  if (SubArchName == "powerpcspe")
    return Triple::PPCSubArch_spe;

  if (SubArchName == "arm64e")
    return Triple::AArch64SubArch_arm64e;

  if (SubArchName == "arm64ec")
    return Triple::AArch64SubArch_arm64ec;

  if (SubArchName.starts_with("spirv"))
    return StringSwitch<Triple::SubArchType>(SubArchName)
        .EndsWith("v1.0", Triple::SPIRVSubArch_v10)
        .EndsWith("v1.1", Triple::SPIRVSubArch_v11)
        .EndsWith("v1.2", Triple::SPIRVSubArch_v12)
        .EndsWith("v1.3", Triple::SPIRVSubArch_v13)
        .EndsWith("v1.4", Triple::SPIRVSubArch_v14)
        .EndsWith("v1.5", Triple::SPIRVSubArch_v15)
        .EndsWith("v1.6", Triple::SPIRVSubArch_v16)
        .Default(Triple::NoSubArch);

  StringRef ARMSubArch = ARM::getCanonicalArchName(SubArchName);

  // For now, this is the small part. Early return.
  if (ARMSubArch.empty())
    return StringSwitch<Triple::SubArchType>(SubArchName)
      .EndsWith("kalimba3", Triple::KalimbaSubArch_v3)
      .EndsWith("kalimba4", Triple::KalimbaSubArch_v4)
      .EndsWith("kalimba5", Triple::KalimbaSubArch_v5)
      .Default(Triple::NoSubArch);

  // ARM sub arch.
  switch(ARM::parseArch(ARMSubArch)) {
  case ARM::ArchKind::ARMV4:
    return Triple::NoSubArch;
  case ARM::ArchKind::ARMV4T:
    return Triple::ARMSubArch_v4t;
  case ARM::ArchKind::ARMV5T:
    return Triple::ARMSubArch_v5;
  case ARM::ArchKind::ARMV5TE:
  case ARM::ArchKind::IWMMXT:
  case ARM::ArchKind::IWMMXT2:
  case ARM::ArchKind::XSCALE:
  case ARM::ArchKind::ARMV5TEJ:
    return Triple::ARMSubArch_v5te;
  case ARM::ArchKind::ARMV6:
    return Triple::ARMSubArch_v6;
  case ARM::ArchKind::ARMV6K:
  case ARM::ArchKind::ARMV6KZ:
    return Triple::ARMSubArch_v6k;
  case ARM::ArchKind::ARMV6T2:
    return Triple::ARMSubArch_v6t2;
  case ARM::ArchKind::ARMV6M:
    return Triple::ARMSubArch_v6m;
  case ARM::ArchKind::ARMV7A:
  case ARM::ArchKind::ARMV7R:
    return Triple::ARMSubArch_v7;
  case ARM::ArchKind::ARMV7VE:
    return Triple::ARMSubArch_v7ve;
  case ARM::ArchKind::ARMV7K:
    return Triple::ARMSubArch_v7k;
  case ARM::ArchKind::ARMV7M:
    return Triple::ARMSubArch_v7m;
  case ARM::ArchKind::ARMV7S:
    return Triple::ARMSubArch_v7s;
  case ARM::ArchKind::ARMV7EM:
    return Triple::ARMSubArch_v7em;
  case ARM::ArchKind::ARMV8A:
    return Triple::ARMSubArch_v8;
  case ARM::ArchKind::ARMV8_1A:
    return Triple::ARMSubArch_v8_1a;
  case ARM::ArchKind::ARMV8_2A:
    return Triple::ARMSubArch_v8_2a;
  case ARM::ArchKind::ARMV8_3A:
    return Triple::ARMSubArch_v8_3a;
  case ARM::ArchKind::ARMV8_4A:
    return Triple::ARMSubArch_v8_4a;
  case ARM::ArchKind::ARMV8_5A:
    return Triple::ARMSubArch_v8_5a;
  case ARM::ArchKind::ARMV8_6A:
    return Triple::ARMSubArch_v8_6a;
  case ARM::ArchKind::ARMV8_7A:
    return Triple::ARMSubArch_v8_7a;
  case ARM::ArchKind::ARMV8_8A:
    return Triple::ARMSubArch_v8_8a;
  case ARM::ArchKind::ARMV8_9A:
    return Triple::ARMSubArch_v8_9a;
  case ARM::ArchKind::ARMV9A:
    return Triple::ARMSubArch_v9;
  case ARM::ArchKind::ARMV9_1A:
    return Triple::ARMSubArch_v9_1a;
  case ARM::ArchKind::ARMV9_2A:
    return Triple::ARMSubArch_v9_2a;
  case ARM::ArchKind::ARMV9_3A:
    return Triple::ARMSubArch_v9_3a;
  case ARM::ArchKind::ARMV9_4A:
    return Triple::ARMSubArch_v9_4a;
  case ARM::ArchKind::ARMV9_5A:
    return Triple::ARMSubArch_v9_5a;
  case ARM::ArchKind::ARMV8R:
    return Triple::ARMSubArch_v8r;
  case ARM::ArchKind::ARMV8MBaseline:
    return Triple::ARMSubArch_v8m_baseline;
  case ARM::ArchKind::ARMV8MMainline:
    return Triple::ARMSubArch_v8m_mainline;
  case ARM::ArchKind::ARMV8_1MMainline:
    return Triple::ARMSubArch_v8_1m_mainline;
  default:
    return Triple::NoSubArch;
  }
}

static Triple::ObjectFormatType getDefaultFormat(const Triple &T) {
  switch (T.getArch()) {
  case Triple::UnknownArch:
  case Triple::aarch64:
  case Triple::aarch64_32:
  case Triple::arm:
  case Triple::thumb:
  case Triple::x86:
  case Triple::x86_64:
    switch (T.getOS()) {
    case Triple::Win32:
    case Triple::UEFI:
      return Triple::COFF;
    default:
      return T.isOSDarwin() ? Triple::MachO : Triple::ELF;
    }
  case Triple::aarch64_be:
  case Triple::amdgcn:
  case Triple::amdil64:
  case Triple::amdil:
  case Triple::arc:
  case Triple::armeb:
  case Triple::avr:
  case Triple::bpfeb:
  case Triple::bpfel:
  case Triple::fpga:
  case Triple::csky:
  case Triple::hexagon:
  case Triple::hsail64:
  case Triple::hsail:
  case Triple::kalimba:
  case Triple::lanai:
  case Triple::le32:
  case Triple::le64:
  case Triple::loongarch32:
  case Triple::loongarch64:
  case Triple::m68k:
  case Triple::mips64:
  case Triple::mips64el:
  case Triple::mips:
  case Triple::mipsel:
  case Triple::msp430:
  case Triple::nvptx64:
  case Triple::nvptx:
  case Triple::ppc64le:
  case Triple::ppcle:
  case Triple::r600:
  case Triple::renderscript32:
  case Triple::renderscript64:
  case Triple::riscv32:
  case Triple::riscv64:
  case Triple::shave:
  case Triple::sparc:
  case Triple::sparcel:
  case Triple::sparcv9:
  case Triple::spir64:
  case Triple::spir:
  case Triple::tce:
  case Triple::tcele:
  case Triple::thumbeb:
  case Triple::ve:
  case Triple::xcore:
  case Triple::xtensa:
    return Triple::ELF;

  case Triple::ppc64:
  case Triple::ppc:
    if (T.isOSAIX())
      return Triple::XCOFF;
    if (T.isOSDarwin())
      return Triple::MachO;
    return Triple::ELF;

  case Triple::systemz:
    if (T.isOSzOS())
      return Triple::GOFF;
    return Triple::ELF;

  case Triple::wasm32:
  case Triple::wasm64:
    return Triple::Wasm;

  case Triple::spirv:
  case Triple::spirv32:
  case Triple::spirv64:
    return Triple::SPIRV;

  case Triple::dxil:
    return Triple::DXContainer;
  }
  llvm_unreachable("unknown architecture");
}

/// Construct a triple from the string representation provided.
///
/// This stores the string representation and parses the various pieces into
/// enum members.
Triple::Triple(const Twine &Str)
    : Data(Str.str()), Arch(UnknownArch), SubArch(NoSubArch),
      Vendor(UnknownVendor), OS(UnknownOS), Environment(UnknownEnvironment),
      ObjectFormat(UnknownObjectFormat) {
  // Do minimal parsing by hand here.
  SmallVector<StringRef, 4> Components;
  StringRef(Data).split(Components, '-', /*MaxSplit*/ 3);
  if (Components.size() > 0) {
    Arch = parseArch(Components[0]);
    SubArch = parseSubArch(Components[0]);
    if (Components.size() > 1) {
      Vendor = parseVendor(Components[1]);
      if (Components.size() > 2) {
        OS = parseOS(Components[2]);
        if (Components.size() > 3) {
          Environment = parseEnvironment(Components[3]);
          ObjectFormat = parseFormat(Components[3]);
        }
      }
    } else {
      Environment =
          StringSwitch<Triple::EnvironmentType>(Components[0])
              .StartsWith("mipsn32", Triple::GNUABIN32)
              .StartsWith("mips64", Triple::GNUABI64)
              .StartsWith("mipsisa64", Triple::GNUABI64)
              .StartsWith("mipsisa32", Triple::GNU)
              .Cases("mips", "mipsel", "mipsr6", "mipsr6el", Triple::GNU)
              .Default(UnknownEnvironment);
    }
  }
  if (ObjectFormat == UnknownObjectFormat)
    ObjectFormat = getDefaultFormat(*this);
}

/// Construct a triple from string representations of the architecture,
/// vendor, and OS.
///
/// This joins each argument into a canonical string representation and parses
/// them into enum members. It leaves the environment unknown and omits it from
/// the string representation.
Triple::Triple(const Twine &ArchStr, const Twine &VendorStr, const Twine &OSStr)
    : Data((ArchStr + Twine('-') + VendorStr + Twine('-') + OSStr).str()),
      Arch(parseArch(ArchStr.str())),
      SubArch(parseSubArch(ArchStr.str())),
      Vendor(parseVendor(VendorStr.str())),
      OS(parseOS(OSStr.str())),
      Environment(), ObjectFormat(Triple::UnknownObjectFormat) {
  ObjectFormat = getDefaultFormat(*this);
}

/// Construct a triple from string representations of the architecture,
/// vendor, OS, and environment.
///
/// This joins each argument into a canonical string representation and parses
/// them into enum members.
Triple::Triple(const Twine &ArchStr, const Twine &VendorStr, const Twine &OSStr,
               const Twine &EnvironmentStr)
    : Data((ArchStr + Twine('-') + VendorStr + Twine('-') + OSStr + Twine('-') +
            EnvironmentStr).str()),
      Arch(parseArch(ArchStr.str())),
      SubArch(parseSubArch(ArchStr.str())),
      Vendor(parseVendor(VendorStr.str())),
      OS(parseOS(OSStr.str())),
      Environment(parseEnvironment(EnvironmentStr.str())),
      ObjectFormat(parseFormat(EnvironmentStr.str())) {
  if (ObjectFormat == Triple::UnknownObjectFormat)
    ObjectFormat = getDefaultFormat(*this);
}

std::string Triple::normalize(StringRef Str) {
  bool IsMinGW32 = false;
  bool IsCygwin = false;

  // Parse into components.
  SmallVector<StringRef, 4> Components;
  Str.split(Components, '-');

  // If the first component corresponds to a known architecture, preferentially
  // use it for the architecture.  If the second component corresponds to a
  // known vendor, preferentially use it for the vendor, etc.  This avoids silly
  // component movement when a component parses as (eg) both a valid arch and a
  // valid os.
  ArchType Arch = UnknownArch;
  if (Components.size() > 0)
    Arch = parseArch(Components[0]);
  VendorType Vendor = UnknownVendor;
  if (Components.size() > 1)
    Vendor = parseVendor(Components[1]);
  OSType OS = UnknownOS;
  if (Components.size() > 2) {
    OS = parseOS(Components[2]);
    IsCygwin = Components[2].starts_with("cygwin");
    IsMinGW32 = Components[2].starts_with("mingw");
  }
  EnvironmentType Environment = UnknownEnvironment;
  if (Components.size() > 3)
    Environment = parseEnvironment(Components[3]);
  ObjectFormatType ObjectFormat = UnknownObjectFormat;
  if (Components.size() > 4)
    ObjectFormat = parseFormat(Components[4]);

  // Note which components are already in their final position.  These will not
  // be moved.
  bool Found[4];
  Found[0] = Arch != UnknownArch;
  Found[1] = Vendor != UnknownVendor;
  Found[2] = OS != UnknownOS;
  Found[3] = Environment != UnknownEnvironment;

  // If they are not there already, permute the components into their canonical
  // positions by seeing if they parse as a valid architecture, and if so moving
  // the component to the architecture position etc.
  for (unsigned Pos = 0; Pos != std::size(Found); ++Pos) {
    if (Found[Pos])
      continue; // Already in the canonical position.

    for (unsigned Idx = 0; Idx != Components.size(); ++Idx) {
      // Do not reparse any components that already matched.
      if (Idx < std::size(Found) && Found[Idx])
        continue;

      // Does this component parse as valid for the target position?
      bool Valid = false;
      StringRef Comp = Components[Idx];
      switch (Pos) {
      default: llvm_unreachable("unexpected component type!");
      case 0:
        Arch = parseArch(Comp);
        Valid = Arch != UnknownArch;
        break;
      case 1:
        Vendor = parseVendor(Comp);
        Valid = Vendor != UnknownVendor;
        break;
      case 2:
        OS = parseOS(Comp);
        IsCygwin = Comp.starts_with("cygwin");
        IsMinGW32 = Comp.starts_with("mingw");
        Valid = OS != UnknownOS || IsCygwin || IsMinGW32;
        break;
      case 3:
        Environment = parseEnvironment(Comp);
        Valid = Environment != UnknownEnvironment;
        if (!Valid) {
          ObjectFormat = parseFormat(Comp);
          Valid = ObjectFormat != UnknownObjectFormat;
        }
        break;
      }
      if (!Valid)
        continue; // Nope, try the next component.

      // Move the component to the target position, pushing any non-fixed
      // components that are in the way to the right.  This tends to give
      // good results in the common cases of a forgotten vendor component
      // or a wrongly positioned environment.
      if (Pos < Idx) {
        // Insert left, pushing the existing components to the right.  For
        // example, a-b-i386 -> i386-a-b when moving i386 to the front.
        StringRef CurrentComponent(""); // The empty component.
        // Replace the component we are moving with an empty component.
        std::swap(CurrentComponent, Components[Idx]);
        // Insert the component being moved at Pos, displacing any existing
        // components to the right.
        for (unsigned i = Pos; !CurrentComponent.empty(); ++i) {
          // Skip over any fixed components.
          while (i < std::size(Found) && Found[i])
            ++i;
          // Place the component at the new position, getting the component
          // that was at this position - it will be moved right.
          std::swap(CurrentComponent, Components[i]);
        }
      } else if (Pos > Idx) {
        // Push right by inserting empty components until the component at Idx
        // reaches the target position Pos.  For example, pc-a -> -pc-a when
        // moving pc to the second position.
        do {
          // Insert one empty component at Idx.
          StringRef CurrentComponent(""); // The empty component.
          for (unsigned i = Idx; i < Components.size();) {
            // Place the component at the new position, getting the component
            // that was at this position - it will be moved right.
            std::swap(CurrentComponent, Components[i]);
            // If it was placed on top of an empty component then we are done.
            if (CurrentComponent.empty())
              break;
            // Advance to the next component, skipping any fixed components.
            while (++i < std::size(Found) && Found[i])
              ;
          }
          // The last component was pushed off the end - append it.
          if (!CurrentComponent.empty())
            Components.push_back(CurrentComponent);

          // Advance Idx to the component's new position.
          while (++Idx < std::size(Found) && Found[Idx])
            ;
        } while (Idx < Pos); // Add more until the final position is reached.
      }
      assert(Pos < Components.size() && Components[Pos] == Comp &&
             "Component moved wrong!");
      Found[Pos] = true;
      break;
    }
  }

  // Replace empty components with "unknown" value.
  for (StringRef &C : Components)
    if (C.empty())
      C = "unknown";

  // Special case logic goes here.  At this point Arch, Vendor and OS have the
  // correct values for the computed components.
  std::string NormalizedEnvironment;
  if (Environment == Triple::Android &&
      Components[3].starts_with("androideabi")) {
    StringRef AndroidVersion = Components[3].drop_front(strlen("androideabi"));
    if (AndroidVersion.empty()) {
      Components[3] = "android";
    } else {
      NormalizedEnvironment = Twine("android", AndroidVersion).str();
      Components[3] = NormalizedEnvironment;
    }
  }

  // SUSE uses "gnueabi" to mean "gnueabihf"
  if (Vendor == Triple::SUSE && Environment == llvm::Triple::GNUEABI)
    Components[3] = "gnueabihf";

  if (OS == Triple::Win32) {
    Components.resize(4);
    Components[2] = "windows";
    if (Environment == UnknownEnvironment) {
      if (ObjectFormat == UnknownObjectFormat || ObjectFormat == Triple::COFF)
        Components[3] = "msvc";
      else
        Components[3] = getObjectFormatTypeName(ObjectFormat);
    }
  } else if (IsMinGW32) {
    Components.resize(4);
    Components[2] = "windows";
    Components[3] = "gnu";
  } else if (IsCygwin) {
    Components.resize(4);
    Components[2] = "windows";
    Components[3] = "cygnus";
  }
  if (IsMinGW32 || IsCygwin ||
      (OS == Triple::Win32 && Environment != UnknownEnvironment)) {
    if (ObjectFormat != UnknownObjectFormat && ObjectFormat != Triple::COFF) {
      Components.resize(5);
      Components[4] = getObjectFormatTypeName(ObjectFormat);
    }
  }

  // Stick the corrected components back together to form the normalized string.
  return join(Components, "-");
}

StringRef Triple::getArchName() const {
  return StringRef(Data).split('-').first;           // Isolate first component
}

StringRef Triple::getVendorName() const {
  StringRef Tmp = StringRef(Data).split('-').second; // Strip first component
  return Tmp.split('-').first;                       // Isolate second component
}

StringRef Triple::getOSName() const {
  StringRef Tmp = StringRef(Data).split('-').second; // Strip first component
  Tmp = Tmp.split('-').second;                       // Strip second component
  return Tmp.split('-').first;                       // Isolate third component
}

StringRef Triple::getEnvironmentName() const {
  StringRef Tmp = StringRef(Data).split('-').second; // Strip first component
  Tmp = Tmp.split('-').second;                       // Strip second component
  return Tmp.split('-').second;                      // Strip third component
}

StringRef Triple::getOSAndEnvironmentName() const {
  StringRef Tmp = StringRef(Data).split('-').second; // Strip first component
  return Tmp.split('-').second;                      // Strip second component
}

static VersionTuple parseVersionFromName(StringRef Name) {
  VersionTuple Version;
  Version.tryParse(Name);
  return Version.withoutBuild();
}

VersionTuple Triple::getEnvironmentVersion() const {
  return parseVersionFromName(getEnvironmentVersionString());
}

StringRef Triple::getEnvironmentVersionString() const {
  StringRef EnvironmentName = getEnvironmentName();

  // none is a valid environment type - it basically amounts to a freestanding
  // environment.
  if (EnvironmentName == "none")
    return "";

  StringRef EnvironmentTypeName = getEnvironmentTypeName(getEnvironment());
  EnvironmentName.consume_front(EnvironmentTypeName);

  if (EnvironmentName.contains("-")) {
    // -obj is the suffix
    if (getObjectFormat() != Triple::UnknownObjectFormat) {
      StringRef ObjectFormatTypeName =
          getObjectFormatTypeName(getObjectFormat());
      const std::string tmp = (Twine("-") + ObjectFormatTypeName).str();
      EnvironmentName.consume_back(tmp);
    }
  }
  return EnvironmentName;
}

VersionTuple Triple::getOSVersion() const {
  StringRef OSName = getOSName();
  // Assume that the OS portion of the triple starts with the canonical name.
  StringRef OSTypeName = getOSTypeName(getOS());
  if (OSName.starts_with(OSTypeName))
    OSName = OSName.substr(OSTypeName.size());
  else if (getOS() == MacOSX)
    OSName.consume_front("macos");
  else if (OSName.starts_with("visionos"))
    OSName.consume_front("visionos");

  return parseVersionFromName(OSName);
}

bool Triple::getMacOSXVersion(VersionTuple &Version) const {
  Version = getOSVersion();

  switch (getOS()) {
  default: llvm_unreachable("unexpected OS for Darwin triple");
  case Darwin:
    // Default to darwin8, i.e., MacOSX 10.4.
    if (Version.getMajor() == 0)
      Version = VersionTuple(8);
    // Darwin version numbers are skewed from OS X versions.
    if (Version.getMajor() < 4) {
      return false;
    }
    if (Version.getMajor() <= 19) {
      Version = VersionTuple(10, Version.getMajor() - 4);
    } else {
      // darwin20+ corresponds to macOS 11+.
      Version = VersionTuple(11 + Version.getMajor() - 20);
    }
    break;
  case MacOSX:
    // Default to 10.4.
    if (Version.getMajor() == 0) {
      Version = VersionTuple(10, 4);
    } else if (Version.getMajor() < 10) {
      return false;
    }
    break;
  case IOS:
  case TvOS:
  case WatchOS:
    // Ignore the version from the triple.  This is only handled because the
    // the clang driver combines OS X and IOS support into a common Darwin
    // toolchain that wants to know the OS X version number even when targeting
    // IOS.
    Version = VersionTuple(10, 4);
    break;
  case XROS:
    llvm_unreachable("OSX version isn't relevant for xrOS");
  case DriverKit:
    llvm_unreachable("OSX version isn't relevant for DriverKit");
  }
  return true;
}

VersionTuple Triple::getiOSVersion() const {
  switch (getOS()) {
  default: llvm_unreachable("unexpected OS for Darwin triple");
  case Darwin:
  case MacOSX:
    // Ignore the version from the triple.  This is only handled because the
    // the clang driver combines OS X and IOS support into a common Darwin
    // toolchain that wants to know the iOS version number even when targeting
    // OS X.
    return VersionTuple(5);
  case IOS:
  case TvOS: {
    VersionTuple Version = getOSVersion();
    // Default to 5.0 (or 7.0 for arm64).
    if (Version.getMajor() == 0)
      return (getArch() == aarch64) ? VersionTuple(7) : VersionTuple(5);
    return Version;
  }
  case XROS: {
    // xrOS 1 is aligned with iOS 17.
    VersionTuple Version = getOSVersion();
    return Version.withMajorReplaced(Version.getMajor() + 16);
  }
  case WatchOS:
    llvm_unreachable("conflicting triple info");
  case DriverKit:
    llvm_unreachable("DriverKit doesn't have an iOS version");
  }
}

VersionTuple Triple::getWatchOSVersion() const {
  switch (getOS()) {
  default: llvm_unreachable("unexpected OS for Darwin triple");
  case Darwin:
  case MacOSX:
    // Ignore the version from the triple.  This is only handled because the
    // the clang driver combines OS X and IOS support into a common Darwin
    // toolchain that wants to know the iOS version number even when targeting
    // OS X.
    return VersionTuple(2);
  case WatchOS: {
    VersionTuple Version = getOSVersion();
    if (Version.getMajor() == 0)
      return VersionTuple(2);
    return Version;
  }
  case IOS:
    llvm_unreachable("conflicting triple info");
  case XROS:
    llvm_unreachable("watchOS version isn't relevant for xrOS");
  case DriverKit:
    llvm_unreachable("DriverKit doesn't have a WatchOS version");
  }
}

VersionTuple Triple::getDriverKitVersion() const {
  switch (getOS()) {
  default:
    llvm_unreachable("unexpected OS for Darwin triple");
  case DriverKit:
    VersionTuple Version = getOSVersion();
    if (Version.getMajor() == 0)
      return Version.withMajorReplaced(19);
    return Version;
  }
}

VersionTuple Triple::getVulkanVersion() const {
  if (getArch() != spirv || getOS() != Vulkan)
    llvm_unreachable("invalid Vulkan SPIR-V triple");

  VersionTuple VulkanVersion = getOSVersion();
  SubArchType SpirvVersion = getSubArch();

  llvm::DenseMap<VersionTuple, SubArchType> ValidVersionMap = {
      // Vulkan 1.2 -> SPIR-V 1.5.
      {VersionTuple(1, 2), SPIRVSubArch_v15},
      // Vulkan 1.3 -> SPIR-V 1.6.
      {VersionTuple(1, 3), SPIRVSubArch_v16}};

  // If Vulkan version is unset, default to 1.2.
  if (VulkanVersion == VersionTuple(0))
    VulkanVersion = VersionTuple(1, 2);

  if (ValidVersionMap.contains(VulkanVersion) &&
      (ValidVersionMap.lookup(VulkanVersion) == SpirvVersion ||
       SpirvVersion == NoSubArch))
    return VulkanVersion;

  return VersionTuple(0);
}

void Triple::setTriple(const Twine &Str) {
  *this = Triple(Str);
}

void Triple::setArch(ArchType Kind, SubArchType SubArch) {
  setArchName(getArchName(Kind, SubArch));
}

void Triple::setVendor(VendorType Kind) {
  setVendorName(getVendorTypeName(Kind));
}

void Triple::setOS(OSType Kind) {
  setOSName(getOSTypeName(Kind));
}

void Triple::setEnvironment(EnvironmentType Kind) {
  if (ObjectFormat == getDefaultFormat(*this))
    return setEnvironmentName(getEnvironmentTypeName(Kind));

  setEnvironmentName((getEnvironmentTypeName(Kind) + Twine("-") +
                      getObjectFormatTypeName(ObjectFormat)).str());
}

void Triple::setObjectFormat(ObjectFormatType Kind) {
  if (Environment == UnknownEnvironment)
    return setEnvironmentName(getObjectFormatTypeName(Kind));

  setEnvironmentName((getEnvironmentTypeName(Environment) + Twine("-") +
                      getObjectFormatTypeName(Kind)).str());
}

void Triple::setArchName(StringRef Str) {
  // Work around a miscompilation bug for Twines in gcc 4.0.3.
  SmallString<64> Triple;
  Triple += Str;
  Triple += "-";
  Triple += getVendorName();
  Triple += "-";
  Triple += getOSAndEnvironmentName();
  setTriple(Triple);
}

void Triple::setVendorName(StringRef Str) {
  setTriple(getArchName() + "-" + Str + "-" + getOSAndEnvironmentName());
}

void Triple::setOSName(StringRef Str) {
  if (hasEnvironment())
    setTriple(getArchName() + "-" + getVendorName() + "-" + Str +
              "-" + getEnvironmentName());
  else
    setTriple(getArchName() + "-" + getVendorName() + "-" + Str);
}

void Triple::setEnvironmentName(StringRef Str) {
  setTriple(getArchName() + "-" + getVendorName() + "-" + getOSName() +
            "-" + Str);
}

void Triple::setOSAndEnvironmentName(StringRef Str) {
  setTriple(getArchName() + "-" + getVendorName() + "-" + Str);
}

static unsigned getArchPointerBitWidth(llvm::Triple::ArchType Arch) {
  switch (Arch) {
  case llvm::Triple::UnknownArch:
    return 0;

  case llvm::Triple::avr:
  case llvm::Triple::msp430:
    return 16;

  case llvm::Triple::aarch64_32:
  case llvm::Triple::amdil:
  case llvm::Triple::arc:
  case llvm::Triple::arm:
  case llvm::Triple::armeb:
  case llvm::Triple::fpga:
  case llvm::Triple::csky:
  case llvm::Triple::dxil:
  case llvm::Triple::hexagon:
  case llvm::Triple::hsail:
  case llvm::Triple::kalimba:
  case llvm::Triple::lanai:
  case llvm::Triple::le32:
  case llvm::Triple::loongarch32:
  case llvm::Triple::m68k:
  case llvm::Triple::mips:
  case llvm::Triple::mipsel:
  case llvm::Triple::nvptx:
  case llvm::Triple::ppc:
  case llvm::Triple::ppcle:
  case llvm::Triple::r600:
  case llvm::Triple::renderscript32:
  case llvm::Triple::riscv32:
  case llvm::Triple::shave:
  case llvm::Triple::sparc:
  case llvm::Triple::sparcel:
  case llvm::Triple::spir:
  case llvm::Triple::spirv32:
  case llvm::Triple::tce:
  case llvm::Triple::tcele:
  case llvm::Triple::thumb:
  case llvm::Triple::thumbeb:
  case llvm::Triple::wasm32:
  case llvm::Triple::x86:
  case llvm::Triple::xcore:
  case llvm::Triple::xtensa:
    return 32;

  case llvm::Triple::aarch64:
  case llvm::Triple::aarch64_be:
  case llvm::Triple::amdgcn:
  case llvm::Triple::amdil64:
  case llvm::Triple::bpfeb:
  case llvm::Triple::bpfel:
  case llvm::Triple::hsail64:
  case llvm::Triple::le64:
  case llvm::Triple::loongarch64:
  case llvm::Triple::mips64:
  case llvm::Triple::mips64el:
  case llvm::Triple::nvptx64:
  case llvm::Triple::ppc64:
  case llvm::Triple::ppc64le:
  case llvm::Triple::renderscript64:
  case llvm::Triple::riscv64:
  case llvm::Triple::sparcv9:
  case llvm::Triple::spirv:
  case llvm::Triple::spir64:
  case llvm::Triple::spirv64:
  case llvm::Triple::systemz:
  case llvm::Triple::ve:
  case llvm::Triple::wasm64:
  case llvm::Triple::x86_64:
    return 64;
  }
  llvm_unreachable("Invalid architecture value");
}

bool Triple::isArch64Bit() const {
  return getArchPointerBitWidth(getArch()) == 64;
}

bool Triple::isArch32Bit() const {
  return getArchPointerBitWidth(getArch()) == 32;
}

bool Triple::isArch16Bit() const {
  return getArchPointerBitWidth(getArch()) == 16;
}

Triple Triple::get32BitArchVariant() const {
  Triple T(*this);
  switch (getArch()) {
  case Triple::UnknownArch:
  case Triple::amdgcn:
  case Triple::avr:
  case Triple::bpfeb:
  case Triple::bpfel:
  case Triple::msp430:
  case Triple::systemz:
  case Triple::ve:
    T.setArch(UnknownArch);
    break;

  case Triple::aarch64_32:
  case Triple::amdil:
  case Triple::arc:
  case Triple::arm:
  case Triple::armeb:
  case Triple::fpga:
  case Triple::csky:
  case Triple::dxil:
  case Triple::hexagon:
  case Triple::hsail:
  case Triple::kalimba:
  case Triple::lanai:
  case Triple::le32:
  case Triple::loongarch32:
  case Triple::m68k:
  case Triple::mips:
  case Triple::mipsel:
  case Triple::nvptx:
  case Triple::ppc:
  case Triple::ppcle:
  case Triple::r600:
  case Triple::renderscript32:
  case Triple::riscv32:
  case Triple::shave:
  case Triple::sparc:
  case Triple::sparcel:
  case Triple::spir:
  case Triple::spirv32:
  case Triple::tce:
  case Triple::tcele:
  case Triple::thumb:
  case Triple::thumbeb:
  case Triple::wasm32:
  case Triple::x86:
  case Triple::xcore:
  case Triple::xtensa:
    // Already 32-bit.
    break;

  case Triple::aarch64:        T.setArch(Triple::arm);     break;
  case Triple::aarch64_be:     T.setArch(Triple::armeb);   break;
  case Triple::amdil64:        T.setArch(Triple::amdil);   break;
  case Triple::hsail64:        T.setArch(Triple::hsail);   break;
  case Triple::le64:           T.setArch(Triple::le32);    break;
  case Triple::loongarch64:    T.setArch(Triple::loongarch32); break;
  case Triple::mips64:
    T.setArch(Triple::mips, getSubArch());
    break;
  case Triple::mips64el:
    T.setArch(Triple::mipsel, getSubArch());
    break;
  case Triple::nvptx64:        T.setArch(Triple::nvptx);   break;
  case Triple::ppc64:          T.setArch(Triple::ppc);     break;
  case Triple::ppc64le:        T.setArch(Triple::ppcle);   break;
  case Triple::renderscript64: T.setArch(Triple::renderscript32); break;
  case Triple::riscv64:        T.setArch(Triple::riscv32); break;
  case Triple::sparcv9:        T.setArch(Triple::sparc);   break;
  case Triple::spir64:         T.setArch(Triple::spir);    break;
  case Triple::spirv:
  case Triple::spirv64:
    T.setArch(Triple::spirv32, getSubArch());
    break;
  case Triple::wasm64:         T.setArch(Triple::wasm32);  break;
  case Triple::x86_64:         T.setArch(Triple::x86);     break;
  }
  return T;
}

Triple Triple::get64BitArchVariant() const {
  Triple T(*this);
  switch (getArch()) {
  case Triple::UnknownArch:
  case Triple::arc:
  case Triple::avr:
  case Triple::fpga:
  case Triple::csky:
  case Triple::dxil:
  case Triple::hexagon:
  case Triple::kalimba:
  case Triple::lanai:
  case Triple::m68k:
  case Triple::msp430:
  case Triple::r600:
  case Triple::shave:
  case Triple::sparcel:
  case Triple::tce:
  case Triple::tcele:
  case Triple::xcore:
  case Triple::xtensa:
    T.setArch(UnknownArch);
    break;

  case Triple::aarch64:
  case Triple::aarch64_be:
  case Triple::amdgcn:
  case Triple::amdil64:
  case Triple::bpfeb:
  case Triple::bpfel:
  case Triple::hsail64:
  case Triple::le64:
  case Triple::loongarch64:
  case Triple::mips64:
  case Triple::mips64el:
  case Triple::nvptx64:
  case Triple::ppc64:
  case Triple::ppc64le:
  case Triple::renderscript64:
  case Triple::riscv64:
  case Triple::sparcv9:
  case Triple::spir64:
  case Triple::spirv64:
  case Triple::systemz:
  case Triple::ve:
  case Triple::wasm64:
  case Triple::x86_64:
    // Already 64-bit.
    break;

  case Triple::aarch64_32:      T.setArch(Triple::aarch64);    break;
  case Triple::amdil:           T.setArch(Triple::amdil64);    break;
  case Triple::arm:             T.setArch(Triple::aarch64);    break;
  case Triple::armeb:           T.setArch(Triple::aarch64_be); break;
  case Triple::hsail:           T.setArch(Triple::hsail64);    break;
  case Triple::le32:            T.setArch(Triple::le64);       break;
  case Triple::loongarch32:     T.setArch(Triple::loongarch64);    break;
  case Triple::mips:
    T.setArch(Triple::mips64, getSubArch());
    break;
  case Triple::mipsel:
    T.setArch(Triple::mips64el, getSubArch());
    break;
  case Triple::nvptx:           T.setArch(Triple::nvptx64);    break;
  case Triple::ppc:             T.setArch(Triple::ppc64);      break;
  case Triple::ppcle:           T.setArch(Triple::ppc64le);    break;
  case Triple::renderscript32:  T.setArch(Triple::renderscript64);     break;
  case Triple::riscv32:         T.setArch(Triple::riscv64);    break;
  case Triple::sparc:           T.setArch(Triple::sparcv9);    break;
  case Triple::spir:            T.setArch(Triple::spir64);     break;
  case Triple::spirv:
  case Triple::spirv32:
    T.setArch(Triple::spirv64, getSubArch());
    break;
  case Triple::thumb:           T.setArch(Triple::aarch64);    break;
  case Triple::thumbeb:         T.setArch(Triple::aarch64_be); break;
  case Triple::wasm32:          T.setArch(Triple::wasm64);     break;
  case Triple::x86:             T.setArch(Triple::x86_64);     break;
  }
  return T;
}

Triple Triple::getBigEndianArchVariant() const {
  Triple T(*this);
  // Already big endian.
  if (!isLittleEndian())
    return T;
  switch (getArch()) {
  case Triple::UnknownArch:
  case Triple::amdgcn:
  case Triple::amdil64:
  case Triple::amdil:
  case Triple::avr:
  case Triple::dxil:
  case Triple::hexagon:
  case Triple::hsail64:
  case Triple::hsail:
  case Triple::kalimba:
  case Triple::le32:
  case Triple::le64:
  case Triple::loongarch32:
  case Triple::loongarch64:
  case Triple::msp430:
  case Triple::nvptx64:
  case Triple::nvptx:
  case Triple::r600:
  case Triple::renderscript32:
  case Triple::renderscript64:
  case Triple::riscv32:
  case Triple::riscv64:
  case Triple::shave:
  case Triple::spir64:
  case Triple::spir:
  case Triple::spirv:
  case Triple::spirv32:
  case Triple::spirv64:
  case Triple::wasm32:
  case Triple::wasm64:
  case Triple::x86:
  case Triple::x86_64:
  case Triple::xcore:
  case Triple::ve:
  case Triple::csky:
  case Triple::xtensa:

  // ARM is intentionally unsupported here, changing the architecture would
  // drop any arch suffixes.
  case Triple::arm:
  case Triple::thumb:
    T.setArch(UnknownArch);
    break;

  case Triple::aarch64: T.setArch(Triple::aarch64_be); break;
  case Triple::bpfel:   T.setArch(Triple::bpfeb);      break;
  case Triple::mips64el:
    T.setArch(Triple::mips64, getSubArch());
    break;
  case Triple::mipsel:
    T.setArch(Triple::mips, getSubArch());
    break;
  case Triple::ppcle:   T.setArch(Triple::ppc);        break;
  case Triple::ppc64le: T.setArch(Triple::ppc64);      break;
  case Triple::sparcel: T.setArch(Triple::sparc);      break;
  case Triple::tcele:   T.setArch(Triple::tce);        break;
  default:
    llvm_unreachable("getBigEndianArchVariant: unknown triple.");
  }
  return T;
}

Triple Triple::getLittleEndianArchVariant() const {
  Triple T(*this);
  if (isLittleEndian())
    return T;

  switch (getArch()) {
  case Triple::UnknownArch:
  case Triple::lanai:
  case Triple::sparcv9:
  case Triple::systemz:
  case Triple::m68k:

  // ARM is intentionally unsupported here, changing the architecture would
  // drop any arch suffixes.
  case Triple::armeb:
  case Triple::thumbeb:
    T.setArch(UnknownArch);
    break;

  case Triple::aarch64_be: T.setArch(Triple::aarch64);  break;
  case Triple::bpfeb:      T.setArch(Triple::bpfel);    break;
  case Triple::mips64:
    T.setArch(Triple::mips64el, getSubArch());
    break;
  case Triple::mips:
    T.setArch(Triple::mipsel, getSubArch());
    break;
  case Triple::ppc:        T.setArch(Triple::ppcle);    break;
  case Triple::ppc64:      T.setArch(Triple::ppc64le);  break;
  case Triple::sparc:      T.setArch(Triple::sparcel);  break;
  case Triple::tce:        T.setArch(Triple::tcele);    break;
  default:
    llvm_unreachable("getLittleEndianArchVariant: unknown triple.");
  }
  return T;
}

bool Triple::isLittleEndian() const {
  switch (getArch()) {
  case Triple::aarch64:
  case Triple::aarch64_32:
  case Triple::amdgcn:
  case Triple::amdil64:
  case Triple::amdil:
  case Triple::arm:
  case Triple::avr:
  case Triple::bpfel:
  case Triple::csky:
  case Triple::dxil:
  case Triple::hexagon:
  case Triple::hsail64:
  case Triple::hsail:
  case Triple::kalimba:
  case Triple::le32:
  case Triple::le64:
  case Triple::loongarch32:
  case Triple::loongarch64:
  case Triple::mips64el:
  case Triple::mipsel:
  case Triple::msp430:
  case Triple::nvptx64:
  case Triple::nvptx:
  case Triple::ppcle:
  case Triple::ppc64le:
  case Triple::r600:
  case Triple::renderscript32:
  case Triple::renderscript64:
  case Triple::riscv32:
  case Triple::riscv64:
  case Triple::shave:
  case Triple::sparcel:
  case Triple::spir64:
  case Triple::spir:
  case Triple::spirv:
  case Triple::spirv32:
  case Triple::spirv64:
  case Triple::tcele:
  case Triple::thumb:
  case Triple::ve:
  case Triple::wasm32:
  case Triple::wasm64:
  case Triple::x86:
  case Triple::x86_64:
  case Triple::xcore:
  case Triple::xtensa:
    return true;
  default:
    return false;
  }
}

bool Triple::isCompatibleWith(const Triple &Other) const {
  // ARM and Thumb triples are compatible, if subarch, vendor and OS match.
  if ((getArch() == Triple::thumb && Other.getArch() == Triple::arm) ||
      (getArch() == Triple::arm && Other.getArch() == Triple::thumb) ||
      (getArch() == Triple::thumbeb && Other.getArch() == Triple::armeb) ||
      (getArch() == Triple::armeb && Other.getArch() == Triple::thumbeb)) {
    if (getVendor() == Triple::Apple)
      return getSubArch() == Other.getSubArch() &&
             getVendor() == Other.getVendor() && getOS() == Other.getOS();
    else
      return getSubArch() == Other.getSubArch() &&
             getVendor() == Other.getVendor() && getOS() == Other.getOS() &&
             getEnvironment() == Other.getEnvironment() &&
             getObjectFormat() == Other.getObjectFormat();
  }

  // If vendor is apple, ignore the version number.
  if (getVendor() == Triple::Apple)
    return getArch() == Other.getArch() && getSubArch() == Other.getSubArch() &&
           getVendor() == Other.getVendor() && getOS() == Other.getOS();

  return *this == Other;
}

std::string Triple::merge(const Triple &Other) const {
  // If vendor is apple, pick the triple with the larger version number.
  if (getVendor() == Triple::Apple)
    if (Other.isOSVersionLT(*this))
      return str();

  return Other.str();
}

bool Triple::isMacOSXVersionLT(unsigned Major, unsigned Minor,
                               unsigned Micro) const {
  assert(isMacOSX() && "Not an OS X triple!");

  // If this is OS X, expect a sane version number.
  if (getOS() == Triple::MacOSX)
    return isOSVersionLT(Major, Minor, Micro);

  // Otherwise, compare to the "Darwin" number.
  if (Major == 10) {
    return isOSVersionLT(Minor + 4, Micro, 0);
  } else {
    assert(Major >= 11 && "Unexpected major version");
    return isOSVersionLT(Major - 11 + 20, Minor, Micro);
  }
}

VersionTuple Triple::getMinimumSupportedOSVersion() const {
  if (getVendor() != Triple::Apple || getArch() != Triple::aarch64)
    return VersionTuple();
  switch (getOS()) {
  case Triple::MacOSX:
    // ARM64 slice is supported starting from macOS 11.0+.
    return VersionTuple(11, 0, 0);
  case Triple::IOS:
    // ARM64 slice is supported starting from Mac Catalyst 14 (macOS 11).
    // ARM64 simulators are supported for iOS 14+.
    if (isMacCatalystEnvironment() || isSimulatorEnvironment())
      return VersionTuple(14, 0, 0);
    // ARM64e slice is supported starting from iOS 14.
    if (isArm64e())
      return VersionTuple(14, 0, 0);
    break;
  case Triple::TvOS:
    // ARM64 simulators are supported for tvOS 14+.
    if (isSimulatorEnvironment())
      return VersionTuple(14, 0, 0);
    break;
  case Triple::WatchOS:
    // ARM64 simulators are supported for watchOS 7+.
    if (isSimulatorEnvironment())
      return VersionTuple(7, 0, 0);
    break;
  case Triple::DriverKit:
    return VersionTuple(20, 0, 0);
  default:
    break;
  }
  return VersionTuple();
}

VersionTuple Triple::getCanonicalVersionForOS(OSType OSKind,
                                              const VersionTuple &Version) {
  switch (OSKind) {
  case MacOSX:
    // macOS 10.16 is canonicalized to macOS 11.
    if (Version == VersionTuple(10, 16))
      return VersionTuple(11, 0);
    [[fallthrough]];
  default:
    return Version;
  }
}

// HLSL triple environment orders are relied on in the front end
static_assert(Triple::Vertex - Triple::Pixel == 1,
              "incorrect HLSL stage order");
static_assert(Triple::Geometry - Triple::Pixel == 2,
              "incorrect HLSL stage order");
static_assert(Triple::Hull - Triple::Pixel == 3,
              "incorrect HLSL stage order");
static_assert(Triple::Domain - Triple::Pixel == 4,
              "incorrect HLSL stage order");
static_assert(Triple::Compute - Triple::Pixel == 5,
              "incorrect HLSL stage order");
static_assert(Triple::Library - Triple::Pixel == 6,
              "incorrect HLSL stage order");
static_assert(Triple::RayGeneration - Triple::Pixel == 7,
              "incorrect HLSL stage order");
static_assert(Triple::Intersection - Triple::Pixel == 8,
              "incorrect HLSL stage order");
static_assert(Triple::AnyHit - Triple::Pixel == 9,
              "incorrect HLSL stage order");
static_assert(Triple::ClosestHit - Triple::Pixel == 10,
              "incorrect HLSL stage order");
static_assert(Triple::Miss - Triple::Pixel == 11,
              "incorrect HLSL stage order");
static_assert(Triple::Callable - Triple::Pixel == 12,
              "incorrect HLSL stage order");
static_assert(Triple::Mesh - Triple::Pixel == 13,
              "incorrect HLSL stage order");
static_assert(Triple::Amplification - Triple::Pixel == 14,
              "incorrect HLSL stage order");<|MERGE_RESOLUTION|>--- conflicted
+++ resolved
@@ -729,11 +729,7 @@
       (SubArchName.ends_with("r6el") || SubArchName.ends_with("r6")))
     return Triple::MipsSubArch_r6;
 
-<<<<<<< HEAD
-  if (SubArchName.startswith("spir")) {
-=======
   if (SubArchName.starts_with("spir")) {
->>>>>>> 603ca26d
     StringRef SA(SubArchName);
     if (SA.consume_front("spir64_") || SA.consume_front("spir_")) {
       if (SA == "fpga")
