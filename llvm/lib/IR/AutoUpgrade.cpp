--- conflicted
+++ resolved
@@ -622,70 +622,6 @@
 }
 
 static Intrinsic::ID ShouldUpgradeNVPTXBF16Intrinsic(StringRef Name) {
-<<<<<<< HEAD
-  return StringSwitch<Intrinsic::ID>(Name)
-      .Case("abs.bf16", Intrinsic::nvvm_abs_bf16)
-      .Case("abs.bf16x2", Intrinsic::nvvm_abs_bf16x2)
-      .Case("fma.rn.bf16", Intrinsic::nvvm_fma_rn_bf16)
-      .Case("fma.rn.bf16x2", Intrinsic::nvvm_fma_rn_bf16x2)
-      .Case("fma.rn.ftz_bf16", Intrinsic::nvvm_fma_rn_ftz_bf16)
-      .Case("fma.rn.ftz.bf16x2", Intrinsic::nvvm_fma_rn_ftz_bf16x2)
-      .Case("fma.rn.ftz.relu.bf16", Intrinsic::nvvm_fma_rn_ftz_relu_bf16)
-      .Case("fma.rn.ftz.relu.bf16x2", Intrinsic::nvvm_fma_rn_ftz_relu_bf16x2)
-      .Case("fma.rn.ftz_sat.bf16", Intrinsic::nvvm_fma_rn_ftz_sat_bf16)
-      .Case("fma.rn.ftz_sat.bf16x2", Intrinsic::nvvm_fma_rn_ftz_sat_bf16x2)
-      .Case("fma.rn.relu.bf16", Intrinsic::nvvm_fma_rn_relu_bf16)
-      .Case("fma.rn.relu.bf16x2", Intrinsic::nvvm_fma_rn_relu_bf16x2)
-      .Case("fma.rn.sat.bf16", Intrinsic::nvvm_fma_rn_sat_bf16)
-      .Case("fma.rn.sat.bf16x2", Intrinsic::nvvm_fma_rn_sat_bf16x2)
-      .Case("fmax.bf16", Intrinsic::nvvm_fmax_bf16)
-      .Case("fmax.bf16x2", Intrinsic::nvvm_fmax_bf16x2)
-      .Case("fmax.ftz.bf16", Intrinsic::nvvm_fmax_ftz_bf16)
-      .Case("fmax.ftz.bf16x2", Intrinsic::nvvm_fmax_ftz_bf16x2)
-      .Case("fmax.ftz.nan.bf16", Intrinsic::nvvm_fmax_ftz_nan_bf16)
-      .Case("fmax.ftz.nan.bf16x2", Intrinsic::nvvm_fmax_ftz_nan_bf16x2)
-      .Case("fmax.ftz.nan.xorsign.abs.bf16",
-            Intrinsic::nvvm_fmax_ftz_nan_xorsign_abs_bf16)
-      .Case("fmax.ftz.nan.xorsign.abs.bf16x2",
-            Intrinsic::nvvm_fmax_ftz_nan_xorsign_abs_bf16x2)
-      .Case("fmax.ftz.xorsign.abs.bf16",
-            Intrinsic::nvvm_fmax_ftz_xorsign_abs_bf16)
-      .Case("fmax.ftz.xorsign.abs.bf16x2",
-            Intrinsic::nvvm_fmax_ftz_xorsign_abs_bf16x2)
-      .Case("fmax.nan.bf16", Intrinsic::nvvm_fmax_nan_bf16)
-      .Case("fmax.nan.bf16x2", Intrinsic::nvvm_fmax_nan_bf16x2)
-      .Case("fmax.nan.xorsign.abs.bf16",
-            Intrinsic::nvvm_fmax_nan_xorsign_abs_bf16)
-      .Case("fmax.nan.xorsign.abs.bf16x2",
-            Intrinsic::nvvm_fmax_nan_xorsign_abs_bf16x2)
-      .Case("fmax.xorsign.abs.bf16", Intrinsic::nvvm_fmax_xorsign_abs_bf16)
-      .Case("fmax.xorsign.abs.bf16x2", Intrinsic::nvvm_fmax_xorsign_abs_bf16x2)
-      .Case("fmin.bf16", Intrinsic::nvvm_fmin_bf16)
-      .Case("fmin.bf16x2", Intrinsic::nvvm_fmin_bf16x2)
-      .Case("fmin.ftz.bf16", Intrinsic::nvvm_fmin_ftz_bf16)
-      .Case("fmin.ftz.bf16x2", Intrinsic::nvvm_fmin_ftz_bf16x2)
-      .Case("fmin.ftz.nan_bf16", Intrinsic::nvvm_fmin_ftz_nan_bf16)
-      .Case("fmin.ftz.nan_bf16x2", Intrinsic::nvvm_fmin_ftz_nan_bf16x2)
-      .Case("fmin.ftz.nan.xorsign.abs.bf16",
-            Intrinsic::nvvm_fmin_ftz_nan_xorsign_abs_bf16)
-      .Case("fmin.ftz.nan.xorsign.abs.bf16x2",
-            Intrinsic::nvvm_fmin_ftz_nan_xorsign_abs_bf16x2)
-      .Case("fmin.ftz.xorsign.abs.bf16",
-            Intrinsic::nvvm_fmin_ftz_xorsign_abs_bf16)
-      .Case("fmin.ftz.xorsign.abs.bf16x2",
-            Intrinsic::nvvm_fmin_ftz_xorsign_abs_bf16x2)
-      .Case("fmin.nan.bf16", Intrinsic::nvvm_fmin_nan_bf16)
-      .Case("fmin.nan.bf16x2", Intrinsic::nvvm_fmin_nan_bf16x2)
-      .Case("fmin.nan.xorsign.abs.bf16",
-            Intrinsic::nvvm_fmin_nan_xorsign_abs_bf16)
-      .Case("fmin.nan.xorsign.abs.bf16x2",
-            Intrinsic::nvvm_fmin_nan_xorsign_abs_bf16x2)
-      .Case("fmin.xorsign.abs.bf16", Intrinsic::nvvm_fmin_xorsign_abs_bf16)
-      .Case("fmin.xorsign.abs.bf16x2", Intrinsic::nvvm_fmin_xorsign_abs_bf16x2)
-      .Case("neg.bf16", Intrinsic::nvvm_neg_bf16)
-      .Case("neg.bf16x2", Intrinsic::nvvm_neg_bf16x2)
-      .Default(Intrinsic::not_intrinsic);
-=======
   if (Name.consume_front("abs."))
     return StringSwitch<Intrinsic::ID>(Name)
         .Case("bf16", Intrinsic::nvvm_abs_bf16)
@@ -763,7 +699,6 @@
         .Default(Intrinsic::not_intrinsic);
 
   return Intrinsic::not_intrinsic;
->>>>>>> 91b2559a
 }
 
 static bool UpgradeIntrinsicFunction1(Function *F, Function *&NewFn) {
