; NOTE: Assertions have been autogenerated by utils/update_analyze_test_checks.py
; RUN: opt < %s -passes="print<cost-model>" 2>&1 -disable-output | FileCheck %s
; RUN: opt < %s -passes="print<cost-model>" 2>&1 -disable-output -mcpu=neoverse-n1 | FileCheck %s
; RUN: opt < %s -passes="print<cost-model>" 2>&1 -disable-output -mcpu=neoverse-n2 | FileCheck %s
; RUN: opt < %s -passes="print<cost-model>" 2>&1 -disable-output -mcpu=neoverse-v1 | FileCheck %s
; RUN: opt < %s -passes="print<cost-model>" 2>&1 -disable-output -mcpu=neoverse-v2 | FileCheck %s
; RUN: opt < %s -passes="print<cost-model>" 2>&1 -disable-output -mcpu=kryo | FileCheck %s --check-prefix=KRYO

target datalayout = "e-m:e-i64:64-i128:128-n32:64-S128"
target triple = "aarch64--linux-gnu"

define void @vectorInstrCost() {
; CHECK-LABEL: 'vectorInstrCost'
<<<<<<< HEAD
; CHECK-NEXT:  Cost Model: Found an estimated cost of 3 for instruction: %ta0 = extractelement <8 x i1> undef, i32 0
; CHECK-NEXT:  Cost Model: Found an estimated cost of 3 for instruction: %ta1 = extractelement <8 x i1> undef, i32 1
=======
; CHECK-NEXT:  Cost Model: Found an estimated cost of 4 for instruction: %ta0 = extractelement <8 x i1> undef, i32 0
; CHECK-NEXT:  Cost Model: Found an estimated cost of 4 for instruction: %ta1 = extractelement <8 x i1> undef, i32 1
>>>>>>> cd92bbcb
; CHECK-NEXT:  Cost Model: Found an estimated cost of 3 for instruction: %t1 = extractelement <8 x i8> undef, i32 0
; CHECK-NEXT:  Cost Model: Found an estimated cost of 3 for instruction: %t2 = extractelement <8 x i8> undef, i32 1
; CHECK-NEXT:  Cost Model: Found an estimated cost of 3 for instruction: %t3 = extractelement <4 x i16> undef, i32 0
; CHECK-NEXT:  Cost Model: Found an estimated cost of 3 for instruction: %t4 = extractelement <4 x i16> undef, i32 1
; CHECK-NEXT:  Cost Model: Found an estimated cost of 3 for instruction: %t5 = extractelement <2 x i32> undef, i32 0
; CHECK-NEXT:  Cost Model: Found an estimated cost of 3 for instruction: %t6 = extractelement <2 x i32> undef, i32 1
; CHECK-NEXT:  Cost Model: Found an estimated cost of 3 for instruction: %t7 = extractelement <2 x i64> undef, i32 0
; CHECK-NEXT:  Cost Model: Found an estimated cost of 3 for instruction: %t8 = extractelement <2 x i64> undef, i32 1
; CHECK-NEXT:  Cost Model: Found an estimated cost of 0 for instruction: %t9 = extractelement <4 x half> undef, i32 0
; CHECK-NEXT:  Cost Model: Found an estimated cost of 3 for instruction: %t10 = extractelement <4 x half> undef, i32 1
; CHECK-NEXT:  Cost Model: Found an estimated cost of 0 for instruction: %t11 = extractelement <2 x float> undef, i32 0
; CHECK-NEXT:  Cost Model: Found an estimated cost of 3 for instruction: %t12 = extractelement <2 x float> undef, i32 1
; CHECK-NEXT:  Cost Model: Found an estimated cost of 0 for instruction: %t13 = extractelement <2 x double> undef, i32 0
; CHECK-NEXT:  Cost Model: Found an estimated cost of 3 for instruction: %t14 = extractelement <2 x double> undef, i32 1
<<<<<<< HEAD
; CHECK-NEXT:  Cost Model: Found an estimated cost of 3 for instruction: %t31 = insertelement <8 x i1> undef, i1 false, i32 0
; CHECK-NEXT:  Cost Model: Found an estimated cost of 3 for instruction: %t41 = insertelement <8 x i1> undef, i1 true, i32 1
=======
; CHECK-NEXT:  Cost Model: Found an estimated cost of 4 for instruction: %t31 = insertelement <8 x i1> undef, i1 false, i32 0
; CHECK-NEXT:  Cost Model: Found an estimated cost of 4 for instruction: %t41 = insertelement <8 x i1> undef, i1 true, i32 1
>>>>>>> cd92bbcb
; CHECK-NEXT:  Cost Model: Found an estimated cost of 3 for instruction: %t30 = insertelement <8 x i8> undef, i8 0, i32 0
; CHECK-NEXT:  Cost Model: Found an estimated cost of 3 for instruction: %t40 = insertelement <8 x i8> undef, i8 1, i32 1
; CHECK-NEXT:  Cost Model: Found an estimated cost of 3 for instruction: %t50 = insertelement <4 x i16> undef, i16 2, i32 0
; CHECK-NEXT:  Cost Model: Found an estimated cost of 3 for instruction: %t60 = insertelement <4 x i16> undef, i16 3, i32 1
; CHECK-NEXT:  Cost Model: Found an estimated cost of 3 for instruction: %t70 = insertelement <2 x i32> undef, i32 4, i32 0
; CHECK-NEXT:  Cost Model: Found an estimated cost of 3 for instruction: %t80 = insertelement <2 x i32> undef, i32 5, i32 1
; CHECK-NEXT:  Cost Model: Found an estimated cost of 3 for instruction: %t90 = insertelement <2 x i64> undef, i64 6, i32 0
; CHECK-NEXT:  Cost Model: Found an estimated cost of 3 for instruction: %t100 = insertelement <2 x i64> undef, i64 7, i32 1
; CHECK-NEXT:  Cost Model: Found an estimated cost of 0 for instruction: %t110 = insertelement <4 x half> zeroinitializer, half 0xH0000, i64 0
; CHECK-NEXT:  Cost Model: Found an estimated cost of 3 for instruction: %t120 = insertelement <4 x half> zeroinitializer, half 0xH0000, i64 1
; CHECK-NEXT:  Cost Model: Found an estimated cost of 0 for instruction: %t130 = insertelement <2 x float> zeroinitializer, float 0.000000e+00, i64 0
; CHECK-NEXT:  Cost Model: Found an estimated cost of 3 for instruction: %t140 = insertelement <2 x float> zeroinitializer, float 0.000000e+00, i64 1
; CHECK-NEXT:  Cost Model: Found an estimated cost of 0 for instruction: %t150 = insertelement <2 x double> zeroinitializer, double 0.000000e+00, i64 0
; CHECK-NEXT:  Cost Model: Found an estimated cost of 3 for instruction: %t160 = insertelement <2 x double> zeroinitializer, double 0.000000e+00, i64 1
; CHECK-NEXT:  Cost Model: Found an estimated cost of 0 for instruction: ret void
;
; KRYO-LABEL: 'vectorInstrCost'
<<<<<<< HEAD
; KRYO-NEXT:  Cost Model: Found an estimated cost of 2 for instruction: %ta0 = extractelement <8 x i1> undef, i32 0
; KRYO-NEXT:  Cost Model: Found an estimated cost of 2 for instruction: %ta1 = extractelement <8 x i1> undef, i32 1
=======
; KRYO-NEXT:  Cost Model: Found an estimated cost of 3 for instruction: %ta0 = extractelement <8 x i1> undef, i32 0
; KRYO-NEXT:  Cost Model: Found an estimated cost of 3 for instruction: %ta1 = extractelement <8 x i1> undef, i32 1
>>>>>>> cd92bbcb
; KRYO-NEXT:  Cost Model: Found an estimated cost of 2 for instruction: %t1 = extractelement <8 x i8> undef, i32 0
; KRYO-NEXT:  Cost Model: Found an estimated cost of 2 for instruction: %t2 = extractelement <8 x i8> undef, i32 1
; KRYO-NEXT:  Cost Model: Found an estimated cost of 2 for instruction: %t3 = extractelement <4 x i16> undef, i32 0
; KRYO-NEXT:  Cost Model: Found an estimated cost of 2 for instruction: %t4 = extractelement <4 x i16> undef, i32 1
; KRYO-NEXT:  Cost Model: Found an estimated cost of 2 for instruction: %t5 = extractelement <2 x i32> undef, i32 0
; KRYO-NEXT:  Cost Model: Found an estimated cost of 2 for instruction: %t6 = extractelement <2 x i32> undef, i32 1
; KRYO-NEXT:  Cost Model: Found an estimated cost of 2 for instruction: %t7 = extractelement <2 x i64> undef, i32 0
; KRYO-NEXT:  Cost Model: Found an estimated cost of 2 for instruction: %t8 = extractelement <2 x i64> undef, i32 1
; KRYO-NEXT:  Cost Model: Found an estimated cost of 0 for instruction: %t9 = extractelement <4 x half> undef, i32 0
; KRYO-NEXT:  Cost Model: Found an estimated cost of 2 for instruction: %t10 = extractelement <4 x half> undef, i32 1
; KRYO-NEXT:  Cost Model: Found an estimated cost of 0 for instruction: %t11 = extractelement <2 x float> undef, i32 0
; KRYO-NEXT:  Cost Model: Found an estimated cost of 2 for instruction: %t12 = extractelement <2 x float> undef, i32 1
; KRYO-NEXT:  Cost Model: Found an estimated cost of 0 for instruction: %t13 = extractelement <2 x double> undef, i32 0
; KRYO-NEXT:  Cost Model: Found an estimated cost of 2 for instruction: %t14 = extractelement <2 x double> undef, i32 1
<<<<<<< HEAD
; KRYO-NEXT:  Cost Model: Found an estimated cost of 2 for instruction: %t31 = insertelement <8 x i1> undef, i1 false, i32 0
; KRYO-NEXT:  Cost Model: Found an estimated cost of 2 for instruction: %t41 = insertelement <8 x i1> undef, i1 true, i32 1
=======
; KRYO-NEXT:  Cost Model: Found an estimated cost of 3 for instruction: %t31 = insertelement <8 x i1> undef, i1 false, i32 0
; KRYO-NEXT:  Cost Model: Found an estimated cost of 3 for instruction: %t41 = insertelement <8 x i1> undef, i1 true, i32 1
>>>>>>> cd92bbcb
; KRYO-NEXT:  Cost Model: Found an estimated cost of 2 for instruction: %t30 = insertelement <8 x i8> undef, i8 0, i32 0
; KRYO-NEXT:  Cost Model: Found an estimated cost of 2 for instruction: %t40 = insertelement <8 x i8> undef, i8 1, i32 1
; KRYO-NEXT:  Cost Model: Found an estimated cost of 2 for instruction: %t50 = insertelement <4 x i16> undef, i16 2, i32 0
; KRYO-NEXT:  Cost Model: Found an estimated cost of 2 for instruction: %t60 = insertelement <4 x i16> undef, i16 3, i32 1
; KRYO-NEXT:  Cost Model: Found an estimated cost of 2 for instruction: %t70 = insertelement <2 x i32> undef, i32 4, i32 0
; KRYO-NEXT:  Cost Model: Found an estimated cost of 2 for instruction: %t80 = insertelement <2 x i32> undef, i32 5, i32 1
; KRYO-NEXT:  Cost Model: Found an estimated cost of 2 for instruction: %t90 = insertelement <2 x i64> undef, i64 6, i32 0
; KRYO-NEXT:  Cost Model: Found an estimated cost of 2 for instruction: %t100 = insertelement <2 x i64> undef, i64 7, i32 1
; KRYO-NEXT:  Cost Model: Found an estimated cost of 0 for instruction: %t110 = insertelement <4 x half> zeroinitializer, half 0xH0000, i64 0
; KRYO-NEXT:  Cost Model: Found an estimated cost of 2 for instruction: %t120 = insertelement <4 x half> zeroinitializer, half 0xH0000, i64 1
; KRYO-NEXT:  Cost Model: Found an estimated cost of 0 for instruction: %t130 = insertelement <2 x float> zeroinitializer, float 0.000000e+00, i64 0
; KRYO-NEXT:  Cost Model: Found an estimated cost of 2 for instruction: %t140 = insertelement <2 x float> zeroinitializer, float 0.000000e+00, i64 1
; KRYO-NEXT:  Cost Model: Found an estimated cost of 0 for instruction: %t150 = insertelement <2 x double> zeroinitializer, double 0.000000e+00, i64 0
; KRYO-NEXT:  Cost Model: Found an estimated cost of 2 for instruction: %t160 = insertelement <2 x double> zeroinitializer, double 0.000000e+00, i64 1
; KRYO-NEXT:  Cost Model: Found an estimated cost of 0 for instruction: ret void
;

  %ta0 = extractelement <8 x i1> undef, i32 0
  %ta1 = extractelement <8 x i1> undef, i32 1
  %t1 = extractelement <8 x i8> undef, i32 0
  %t2 = extractelement <8 x i8> undef, i32 1
  %t3 = extractelement <4 x i16> undef, i32 0
  %t4 = extractelement <4 x i16> undef, i32 1
  %t5 = extractelement <2 x i32> undef, i32 0
  %t6 = extractelement <2 x i32> undef, i32 1
  %t7 = extractelement <2 x i64> undef, i32 0
  %t8 = extractelement <2 x i64> undef, i32 1
  %t9 = extractelement <4 x half> undef, i32 0
  %t10 = extractelement <4 x half> undef, i32 1
  %t11 = extractelement <2 x float> undef, i32 0
  %t12 = extractelement <2 x float> undef, i32 1
  %t13 = extractelement <2 x double> undef, i32 0
  %t14 = extractelement <2 x double> undef, i32 1

  %t31 = insertelement <8 x i1> undef, i1 0, i32 0
  %t41 = insertelement <8 x i1> undef, i1 1, i32 1
  %t30 = insertelement <8 x i8> undef, i8 0, i32 0
  %t40 = insertelement <8 x i8> undef, i8 1, i32 1
  %t50 = insertelement <4 x i16> undef, i16 2, i32 0
  %t60 = insertelement <4 x i16> undef, i16 3, i32 1
  %t70 = insertelement <2 x i32> undef, i32 4, i32 0
  %t80 = insertelement <2 x i32> undef, i32 5, i32 1
  %t90 = insertelement <2 x i64> undef, i64 6, i32 0
  %t100 = insertelement <2 x i64> undef, i64 7, i32 1
  %t110 = insertelement <4 x half> zeroinitializer, half 0.000000e+00, i64 0
  %t120 = insertelement <4 x half> zeroinitializer, half 0.000000e+00, i64 1
  %t130 = insertelement <2 x float> zeroinitializer, float 0.000000e+00, i64 0
  %t140 = insertelement <2 x float> zeroinitializer, float 0.000000e+00, i64 1
  %t150 = insertelement <2 x double> zeroinitializer, double 0.000000e+00, i64 0
  %t160 = insertelement <2 x double> zeroinitializer, double 0.000000e+00, i64 1
  ret void
}

;; LD1: Load one single-element structure to one lane of one register.

define <8 x i8> @LD1_B(<8 x i8> %vec, ptr noundef %i) {
; CHECK-LABEL: 'LD1_B'
; CHECK-NEXT:  Cost Model: Found an estimated cost of 1 for instruction: %v1 = load i8, ptr %i, align 1
; CHECK-NEXT:  Cost Model: Found an estimated cost of 4 for instruction: %v2 = insertelement <8 x i8> %vec, i8 %v1, i32 1
; CHECK-NEXT:  Cost Model: Found an estimated cost of 0 for instruction: ret <8 x i8> %v2
;
; KRYO-LABEL: 'LD1_B'
; KRYO-NEXT:  Cost Model: Found an estimated cost of 1 for instruction: %v1 = load i8, ptr %i, align 1
; KRYO-NEXT:  Cost Model: Found an estimated cost of 3 for instruction: %v2 = insertelement <8 x i8> %vec, i8 %v1, i32 1
; KRYO-NEXT:  Cost Model: Found an estimated cost of 0 for instruction: ret <8 x i8> %v2
;
entry:
  %v1 = load i8, ptr %i, align 1
  %v2 = insertelement <8 x i8> %vec, i8 %v1, i32 1
  ret <8x i8> %v2
}

define <4 x i16> @LD1_H(<4 x i16> %vec, ptr noundef %i) {
; CHECK-LABEL: 'LD1_H'
; CHECK-NEXT:  Cost Model: Found an estimated cost of 1 for instruction: %v1 = load i16, ptr %i, align 2
; CHECK-NEXT:  Cost Model: Found an estimated cost of 4 for instruction: %v2 = insertelement <4 x i16> %vec, i16 %v1, i32 2
; CHECK-NEXT:  Cost Model: Found an estimated cost of 0 for instruction: ret <4 x i16> %v2
;
; KRYO-LABEL: 'LD1_H'
; KRYO-NEXT:  Cost Model: Found an estimated cost of 1 for instruction: %v1 = load i16, ptr %i, align 2
; KRYO-NEXT:  Cost Model: Found an estimated cost of 3 for instruction: %v2 = insertelement <4 x i16> %vec, i16 %v1, i32 2
; KRYO-NEXT:  Cost Model: Found an estimated cost of 0 for instruction: ret <4 x i16> %v2
;
entry:
  %v1 = load i16, ptr %i, align 2
  %v2 = insertelement <4 x i16> %vec, i16 %v1, i32 2
  ret <4 x i16> %v2
}

define <4 x i32> @LD1_W(<4 x i32> %vec, ptr noundef %i) {
; CHECK-LABEL: 'LD1_W'
; CHECK-NEXT:  Cost Model: Found an estimated cost of 1 for instruction: %v1 = load i32, ptr %i, align 4
; CHECK-NEXT:  Cost Model: Found an estimated cost of 4 for instruction: %v2 = insertelement <4 x i32> %vec, i32 %v1, i32 3
; CHECK-NEXT:  Cost Model: Found an estimated cost of 0 for instruction: ret <4 x i32> %v2
;
; KRYO-LABEL: 'LD1_W'
; KRYO-NEXT:  Cost Model: Found an estimated cost of 1 for instruction: %v1 = load i32, ptr %i, align 4
; KRYO-NEXT:  Cost Model: Found an estimated cost of 3 for instruction: %v2 = insertelement <4 x i32> %vec, i32 %v1, i32 3
; KRYO-NEXT:  Cost Model: Found an estimated cost of 0 for instruction: ret <4 x i32> %v2
;
entry:
  %v1 = load i32, ptr %i, align 4
  %v2 = insertelement <4 x i32> %vec, i32 %v1, i32 3
  ret <4 x i32> %v2
}

define <2 x i64> @LD1_X(<2 x i64> %vec, ptr noundef %i) {
; CHECK-LABEL: 'LD1_X'
; CHECK-NEXT:  Cost Model: Found an estimated cost of 1 for instruction: %v1 = load i64, ptr %i, align 8
; CHECK-NEXT:  Cost Model: Found an estimated cost of 4 for instruction: %v2 = insertelement <2 x i64> %vec, i64 %v1, i32 0
; CHECK-NEXT:  Cost Model: Found an estimated cost of 0 for instruction: ret <2 x i64> %v2
;
; KRYO-LABEL: 'LD1_X'
; KRYO-NEXT:  Cost Model: Found an estimated cost of 1 for instruction: %v1 = load i64, ptr %i, align 8
; KRYO-NEXT:  Cost Model: Found an estimated cost of 3 for instruction: %v2 = insertelement <2 x i64> %vec, i64 %v1, i32 0
; KRYO-NEXT:  Cost Model: Found an estimated cost of 0 for instruction: ret <2 x i64> %v2
;
entry:
  %v1 = load i64, ptr %i, align 8
  %v2 = insertelement <2 x i64> %vec, i64 %v1, i32 0
  ret <2 x i64> %v2
}<|MERGE_RESOLUTION|>--- conflicted
+++ resolved
@@ -11,13 +11,8 @@
 
 define void @vectorInstrCost() {
 ; CHECK-LABEL: 'vectorInstrCost'
-<<<<<<< HEAD
-; CHECK-NEXT:  Cost Model: Found an estimated cost of 3 for instruction: %ta0 = extractelement <8 x i1> undef, i32 0
-; CHECK-NEXT:  Cost Model: Found an estimated cost of 3 for instruction: %ta1 = extractelement <8 x i1> undef, i32 1
-=======
 ; CHECK-NEXT:  Cost Model: Found an estimated cost of 4 for instruction: %ta0 = extractelement <8 x i1> undef, i32 0
 ; CHECK-NEXT:  Cost Model: Found an estimated cost of 4 for instruction: %ta1 = extractelement <8 x i1> undef, i32 1
->>>>>>> cd92bbcb
 ; CHECK-NEXT:  Cost Model: Found an estimated cost of 3 for instruction: %t1 = extractelement <8 x i8> undef, i32 0
 ; CHECK-NEXT:  Cost Model: Found an estimated cost of 3 for instruction: %t2 = extractelement <8 x i8> undef, i32 1
 ; CHECK-NEXT:  Cost Model: Found an estimated cost of 3 for instruction: %t3 = extractelement <4 x i16> undef, i32 0
@@ -32,13 +27,8 @@
 ; CHECK-NEXT:  Cost Model: Found an estimated cost of 3 for instruction: %t12 = extractelement <2 x float> undef, i32 1
 ; CHECK-NEXT:  Cost Model: Found an estimated cost of 0 for instruction: %t13 = extractelement <2 x double> undef, i32 0
 ; CHECK-NEXT:  Cost Model: Found an estimated cost of 3 for instruction: %t14 = extractelement <2 x double> undef, i32 1
-<<<<<<< HEAD
-; CHECK-NEXT:  Cost Model: Found an estimated cost of 3 for instruction: %t31 = insertelement <8 x i1> undef, i1 false, i32 0
-; CHECK-NEXT:  Cost Model: Found an estimated cost of 3 for instruction: %t41 = insertelement <8 x i1> undef, i1 true, i32 1
-=======
 ; CHECK-NEXT:  Cost Model: Found an estimated cost of 4 for instruction: %t31 = insertelement <8 x i1> undef, i1 false, i32 0
 ; CHECK-NEXT:  Cost Model: Found an estimated cost of 4 for instruction: %t41 = insertelement <8 x i1> undef, i1 true, i32 1
->>>>>>> cd92bbcb
 ; CHECK-NEXT:  Cost Model: Found an estimated cost of 3 for instruction: %t30 = insertelement <8 x i8> undef, i8 0, i32 0
 ; CHECK-NEXT:  Cost Model: Found an estimated cost of 3 for instruction: %t40 = insertelement <8 x i8> undef, i8 1, i32 1
 ; CHECK-NEXT:  Cost Model: Found an estimated cost of 3 for instruction: %t50 = insertelement <4 x i16> undef, i16 2, i32 0
@@ -56,13 +46,8 @@
 ; CHECK-NEXT:  Cost Model: Found an estimated cost of 0 for instruction: ret void
 ;
 ; KRYO-LABEL: 'vectorInstrCost'
-<<<<<<< HEAD
-; KRYO-NEXT:  Cost Model: Found an estimated cost of 2 for instruction: %ta0 = extractelement <8 x i1> undef, i32 0
-; KRYO-NEXT:  Cost Model: Found an estimated cost of 2 for instruction: %ta1 = extractelement <8 x i1> undef, i32 1
-=======
 ; KRYO-NEXT:  Cost Model: Found an estimated cost of 3 for instruction: %ta0 = extractelement <8 x i1> undef, i32 0
 ; KRYO-NEXT:  Cost Model: Found an estimated cost of 3 for instruction: %ta1 = extractelement <8 x i1> undef, i32 1
->>>>>>> cd92bbcb
 ; KRYO-NEXT:  Cost Model: Found an estimated cost of 2 for instruction: %t1 = extractelement <8 x i8> undef, i32 0
 ; KRYO-NEXT:  Cost Model: Found an estimated cost of 2 for instruction: %t2 = extractelement <8 x i8> undef, i32 1
 ; KRYO-NEXT:  Cost Model: Found an estimated cost of 2 for instruction: %t3 = extractelement <4 x i16> undef, i32 0
@@ -77,13 +62,8 @@
 ; KRYO-NEXT:  Cost Model: Found an estimated cost of 2 for instruction: %t12 = extractelement <2 x float> undef, i32 1
 ; KRYO-NEXT:  Cost Model: Found an estimated cost of 0 for instruction: %t13 = extractelement <2 x double> undef, i32 0
 ; KRYO-NEXT:  Cost Model: Found an estimated cost of 2 for instruction: %t14 = extractelement <2 x double> undef, i32 1
-<<<<<<< HEAD
-; KRYO-NEXT:  Cost Model: Found an estimated cost of 2 for instruction: %t31 = insertelement <8 x i1> undef, i1 false, i32 0
-; KRYO-NEXT:  Cost Model: Found an estimated cost of 2 for instruction: %t41 = insertelement <8 x i1> undef, i1 true, i32 1
-=======
 ; KRYO-NEXT:  Cost Model: Found an estimated cost of 3 for instruction: %t31 = insertelement <8 x i1> undef, i1 false, i32 0
 ; KRYO-NEXT:  Cost Model: Found an estimated cost of 3 for instruction: %t41 = insertelement <8 x i1> undef, i1 true, i32 1
->>>>>>> cd92bbcb
 ; KRYO-NEXT:  Cost Model: Found an estimated cost of 2 for instruction: %t30 = insertelement <8 x i8> undef, i8 0, i32 0
 ; KRYO-NEXT:  Cost Model: Found an estimated cost of 2 for instruction: %t40 = insertelement <8 x i8> undef, i8 1, i32 1
 ; KRYO-NEXT:  Cost Model: Found an estimated cost of 2 for instruction: %t50 = insertelement <4 x i16> undef, i16 2, i32 0
