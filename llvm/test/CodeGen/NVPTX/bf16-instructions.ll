; RUN: llc < %s -march=nvptx64 -mcpu=sm_80 -mattr=+ptx70 | FileCheck --check-prefixes=CHECK,SM80 %s
; RUN: llc < %s -march=nvptx64 -mcpu=sm_90 -mattr=+ptx78 | FileCheck --check-prefixes=CHECK,SM90 %s
; RUN: %if ptxas-11.8 %{ llc < %s -march=nvptx64 -mcpu=sm_80 -mattr=+ptx71 | %ptxas-verify -arch=sm_80 %}
; RUN: %if ptxas-11.8 %{ llc < %s -march=nvptx64 -mcpu=sm_90 -mattr=+ptx78 | %ptxas-verify -arch=sm_90 %}

; LDST: .b8 bfloat_array[8] = {1, 2, 3, 4, 5, 6, 7, 8};
@"bfloat_array" = addrspace(1) constant [4 x bfloat]
                [bfloat 0xR0201, bfloat 0xR0403, bfloat 0xR0605, bfloat 0xR0807]

; CHECK-LABEL: test_fadd(
; CHECK-DAG:  ld.param.b16    [[A:%rs[0-9]+]], [test_fadd_param_0];
; CHECK-DAG:  ld.param.b16    [[B:%rs[0-9]+]], [test_fadd_param_1];
; SM90:       add.rn.bf16     [[R:%rs[0-9]+]], [[A]], [[B]];
;
; SM80-DAG:   cvt.f32.bf16    [[FA:%f[0-9]+]], [[A]];
; SM80-DAG:   cvt.f32.bf16    [[FB:%f[0-9]+]], [[B]];
; SM80:       add.rn.f32      [[FR:%f[0-9]+]], [[FA]], [[FB]];
; SM80:       cvt.rn.bf16.f32 [[R:%rs[0-9]+]], [[FR]];
; CHECK-NEXT: st.param.b16    [func_retval0+0], [[R]];
; CHECK-NEXT: ret;

define bfloat @test_fadd(bfloat %0, bfloat %1) {
  %3 = fadd bfloat %0, %1
  ret bfloat %3
}

; CHECK-LABEL: test_fsub(
; CHECK-DAG:  ld.param.b16    [[A:%rs[0-9]+]], [test_fsub_param_0];
; CHECK-DAG:  ld.param.b16    [[B:%rs[0-9]+]], [test_fsub_param_1];
; SM90:       sub.rn.bf16     [[R:%rs[0-9]+]], [[A]], [[B]];
;
; SM80-DAG:   cvt.f32.bf16    [[FA:%f[0-9]+]], [[A]];
; SM80-DAG:   cvt.f32.bf16    [[FB:%f[0-9]+]], [[B]];
; SM80:       sub.rn.f32      [[FR:%f[0-9]+]], [[FA]], [[FB]];
; SM80:       cvt.rn.bf16.f32 [[R:%rs[0-9]+]], [[FR]];
; CHECK-NEXT: st.param.b16    [func_retval0+0], [[R]];
; CHECK-NEXT: ret;

define bfloat @test_fsub(bfloat %0, bfloat %1) {
  %3 = fsub bfloat %0, %1
  ret bfloat %3
}

; CHECK-LABEL: test_faddx2(
; CHECK-DAG:  ld.param.b32    [[A:%r[0-9]+]], [test_faddx2_param_0];
; CHECK-DAG:  ld.param.b32    [[B:%r[0-9]+]], [test_faddx2_param_1];
; SM90:       add.rn.bf16x2   [[R:%r[0-9]+]], [[A]], [[B]];

; SM80-DAG:   mov.b32         {[[A0:%rs[0-9]+]], [[A1:%rs[0-9]+]]}, [[A]];
; SM80-DAG:   mov.b32         {[[B0:%rs[0-9]+]], [[B1:%rs[0-9]+]]}, [[B]];
; SM80-DAG:   cvt.f32.bf16    [[FA1:%f[0-9]+]], [[A1]];
; SM80-DAG:   cvt.f32.bf16    [[FA0:%f[0-9]+]], [[A0]];
; SM80-DAG:   cvt.f32.bf16    [[FB0:%f[0-9]+]], [[B0]];
; SM80-DAG:   cvt.f32.bf16    [[FB1:%f[0-9]+]], [[B1]];
; SM80-DAG:   add.rn.f32      [[FR0:%f[0-9]+]], [[FA0]], [[FB0]];
; SM80-DAG:   add.rn.f32      [[FR1:%f[0-9]+]], [[FA1]], [[FB1]];
; SM80-DAG:   cvt.rn.bf16.f32 [[R0:%rs[0-9]+]], [[FR0]];
; SM80-DAG:   cvt.rn.bf16.f32 [[R1:%rs[0-9]+]], [[FR1]];
; SM80:       mov.b32         [[R:%r[0-9]+]], {[[R0]], [[R1]]};
; CHECK:      st.param.b32    [func_retval0+0], [[R]];
; CHECK:      ret;

define <2 x bfloat> @test_faddx2(<2 x bfloat> %a, <2 x bfloat> %b) #0 {
  %r = fadd <2 x bfloat> %a, %b
  ret <2 x bfloat> %r
}

; CHECK-LABEL: test_fsubx2(
; CHECK-DAG:  ld.param.b32    [[A:%r[0-9]+]], [test_fsubx2_param_0];
; CHECK-DAG:  ld.param.b32    [[B:%r[0-9]+]], [test_fsubx2_param_1];
; SM90:       sub.rn.bf16x2   [[R:%r[0-9]+]], [[A]], [[B]];

; SM80-DAG:   mov.b32         {[[A0:%rs[0-9]+]], [[A1:%rs[0-9]+]]}, [[A]];
; SM80-DAG:   mov.b32         {[[B0:%rs[0-9]+]], [[B1:%rs[0-9]+]]}, [[B]];
; SM80-DAG:   cvt.f32.bf16    [[FA1:%f[0-9]+]], [[A1]];
; SM80-DAG:   cvt.f32.bf16    [[FA0:%f[0-9]+]], [[A0]];
; SM80-DAG:   cvt.f32.bf16    [[FB0:%f[0-9]+]], [[B0]];
; SM80-DAG:   cvt.f32.bf16    [[FB1:%f[0-9]+]], [[B1]];
; SM80-DAG:   sub.rn.f32      [[FR0:%f[0-9]+]], [[FA0]], [[FB0]];
; SM80-DAG:   sub.rn.f32      [[FR1:%f[0-9]+]], [[FA1]], [[FB1]];
; SM80-DAG:   cvt.rn.bf16.f32 [[R0:%rs[0-9]+]], [[FR0]];
; SM80-DAG:   cvt.rn.bf16.f32 [[R1:%rs[0-9]+]], [[FR1]];
; SM80:       mov.b32         [[R:%r[0-9]+]], {[[R0]], [[R1]]};

; CHECK:      st.param.b32    [func_retval0+0], [[R]];
; CHECK:      ret;

define <2 x bfloat> @test_fsubx2(<2 x bfloat> %a, <2 x bfloat> %b) #0 {
  %r = fsub <2 x bfloat> %a, %b
  ret <2 x bfloat> %r
}

; CHECK-LABEL: test_fmulx2(
; CHECK-DAG:  ld.param.b32    [[A:%r[0-9]+]], [test_fmulx2_param_0];
; CHECK-DAG:  ld.param.b32    [[B:%r[0-9]+]], [test_fmulx2_param_1];
; SM90:       mul.rn.bf16x2   [[R:%r[0-9]+]], [[A]], [[B]];

; SM80-DAG:   mov.b32         {[[A0:%rs[0-9]+]], [[A1:%rs[0-9]+]]}, [[A]];
; SM80-DAG:   mov.b32         {[[B0:%rs[0-9]+]], [[B1:%rs[0-9]+]]}, [[B]];
; SM80-DAG:   cvt.f32.bf16    [[FA1:%f[0-9]+]], [[A1]];
; SM80-DAG:   cvt.f32.bf16    [[FA0:%f[0-9]+]], [[A0]];
; SM80-DAG:   cvt.f32.bf16    [[FB0:%f[0-9]+]], [[B0]];
; SM80-DAG:   cvt.f32.bf16    [[FB1:%f[0-9]+]], [[B1]];
; SM80-DAG:   mul.rn.f32      [[FR0:%f[0-9]+]], [[FA0]], [[FB0]];
; SM80-DAG:   mul.rn.f32      [[FR1:%f[0-9]+]], [[FA1]], [[FB1]];
; SM80-DAG:   cvt.rn.bf16.f32 [[R0:%rs[0-9]+]], [[FR0]];
; SM80-DAG:   cvt.rn.bf16.f32 [[R1:%rs[0-9]+]], [[FR1]];
; SM80:       mov.b32         [[R:%r[0-9]+]], {[[R0]], [[R1]]};

; CHECK:      st.param.b32    [func_retval0+0], [[R]];
; CHECK:      ret;

define <2 x bfloat> @test_fmulx2(<2 x bfloat> %a, <2 x bfloat> %b) #0 {
  %r = fmul <2 x bfloat> %a, %b
  ret <2 x bfloat> %r
}

; CHECK-LABEL: test_fdiv(
; CHECK-DAG:  ld.param.b32    [[A:%r[0-9]+]], [test_fdiv_param_0];
; CHECK-DAG:  ld.param.b32    [[B:%r[0-9]+]], [test_fdiv_param_1];
; CHECK-DAG:  mov.b32         {[[A0:%rs[0-9]+]], [[A1:%rs[0-9]+]]}, [[A]]
; CHECK-DAG:  mov.b32         {[[B0:%rs[0-9]+]], [[B1:%rs[0-9]+]]}, [[B]]
; CHECK-DAG:  cvt.f32.bf16     [[FA0:%f[0-9]+]], [[A0]];
; CHECK-DAG:  cvt.f32.bf16     [[FA1:%f[0-9]+]], [[A1]];
; CHECK-DAG:  cvt.f32.bf16     [[FB0:%f[0-9]+]], [[B0]];
; CHECK-DAG:  cvt.f32.bf16     [[FB1:%f[0-9]+]], [[B1]];
; CHECK-DAG:  div.rn.f32      [[FR0:%f[0-9]+]], [[FA0]], [[FB0]];
; CHECK-DAG:  div.rn.f32      [[FR1:%f[0-9]+]], [[FA1]], [[FB1]];
; CHECK-DAG:  cvt.rn.bf16.f32  [[R0:%rs[0-9]+]], [[FR0]];
; CHECK-DAG:  cvt.rn.bf16.f32  [[R1:%rs[0-9]+]], [[FR1]];
; CHECK-NEXT: mov.b32         [[R:%r[0-9]+]], {[[R0]], [[R1]]}
; CHECK-NEXT: st.param.b32    [func_retval0+0], [[R]];
; CHECK-NEXT: ret;

define <2 x bfloat> @test_fdiv(<2 x bfloat> %a, <2 x bfloat> %b) #0 {
  %r = fdiv <2 x bfloat> %a, %b
  ret <2 x bfloat> %r
}

; CHECK-LABEL: test_extract_0(
; CHECK:      ld.param.b16    [[A:%rs[0-9]+]], [test_extract_0_param_0];
; CHECK:      st.param.b16    [func_retval0+0], [[A]];
; CHECK:      ret;

define bfloat @test_extract_0(<2 x bfloat> %a) #0 {
  %e = extractelement <2 x bfloat> %a, i32 0
  ret bfloat %e
}

; CHECK-LABEL: test_extract_1(
; CHECK:      ld.param.b16    [[A:%rs[0-9]+]], [test_extract_1_param_0+2];
; CHECK:      st.param.b16    [func_retval0+0], [[A]];
; CHECK:      ret;

define bfloat @test_extract_1(<2 x bfloat> %a) #0 {
  %e = extractelement <2 x bfloat> %a, i32 1
  ret bfloat %e
}

; CHECK-LABEL: test_fpext_float(
; CHECK:      ld.param.b16    [[A:%rs[0-9]+]], [test_fpext_float_param_0];
; CHECK:      cvt.f32.bf16     [[R:%f[0-9]+]], [[A]];
; CHECK:      st.param.f32    [func_retval0+0], [[R]];
; CHECK:      ret;
define float @test_fpext_float(bfloat %a) #0 {
  %r = fpext bfloat %a to float
  ret float %r
}

; CHECK-LABEL: test_fptrunc_float(
; CHECK:      ld.param.f32    [[A:%f[0-9]+]], [test_fptrunc_float_param_0];
; CHECK:      cvt.rn.bf16.f32  [[R:%rs[0-9]+]], [[A]];
; CHECK:      st.param.b16    [func_retval0+0], [[R]];
; CHECK:      ret;
define bfloat @test_fptrunc_float(float %a) #0 {
  %r = fptrunc float %a to bfloat
  ret bfloat %r
}

; CHECK-LABEL: test_fadd_imm_1(
; CHECK:      ld.param.b16    [[A:%rs[0-9]+]], [test_fadd_imm_1_param_0];
; SM90:       mov.b16         [[B:%rs[0-9]+]], 0x3F80;
; SM90:       add.rn.bf16     [[R:%rs[0-9]+]], [[A]], [[B]];

; SM80-DAG:   cvt.f32.bf16    [[FA:%f[0-9]+]], [[A]];
; SM80:       add.rn.f32      [[FR:%f[0-9]+]], [[FA]], 0f3F800000;
; SM80:       cvt.rn.bf16.f32 [[R:%rs[0-9]+]], [[FR]];

; CHECK:      st.param.b16    [func_retval0+0], [[R]];
; CHECK-NEXT: ret;
define bfloat @test_fadd_imm_1(bfloat %a) #0 {
  %r = fadd bfloat %a, 1.0
  ret bfloat %r
<<<<<<< HEAD
=======
}

; CHECK-LABEL: test_select_cc_bf16_f64(
; CHECK-DAG:      ld.param.f64    [[A:%fd[0-9]+]], [test_select_cc_bf16_f64_param_0];
; CHECK-DAG:      ld.param.f64    [[B:%fd[0-9]+]], [test_select_cc_bf16_f64_param_1];
; CHECK:          setp.lt.f64     [[P:%p[0-9]+]], [[A]], [[B]];
; CHECK-DAG:      ld.param.b16    [[C:%rs[0-9]+]], [test_select_cc_bf16_f64_param_2];
; CHECK-DAG:      ld.param.b16    [[D:%rs[0-9]+]], [test_select_cc_bf16_f64_param_3];
; CHECK:          selp.b16        [[R:%rs[0-9]+]], [[C]], [[D]], [[P]];
; CHECK-NEXT:     st.param.b16    [func_retval0+0], [[R]];
; CHECK-NEXT:     ret;
define bfloat @test_select_cc_bf16_f64(double %a, double %b, bfloat %c, bfloat %d) #0 {
  %cc = fcmp olt double %a, %b
  %r = select i1 %cc, bfloat %c, bfloat %d
  ret bfloat %r
}

; CHECK-LABEL: test_extload_bf16x8
; CHECK: ld.shared.v4.b32 {%r
; CHECK: mov.b32 {%rs
; CHECK: mov.b32 {%rs
; CHECK: mov.b32 {%rs
; CHECK: mov.b32 {%rs
; SM80: cvt.f32.bf16 %f{{.*}}, %rs
; SM80: cvt.f32.bf16 %f{{.*}}, %rs
; SM80: cvt.f32.bf16 %f{{.*}}, %rs
; SM80: cvt.f32.bf16 %f{{.*}}, %rs
; SM80: cvt.f32.bf16 %f{{.*}}, %rs
; SM80: cvt.f32.bf16 %f{{.*}}, %rs
; SM80: cvt.f32.bf16 %f{{.*}}, %rs
; SM80: cvt.f32.bf16 %f{{.*}}, %rs
define <8 x float> @test_extload_bf16x8(ptr addrspace(3) noundef %arg) #0 {
  %load = load <8 x bfloat>, ptr addrspace(3) %arg, align 16
  %res = fpext <8 x bfloat> %load to <8 x float>
  ret <8 x float> %res
>>>>>>> 4263b2ec
}<|MERGE_RESOLUTION|>--- conflicted
+++ resolved
@@ -191,8 +191,6 @@
 define bfloat @test_fadd_imm_1(bfloat %a) #0 {
   %r = fadd bfloat %a, 1.0
   ret bfloat %r
-<<<<<<< HEAD
-=======
 }
 
 ; CHECK-LABEL: test_select_cc_bf16_f64(
@@ -228,5 +226,4 @@
   %load = load <8 x bfloat>, ptr addrspace(3) %arg, align 16
   %res = fpext <8 x bfloat> %load to <8 x float>
   ret <8 x float> %res
->>>>>>> 4263b2ec
 }