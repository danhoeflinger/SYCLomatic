--- conflicted
+++ resolved
@@ -443,35 +443,29 @@
 ; X86-NEXT:    pushl %ebx
 ; X86-NEXT:    pushl %edi
 ; X86-NEXT:    pushl %esi
-; X86-NEXT:    movl {{[0-9]+}}(%esp), %esi
 ; X86-NEXT:    movl {{[0-9]+}}(%esp), %ebx
+; X86-NEXT:    movl {{[0-9]+}}(%esp), %edi
 ; X86-NEXT:    movl {{[0-9]+}}(%esp), %ebp
-; X86-NEXT:    movl %esi, %eax
+; X86-NEXT:    movl %ebx, %eax
 ; X86-NEXT:    mull %ebp
 ; X86-NEXT:    movl %edx, %ecx
-; X86-NEXT:    movl %eax, %edi
-; X86-NEXT:    movl %esi, %eax
-; X86-NEXT:    mull %ebx
-; X86-NEXT:    addl %edx, %edi
+; X86-NEXT:    movl %eax, %esi
+; X86-NEXT:    movl %ebx, %eax
+; X86-NEXT:    mull %edi
+; X86-NEXT:    addl %edx, %esi
 ; X86-NEXT:    adcl $0, %ecx
 ; X86-NEXT:    movl {{[0-9]+}}(%esp), %eax
 ; X86-NEXT:    mull %ebp
-; X86-NEXT:    movl %edx, %esi
+; X86-NEXT:    movl %edx, %ebx
 ; X86-NEXT:    movl %eax, %ebp
 ; X86-NEXT:    movl {{[0-9]+}}(%esp), %eax
-; X86-NEXT:    mull %ebx
-; X86-NEXT:    addl %edi, %eax
+; X86-NEXT:    mull %edi
+; X86-NEXT:    addl %esi, %eax
 ; X86-NEXT:    adcl %ecx, %edx
-; X86-NEXT:    adcl $0, %esi
+; X86-NEXT:    adcl $0, %ebx
 ; X86-NEXT:    addl %ebp, %edx
-<<<<<<< HEAD
-; X86-NEXT:    adcl $0, %esi
-; X86-NEXT:    xorl %ecx, %ecx
-; X86-NEXT:    negl %esi
-=======
 ; X86-NEXT:    adcl $0, %ebx
 ; X86-NEXT:    negl %ebx
->>>>>>> 1e8336c5
 ; X86-NEXT:    sbbl %ecx, %ecx
 ; X86-NEXT:    orl %ecx, %eax
 ; X86-NEXT:    orl %ecx, %edx
@@ -527,16 +521,9 @@
 ; X86-NEXT:    shrdl $31, %edx, %eax
 ; X86-NEXT:    movl %edx, %esi
 ; X86-NEXT:    shrl $31, %esi
-<<<<<<< HEAD
-; X86-NEXT:    xorl %edi, %edi
-; X86-NEXT:    negl %esi
-; X86-NEXT:    sbbl %edi, %edi
-; X86-NEXT:    orl %edi, %eax
-=======
 ; X86-NEXT:    negl %esi
 ; X86-NEXT:    sbbl %esi, %esi
 ; X86-NEXT:    orl %esi, %eax
->>>>>>> 1e8336c5
 ; X86-NEXT:    shrdl $31, %ecx, %edx
 ; X86-NEXT:    orl %esi, %edx
 ; X86-NEXT:    popl %esi
