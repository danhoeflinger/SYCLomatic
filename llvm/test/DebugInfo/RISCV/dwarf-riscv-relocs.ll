; RUN: llc -filetype=obj -mtriple=riscv32 -mattr=+relax %s -o %t.o
; RUN: llvm-readobj -r %t.o | FileCheck -check-prefix=READOBJ-RELOCS %s
; RUN: llvm-objdump --source %t.o | FileCheck -check-prefix=OBJDUMP-SOURCE %s
; RUN: llvm-dwarfdump --debug-info --debug-line %t.o | \
; RUN:     FileCheck -check-prefix=DWARF-DUMP %s

; Check that we actually have relocations, otherwise this is kind of pointless.
; READOBJ-RELOCS:  Section (8) .rela.debug_info {
; READOBJ-RELOCS-NEXT:    0x0 R_RISCV_ADD32 - 0x0
; READOBJ-RELOCS-NEXT:    0x0 R_RISCV_SUB32 - 0x0
; READOBJ-RELOCS:  Section (11) .rela.debug_addr {
; READOBJ-RELOCS-NEXT:    0x0 R_RISCV_ADD32 - 0x0
; READOBJ-RELOCS-NEXT:    0x0 R_RISCV_SUB32 - 0x0
; READOBJ-RELOCS:  Section (17) .rela.debug_line {
; READOBJ-RELOCS-NEXT:    0x0 R_RISCV_ADD32 - 0xFFFFFFFC
; READOBJ-RELOCS-NEXT:    0x0 R_RISCV_SUB32 .Lline_table_start0 0x0

; Check that we can print the source, even with relocations.
; OBJDUMP-SOURCE: Disassembly of section .text:
; OBJDUMP-SOURCE-EMPTY:
; OBJDUMP-SOURCE-NEXT: 00000000 main:
; OBJDUMP-SOURCE: ; {
; OBJDUMP-SOURCE: ; return 0;

; Check that we correctly dump the DWARF info, even with relocations.
; DWARF-DUMP: DW_AT_name        ("dwarf-riscv-relocs.c")
; DWARF-DUMP: DW_AT_comp_dir    (".")
; DWARF-DUMP: DW_AT_name      ("main")
<<<<<<< HEAD
; DWARF-DUMP: DW_AT_decl_file (".{{[/\\]}}dwarf-riscv-relocs.c")
=======
; DWARF-DUMP: DW_AT_decl_file ("{{.*}}dwarf-riscv-relocs.c")
>>>>>>> dad1bebe
; DWARF-DUMP: DW_AT_decl_line (1)
; DWARF-DUMP: DW_AT_type      (0x00000032 "int")
; DWARF-DUMP: DW_AT_name      ("int")
; DWARF-DUMP: DW_AT_encoding  (DW_ATE_signed)
; DWARF-DUMP: DW_AT_byte_size (0x04)

; DWARF-DUMP: .debug_line contents:
; DWARF-DUMP-NEXT: debug_line[0x00000000]
; DWARF-DUMP-NEXT: Line table prologue:
; DWARF-DUMP-NEXT:     total_length: 0x0000005f
; DWARF-DUMP-NEXT:          version: 5
; DWARF-DUMP-NEXT:     address_size: 4
; DWARF-DUMP-NEXT:  seg_select_size: 0
; DWARF-DUMP-NEXT:  prologue_length: 0x0000003e
; DWARF-DUMP-NEXT:  min_inst_length: 1
; DWARF-DUMP-NEXT: max_ops_per_inst: 1
; DWARF-DUMP-NEXT:  default_is_stmt: 1
; DWARF-DUMP-NEXT:        line_base: -5
; DWARF-DUMP-NEXT:       line_range: 14
; DWARF-DUMP-NEXT:      opcode_base: 13
; DWARF-DUMP-NEXT: standard_opcode_lengths[DW_LNS_copy] = 0
; DWARF-DUMP-NEXT: standard_opcode_lengths[DW_LNS_advance_pc] = 1
; DWARF-DUMP-NEXT: standard_opcode_lengths[DW_LNS_advance_line] = 1
; DWARF-DUMP-NEXT: standard_opcode_lengths[DW_LNS_set_file] = 1
; DWARF-DUMP-NEXT: standard_opcode_lengths[DW_LNS_set_column] = 1
; DWARF-DUMP-NEXT: standard_opcode_lengths[DW_LNS_negate_stmt] = 0
; DWARF-DUMP-NEXT: standard_opcode_lengths[DW_LNS_set_basic_block] = 0
; DWARF-DUMP-NEXT: standard_opcode_lengths[DW_LNS_const_add_pc] = 0
; DWARF-DUMP-NEXT: standard_opcode_lengths[DW_LNS_fixed_advance_pc] = 1
; DWARF-DUMP-NEXT: standard_opcode_lengths[DW_LNS_set_prologue_end] = 0
; DWARF-DUMP-NEXT: standard_opcode_lengths[DW_LNS_set_epilogue_begin] = 0
; DWARF-DUMP-NEXT: standard_opcode_lengths[DW_LNS_set_isa] = 1
; DWARF-DUMP-NEXT: include_directories[  0] = "."
; DWARF-DUMP-NEXT: file_names[  0]:
; DWARF-DUMP-NEXT:            name: "dwarf-riscv-relocs.c"
; DWARF-DUMP-NEXT:       dir_index: 0
; DWARF-DUMP-NEXT:    md5_checksum: 05ab89f5481bc9f2d037e7886641e919
; DWARF-DUMP-NEXT:          source: "int main()\n{\n    return 0;\n}\n"
; DWARF-DUMP-EMPTY:
; DWARF-DUMP-NEXT: Address            Line   Column File   ISA Discriminator Flags
; DWARF-DUMP-NEXT: ------------------ ------ ------ ------ --- ------------- -------------
; DWARF-DUMP-NEXT: 0x0000000000000000      2      0      0   0             0  is_stmt
; DWARF-DUMP-NEXT: 0x0000000000000014      3      5      0   0             0  is_stmt prologue_end
; DWARF-DUMP-NEXT: 0x0000000000000028      3      5      0   0             0  is_stmt end_sequence

; ModuleID = 'dwarf-riscv-relocs.c'
source_filename = "dwarf-riscv-relocs.c"
target datalayout = "e-m:e-p:32:32-i64:64-n32-S128"
target triple = "riscv32"

; Function Attrs: noinline nounwind optnone
define dso_local i32 @main() #0 !dbg !7 {
entry:
  %retval = alloca i32, align 4
  store i32 0, i32* %retval, align 4
  ret i32 0, !dbg !11
}

attributes #0 = { noinline nounwind optnone "correctly-rounded-divide-sqrt-fp-math"="false" "disable-tail-calls"="false" "less-precise-fpmad"="false" "min-legal-vector-width"="0" "no-frame-pointer-elim"="true" "no-frame-pointer-elim-non-leaf" "no-infs-fp-math"="false" "no-jump-tables"="false" "no-nans-fp-math"="false" "no-signed-zeros-fp-math"="false" "no-trapping-math"="false" "stack-protector-buffer-size"="8" "target-features"="+relax" "unsafe-fp-math"="false" "use-soft-float"="false" }

!llvm.dbg.cu = !{!0}
!llvm.module.flags = !{!3, !4, !5}
!llvm.ident = !{!6}

!0 = distinct !DICompileUnit(language: DW_LANG_C99, file: !1, producer: "clang", isOptimized: false, runtimeVersion: 0, emissionKind: FullDebug, enums: !2, nameTableKind: None)
!1 = !DIFile(filename: "dwarf-riscv-relocs.c", directory: ".", checksumkind: CSK_MD5, checksum: "05ab89f5481bc9f2d037e7886641e919", source: "int main()\0A{\0A    return 0;\0A}\0A")
!2 = !{}
!3 = !{i32 2, !"Dwarf Version", i32 5}
!4 = !{i32 2, !"Debug Info Version", i32 3}
!5 = !{i32 1, !"wchar_size", i32 4}
!6 = !{!"clang"}
!7 = distinct !DISubprogram(name: "main", scope: !1, file: !1, line: 1, type: !8, scopeLine: 2, spFlags: DISPFlagDefinition, unit: !0, retainedNodes: !2)
!8 = !DISubroutineType(types: !9)
!9 = !{!10}
!10 = !DIBasicType(name: "int", size: 32, encoding: DW_ATE_signed)
!11 = !DILocation(line: 3, column: 5, scope: !7)<|MERGE_RESOLUTION|>--- conflicted
+++ resolved
@@ -26,11 +26,7 @@
 ; DWARF-DUMP: DW_AT_name        ("dwarf-riscv-relocs.c")
 ; DWARF-DUMP: DW_AT_comp_dir    (".")
 ; DWARF-DUMP: DW_AT_name      ("main")
-<<<<<<< HEAD
-; DWARF-DUMP: DW_AT_decl_file (".{{[/\\]}}dwarf-riscv-relocs.c")
-=======
 ; DWARF-DUMP: DW_AT_decl_file ("{{.*}}dwarf-riscv-relocs.c")
->>>>>>> dad1bebe
 ; DWARF-DUMP: DW_AT_decl_line (1)
 ; DWARF-DUMP: DW_AT_type      (0x00000032 "int")
 ; DWARF-DUMP: DW_AT_name      ("int")
