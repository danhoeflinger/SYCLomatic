--- conflicted
+++ resolved
@@ -1090,9 +1090,6 @@
   ret i1 %r
 }
 
-<<<<<<< HEAD
-declare void @use(i8)
-=======
 define i1 @lshr_pow2_ult(i8 %x) {
 ; CHECK-LABEL: @lshr_pow2_ult(
 ; CHECK-NEXT:    [[R:%.*]] = icmp ugt i8 [[X:%.*]], 1
@@ -1186,5 +1183,4 @@
   %s = lshr i8 128, %x
   %r = icmp slt i8 %s, 3
   ret i1 %r
-}
->>>>>>> 3de04b6d
+}