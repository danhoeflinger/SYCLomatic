--- conflicted
+++ resolved
@@ -335,13 +335,7 @@
   ret void
 }
 
-<<<<<<< HEAD
-; IS__TUNIT____: Function Attrs: noinline nounwind uwtable
-; FIXME: Because we do not derive norecurse in the module run anymore, willreturn is missing as well.
-; IS__TUNIT____-NOT: willreturn
-=======
 ; IS__TUNIT____: Function Attrs: noinline nounwind uwtable willreturn
->>>>>>> 918d599f
 ; IS__CGSCC____: Function Attrs: noinline norecurse nounwind uwtable willreturn
 define void @f2() #0 {
 ; CHECK-LABEL: define {{[^@]+}}@f2()
