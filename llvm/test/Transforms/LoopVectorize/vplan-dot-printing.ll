--- conflicted
+++ resolved
@@ -19,12 +19,8 @@
 ; CHECK-NEXT:    "  WIDEN-CALL ir\<%call\> = call @llvm.sqrt.f32(ir\<%lv\>)\l" +
 ; CHECK-NEXT:    "  CLONE ir\<%arrayidx2\> = getelementptr ir\<%x\>, ir\<%iv\>\l" +
 ; CHECK-NEXT:    "  WIDEN store ir\<%arrayidx2\>, ir\<%call\>\l" +
-<<<<<<< HEAD
-; CHECK-NEXT:    "  EMIT vp\<{{.+}}\> = VF * UF +(nuw) vp\<[[CAN_IV]]\>\l" +
-=======
 ; CHECK-NEXT:    "  EMIT vp\<[[CAN_IV_NEXT:%.+]]\> = VF * UF +(nuw) vp\<[[CAN_IV]]\>\l" +
 ; CHECK-NEXT:    "  EMIT branch-on-count vp\<[[CAN_IV_NEXT]]\> vp\<{{.+}}\>\l" +
->>>>>>> 1e8336c5
 ; CHECK-NEXT:    "No successors\l"
 ; CHECK-NEXT:  ]
 ;
