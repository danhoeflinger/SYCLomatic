--- conflicted
+++ resolved
@@ -94,8 +94,6 @@
                                      Constant *RHS, const DataLayout &DL,
                                      const Instruction *I);
 
-<<<<<<< HEAD
-=======
 /// Attempt to flush float point constant according to denormal mode set in the
 /// instruction's parent function attributes. If so, return a zero with the
 /// correct sign, otherwise return the original constant. Inputs and outputs to
@@ -104,7 +102,6 @@
 Constant *FlushFPConstant(Constant *Operand, const Instruction *I,
                           bool IsOutput);
 
->>>>>>> 3de04b6d
 /// Attempt to constant fold a select instruction with the specified
 /// operands. The constant result is returned if successful; if not, null is
 /// returned.
