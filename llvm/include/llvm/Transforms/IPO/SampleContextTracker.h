--- conflicted
+++ resolved
@@ -37,10 +37,10 @@
 public:
   ContextTrieNode(ContextTrieNode *Parent = nullptr,
                   StringRef FName = StringRef(),
-                  FunctionSamples *FSamples = nullptr, uint32_t FSize = 0,
+                  FunctionSamples *FSamples = nullptr,
                   LineLocation CallLoc = {0, 0})
       : ParentContext(Parent), FuncName(FName), FuncSamples(FSamples),
-        FuncSize(FSize), CallSiteLoc(CallLoc){};
+        CallSiteLoc(CallLoc){};
   ContextTrieNode *getChildContext(const LineLocation &CallSite,
                                    StringRef ChildName);
   ContextTrieNode *getHottestChildContext(const LineLocation &CallSite);
@@ -57,13 +57,8 @@
   StringRef getFuncName() const;
   FunctionSamples *getFunctionSamples() const;
   void setFunctionSamples(FunctionSamples *FSamples);
-<<<<<<< HEAD
-  uint32_t getFunctionSize() const;
-  void setFunctionSize(uint32_t FSize);
-=======
   Optional<uint32_t> getFunctionSize() const;
   void addFunctionSize(uint32_t FSize);
->>>>>>> ac168fe6
   LineLocation getCallSiteLoc() const;
   ContextTrieNode *getParentContext() const;
   void setParentContext(ContextTrieNode *Parent);
@@ -86,11 +81,7 @@
   FunctionSamples *FuncSamples;
 
   // Function size for current context
-<<<<<<< HEAD
-  uint32_t FuncSize;
-=======
   Optional<uint32_t> FuncSize;
->>>>>>> ac168fe6
 
   // Callsite location in parent context
   LineLocation CallSiteLoc;
