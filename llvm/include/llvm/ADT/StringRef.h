--- conflicted
+++ resolved
@@ -258,15 +258,13 @@
       return Length >= Prefix.Length &&
              compareMemory(Data, Prefix.Data, Prefix.Length) == 0;
     }
-<<<<<<< HEAD
     [[nodiscard]] LLVM_DEPRECATED(
         "Use starts_with instead",
         "starts_with") bool startswith(StringRef Prefix) const {
       return starts_with(Prefix);
-=======
+    }
     [[nodiscard]] bool starts_with(char Prefix) const {
       return !empty() && front() == Prefix;
->>>>>>> 9bb84cec
     }
 
     /// Check if this string starts with the given \p Prefix, ignoring case.
@@ -278,15 +276,13 @@
              compareMemory(end() - Suffix.Length, Suffix.Data, Suffix.Length) ==
                  0;
     }
-<<<<<<< HEAD
     [[nodiscard]] LLVM_DEPRECATED(
         "Use ends_with instead",
         "ends_with") bool endswith(StringRef Suffix) const {
       return ends_with(Suffix);
-=======
+    }
     [[nodiscard]] bool ends_with(char Suffix) const {
       return !empty() && back() == Suffix;
->>>>>>> 9bb84cec
     }
 
     /// Check if this string ends with the given \p Suffix, ignoring case.
