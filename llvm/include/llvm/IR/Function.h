//===- llvm/Function.h - Class to represent a single function ---*- C++ -*-===//
//
// Part of the LLVM Project, under the Apache License v2.0 with LLVM Exceptions.
// See https://llvm.org/LICENSE.txt for license information.
// SPDX-License-Identifier: Apache-2.0 WITH LLVM-exception
//
//===----------------------------------------------------------------------===//
//
// This file contains the declaration of the Function class, which represents a
// single function/procedure in LLVM.
//
// A function basically consists of a list of basic blocks, a list of arguments,
// and a symbol table.
//
//===----------------------------------------------------------------------===//

#ifndef LLVM_IR_FUNCTION_H
#define LLVM_IR_FUNCTION_H

#include "llvm/ADT/DenseSet.h"
#include "llvm/ADT/StringRef.h"
#include "llvm/ADT/Twine.h"
#include "llvm/ADT/ilist_node.h"
#include "llvm/ADT/iterator_range.h"
#include "llvm/IR/Argument.h"
#include "llvm/IR/Attributes.h"
#include "llvm/IR/BasicBlock.h"
#include "llvm/IR/CallingConv.h"
#include "llvm/IR/DerivedTypes.h"
#include "llvm/IR/GlobalObject.h"
#include "llvm/IR/GlobalValue.h"
#include "llvm/IR/OperandTraits.h"
#include "llvm/IR/SymbolTableListTraits.h"
#include "llvm/IR/Value.h"
#include "llvm/Support/Casting.h"
#include "llvm/Support/Compiler.h"
#include <cassert>
#include <cstddef>
#include <cstdint>
#include <memory>
#include <string>

namespace llvm {

namespace Intrinsic {
typedef unsigned ID;
}

class AssemblyAnnotationWriter;
class Constant;
class DISubprogram;
class LLVMContext;
class Module;
template <typename T> class Optional;
class raw_ostream;
class Type;
class User;
class BranchProbabilityInfo;
class BlockFrequencyInfo;

class LLVM_EXTERNAL_VISIBILITY Function : public GlobalObject,
                                          public ilist_node<Function> {
public:
  using BasicBlockListType = SymbolTableList<BasicBlock>;

  // BasicBlock iterators...
  using iterator = BasicBlockListType::iterator;
  using const_iterator = BasicBlockListType::const_iterator;

  using arg_iterator = Argument *;
  using const_arg_iterator = const Argument *;

private:
  // Important things that make up a function!
  BasicBlockListType BasicBlocks;         ///< The basic blocks
  mutable Argument *Arguments = nullptr;  ///< The formal arguments
  size_t NumArgs;
  std::unique_ptr<ValueSymbolTable>
      SymTab;                             ///< Symbol table of args/instructions
  AttributeList AttributeSets;            ///< Parameter attributes

  /*
   * Value::SubclassData
   *
   * bit 0      : HasLazyArguments
   * bit 1      : HasPrefixData
   * bit 2      : HasPrologueData
   * bit 3      : HasPersonalityFn
   * bits 4-13  : CallingConvention
   * bits 14    : HasGC
   * bits 15 : [reserved]
   */

  /// Bits from GlobalObject::GlobalObjectSubclassData.
  enum {
    /// Whether this function is materializable.
    IsMaterializableBit = 0,
  };

  friend class SymbolTableListTraits<Function>;

  /// hasLazyArguments/CheckLazyArguments - The argument list of a function is
  /// built on demand, so that the list isn't allocated until the first client
  /// needs it.  The hasLazyArguments predicate returns true if the arg list
  /// hasn't been set up yet.
public:
  bool hasLazyArguments() const {
    return getSubclassDataFromValue() & (1<<0);
  }

private:
  void CheckLazyArguments() const {
    if (hasLazyArguments())
      BuildLazyArguments();
  }

  void BuildLazyArguments() const;

  void clearArguments();

  /// Function ctor - If the (optional) Module argument is specified, the
  /// function is automatically inserted into the end of the function list for
  /// the module.
  ///
  Function(FunctionType *Ty, LinkageTypes Linkage, unsigned AddrSpace,
           const Twine &N = "", Module *M = nullptr);

public:
  Function(const Function&) = delete;
  void operator=(const Function&) = delete;
  ~Function();

  // This is here to help easily convert from FunctionT * (Function * or
  // MachineFunction *) in BlockFrequencyInfoImpl to Function * by calling
  // FunctionT->getFunction().
  const Function &getFunction() const { return *this; }

  static Function *Create(FunctionType *Ty, LinkageTypes Linkage,
                          unsigned AddrSpace, const Twine &N = "",
                          Module *M = nullptr) {
    return new Function(Ty, Linkage, AddrSpace, N, M);
  }

  // TODO: remove this once all users have been updated to pass an AddrSpace
  static Function *Create(FunctionType *Ty, LinkageTypes Linkage,
                          const Twine &N = "", Module *M = nullptr) {
    return new Function(Ty, Linkage, static_cast<unsigned>(-1), N, M);
  }

  /// Creates a new function and attaches it to a module.
  ///
  /// Places the function in the program address space as specified
  /// by the module's data layout.
  static Function *Create(FunctionType *Ty, LinkageTypes Linkage,
                          const Twine &N, Module &M);

  /// Creates a function with some attributes recorded in llvm.module.flags
  /// applied.
  ///
  /// Use this when synthesizing new functions that need attributes that would
  /// have been set by command line options.
  static Function *createWithDefaultAttr(FunctionType *Ty, LinkageTypes Linkage,
                                         unsigned AddrSpace,
                                         const Twine &N = "",
                                         Module *M = nullptr);

  // Provide fast operand accessors.
  DECLARE_TRANSPARENT_OPERAND_ACCESSORS(Value);

  /// Returns the number of non-debug IR instructions in this function.
  /// This is equivalent to the sum of the sizes of each basic block contained
  /// within this function.
  unsigned getInstructionCount() const;

  /// Returns the FunctionType for me.
  FunctionType *getFunctionType() const {
    return cast<FunctionType>(getValueType());
  }

  /// Returns the type of the ret val.
  Type *getReturnType() const { return getFunctionType()->getReturnType(); }

  /// getContext - Return a reference to the LLVMContext associated with this
  /// function.
  LLVMContext &getContext() const;

  /// isVarArg - Return true if this function takes a variable number of
  /// arguments.
  bool isVarArg() const { return getFunctionType()->isVarArg(); }

  bool isMaterializable() const {
    return getGlobalObjectSubClassData() & (1 << IsMaterializableBit);
  }
  void setIsMaterializable(bool V) {
    unsigned Mask = 1 << IsMaterializableBit;
    setGlobalObjectSubClassData((~Mask & getGlobalObjectSubClassData()) |
                                (V ? Mask : 0u));
  }

  /// getIntrinsicID - This method returns the ID number of the specified
  /// function, or Intrinsic::not_intrinsic if the function is not an
  /// intrinsic, or if the pointer is null.  This value is always defined to be
  /// zero to allow easy checking for whether a function is intrinsic or not.
  /// The particular intrinsic functions which correspond to this value are
  /// defined in llvm/Intrinsics.h.
  Intrinsic::ID getIntrinsicID() const LLVM_READONLY { return IntID; }

  /// isIntrinsic - Returns true if the function's name starts with "llvm.".
  /// It's possible for this function to return true while getIntrinsicID()
  /// returns Intrinsic::not_intrinsic!
  bool isIntrinsic() const { return HasLLVMReservedName; }

  /// isTargetIntrinsic - Returns true if IID is an intrinsic specific to a
  /// certain target. If it is a generic intrinsic false is returned.
  static bool isTargetIntrinsic(Intrinsic::ID IID);

  /// isTargetIntrinsic - Returns true if this function is an intrinsic and the
  /// intrinsic is specific to a certain target. If this is not an intrinsic
  /// or a generic intrinsic, false is returned.
  bool isTargetIntrinsic() const;

  /// Returns true if the function is one of the "Constrained Floating-Point
  /// Intrinsics". Returns false if not, and returns false when
  /// getIntrinsicID() returns Intrinsic::not_intrinsic.
  bool isConstrainedFPIntrinsic() const;

  static Intrinsic::ID lookupIntrinsicID(StringRef Name);

  /// Recalculate the ID for this function if it is an Intrinsic defined
  /// in llvm/Intrinsics.h.  Sets the intrinsic ID to Intrinsic::not_intrinsic
  /// if the name of this function does not match an intrinsic in that header.
  /// Note, this method does not need to be called directly, as it is called
  /// from Value::setName() whenever the name of this function changes.
  void recalculateIntrinsicID();

  /// getCallingConv()/setCallingConv(CC) - These method get and set the
  /// calling convention of this function.  The enum values for the known
  /// calling conventions are defined in CallingConv.h.
  CallingConv::ID getCallingConv() const {
    return static_cast<CallingConv::ID>((getSubclassDataFromValue() >> 4) &
                                        CallingConv::MaxID);
  }
  void setCallingConv(CallingConv::ID CC) {
    auto ID = static_cast<unsigned>(CC);
    assert(!(ID & ~CallingConv::MaxID) && "Unsupported calling convention");
    setValueSubclassData((getSubclassDataFromValue() & 0xc00f) | (ID << 4));
  }

  enum ProfileCountType { PCT_Invalid, PCT_Real, PCT_Synthetic };

  /// Class to represent profile counts.
  ///
  /// This class represents both real and synthetic profile counts.
  class ProfileCount {
  private:
    uint64_t Count;
    ProfileCountType PCT;
    static ProfileCount Invalid;

  public:
    ProfileCount() : Count(-1), PCT(PCT_Invalid) {}
    ProfileCount(uint64_t Count, ProfileCountType PCT)
        : Count(Count), PCT(PCT) {}
    bool hasValue() const { return PCT != PCT_Invalid; }
    uint64_t getCount() const { return Count; }
    ProfileCountType getType() const { return PCT; }
    bool isSynthetic() const { return PCT == PCT_Synthetic; }
    explicit operator bool() { return hasValue(); }
    bool operator!() const { return !hasValue(); }
    // Update the count retaining the same profile count type.
    ProfileCount &setCount(uint64_t C) {
      Count = C;
      return *this;
    }
    static ProfileCount getInvalid() { return ProfileCount(-1, PCT_Invalid); }
  };

  /// Set the entry count for this function.
  ///
  /// Entry count is the number of times this function was executed based on
  /// pgo data. \p Imports points to a set of GUIDs that needs to
  /// be imported by the function for sample PGO, to enable the same inlines as
  /// the profiled optimized binary.
  void setEntryCount(ProfileCount Count,
                     const DenseSet<GlobalValue::GUID> *Imports = nullptr);

  /// A convenience wrapper for setting entry count
  void setEntryCount(uint64_t Count, ProfileCountType Type = PCT_Real,
                     const DenseSet<GlobalValue::GUID> *Imports = nullptr);

  /// Get the entry count for this function.
  ///
  /// Entry count is the number of times the function was executed.
  /// When AllowSynthetic is false, only pgo_data will be returned.
  ProfileCount getEntryCount(bool AllowSynthetic = false) const;

  /// Return true if the function is annotated with profile data.
  ///
  /// Presence of entry counts from a profile run implies the function has
  /// profile annotations. If IncludeSynthetic is false, only return true
  /// when the profile data is real.
  bool hasProfileData(bool IncludeSynthetic = false) const {
    return getEntryCount(IncludeSynthetic).hasValue();
  }

  /// Returns the set of GUIDs that needs to be imported to the function for
  /// sample PGO, to enable the same inlines as the profiled optimized binary.
  DenseSet<GlobalValue::GUID> getImportGUIDs() const;

  /// Set the section prefix for this function.
  void setSectionPrefix(StringRef Prefix);

  /// Get the section prefix for this function.
  Optional<StringRef> getSectionPrefix() const;

  /// hasGC/getGC/setGC/clearGC - The name of the garbage collection algorithm
  ///                             to use during code generation.
  bool hasGC() const {
    return getSubclassDataFromValue() & (1<<14);
  }
  const std::string &getGC() const;
  void setGC(std::string Str);
  void clearGC();

  /// Return the attribute list for this Function.
  AttributeList getAttributes() const { return AttributeSets; }

  /// Set the attribute list for this Function.
  void setAttributes(AttributeList Attrs) { AttributeSets = Attrs; }

  // TODO: remove non-AtIndex versions of these methods.
  /// adds the attribute to the list of attributes.
  void addAttributeAtIndex(unsigned i, Attribute Attr);
<<<<<<< HEAD
  void addAttribute(unsigned i, Attribute Attr) {
    addAttributeAtIndex(i, Attr);
  }
=======
>>>>>>> 06fcbd42

  /// Add function attributes to this function.
  void addFnAttr(Attribute::AttrKind Kind);

  /// Add function attributes to this function.
  void addFnAttr(StringRef Kind, StringRef Val = StringRef());

  /// Add function attributes to this function.
  void addFnAttr(Attribute Attr);

  /// Add function attributes to this function.
  void addFnAttrs(const AttrBuilder &Attrs);

  /// Add return value attributes to this function.
  void addRetAttr(Attribute::AttrKind Kind);

  /// adds the attribute to the list of attributes for the given arg.
  void addParamAttr(unsigned ArgNo, Attribute::AttrKind Kind);

  /// adds the attribute to the list of attributes for the given arg.
  void addParamAttr(unsigned ArgNo, Attribute Attr);

  /// adds the attributes to the list of attributes for the given arg.
  void addParamAttrs(unsigned ArgNo, const AttrBuilder &Attrs);

  /// removes the attribute from the list of attributes.
  void removeAttributeAtIndex(unsigned i, Attribute::AttrKind Kind);
<<<<<<< HEAD
  void removeAttribute(unsigned i, Attribute::AttrKind Kind) {
    removeAttributeAtIndex(i, Kind);
  }

  /// removes the attribute from the list of attributes.
  void removeAttributeAtIndex(unsigned i, StringRef Kind);
  void removeAttribute(unsigned i, StringRef Kind) {
    removeAttributeAtIndex(i, Kind);
  }
=======

  /// removes the attribute from the list of attributes.
  void removeAttributeAtIndex(unsigned i, StringRef Kind);
>>>>>>> 06fcbd42

  /// Remove function attributes from this function.
  void removeFnAttr(Attribute::AttrKind Kind);

  /// Remove function attribute from this function.
  void removeFnAttr(StringRef Kind);

  void removeFnAttrs(const AttrBuilder &Attrs);

  /// removes the attribute from the return value list of attributes.
  void removeRetAttr(Attribute::AttrKind Kind);

  /// removes the attribute from the return value list of attributes.
  void removeRetAttr(StringRef Kind);

  /// removes the attributes from the return value list of attributes.
  void removeRetAttrs(const AttrBuilder &Attrs);

  /// removes the attribute from the list of attributes.
  void removeParamAttr(unsigned ArgNo, Attribute::AttrKind Kind);

  /// removes the attribute from the list of attributes.
  void removeParamAttr(unsigned ArgNo, StringRef Kind);

  /// removes the attribute from the list of attributes.
  void removeParamAttrs(unsigned ArgNo, const AttrBuilder &Attrs);

  /// Return true if the function has the attribute.
  bool hasFnAttribute(Attribute::AttrKind Kind) const;

  /// Return true if the function has the attribute.
  bool hasFnAttribute(StringRef Kind) const;

  /// check if an attribute is in the list of attributes for the return value.
  bool hasRetAttribute(Attribute::AttrKind Kind) const;

  /// check if an attributes is in the list of attributes.
  bool hasParamAttribute(unsigned ArgNo, Attribute::AttrKind Kind) const;

  /// gets the attribute from the list of attributes.
  Attribute getAttributeAtIndex(unsigned i, Attribute::AttrKind Kind) const;
<<<<<<< HEAD
  Attribute getAttribute(unsigned i, Attribute::AttrKind Kind) const {
    return getAttributeAtIndex(i, Kind);
  }

  /// gets the attribute from the list of attributes.
  Attribute getAttributeAtIndex(unsigned i, StringRef Kind) const;
  Attribute getAttribute(unsigned i, StringRef Kind) const {
    return getAttributeAtIndex(i, Kind);
  }
=======

  /// gets the attribute from the list of attributes.
  Attribute getAttributeAtIndex(unsigned i, StringRef Kind) const;
>>>>>>> 06fcbd42

  /// Return the attribute for the given attribute kind.
  Attribute getFnAttribute(Attribute::AttrKind Kind) const;

  /// Return the attribute for the given attribute kind.
  Attribute getFnAttribute(StringRef Kind) const;

  /// gets the specified attribute from the list of attributes.
  Attribute getParamAttribute(unsigned ArgNo, Attribute::AttrKind Kind) const;

  /// removes noundef and other attributes that imply undefined behavior if a
  /// `undef` or `poison` value is passed from the list of attributes.
  void removeParamUndefImplyingAttrs(unsigned ArgNo);

  /// Return the stack alignment for the function.
  MaybeAlign getFnStackAlign() const {
    return AttributeSets.getFnStackAlignment();
  }

  /// Returns true if the function has ssp, sspstrong, or sspreq fn attrs.
  bool hasStackProtectorFnAttr() const;

  /// adds the dereferenceable attribute to the list of attributes for
  /// the given arg.
  void addDereferenceableParamAttr(unsigned ArgNo, uint64_t Bytes);

  /// adds the dereferenceable_or_null attribute to the list of
  /// attributes for the given arg.
  void addDereferenceableOrNullParamAttr(unsigned ArgNo, uint64_t Bytes);

  /// Extract the alignment for a call or parameter (0=unknown).
  /// FIXME: Remove this function once transition to Align is over.
  /// Use getParamAlign() instead.
  unsigned getParamAlignment(unsigned ArgNo) const {
    if (const auto MA = getParamAlign(ArgNo))
      return MA->value();
    return 0;
  }

  MaybeAlign getParamAlign(unsigned ArgNo) const {
    return AttributeSets.getParamAlignment(ArgNo);
  }

  MaybeAlign getParamStackAlign(unsigned ArgNo) const {
    return AttributeSets.getParamStackAlignment(ArgNo);
  }

  /// Extract the byval type for a parameter.
  Type *getParamByValType(unsigned ArgNo) const {
    return AttributeSets.getParamByValType(ArgNo);
  }

  /// Extract the sret type for a parameter.
  Type *getParamStructRetType(unsigned ArgNo) const {
    return AttributeSets.getParamStructRetType(ArgNo);
  }

  /// Extract the inalloca type for a parameter.
  Type *getParamInAllocaType(unsigned ArgNo) const {
    return AttributeSets.getParamInAllocaType(ArgNo);
  }

  /// Extract the byref type for a parameter.
  Type *getParamByRefType(unsigned ArgNo) const {
    return AttributeSets.getParamByRefType(ArgNo);
  }

  /// Extract the number of dereferenceable bytes for a parameter.
  /// @param ArgNo Index of an argument, with 0 being the first function arg.
  uint64_t getParamDereferenceableBytes(unsigned ArgNo) const {
    return AttributeSets.getParamDereferenceableBytes(ArgNo);
  }

  /// Extract the number of dereferenceable_or_null bytes for a
  /// parameter.
  /// @param ArgNo AttributeList ArgNo, referring to an argument.
  uint64_t getParamDereferenceableOrNullBytes(unsigned ArgNo) const {
    return AttributeSets.getParamDereferenceableOrNullBytes(ArgNo);
  }

  /// A function will have the "coroutine.presplit" attribute if it's
  /// a coroutine and has not gone through full CoroSplit pass.
  bool isPresplitCoroutine() const {
    return hasFnAttribute("coroutine.presplit");
  }

  /// Determine if the function does not access memory.
  bool doesNotAccessMemory() const {
    return hasFnAttribute(Attribute::ReadNone);
  }
  void setDoesNotAccessMemory() {
    addFnAttr(Attribute::ReadNone);
  }

  /// Determine if the function does not access or only reads memory.
  bool onlyReadsMemory() const {
    return doesNotAccessMemory() || hasFnAttribute(Attribute::ReadOnly);
  }
  void setOnlyReadsMemory() {
    addFnAttr(Attribute::ReadOnly);
  }

  /// Determine if the function does not access or only writes memory.
  bool doesNotReadMemory() const {
    return doesNotAccessMemory() || hasFnAttribute(Attribute::WriteOnly);
  }
  void setDoesNotReadMemory() {
    addFnAttr(Attribute::WriteOnly);
  }

  /// Determine if the call can access memmory only using pointers based
  /// on its arguments.
  bool onlyAccessesArgMemory() const {
    return hasFnAttribute(Attribute::ArgMemOnly);
  }
  void setOnlyAccessesArgMemory() { addFnAttr(Attribute::ArgMemOnly); }

  /// Determine if the function may only access memory that is
  ///  inaccessible from the IR.
  bool onlyAccessesInaccessibleMemory() const {
    return hasFnAttribute(Attribute::InaccessibleMemOnly);
  }
  void setOnlyAccessesInaccessibleMemory() {
    addFnAttr(Attribute::InaccessibleMemOnly);
  }

  /// Determine if the function may only access memory that is
  ///  either inaccessible from the IR or pointed to by its arguments.
  bool onlyAccessesInaccessibleMemOrArgMem() const {
    return hasFnAttribute(Attribute::InaccessibleMemOrArgMemOnly);
  }
  void setOnlyAccessesInaccessibleMemOrArgMem() {
    addFnAttr(Attribute::InaccessibleMemOrArgMemOnly);
  }

  /// Determine if the function cannot return.
  bool doesNotReturn() const {
    return hasFnAttribute(Attribute::NoReturn);
  }
  void setDoesNotReturn() {
    addFnAttr(Attribute::NoReturn);
  }

  /// Determine if the function should not perform indirect branch tracking.
  bool doesNoCfCheck() const { return hasFnAttribute(Attribute::NoCfCheck); }

  /// Determine if the function cannot unwind.
  bool doesNotThrow() const {
    return hasFnAttribute(Attribute::NoUnwind);
  }
  void setDoesNotThrow() {
    addFnAttr(Attribute::NoUnwind);
  }

  /// Determine if the call cannot be duplicated.
  bool cannotDuplicate() const {
    return hasFnAttribute(Attribute::NoDuplicate);
  }
  void setCannotDuplicate() {
    addFnAttr(Attribute::NoDuplicate);
  }

  /// Determine if the call is convergent.
  bool isConvergent() const {
    return hasFnAttribute(Attribute::Convergent);
  }
  void setConvergent() {
    addFnAttr(Attribute::Convergent);
  }
  void setNotConvergent() {
    removeFnAttr(Attribute::Convergent);
  }

  /// Determine if the call has sideeffects.
  bool isSpeculatable() const {
    return hasFnAttribute(Attribute::Speculatable);
  }
  void setSpeculatable() {
    addFnAttr(Attribute::Speculatable);
  }

  /// Determine if the call might deallocate memory.
  bool doesNotFreeMemory() const {
    return onlyReadsMemory() || hasFnAttribute(Attribute::NoFree);
  }
  void setDoesNotFreeMemory() {
    addFnAttr(Attribute::NoFree);
  }

  /// Determine if the call can synchroize with other threads
  bool hasNoSync() const {
    return hasFnAttribute(Attribute::NoSync);
  }
  void setNoSync() {
    addFnAttr(Attribute::NoSync);
  }

  /// Determine if the function is known not to recurse, directly or
  /// indirectly.
  bool doesNotRecurse() const {
    return hasFnAttribute(Attribute::NoRecurse);
  }
  void setDoesNotRecurse() {
    addFnAttr(Attribute::NoRecurse);
  }

  /// Determine if the function is required to make forward progress.
  bool mustProgress() const {
    return hasFnAttribute(Attribute::MustProgress) ||
           hasFnAttribute(Attribute::WillReturn);
  }
  void setMustProgress() { addFnAttr(Attribute::MustProgress); }

  /// Determine if the function will return.
  bool willReturn() const { return hasFnAttribute(Attribute::WillReturn); }
  void setWillReturn() { addFnAttr(Attribute::WillReturn); }

  /// True if the ABI mandates (or the user requested) that this
  /// function be in a unwind table.
  bool hasUWTable() const {
    return hasFnAttribute(Attribute::UWTable);
  }
  void setHasUWTable() {
    addFnAttr(Attribute::UWTable);
  }

  /// True if this function needs an unwind table.
  bool needsUnwindTableEntry() const {
    return hasUWTable() || !doesNotThrow() || hasPersonalityFn();
  }

  /// Determine if the function returns a structure through first
  /// or second pointer argument.
  bool hasStructRetAttr() const {
    return AttributeSets.hasParamAttr(0, Attribute::StructRet) ||
           AttributeSets.hasParamAttr(1, Attribute::StructRet);
  }

  /// Determine if the parameter or return value is marked with NoAlias
  /// attribute.
  bool returnDoesNotAlias() const {
    return AttributeSets.hasRetAttr(Attribute::NoAlias);
  }
  void setReturnDoesNotAlias() { addRetAttr(Attribute::NoAlias); }

  /// Do not optimize this function (-O0).
  bool hasOptNone() const { return hasFnAttribute(Attribute::OptimizeNone); }

  /// Optimize this function for minimum size (-Oz).
  bool hasMinSize() const { return hasFnAttribute(Attribute::MinSize); }

  /// Optimize this function for size (-Os) or minimum size (-Oz).
  bool hasOptSize() const {
    return hasFnAttribute(Attribute::OptimizeForSize) || hasMinSize();
  }

  /// Returns the denormal handling type for the default rounding mode of the
  /// function.
  DenormalMode getDenormalMode(const fltSemantics &FPType) const;

  /// copyAttributesFrom - copy all additional attributes (those not needed to
  /// create a Function) from the Function Src to this one.
  void copyAttributesFrom(const Function *Src);

  /// deleteBody - This method deletes the body of the function, and converts
  /// the linkage to external.
  ///
  void deleteBody() {
    dropAllReferences();
    setLinkage(ExternalLinkage);
  }

  /// removeFromParent - This method unlinks 'this' from the containing module,
  /// but does not delete it.
  ///
  void removeFromParent();

  /// eraseFromParent - This method unlinks 'this' from the containing module
  /// and deletes it.
  ///
  void eraseFromParent();

  /// Steal arguments from another function.
  ///
  /// Drop this function's arguments and splice in the ones from \c Src.
  /// Requires that this has no function body.
  void stealArgumentListFrom(Function &Src);

  /// Get the underlying elements of the Function... the basic block list is
  /// empty for external functions.
  ///
  const BasicBlockListType &getBasicBlockList() const { return BasicBlocks; }
        BasicBlockListType &getBasicBlockList()       { return BasicBlocks; }

  static BasicBlockListType Function::*getSublistAccess(BasicBlock*) {
    return &Function::BasicBlocks;
  }

  const BasicBlock       &getEntryBlock() const   { return front(); }
        BasicBlock       &getEntryBlock()         { return front(); }

  //===--------------------------------------------------------------------===//
  // Symbol Table Accessing functions...

  /// getSymbolTable() - Return the symbol table if any, otherwise nullptr.
  ///
  inline ValueSymbolTable *getValueSymbolTable() { return SymTab.get(); }
  inline const ValueSymbolTable *getValueSymbolTable() const {
    return SymTab.get();
  }

  //===--------------------------------------------------------------------===//
  // BasicBlock iterator forwarding functions
  //
  iterator                begin()       { return BasicBlocks.begin(); }
  const_iterator          begin() const { return BasicBlocks.begin(); }
  iterator                end  ()       { return BasicBlocks.end();   }
  const_iterator          end  () const { return BasicBlocks.end();   }

  size_t                   size() const { return BasicBlocks.size();  }
  bool                    empty() const { return BasicBlocks.empty(); }
  const BasicBlock       &front() const { return BasicBlocks.front(); }
        BasicBlock       &front()       { return BasicBlocks.front(); }
  const BasicBlock        &back() const { return BasicBlocks.back();  }
        BasicBlock        &back()       { return BasicBlocks.back();  }

/// @name Function Argument Iteration
/// @{

  arg_iterator arg_begin() {
    CheckLazyArguments();
    return Arguments;
  }
  const_arg_iterator arg_begin() const {
    CheckLazyArguments();
    return Arguments;
  }

  arg_iterator arg_end() {
    CheckLazyArguments();
    return Arguments + NumArgs;
  }
  const_arg_iterator arg_end() const {
    CheckLazyArguments();
    return Arguments + NumArgs;
  }

  Argument* getArg(unsigned i) const {
    assert (i < NumArgs && "getArg() out of range!");
    CheckLazyArguments();
    return Arguments + i;
  }

  iterator_range<arg_iterator> args() {
    return make_range(arg_begin(), arg_end());
  }
  iterator_range<const_arg_iterator> args() const {
    return make_range(arg_begin(), arg_end());
  }

/// @}

  size_t arg_size() const { return NumArgs; }
  bool arg_empty() const { return arg_size() == 0; }

  /// Check whether this function has a personality function.
  bool hasPersonalityFn() const {
    return getSubclassDataFromValue() & (1<<3);
  }

  /// Get the personality function associated with this function.
  Constant *getPersonalityFn() const;
  void setPersonalityFn(Constant *Fn);

  /// Check whether this function has prefix data.
  bool hasPrefixData() const {
    return getSubclassDataFromValue() & (1<<1);
  }

  /// Get the prefix data associated with this function.
  Constant *getPrefixData() const;
  void setPrefixData(Constant *PrefixData);

  /// Check whether this function has prologue data.
  bool hasPrologueData() const {
    return getSubclassDataFromValue() & (1<<2);
  }

  /// Get the prologue data associated with this function.
  Constant *getPrologueData() const;
  void setPrologueData(Constant *PrologueData);

  /// Print the function to an output stream with an optional
  /// AssemblyAnnotationWriter.
  void print(raw_ostream &OS, AssemblyAnnotationWriter *AAW = nullptr,
             bool ShouldPreserveUseListOrder = false,
             bool IsForDebug = false) const;

  /// viewCFG - This function is meant for use from the debugger.  You can just
  /// say 'call F->viewCFG()' and a ghostview window should pop up from the
  /// program, displaying the CFG of the current function with the code for each
  /// basic block inside.  This depends on there being a 'dot' and 'gv' program
  /// in your path.
  ///
  void viewCFG() const;

  /// Extended form to print edge weights.
  void viewCFG(bool ViewCFGOnly, const BlockFrequencyInfo *BFI,
               const BranchProbabilityInfo *BPI) const;

  /// viewCFGOnly - This function is meant for use from the debugger.  It works
  /// just like viewCFG, but it does not include the contents of basic blocks
  /// into the nodes, just the label.  If you are only interested in the CFG
  /// this can make the graph smaller.
  ///
  void viewCFGOnly() const;

  /// Extended form to print edge weights.
  void viewCFGOnly(const BlockFrequencyInfo *BFI,
                   const BranchProbabilityInfo *BPI) const;

  /// Methods for support type inquiry through isa, cast, and dyn_cast:
  static bool classof(const Value *V) {
    return V->getValueID() == Value::FunctionVal;
  }

  /// dropAllReferences() - This method causes all the subinstructions to "let
  /// go" of all references that they are maintaining.  This allows one to
  /// 'delete' a whole module at a time, even though there may be circular
  /// references... first all references are dropped, and all use counts go to
  /// zero.  Then everything is deleted for real.  Note that no operations are
  /// valid on an object that has "dropped all references", except operator
  /// delete.
  ///
  /// Since no other object in the module can have references into the body of a
  /// function, dropping all references deletes the entire body of the function,
  /// including any contained basic blocks.
  ///
  void dropAllReferences();

  /// hasAddressTaken - returns true if there are any uses of this function
  /// other than direct calls or invokes to it, or blockaddress expressions.
  /// Optionally passes back an offending user for diagnostic purposes,
  /// ignores callback uses, assume like pointer annotation calls, and
  /// references in llvm.used and llvm.compiler.used variables.
  ///
  bool hasAddressTaken(const User ** = nullptr,
                       bool IgnoreCallbackUses = false,
                       bool IgnoreAssumeLikeCalls = true,
                       bool IngoreLLVMUsed = false) const;

  /// isDefTriviallyDead - Return true if it is trivially safe to remove
  /// this function definition from the module (because it isn't externally
  /// visible, does not have its address taken, and has no callers).  To make
  /// this more accurate, call removeDeadConstantUsers first.
  bool isDefTriviallyDead() const;

  /// callsFunctionThatReturnsTwice - Return true if the function has a call to
  /// setjmp or other function that gcc recognizes as "returning twice".
  bool callsFunctionThatReturnsTwice() const;

  /// Set the attached subprogram.
  ///
  /// Calls \a setMetadata() with \a LLVMContext::MD_dbg.
  void setSubprogram(DISubprogram *SP);

  /// Get the attached subprogram.
  ///
  /// Calls \a getMetadata() with \a LLVMContext::MD_dbg and casts the result
  /// to \a DISubprogram.
  DISubprogram *getSubprogram() const;

  /// Returns true if we should emit debug info for profiling.
  bool isDebugInfoForProfiling() const;

  /// Check if null pointer dereferencing is considered undefined behavior for
  /// the function.
  /// Return value: false => null pointer dereference is undefined.
  /// Return value: true =>  null pointer dereference is not undefined.
  bool nullPointerIsDefined() const;

private:
  void allocHungoffUselist();
  template<int Idx> void setHungoffOperand(Constant *C);

  /// Shadow Value::setValueSubclassData with a private forwarding method so
  /// that subclasses cannot accidentally use it.
  void setValueSubclassData(unsigned short D) {
    Value::setValueSubclassData(D);
  }
  void setValueSubclassDataBit(unsigned Bit, bool On);
};

/// Check whether null pointer dereferencing is considered undefined behavior
/// for a given function or an address space.
/// Null pointer access in non-zero address space is not considered undefined.
/// Return value: false => null pointer dereference is undefined.
/// Return value: true =>  null pointer dereference is not undefined.
bool NullPointerIsDefined(const Function *F, unsigned AS = 0);

template <>
struct OperandTraits<Function> : public HungoffOperandTraits<3> {};

DEFINE_TRANSPARENT_OPERAND_ACCESSORS(Function, Value)

} // end namespace llvm

#endif // LLVM_IR_FUNCTION_H<|MERGE_RESOLUTION|>--- conflicted
+++ resolved
@@ -331,12 +331,6 @@
   // TODO: remove non-AtIndex versions of these methods.
   /// adds the attribute to the list of attributes.
   void addAttributeAtIndex(unsigned i, Attribute Attr);
-<<<<<<< HEAD
-  void addAttribute(unsigned i, Attribute Attr) {
-    addAttributeAtIndex(i, Attr);
-  }
-=======
->>>>>>> 06fcbd42
 
   /// Add function attributes to this function.
   void addFnAttr(Attribute::AttrKind Kind);
@@ -364,21 +358,9 @@
 
   /// removes the attribute from the list of attributes.
   void removeAttributeAtIndex(unsigned i, Attribute::AttrKind Kind);
-<<<<<<< HEAD
-  void removeAttribute(unsigned i, Attribute::AttrKind Kind) {
-    removeAttributeAtIndex(i, Kind);
-  }
 
   /// removes the attribute from the list of attributes.
   void removeAttributeAtIndex(unsigned i, StringRef Kind);
-  void removeAttribute(unsigned i, StringRef Kind) {
-    removeAttributeAtIndex(i, Kind);
-  }
-=======
-
-  /// removes the attribute from the list of attributes.
-  void removeAttributeAtIndex(unsigned i, StringRef Kind);
->>>>>>> 06fcbd42
 
   /// Remove function attributes from this function.
   void removeFnAttr(Attribute::AttrKind Kind);
@@ -420,21 +402,9 @@
 
   /// gets the attribute from the list of attributes.
   Attribute getAttributeAtIndex(unsigned i, Attribute::AttrKind Kind) const;
-<<<<<<< HEAD
-  Attribute getAttribute(unsigned i, Attribute::AttrKind Kind) const {
-    return getAttributeAtIndex(i, Kind);
-  }
 
   /// gets the attribute from the list of attributes.
   Attribute getAttributeAtIndex(unsigned i, StringRef Kind) const;
-  Attribute getAttribute(unsigned i, StringRef Kind) const {
-    return getAttributeAtIndex(i, Kind);
-  }
-=======
-
-  /// gets the attribute from the list of attributes.
-  Attribute getAttributeAtIndex(unsigned i, StringRef Kind) const;
->>>>>>> 06fcbd42
 
   /// Return the attribute for the given attribute kind.
   Attribute getFnAttribute(Attribute::AttrKind Kind) const;
