--- conflicted
+++ resolved
@@ -2472,11 +2472,7 @@
     [],
     [LLVMQualPointerType<1>,            // Base global pointer to load from
      LLVMQualPointerType<3>,            // LDS base pointer to store to
-<<<<<<< HEAD
-     llvm_i32_ty,                       // Data byte size: 1/2/4 (/12/16 for gfx950)
-=======
      llvm_i32_ty,                       // Data byte size: 1/2/4
->>>>>>> 13f6d404
      llvm_i32_ty,                       // imm offset (applied to both global and LDS address)
      llvm_i32_ty],                      // auxiliary data (imm, cachepolicy (bit 0 = sc0,
                                         //                                   bit 1 = sc1,
