--- conflicted
+++ resolved
@@ -1534,7 +1534,6 @@
     [IntrArgMemOnly, NoCapture<ArgIndex<0>>]>;
   def int_ppc_dcbz  : GCCBuiltin<"__builtin_ppc_dcbz">,
                       Intrinsic<[], [llvm_ptr_ty], []>;
-// FIXME: __icbt is only valid for pwr8 and up.
   def int_ppc_icbt : GCCBuiltin<"__builtin_ppc_icbt">,
                      Intrinsic<[], [llvm_ptr_ty], []>;
   
@@ -1565,8 +1564,6 @@
   def int_ppc_stwcx : GCCBuiltin<"__builtin_ppc_stwcx">,
                       Intrinsic<[llvm_i32_ty], [llvm_ptr_ty, llvm_i32_ty],
                                 [IntrWriteMem]>;
-<<<<<<< HEAD
-=======
   def int_ppc_sthcx
       : Intrinsic<[llvm_i32_ty], [ llvm_ptr_ty, llvm_i32_ty ], [IntrWriteMem]>;
   def int_ppc_dcbtstt : GCCBuiltin<"__builtin_ppc_dcbtstt">,
@@ -1588,7 +1585,6 @@
   def int_ppc_stfiw : GCCBuiltin<"__builtin_ppc_stfiw">,
                       Intrinsic<[], [llvm_ptr_ty, llvm_double_ty],
                                 [IntrWriteMem]>;
->>>>>>> 8c82cf7b
   // compare
   def int_ppc_cmpeqb
       : GCCBuiltin<"__builtin_ppc_cmpeqb">,
@@ -1600,12 +1596,9 @@
   def int_ppc_setb
       : GCCBuiltin<"__builtin_ppc_setb">,
         Intrinsic<[llvm_i64_ty], [llvm_i64_ty, llvm_i64_ty], [IntrNoMem]>;
-<<<<<<< HEAD
-=======
   def int_ppc_cmpb
       : Intrinsic<[llvm_anyint_ty], [llvm_anyint_ty, llvm_anyint_ty],
                   [IntrNoMem]>;
->>>>>>> 8c82cf7b
   // multiply
   def int_ppc_mulhd
       : GCCBuiltin<"__builtin_ppc_mulhd">,
@@ -1710,8 +1703,6 @@
   def int_ppc_fres
       : GCCBuiltin<"__builtin_ppc_fres">,
         Intrinsic <[llvm_float_ty], [llvm_float_ty], [IntrNoMem]>;
-<<<<<<< HEAD
-=======
   
   def int_ppc_fsel : GCCBuiltin<"__builtin_ppc_fsel">,
                      Intrinsic<[llvm_double_ty], [llvm_double_ty, llvm_double_ty, 
@@ -1723,7 +1714,6 @@
                         Intrinsic<[llvm_double_ty], [llvm_double_ty], [IntrNoMem]>;
   def int_ppc_frsqrtes : GCCBuiltin<"__builtin_ppc_frsqrtes">,
                          Intrinsic<[llvm_float_ty], [llvm_float_ty], [IntrNoMem]>;
->>>>>>> 8c82cf7b
 }
 
 //===----------------------------------------------------------------------===//
