//===- llvm/LinkAllPasses.h ------------ Reference All Passes ---*- C++ -*-===//
//
// Part of the LLVM Project, under the Apache License v2.0 with LLVM Exceptions.
// See https://llvm.org/LICENSE.txt for license information.
// SPDX-License-Identifier: Apache-2.0 WITH LLVM-exception
//
//===----------------------------------------------------------------------===//
//
// This header file pulls in all transformation and analysis passes for tools
// like opt and bugpoint that need this functionality.
//
//===----------------------------------------------------------------------===//

#ifndef LLVM_LINKALLPASSES_H
#define LLVM_LINKALLPASSES_H

#include "llvm/ADT/Statistic.h"
#include "llvm/Analysis/AliasAnalysisEvaluator.h"
#include "llvm/Analysis/AliasSetTracker.h"
#include "llvm/Analysis/BasicAliasAnalysis.h"
#include "llvm/Analysis/CFLAndersAliasAnalysis.h"
#include "llvm/Analysis/CFLSteensAliasAnalysis.h"
#include "llvm/Analysis/CallPrinter.h"
#include "llvm/Analysis/DomPrinter.h"
#include "llvm/Analysis/GlobalsModRef.h"
#include "llvm/Analysis/IntervalPartition.h"
#include "llvm/Analysis/Lint.h"
#include "llvm/Analysis/Passes.h"
#include "llvm/Analysis/PostDominators.h"
#include "llvm/Analysis/RegionPass.h"
#include "llvm/Analysis/RegionPrinter.h"
#include "llvm/Analysis/ScalarEvolution.h"
#include "llvm/Analysis/ScalarEvolutionAliasAnalysis.h"
#include "llvm/Analysis/ScopedNoAliasAA.h"
#include "llvm/Analysis/TargetLibraryInfo.h"
#include "llvm/Analysis/TypeBasedAliasAnalysis.h"
#include "llvm/CodeGen/Passes.h"
#include "llvm/IR/Function.h"
#include "llvm/IR/IRPrintingPasses.h"
#include "llvm/SYCLLowerIR/LowerESIMD.h"
#include "llvm/SYCLLowerIR/LowerWGLocalMemory.h"
#include "llvm/SYCLLowerIR/LowerWGScope.h"
#include "llvm/Support/Valgrind.h"
#include "llvm/Transforms/AggressiveInstCombine/AggressiveInstCombine.h"
#include "llvm/Transforms/IPO.h"
#include "llvm/Transforms/IPO/AlwaysInliner.h"
#include "llvm/Transforms/IPO/Attributor.h"
#include "llvm/Transforms/IPO/FunctionAttrs.h"
#include "llvm/Transforms/InstCombine/InstCombine.h"
#include "llvm/Transforms/Instrumentation.h"
#include "llvm/Transforms/Instrumentation/BoundsChecking.h"
#include "llvm/Transforms/Instrumentation/SPIRITTAnnotations.h"
#include "llvm/Transforms/ObjCARC.h"
#include "llvm/Transforms/Scalar.h"
#include "llvm/Transforms/Scalar/GVN.h"
#include "llvm/Transforms/Scalar/InstSimplifyPass.h"
#include "llvm/Transforms/Scalar/Scalarizer.h"
#include "llvm/Transforms/Utils.h"
#include "llvm/Transforms/Utils/SymbolRewriter.h"
#include "llvm/Transforms/Utils/UnifyFunctionExitNodes.h"
#include "llvm/Transforms/Vectorize.h"
#include <cstdlib>

namespace {
  struct ForcePassLinking {
    ForcePassLinking() {
      // We must reference the passes in such a way that compilers will not
      // delete it all as dead code, even with whole program optimization,
      // yet is effectively a NO-OP. As the compiler isn't smart enough
      // to know that getenv() never returns -1, this will do the job.
      if (std::getenv("bar") != (char*) -1)
        return;

      (void) llvm::createAAEvalPass();
      (void) llvm::createAggressiveDCEPass();
      (void) llvm::createAggressiveInstCombinerPass();
      (void) llvm::createBitTrackingDCEPass();
      (void)llvm::createOpenMPOptCGSCCLegacyPass();
      (void) llvm::createArgumentPromotionPass();
      (void) llvm::createAlignmentFromAssumptionsPass();
      (void) llvm::createBasicAAWrapperPass();
      (void) llvm::createSCEVAAWrapperPass();
      (void) llvm::createTypeBasedAAWrapperPass();
      (void) llvm::createScopedNoAliasAAWrapperPass();
      (void) llvm::createBoundsCheckingLegacyPass();
      (void) llvm::createBreakCriticalEdgesPass();
      (void) llvm::createCallGraphDOTPrinterPass();
      (void) llvm::createCallGraphViewerPass();
      (void) llvm::createCFGSimplificationPass();
      (void) llvm::createCFLAndersAAWrapperPass();
      (void) llvm::createCFLSteensAAWrapperPass();
      (void) llvm::createStructurizeCFGPass();
      (void) llvm::createLibCallsShrinkWrapPass();
      (void) llvm::createCalledValuePropagationPass();
      (void) llvm::createConstantMergePass();
      (void) llvm::createControlHeightReductionLegacyPass();
      (void) llvm::createCostModelAnalysisPass();
      (void) llvm::createDeadArgEliminationPass();
      (void) llvm::createDeadArgEliminationSYCLPass();
      (void) llvm::createDeadCodeEliminationPass();
      (void) llvm::createDeadStoreEliminationPass();
      (void) llvm::createDependenceAnalysisWrapperPass();
      (void) llvm::createDomOnlyPrinterPass();
      (void) llvm::createDomPrinterPass();
      (void) llvm::createDomOnlyViewerPass();
      (void) llvm::createDomViewerPass();
      (void) llvm::createGCOVProfilerPass();
      (void) llvm::createPGOInstrumentationGenLegacyPass();
      (void) llvm::createPGOInstrumentationUseLegacyPass();
      (void) llvm::createPGOInstrumentationGenCreateVarLegacyPass();
      (void) llvm::createPGOIndirectCallPromotionLegacyPass();
      (void) llvm::createPGOMemOPSizeOptLegacyPass();
      (void) llvm::createInstrProfilingLegacyPass();
      (void) llvm::createFunctionImportPass();
      (void) llvm::createFunctionInliningPass();
      (void) llvm::createAlwaysInlinerLegacyPass();
      (void) llvm::createGlobalDCEPass();
      (void) llvm::createGlobalOptimizerPass();
      (void) llvm::createGlobalsAAWrapperPass();
      (void) llvm::createGuardWideningPass();
      (void) llvm::createLoopGuardWideningPass();
      (void) llvm::createIPSCCPPass();
      (void) llvm::createInductiveRangeCheckEliminationPass();
      (void) llvm::createIndVarSimplifyPass();
      (void) llvm::createInstSimplifyLegacyPass();
      (void) llvm::createInstructionCombiningPass();
      (void) llvm::createInternalizePass();
      (void) llvm::createLCSSAPass();
      (void) llvm::createLegacyDivergenceAnalysisPass();
      (void) llvm::createLICMPass();
      (void) llvm::createLoopSinkPass();
      (void) llvm::createLazyValueInfoPass();
      (void) llvm::createLoopExtractorPass();
      (void) llvm::createLoopInterchangePass();
      (void) llvm::createLoopFlattenPass();
      (void) llvm::createLoopPredicationPass();
      (void) llvm::createLoopSimplifyPass();
      (void) llvm::createLoopSimplifyCFGPass();
      (void) llvm::createLoopStrengthReducePass();
      (void) llvm::createLoopRerollPass();
      (void) llvm::createLoopUnrollPass();
      (void) llvm::createLoopUnrollAndJamPass();
      (void) llvm::createLoopUnswitchPass();
      (void) llvm::createLoopVersioningLICMPass();
      (void) llvm::createLoopIdiomPass();
      (void) llvm::createLoopRotatePass();
      (void) llvm::createLowerConstantIntrinsicsPass();
      (void) llvm::createLowerExpectIntrinsicPass();
      (void) llvm::createLowerInvokePass();
      (void) llvm::createLowerSwitchPass();
      (void) llvm::createNaryReassociatePass();
      (void) llvm::createObjCARCAAWrapperPass();
      (void) llvm::createObjCARCAPElimPass();
      (void) llvm::createObjCARCExpandPass();
      (void) llvm::createObjCARCContractPass();
      (void) llvm::createObjCARCOptPass();
      (void) llvm::createPAEvalPass();
      (void) llvm::createPromoteMemoryToRegisterPass();
      (void) llvm::createDemoteRegisterToMemoryPass();
      (void) llvm::createPruneEHPass();
      (void) llvm::createPostDomOnlyPrinterPass();
      (void) llvm::createPostDomPrinterPass();
      (void) llvm::createPostDomOnlyViewerPass();
      (void) llvm::createPostDomViewerPass();
      (void) llvm::createReassociatePass();
      (void) llvm::createRedundantDbgInstEliminationPass();
      (void) llvm::createRegionInfoPass();
      (void) llvm::createRegionOnlyPrinterPass();
      (void) llvm::createRegionOnlyViewerPass();
      (void) llvm::createRegionPrinterPass();
      (void) llvm::createRegionViewerPass();
      (void) llvm::createSCCPPass();
      (void) llvm::createSafeStackPass();
      (void) llvm::createSROAPass();
      (void) llvm::createSingleLoopExtractorPass();
      (void) llvm::createStripSymbolsPass();
      (void) llvm::createStripNonDebugSymbolsPass();
      (void) llvm::createStripDeadDebugInfoPass();
      (void) llvm::createStripDeadPrototypesPass();
      (void) llvm::createTailCallEliminationPass();
      (void) llvm::createJumpThreadingPass();
      (void) llvm::createUnifyFunctionExitNodesPass();
      (void) llvm::createInstCountPass();
      (void) llvm::createConstantHoistingPass();
      (void) llvm::createCodeGenPreparePass();
      (void) llvm::createEntryExitInstrumenterPass();
      (void) llvm::createPostInlineEntryExitInstrumenterPass();
      (void) llvm::createEarlyCSEPass();
      (void) llvm::createGVNHoistPass();
      (void) llvm::createMergedLoadStoreMotionPass();
      (void) llvm::createGVNPass();
      (void) llvm::createNewGVNPass();
      (void) llvm::createMemCpyOptPass();
      (void) llvm::createLoopDeletionPass();
      (void) llvm::createPostDomTree();
      (void) llvm::createInstructionNamerPass();
      (void) llvm::createMetaRenamerPass();
      (void) llvm::createAttributorLegacyPass();
      (void) llvm::createAttributorCGSCCLegacyPass();
      (void) llvm::createPostOrderFunctionAttrsLegacyPass();
      (void) llvm::createReversePostOrderFunctionAttrsPass();
      (void) llvm::createMergeFunctionsPass();
      (void) llvm::createMergeICmpsLegacyPass();
      (void) llvm::createExpandMemCmpPass();
<<<<<<< HEAD
      (void)llvm::createSYCLLowerWGScopePass();
      (void)llvm::createSYCLLowerESIMDPass();
      (void)llvm::createESIMDLowerLoadStorePass();
      (void)llvm::createESIMDLowerVecArgPass();
      (void)llvm::createSPIRITTAnnotationsPass();
      (void)llvm::createSYCLLowerWGLocalMemoryLegacyPass();
=======
      (void) llvm::createExpandVectorPredicationPass();
>>>>>>> 43bc584d
      std::string buf;
      llvm::raw_string_ostream os(buf);
      (void) llvm::createPrintModulePass(os);
      (void) llvm::createPrintFunctionPass(os);
      (void) llvm::createModuleDebugInfoPrinterPass();
      (void) llvm::createPartialInliningPass();
      (void) llvm::createLintLegacyPassPass();
      (void) llvm::createSinkingPass();
      (void) llvm::createLowerAtomicPass();
      (void) llvm::createCorrelatedValuePropagationPass();
      (void) llvm::createMemDepPrinter();
      (void) llvm::createLoopVectorizePass();
      (void) llvm::createSLPVectorizerPass();
      (void) llvm::createLoadStoreVectorizerPass();
      (void) llvm::createVectorCombinePass();
      (void) llvm::createPartiallyInlineLibCallsPass();
      (void) llvm::createScalarizerPass();
      (void) llvm::createSeparateConstOffsetFromGEPPass();
      (void) llvm::createSpeculativeExecutionPass();
      (void) llvm::createSpeculativeExecutionIfHasBranchDivergencePass();
      (void) llvm::createRewriteSymbolsPass();
      (void) llvm::createStraightLineStrengthReducePass();
      (void) llvm::createMemDerefPrinter();
      (void) llvm::createMustExecutePrinter();
      (void) llvm::createMustBeExecutedContextPrinter();
      (void) llvm::createFloat2IntPass();
      (void) llvm::createEliminateAvailableExternallyPass();
      (void)llvm::createScalarizeMaskedMemIntrinLegacyPass();
      (void) llvm::createWarnMissedTransformationsPass();
      (void) llvm::createHardwareLoopsPass();
      (void) llvm::createInjectTLIMappingsLegacyPass();
      (void) llvm::createUnifyLoopExitsPass();
      (void) llvm::createFixIrreduciblePass();

      (void)new llvm::IntervalPartition();
      (void)new llvm::ScalarEvolutionWrapperPass();
      llvm::Function::Create(nullptr, llvm::GlobalValue::ExternalLinkage)->viewCFGOnly();
      llvm::RGPassManager RGM;
      llvm::TargetLibraryInfoImpl TLII;
      llvm::TargetLibraryInfo TLI(TLII);
      llvm::AliasAnalysis AA(TLI);
      llvm::AliasSetTracker X(AA);
      X.add(nullptr, llvm::LocationSize::beforeOrAfterPointer(),
            llvm::AAMDNodes()); // for -print-alias-sets
      (void) llvm::AreStatisticsEnabled();
      (void) llvm::sys::RunningOnValgrind();
    }
  } ForcePassLinking; // Force link by creating a global definition.
}

#endif<|MERGE_RESOLUTION|>--- conflicted
+++ resolved
@@ -202,16 +202,13 @@
       (void) llvm::createMergeFunctionsPass();
       (void) llvm::createMergeICmpsLegacyPass();
       (void) llvm::createExpandMemCmpPass();
-<<<<<<< HEAD
+      (void) llvm::createExpandVectorPredicationPass();
       (void)llvm::createSYCLLowerWGScopePass();
       (void)llvm::createSYCLLowerESIMDPass();
       (void)llvm::createESIMDLowerLoadStorePass();
       (void)llvm::createESIMDLowerVecArgPass();
       (void)llvm::createSPIRITTAnnotationsPass();
       (void)llvm::createSYCLLowerWGLocalMemoryLegacyPass();
-=======
-      (void) llvm::createExpandVectorPredicationPass();
->>>>>>> 43bc584d
       std::string buf;
       llvm::raw_string_ostream os(buf);
       (void) llvm::createPrintModulePass(os);
