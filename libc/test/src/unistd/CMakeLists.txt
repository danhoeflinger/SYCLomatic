--- conflicted
+++ resolved
@@ -383,18 +383,11 @@
   SRCS
     syscall_test.cpp
   DEPENDS
-<<<<<<< HEAD
-    libc.src.unistd.__llvm_libc_syscall
-=======
->>>>>>> e7aa6127
     libc.include.errno
     libc.include.unistd
     libc.include.fcntl
     libc.include.sys_syscall
-<<<<<<< HEAD
-=======
     libc.src.unistd.__llvm_libc_syscall
->>>>>>> e7aa6127
     libc.test.errno_setter_matcher
 )
 
