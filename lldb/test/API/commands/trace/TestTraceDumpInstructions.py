import lldb
from intelpt_testcase import *
from lldbsuite.test.lldbtest import *
from lldbsuite.test import lldbutil
from lldbsuite.test.decorators import *

class TestTraceDumpInstructions(TraceIntelPTTestCaseBase):

    def testErrorMessages(self):
        # We first check the output when there are no targets
        self.expect("thread trace dump instructions",
            substrs=["error: invalid target, create a target using the 'target create' command"],
            error=True)

        # We now check the output when there's a non-running target
        self.expect("target create " +
            os.path.join(self.getSourceDir(), "intelpt-trace", "a.out"))

        self.expect("thread trace dump instructions",
            substrs=["error: Command requires a current process."],
            error=True)

        # Now we check the output when there's a running target without a trace
        self.expect("b main")
        self.expect("run")

        self.expect("thread trace dump instructions",
            substrs=["error: Process is not being traced"],
            error=True)

    def testRawDumpInstructionsInJSON(self):
        self.expect("trace load -v " +
            os.path.join(self.getSourceDir(), "intelpt-trace", "trace.json"),
            substrs=["intel-pt"])

        self.expect("thread trace dump instructions --raw --count 5 --forwards --json",
<<<<<<< HEAD
            substrs=['''[{"id":0,"loadAddress":"0x400511"},{"id":1,"loadAddress":"0x400518"},{"id":2,"loadAddress":"0x40051f"},{"id":3,"loadAddress":"0x400529"},{"id":4,"loadAddress":"0x40052d"}]'''])
=======
            substrs=['''[{"id":0,"loadAddress":"0x400511"}''',
                     '''{"id":2,"loadAddress":"0x400518"}''',
                     '''{"id":3,"loadAddress":"0x40051f"}''',
                     '''{"id":4,"loadAddress":"0x400529"}''',
                     '''{"id":5,"loadAddress":"0x40052d"}'''])
>>>>>>> 3de04b6d

        self.expect("thread trace dump instructions --raw --count 5 --forwards --pretty-json",
            substrs=['''[
  {
    "id": 0,
    "loadAddress": "0x400511"
  },
  {
<<<<<<< HEAD
    "id": 1,
    "loadAddress": "0x400518"
  },
  {
    "id": 2,
    "loadAddress": "0x40051f"
  },
  {
    "id": 3,
    "loadAddress": "0x400529"
  },
  {
    "id": 4,
=======
    "id": 2,
    "loadAddress": "0x400518"
  },
  {
    "id": 3,
    "loadAddress": "0x40051f"
  },
  {
    "id": 4,
    "loadAddress": "0x400529"
  },
  {
    "id": 5,
>>>>>>> 3de04b6d
    "loadAddress": "0x40052d"
  }
]'''])

    def testRawDumpInstructionsInJSONToFile(self):
        self.expect("trace load -v " +
            os.path.join(self.getSourceDir(), "intelpt-trace", "trace.json"),
            substrs=["intel-pt"])

        outfile = os.path.join(self.getBuildDir(), "output.json")

        self.expect("thread trace dump instructions --raw --count 5 --forwards --pretty-json --file " + outfile)

        with open(outfile, "r") as out:
            self.assertEqual(out.read(), '''[
  {
    "id": 0,
    "loadAddress": "0x400511"
  },
  {
<<<<<<< HEAD
    "id": 1,
    "loadAddress": "0x400518"
  },
  {
    "id": 2,
    "loadAddress": "0x40051f"
  },
  {
    "id": 3,
    "loadAddress": "0x400529"
  },
  {
    "id": 4,
=======
    "id": 2,
    "loadAddress": "0x400518"
  },
  {
    "id": 3,
    "loadAddress": "0x40051f"
  },
  {
    "id": 4,
    "loadAddress": "0x400529"
  },
  {
    "id": 5,
>>>>>>> 3de04b6d
    "loadAddress": "0x40052d"
  }
]''')

    def testRawDumpInstructions(self):
        self.expect("trace load -v " +
            os.path.join(self.getSourceDir(), "intelpt-trace", "trace.json"),
            substrs=["intel-pt"])

        self.expect("thread trace dump instructions --raw --count 21 --forwards",
            substrs=['''thread #1: tid = 3842849
    0: 0x0000000000400511
    2: 0x0000000000400518
    3: 0x000000000040051f
    4: 0x0000000000400529
    5: 0x000000000040052d
    6: 0x0000000000400521
    7: 0x0000000000400525
    8: 0x0000000000400529
    9: 0x000000000040052d
    10: 0x0000000000400521
    11: 0x0000000000400525
    12: 0x0000000000400529
    13: 0x000000000040052d
    14: 0x0000000000400521
    15: 0x0000000000400525
    16: 0x0000000000400529
    17: 0x000000000040052d
    18: 0x0000000000400521
    19: 0x0000000000400525
    20: 0x0000000000400529
    21: 0x000000000040052d'''])

        # We check if we can pass count and skip
        self.expect("thread trace dump instructions --count 5 --skip 6 --raw --forwards",
            substrs=['''thread #1: tid = 3842849
    6: 0x0000000000400521
    7: 0x0000000000400525
    8: 0x0000000000400529
    9: 0x000000000040052d
    10: 0x0000000000400521'''])

        self.expect("thread trace dump instructions --count 5 --skip 6 --raw",
            substrs=['''thread #1: tid = 3842849
    16: 0x0000000000400529
    15: 0x0000000000400525
    14: 0x0000000000400521
    13: 0x000000000040052d
    12: 0x0000000000400529'''])

        # We check if we can pass count and skip and instruction id in hex
        self.expect("thread trace dump instructions --count 5 --skip 6 --raw --id 0xA",
            substrs=['''thread #1: tid = 3842849
    4: 0x0000000000400529
    3: 0x000000000040051f
    2: 0x0000000000400518
    0: 0x0000000000400511
    no more data'''])

        # We check if we can pass count and skip and instruction id in decimal
        self.expect("thread trace dump instructions --count 5 --skip 6 --raw --id 10",
            substrs=['''thread #1: tid = 3842849
    4: 0x0000000000400529
    3: 0x000000000040051f
    2: 0x0000000000400518
    0: 0x0000000000400511
    no more data'''])

        # We check if we can access the thread by index id
        self.expect("thread trace dump instructions 1 --raw",
            substrs=['''thread #1: tid = 3842849
    21: 0x000000000040052d'''])

        # We check that we get an error when using an invalid thread index id
        self.expect("thread trace dump instructions 10", error=True,
            substrs=['error: no thread with index: "10"'])

    def testDumpFullInstructionsWithMultipleThreads(self):
        # We load a trace with two threads
        self.expect("trace load -v " +
            os.path.join(self.getSourceDir(), "intelpt-trace", "trace_2threads.json"))

        # We print the instructions of a specific thread
        self.expect("thread trace dump instructions 2 --count 2",
            substrs=['''thread #2: tid = 3842850
  a.out`main + 32 at main.cpp:4
    21: 0x000000000040052d    jle    0x400521                  ; <+20> at main.cpp:5
    20: 0x0000000000400529    cmpl   $0x3, -0x8(%rbp)'''])

        # We use custom --count and --skip, saving the command to history for later
        self.expect("thread trace dump instructions 2 --count 2 --skip 2", inHistory=True,
            substrs=['''thread #2: tid = 3842850
  a.out`main + 28 at main.cpp:4
    20: 0x0000000000400529    cmpl   $0x3, -0x8(%rbp)
    19: 0x0000000000400525    addl   $0x1, -0x8(%rbp)'''])

        # We use a repeat command twice and ensure the previous count is used and the
        # start position moves with each command.
        self.expect("", inHistory=True,
            substrs=['''thread #2: tid = 3842850
  a.out`main + 20 at main.cpp:5
    18: 0x0000000000400521    xorl   $0x1, -0x4(%rbp)
  a.out`main + 32 at main.cpp:4
    17: 0x000000000040052d    jle    0x400521                  ; <+20> at main.cpp:5'''])

        self.expect("", inHistory=True,
            substrs=['''thread #2: tid = 3842850
  a.out`main + 28 at main.cpp:4
    16: 0x0000000000400529    cmpl   $0x3, -0x8(%rbp)
    15: 0x0000000000400525    addl   $0x1, -0x8(%rbp'''])

    def testInvalidBounds(self):
        self.expect("trace load -v " +
            os.path.join(self.getSourceDir(), "intelpt-trace", "trace.json"))

        # The output should be work when too many instructions are asked
        self.expect("thread trace dump instructions --count 20 --forwards",
            substrs=['''thread #1: tid = 3842849
  a.out`main + 4 at main.cpp:2
    0: 0x0000000000400511    movl   $0x0, -0x4(%rbp)
  a.out`main + 11 at main.cpp:4
    2: 0x0000000000400518    movl   $0x0, -0x8(%rbp)
    3: 0x000000000040051f    jmp    0x400529                  ; <+28> at main.cpp:4'''])

        # Should print no instructions if the position is out of bounds
        self.expect("thread trace dump instructions --skip 23",
            endstr='no more data\n')

        # Should fail with negative bounds
        self.expect("thread trace dump instructions --skip -1", error=True)
        self.expect("thread trace dump instructions --count -1", error=True)

    def testWrongImage(self):
        self.expect("trace load " +
            os.path.join(self.getSourceDir(), "intelpt-trace", "trace_bad_image.json"))
        self.expect("thread trace dump instructions --forwards",
            substrs=['''thread #1: tid = 3842849
    ...missing instructions
<<<<<<< HEAD
    0: 0x0000000000400511    error: no memory mapped at this address
    1: 0x0000000000400518    error: no memory mapped at this address'''])
=======
    0: (error) no memory mapped at this address: 0x0000000000400511
    1: (error) no memory mapped at this address: 0x0000000000400518'''])
>>>>>>> 3de04b6d

    def testWrongCPU(self):
        self.expect("trace load " +
            os.path.join(self.getSourceDir(), "intelpt-trace", "trace_wrong_cpu.json"))
        self.expect("thread trace dump instructions --forwards",
<<<<<<< HEAD
            substrs=['''thread #1: tid = 3842849
    ...missing instructions
    0: error: unknown cpu'''])
=======
            substrs=["error: unknown cpu"], error=True)

    def testMultiFileTraceWithMissingModuleInJSON(self):
        self.expect("trace load " +
            os.path.join(self.getSourceDir(), "intelpt-trace-multi-file", "multi-file-no-ld.json"))

        self.expect("thread trace dump instructions --count 4 --id 4 --forwards --pretty-json",
            substrs=['''[
  {
    "id": 4,
    "loadAddress": "0x40054b",
    "module": "a.out",
    "symbol": "foo()",
    "mnemonic": "jmp"
  },
  {
    "id": 5,
    "loadAddress": "0x400510",
    "module": "a.out",
    "symbol": null,
    "mnemonic": "pushq"
  },
  {
    "id": 6,
    "loadAddress": "0x400516",
    "module": "a.out",
    "symbol": null,
    "mnemonic": "jmpq"
  },
  {
    "id": 7,
    "error": "no memory mapped at this address: 0x00007ffff7df1950"
  },
  {
    "id": 8,
    "loadAddress": "0x400674",
    "module": "a.out",
    "symbol": "main",
    "mnemonic": "movl",
    "source": "/home/wallace/llvm-sand/external/llvm-project/lldb/test/API/commands/trace/intelpt-trace-multi-file/main.cpp",
    "line": 10,
    "column": 0
  }
]'''])

        self.expect("thread trace dump instructions --count 4 --id 20 --forwards --pretty-json",
                substrs=['''[
  {
    "id": 20,
    "loadAddress": "0x40069a",
    "module": "a.out",
    "symbol": "main",
    "mnemonic": "addl",
    "source": "/home/wallace/llvm-sand/external/llvm-project/lldb/test/API/commands/trace/intelpt-trace-multi-file/main.cpp",
    "line": 14,
    "column": 0
  },
  {
    "id": 21,
    "loadAddress": "0x40069c",
    "module": "a.out",
    "symbol": "main",
    "mnemonic": "movl",
    "source": "/home/wallace/llvm-sand/external/llvm-project/lldb/test/API/commands/trace/intelpt-trace-multi-file/main.cpp",
    "line": 14,
    "column": 0
  },
  {
    "id": 23,
    "loadAddress": "0x40069f",
    "module": "a.out",
    "symbol": "main",
    "mnemonic": "callq",
    "source": "/home/wallace/llvm-sand/external/llvm-project/lldb/test/API/commands/trace/intelpt-trace-multi-file/main.cpp",
    "line": 16,
    "column": 0
  },
  {
    "id": 24,
    "loadAddress": "0x400540",
    "module": "a.out",
    "symbol": "foo()",
    "mnemonic": "jmpq"
  }
]'''])
>>>>>>> 3de04b6d

    def testMultiFileTraceWithMissingModuleInJSON(self):
        self.expect("trace load " +
            os.path.join(self.getSourceDir(), "intelpt-trace-multi-file", "multi-file-no-ld.json"))

        self.expect("thread trace dump instructions --count 3 --id 4 --forwards --pretty-json",
            substrs=['''[
  {
    "id": 4,
    "loadAddress": "0x400510",
    "module": "a.out",
    "symbol": null,
    "mnemonic": "pushq"
  },
  {
    "id": 5,
    "loadAddress": "0x400516",
    "module": "a.out",
    "symbol": null,
    "mnemonic": "jmpq"
  },
  {
    "id": 6,
    "error": "0x00007ffff7df1950    error: no memory mapped at this address"
  }
]'''])

        self.expect("thread trace dump instructions --count 4 --id 20 --forwards --pretty-json",
                substrs=['''[
  {
    "id": 20,
    "loadAddress": "0x400540",
    "module": "a.out",
    "symbol": "foo()",
    "mnemonic": "jmpq"
  },
  {
    "id": 21,
    "loadAddress": "0x7ffff7bd96e0",
    "module": "libfoo.so",
    "symbol": "foo()",
    "mnemonic": "pushq",
    "source": "/home/wallace/llvm-sand/external/llvm-project/lldb/test/API/commands/trace/intelpt-trace-multi-file/foo.cpp",
    "line": 3,
    "column": 0
  },
  {
    "id": 22,
    "loadAddress": "0x7ffff7bd96e1",
    "module": "libfoo.so",
    "symbol": "foo()",
    "mnemonic": "movq",
    "source": "/home/wallace/llvm-sand/external/llvm-project/lldb/test/API/commands/trace/intelpt-trace-multi-file/foo.cpp",
    "line": 3,
    "column": 0
  },
  {
    "id": 23,
    "loadAddress": "0x7ffff7bd96e4",
    "module": "libfoo.so",
    "symbol": "foo()",
    "mnemonic": "subq",
    "source": "/home/wallace/llvm-sand/external/llvm-project/lldb/test/API/commands/trace/intelpt-trace-multi-file/foo.cpp",
    "line": 4,
    "column": 0
  }
]'''])

    def testMultiFileTraceWithMissingModule(self):
        self.expect("trace load " +
            os.path.join(self.getSourceDir(), "intelpt-trace-multi-file", "multi-file-no-ld.json"))

        # This instructions in this test covers the following flow:
        #
        # - The trace starts with a call to libfoo, which triggers the dynamic
        #   linker, but the dynamic linker is not included in the JSON file,
        #   thus the trace reports a set of missing instructions after
        #   instruction [6].
        # - Then, the dump continues in the next synchronization point showing
        #   a call to an inlined function, which is displayed as [inlined].
        # - Finally, a call to libfoo is performed, which invokes libbar inside.
        #
        # Whenever there's a line or symbol change, including the inline case, a
        # line is printed showing the symbol context change.
        #
        # Finally, the instruction disassembly is included in the dump.
        self.expect("thread trace dump instructions --count 50 --forwards",
            substrs=['''thread #1: tid = 815455
  a.out`main + 15 at main.cpp:10
    0: 0x000000000040066f    callq  0x400540                  ; symbol stub for: foo()
  a.out`symbol stub for: foo()
    2: 0x0000000000400540    jmpq   *0x200ae2(%rip)           ; _GLOBAL_OFFSET_TABLE_ + 40
    3: 0x0000000000400546    pushq  $0x2
    4: 0x000000000040054b    jmp    0x400510
  a.out`(none)
<<<<<<< HEAD
    4: 0x0000000000400510    pushq  0x200af2(%rip)            ; _GLOBAL_OFFSET_TABLE_ + 8
    5: 0x0000000000400516    jmpq   *0x200af4(%rip)           ; _GLOBAL_OFFSET_TABLE_ + 16
    ...missing instructions
    6: 0x00007ffff7df1950    error: no memory mapped at this address
=======
    5: 0x0000000000400510    pushq  0x200af2(%rip)            ; _GLOBAL_OFFSET_TABLE_ + 8
    6: 0x0000000000400516    jmpq   *0x200af4(%rip)           ; _GLOBAL_OFFSET_TABLE_ + 16
    ...missing instructions
    7: (error) no memory mapped at this address: 0x00007ffff7df1950
>>>>>>> 3de04b6d
  a.out`main + 20 at main.cpp:10
    8: 0x0000000000400674    movl   %eax, -0xc(%rbp)
  a.out`main + 23 at main.cpp:12
    10: 0x0000000000400677    movl   -0xc(%rbp), %eax
    11: 0x000000000040067a    addl   $0x1, %eax
    12: 0x000000000040067f    movl   %eax, -0xc(%rbp)
  a.out`main + 34 [inlined] inline_function() at main.cpp:4
    14: 0x0000000000400682    movl   $0x0, -0x4(%rbp)
  a.out`main + 41 [inlined] inline_function() + 7 at main.cpp:5
    15: 0x0000000000400689    movl   -0x4(%rbp), %eax
    16: 0x000000000040068c    addl   $0x1, %eax
    17: 0x0000000000400691    movl   %eax, -0x4(%rbp)
  a.out`main + 52 [inlined] inline_function() + 18 at main.cpp:6
    18: 0x0000000000400694    movl   -0x4(%rbp), %eax
  a.out`main + 55 at main.cpp:14
    19: 0x0000000000400697    movl   -0xc(%rbp), %ecx
    20: 0x000000000040069a    addl   %eax, %ecx
    21: 0x000000000040069c    movl   %ecx, -0xc(%rbp)
  a.out`main + 63 at main.cpp:16
    23: 0x000000000040069f    callq  0x400540                  ; symbol stub for: foo()
  a.out`symbol stub for: foo()
    24: 0x0000000000400540    jmpq   *0x200ae2(%rip)           ; _GLOBAL_OFFSET_TABLE_ + 40
  libfoo.so`foo() at foo.cpp:3
    25: 0x00007ffff7bd96e0    pushq  %rbp
    26: 0x00007ffff7bd96e1    movq   %rsp, %rbp
  libfoo.so`foo() + 4 at foo.cpp:4
    27: 0x00007ffff7bd96e4    subq   $0x10, %rsp
    28: 0x00007ffff7bd96e8    callq  0x7ffff7bd95d0            ; symbol stub for: bar()
  libfoo.so`symbol stub for: bar()
    29: 0x00007ffff7bd95d0    jmpq   *0x200a4a(%rip)           ; _GLOBAL_OFFSET_TABLE_ + 32
  libbar.so`bar() at bar.cpp:1
    30: 0x00007ffff79d7690    pushq  %rbp
    31: 0x00007ffff79d7691    movq   %rsp, %rbp
  libbar.so`bar() + 4 at bar.cpp:2
    32: 0x00007ffff79d7694    movl   $0x1, -0x4(%rbp)
  libbar.so`bar() + 11 at bar.cpp:3
    33: 0x00007ffff79d769b    movl   -0x4(%rbp), %eax
    34: 0x00007ffff79d769e    addl   $0x1, %eax
    35: 0x00007ffff79d76a3    movl   %eax, -0x4(%rbp)
  libbar.so`bar() + 22 at bar.cpp:4
    36: 0x00007ffff79d76a6    movl   -0x4(%rbp), %eax
    37: 0x00007ffff79d76a9    popq   %rbp
    38: 0x00007ffff79d76aa    retq''',
  '''libfoo.so`foo() + 13 at foo.cpp:4
    39: 0x00007ffff7bd96ed    movl   %eax, -0x4(%rbp)
  libfoo.so`foo() + 16 at foo.cpp:5
    40: 0x00007ffff7bd96f0    movl   -0x4(%rbp), %eax
    41: 0x00007ffff7bd96f3    addl   $0x1, %eax
    42: 0x00007ffff7bd96f8    movl   %eax, -0x4(%rbp)
  libfoo.so`foo() + 27 at foo.cpp:6
    43: 0x00007ffff7bd96fb    movl   -0x4(%rbp), %eax
    44: 0x00007ffff7bd96fe    addq   $0x10, %rsp
    45: 0x00007ffff7bd9702    popq   %rbp
    46: 0x00007ffff7bd9703    retq''',
  '''a.out`main + 68 at main.cpp:16
    47: 0x00000000004006a4    movl   -0xc(%rbp), %ecx
    48: 0x00000000004006a7    addl   %eax, %ecx
    49: 0x00000000004006a9    movl   %ecx, -0xc(%rbp)
    no more data'''])


        self.expect("thread trace dump instructions --count 50",
            substrs=['''thread #1: tid = 815455
  a.out`main + 73 at main.cpp:16
    49: 0x00000000004006a9    movl   %ecx, -0xc(%rbp)
    48: 0x00000000004006a7    addl   %eax, %ecx
    47: 0x00000000004006a4    movl   -0xc(%rbp), %ecx
  libfoo.so`foo() + 35 at foo.cpp:6
    46: 0x00007ffff7bd9703    retq''',
    '''45: 0x00007ffff7bd9702    popq   %rbp
    44: 0x00007ffff7bd96fe    addq   $0x10, %rsp
    43: 0x00007ffff7bd96fb    movl   -0x4(%rbp), %eax
  libfoo.so`foo() + 24 at foo.cpp:5
    42: 0x00007ffff7bd96f8    movl   %eax, -0x4(%rbp)
    41: 0x00007ffff7bd96f3    addl   $0x1, %eax
    40: 0x00007ffff7bd96f0    movl   -0x4(%rbp), %eax
  libfoo.so`foo() + 13 at foo.cpp:4
    39: 0x00007ffff7bd96ed    movl   %eax, -0x4(%rbp)
  libbar.so`bar() + 26 at bar.cpp:4
    38: 0x00007ffff79d76aa    retq''',
    '''37: 0x00007ffff79d76a9    popq   %rbp
    36: 0x00007ffff79d76a6    movl   -0x4(%rbp), %eax
  libbar.so`bar() + 19 at bar.cpp:3
    35: 0x00007ffff79d76a3    movl   %eax, -0x4(%rbp)
    34: 0x00007ffff79d769e    addl   $0x1, %eax
    33: 0x00007ffff79d769b    movl   -0x4(%rbp), %eax
  libbar.so`bar() + 4 at bar.cpp:2
    32: 0x00007ffff79d7694    movl   $0x1, -0x4(%rbp)
  libbar.so`bar() + 1 at bar.cpp:1
    31: 0x00007ffff79d7691    movq   %rsp, %rbp
    30: 0x00007ffff79d7690    pushq  %rbp
  libfoo.so`symbol stub for: bar()
    29: 0x00007ffff7bd95d0    jmpq   *0x200a4a(%rip)           ; _GLOBAL_OFFSET_TABLE_ + 32
  libfoo.so`foo() + 8 at foo.cpp:4
    28: 0x00007ffff7bd96e8    callq  0x7ffff7bd95d0            ; symbol stub for: bar()
    27: 0x00007ffff7bd96e4    subq   $0x10, %rsp
  libfoo.so`foo() + 1 at foo.cpp:3
    26: 0x00007ffff7bd96e1    movq   %rsp, %rbp
    25: 0x00007ffff7bd96e0    pushq  %rbp
  a.out`symbol stub for: foo()
    24: 0x0000000000400540    jmpq   *0x200ae2(%rip)           ; _GLOBAL_OFFSET_TABLE_ + 40
  a.out`main + 63 at main.cpp:16
    23: 0x000000000040069f    callq  0x400540                  ; symbol stub for: foo()
  a.out`main + 60 at main.cpp:14
    21: 0x000000000040069c    movl   %ecx, -0xc(%rbp)
    20: 0x000000000040069a    addl   %eax, %ecx
    19: 0x0000000000400697    movl   -0xc(%rbp), %ecx
  a.out`main + 52 [inlined] inline_function() + 18 at main.cpp:6
    18: 0x0000000000400694    movl   -0x4(%rbp), %eax
  a.out`main + 49 [inlined] inline_function() + 15 at main.cpp:5
    17: 0x0000000000400691    movl   %eax, -0x4(%rbp)
    16: 0x000000000040068c    addl   $0x1, %eax
    15: 0x0000000000400689    movl   -0x4(%rbp), %eax
  a.out`main + 34 [inlined] inline_function() at main.cpp:4
    14: 0x0000000000400682    movl   $0x0, -0x4(%rbp)
  a.out`main + 31 at main.cpp:12
    12: 0x000000000040067f    movl   %eax, -0xc(%rbp)
    11: 0x000000000040067a    addl   $0x1, %eax
    10: 0x0000000000400677    movl   -0xc(%rbp), %eax
  a.out`main + 20 at main.cpp:10
    8: 0x0000000000400674    movl   %eax, -0xc(%rbp)
    ...missing instructions
    7: (error) no memory mapped at this address: 0x00007ffff7df1950
  a.out`(none)
    6: 0x0000000000400516    jmpq   *0x200af4(%rip)           ; _GLOBAL_OFFSET_TABLE_ + 16
    5: 0x0000000000400510    pushq  0x200af2(%rip)            ; _GLOBAL_OFFSET_TABLE_ + 8
  a.out`symbol stub for: foo() + 11
    4: 0x000000000040054b    jmp    0x400510
    3: 0x0000000000400546    pushq  $0x2
    2: 0x0000000000400540    jmpq   *0x200ae2(%rip)           ; _GLOBAL_OFFSET_TABLE_ + 40
  a.out`main + 15 at main.cpp:10
    0: 0x000000000040066f    callq  0x400540                  ; symbol stub for: foo()
    no more data'''])

        self.expect("thread trace dump instructions --skip 100 --forwards", inHistory=True,
            substrs=['''thread #1: tid = 815455
    no more data'''])

        self.expect("", substrs=['''thread #1: tid = 815455
    no more data'''])


        self.expect("thread trace dump instructions --raw --all --forwards",
            substrs=['''thread #1: tid = 815455
    0: 0x000000000040066f
<<<<<<< HEAD
    1: 0x0000000000400540''', '''5: 0x0000000000400516
    ...missing instructions
    6: 0x00007ffff7df1950    error: no memory mapped at this address
    7: 0x0000000000400674''', '''43: 0x00000000004006a4
    44: 0x00000000004006a7
    45: 0x00000000004006a9
=======
    2: 0x0000000000400540''',
    '''6: 0x0000000000400516
    ...missing instructions
    7: (error) no memory mapped at this address: 0x00007ffff7df1950
    8: 0x0000000000400674''',
    '''47: 0x00000000004006a4
    48: 0x00000000004006a7
    49: 0x00000000004006a9
>>>>>>> 3de04b6d
    no more data'''])<|MERGE_RESOLUTION|>--- conflicted
+++ resolved
@@ -34,15 +34,11 @@
             substrs=["intel-pt"])
 
         self.expect("thread trace dump instructions --raw --count 5 --forwards --json",
-<<<<<<< HEAD
-            substrs=['''[{"id":0,"loadAddress":"0x400511"},{"id":1,"loadAddress":"0x400518"},{"id":2,"loadAddress":"0x40051f"},{"id":3,"loadAddress":"0x400529"},{"id":4,"loadAddress":"0x40052d"}]'''])
-=======
             substrs=['''[{"id":0,"loadAddress":"0x400511"}''',
                      '''{"id":2,"loadAddress":"0x400518"}''',
                      '''{"id":3,"loadAddress":"0x40051f"}''',
                      '''{"id":4,"loadAddress":"0x400529"}''',
                      '''{"id":5,"loadAddress":"0x40052d"}'''])
->>>>>>> 3de04b6d
 
         self.expect("thread trace dump instructions --raw --count 5 --forwards --pretty-json",
             substrs=['''[
@@ -51,21 +47,6 @@
     "loadAddress": "0x400511"
   },
   {
-<<<<<<< HEAD
-    "id": 1,
-    "loadAddress": "0x400518"
-  },
-  {
-    "id": 2,
-    "loadAddress": "0x40051f"
-  },
-  {
-    "id": 3,
-    "loadAddress": "0x400529"
-  },
-  {
-    "id": 4,
-=======
     "id": 2,
     "loadAddress": "0x400518"
   },
@@ -79,7 +60,6 @@
   },
   {
     "id": 5,
->>>>>>> 3de04b6d
     "loadAddress": "0x40052d"
   }
 ]'''])
@@ -100,21 +80,6 @@
     "loadAddress": "0x400511"
   },
   {
-<<<<<<< HEAD
-    "id": 1,
-    "loadAddress": "0x400518"
-  },
-  {
-    "id": 2,
-    "loadAddress": "0x40051f"
-  },
-  {
-    "id": 3,
-    "loadAddress": "0x400529"
-  },
-  {
-    "id": 4,
-=======
     "id": 2,
     "loadAddress": "0x400518"
   },
@@ -128,7 +93,6 @@
   },
   {
     "id": 5,
->>>>>>> 3de04b6d
     "loadAddress": "0x40052d"
   }
 ]''')
@@ -267,23 +231,13 @@
         self.expect("thread trace dump instructions --forwards",
             substrs=['''thread #1: tid = 3842849
     ...missing instructions
-<<<<<<< HEAD
-    0: 0x0000000000400511    error: no memory mapped at this address
-    1: 0x0000000000400518    error: no memory mapped at this address'''])
-=======
     0: (error) no memory mapped at this address: 0x0000000000400511
     1: (error) no memory mapped at this address: 0x0000000000400518'''])
->>>>>>> 3de04b6d
 
     def testWrongCPU(self):
         self.expect("trace load " +
             os.path.join(self.getSourceDir(), "intelpt-trace", "trace_wrong_cpu.json"))
         self.expect("thread trace dump instructions --forwards",
-<<<<<<< HEAD
-            substrs=['''thread #1: tid = 3842849
-    ...missing instructions
-    0: error: unknown cpu'''])
-=======
             substrs=["error: unknown cpu"], error=True)
 
     def testMultiFileTraceWithMissingModuleInJSON(self):
@@ -367,74 +321,6 @@
     "module": "a.out",
     "symbol": "foo()",
     "mnemonic": "jmpq"
-  }
-]'''])
->>>>>>> 3de04b6d
-
-    def testMultiFileTraceWithMissingModuleInJSON(self):
-        self.expect("trace load " +
-            os.path.join(self.getSourceDir(), "intelpt-trace-multi-file", "multi-file-no-ld.json"))
-
-        self.expect("thread trace dump instructions --count 3 --id 4 --forwards --pretty-json",
-            substrs=['''[
-  {
-    "id": 4,
-    "loadAddress": "0x400510",
-    "module": "a.out",
-    "symbol": null,
-    "mnemonic": "pushq"
-  },
-  {
-    "id": 5,
-    "loadAddress": "0x400516",
-    "module": "a.out",
-    "symbol": null,
-    "mnemonic": "jmpq"
-  },
-  {
-    "id": 6,
-    "error": "0x00007ffff7df1950    error: no memory mapped at this address"
-  }
-]'''])
-
-        self.expect("thread trace dump instructions --count 4 --id 20 --forwards --pretty-json",
-                substrs=['''[
-  {
-    "id": 20,
-    "loadAddress": "0x400540",
-    "module": "a.out",
-    "symbol": "foo()",
-    "mnemonic": "jmpq"
-  },
-  {
-    "id": 21,
-    "loadAddress": "0x7ffff7bd96e0",
-    "module": "libfoo.so",
-    "symbol": "foo()",
-    "mnemonic": "pushq",
-    "source": "/home/wallace/llvm-sand/external/llvm-project/lldb/test/API/commands/trace/intelpt-trace-multi-file/foo.cpp",
-    "line": 3,
-    "column": 0
-  },
-  {
-    "id": 22,
-    "loadAddress": "0x7ffff7bd96e1",
-    "module": "libfoo.so",
-    "symbol": "foo()",
-    "mnemonic": "movq",
-    "source": "/home/wallace/llvm-sand/external/llvm-project/lldb/test/API/commands/trace/intelpt-trace-multi-file/foo.cpp",
-    "line": 3,
-    "column": 0
-  },
-  {
-    "id": 23,
-    "loadAddress": "0x7ffff7bd96e4",
-    "module": "libfoo.so",
-    "symbol": "foo()",
-    "mnemonic": "subq",
-    "source": "/home/wallace/llvm-sand/external/llvm-project/lldb/test/API/commands/trace/intelpt-trace-multi-file/foo.cpp",
-    "line": 4,
-    "column": 0
   }
 ]'''])
 
@@ -465,17 +351,10 @@
     3: 0x0000000000400546    pushq  $0x2
     4: 0x000000000040054b    jmp    0x400510
   a.out`(none)
-<<<<<<< HEAD
-    4: 0x0000000000400510    pushq  0x200af2(%rip)            ; _GLOBAL_OFFSET_TABLE_ + 8
-    5: 0x0000000000400516    jmpq   *0x200af4(%rip)           ; _GLOBAL_OFFSET_TABLE_ + 16
-    ...missing instructions
-    6: 0x00007ffff7df1950    error: no memory mapped at this address
-=======
     5: 0x0000000000400510    pushq  0x200af2(%rip)            ; _GLOBAL_OFFSET_TABLE_ + 8
     6: 0x0000000000400516    jmpq   *0x200af4(%rip)           ; _GLOBAL_OFFSET_TABLE_ + 16
     ...missing instructions
     7: (error) no memory mapped at this address: 0x00007ffff7df1950
->>>>>>> 3de04b6d
   a.out`main + 20 at main.cpp:10
     8: 0x0000000000400674    movl   %eax, -0xc(%rbp)
   a.out`main + 23 at main.cpp:12
@@ -621,14 +500,6 @@
         self.expect("thread trace dump instructions --raw --all --forwards",
             substrs=['''thread #1: tid = 815455
     0: 0x000000000040066f
-<<<<<<< HEAD
-    1: 0x0000000000400540''', '''5: 0x0000000000400516
-    ...missing instructions
-    6: 0x00007ffff7df1950    error: no memory mapped at this address
-    7: 0x0000000000400674''', '''43: 0x00000000004006a4
-    44: 0x00000000004006a7
-    45: 0x00000000004006a9
-=======
     2: 0x0000000000400540''',
     '''6: 0x0000000000400516
     ...missing instructions
@@ -637,5 +508,4 @@
     '''47: 0x00000000004006a4
     48: 0x00000000004006a7
     49: 0x00000000004006a9
->>>>>>> 3de04b6d
     no more data'''])